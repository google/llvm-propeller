//===- Driver.cpp ---------------------------------------------------------===//
//
// Part of the LLVM Project, under the Apache License v2.0 with LLVM Exceptions.
// See https://llvm.org/LICENSE.txt for license information.
// SPDX-License-Identifier: Apache-2.0 WITH LLVM-exception
//
//===----------------------------------------------------------------------===//
//
// The driver drives the entire linking process. It is responsible for
// parsing command line options and doing whatever it is instructed to do.
//
// One notable thing in the LLD's driver when compared to other linkers is
// that the LLD's driver is agnostic on the host operating system.
// Other linkers usually have implicit default values (such as a dynamic
// linker path or library paths) for each host OS.
//
// I don't think implicit default values are useful because they are
// usually explicitly specified by the compiler driver. They can even
// be harmful when you are doing cross-linking. Therefore, in LLD, we
// simply trust the compiler driver to pass all required options and
// don't try to make effort on our side.
//
//===----------------------------------------------------------------------===//

#include "Driver.h"
#include "Config.h"
#include "ICF.h"
#include "InputFiles.h"
#include "InputSection.h"
#include "LinkerPropeller.h"
#include "LinkerScript.h"
#include "MarkLive.h"
#include "OutputSections.h"
#include "ScriptParser.h"
#include "SymbolTable.h"
#include "Symbols.h"
#include "SyntheticSections.h"
#include "Target.h"
#include "Writer.h"
#include "lld/Common/Args.h"
#include "lld/Common/Driver.h"
#include "lld/Common/ErrorHandler.h"
#include "lld/Common/Filesystem.h"
#include "lld/Common/Memory.h"
#include "lld/Common/Strings.h"
#include "lld/Common/TargetOptionsCommandFlags.h"
#include "lld/Common/Threads.h"
#include "lld/Common/Version.h"
#include "llvm/ADT/SetVector.h"
#include "llvm/ADT/StringExtras.h"
#include "llvm/ADT/StringSwitch.h"
#include "llvm/LTO/LTO.h"
#include "llvm/Support/CommandLine.h"
#include "llvm/Support/Compression.h"
#include "llvm/Support/GlobPattern.h"
#include "llvm/Support/LEB128.h"
#include "llvm/Support/Path.h"
#include "llvm/Support/TarWriter.h"
#include "llvm/Support/TargetSelect.h"
#include "llvm/Support/TimeProfiler.h"
#include "llvm/Support/raw_ostream.h"
#include <cstdlib>
#include <utility>

using namespace llvm;
using namespace llvm::ELF;
using namespace llvm::object;
using namespace llvm::sys;
using namespace llvm::support;

namespace lld {
namespace elf {

Configuration *config;
LinkerDriver *driver;

static void setConfigs(opt::InputArgList &args);
static void readConfigs(opt::InputArgList &args);

bool link(ArrayRef<const char *> args, bool canExitEarly, raw_ostream &stdoutOS,
          raw_ostream &stderrOS) {
  lld::stdoutOS = &stdoutOS;
  lld::stderrOS = &stderrOS;

  errorHandler().logName = args::getFilenameWithoutExe(args[0]);
  errorHandler().errorLimitExceededMsg =
      "too many errors emitted, stopping now (use "
      "-error-limit=0 to see all errors)";
  errorHandler().exitEarly = canExitEarly;
  stderrOS.enable_colors(stderrOS.has_colors());

  inputSections.clear();
  outputSections.clear();
  binaryFiles.clear();
  bitcodeFiles.clear();
  objectFiles.clear();
  sharedFiles.clear();
  backwardReferences.clear();

  config = make<Configuration>();
  driver = make<LinkerDriver>();
  script = make<LinkerScript>();
  symtab = make<SymbolTable>();

  tar = nullptr;
  memset(&in, 0, sizeof(in));

  partitions = {Partition()};

  SharedFile::vernauxNum = 0;

  config->progName = args[0];

  driver->main(args);

  // Exit immediately if we don't need to return to the caller.
  // This saves time because the overhead of calling destructors
  // for all globally-allocated objects is not negligible.
  if (canExitEarly)
    exitLld(errorCount() ? 1 : 0);

  freeArena();
  return !errorCount();
}

// Parses a linker -m option.
static std::tuple<ELFKind, uint16_t, uint8_t> parseEmulation(StringRef emul) {
  uint8_t osabi = 0;
  StringRef s = emul;
  if (s.endswith("_fbsd")) {
    s = s.drop_back(5);
    osabi = ELFOSABI_FREEBSD;
  }

  std::pair<ELFKind, uint16_t> ret =
      StringSwitch<std::pair<ELFKind, uint16_t>>(s)
          .Cases("aarch64elf", "aarch64linux", "aarch64_elf64_le_vec",
                 {ELF64LEKind, EM_AARCH64})
          .Cases("armelf", "armelf_linux_eabi", {ELF32LEKind, EM_ARM})
          .Case("elf32_x86_64", {ELF32LEKind, EM_X86_64})
          .Cases("elf32btsmip", "elf32btsmipn32", {ELF32BEKind, EM_MIPS})
          .Cases("elf32ltsmip", "elf32ltsmipn32", {ELF32LEKind, EM_MIPS})
          .Case("elf32lriscv", {ELF32LEKind, EM_RISCV})
          .Cases("elf32ppc", "elf32ppclinux", {ELF32BEKind, EM_PPC})
          .Case("elf64btsmip", {ELF64BEKind, EM_MIPS})
          .Case("elf64ltsmip", {ELF64LEKind, EM_MIPS})
          .Case("elf64lriscv", {ELF64LEKind, EM_RISCV})
          .Case("elf64ppc", {ELF64BEKind, EM_PPC64})
          .Case("elf64lppc", {ELF64LEKind, EM_PPC64})
          .Cases("elf_amd64", "elf_x86_64", {ELF64LEKind, EM_X86_64})
          .Case("elf_i386", {ELF32LEKind, EM_386})
          .Case("elf_iamcu", {ELF32LEKind, EM_IAMCU})
          .Default({ELFNoneKind, EM_NONE});

  if (ret.first == ELFNoneKind)
    error("unknown emulation: " + emul);
  return std::make_tuple(ret.first, ret.second, osabi);
}

// Returns slices of MB by parsing MB as an archive file.
// Each slice consists of a member file in the archive.
std::vector<std::pair<MemoryBufferRef, uint64_t>> static getArchiveMembers(
    MemoryBufferRef mb) {
  std::unique_ptr<Archive> file =
      CHECK(Archive::create(mb),
            mb.getBufferIdentifier() + ": failed to parse archive");

  std::vector<std::pair<MemoryBufferRef, uint64_t>> v;
  Error err = Error::success();
  bool addToTar = file->isThin() && tar;
  for (const Archive::Child &c : file->children(err)) {
    MemoryBufferRef mbref =
        CHECK(c.getMemoryBufferRef(),
              mb.getBufferIdentifier() +
                  ": could not get the buffer for a child of the archive");
    if (addToTar)
      tar->append(relativeToRoot(check(c.getFullName())), mbref.getBuffer());
    v.push_back(std::make_pair(mbref, c.getChildOffset()));
  }
  if (err)
    fatal(mb.getBufferIdentifier() + ": Archive::children failed: " +
          toString(std::move(err)));

  // Take ownership of memory buffers created for members of thin archives.
  for (std::unique_ptr<MemoryBuffer> &mb : file->takeThinBuffers())
    make<std::unique_ptr<MemoryBuffer>>(std::move(mb));

  return v;
}

// Opens a file and create a file object. Path has to be resolved already.
void LinkerDriver::addFile(StringRef path, bool withLOption) {
  using namespace sys::fs;

  Optional<MemoryBufferRef> buffer = readFile(path);
  if (!buffer.hasValue())
    return;
  MemoryBufferRef mbref = *buffer;

  if (config->formatBinary) {
    files.push_back(make<BinaryFile>(mbref));
    return;
  }

  switch (identify_magic(mbref.getBuffer())) {
  case file_magic::unknown:
    readLinkerScript(mbref);
    return;
  case file_magic::archive: {
    // Handle -whole-archive.
    if (inWholeArchive) {
      for (const auto &p : getArchiveMembers(mbref))
        files.push_back(createObjectFile(p.first, path, p.second));
      return;
    }

    std::unique_ptr<Archive> file =
        CHECK(Archive::create(mbref), path + ": failed to parse archive");

    // If an archive file has no symbol table, it is likely that a user
    // is attempting LTO and using a default ar command that doesn't
    // understand the LLVM bitcode file. It is a pretty common error, so
    // we'll handle it as if it had a symbol table.
    if (!file->isEmpty() && !file->hasSymbolTable()) {
      // Check if all members are bitcode files. If not, ignore, which is the
      // default action without the LTO hack described above.
      for (const std::pair<MemoryBufferRef, uint64_t> &p :
           getArchiveMembers(mbref))
        if (identify_magic(p.first.getBuffer()) != file_magic::bitcode) {
          error(path + ": archive has no index; run ranlib to add one");
          return;
        }

      for (const std::pair<MemoryBufferRef, uint64_t> &p :
           getArchiveMembers(mbref))
        files.push_back(make<LazyObjFile>(p.first, path, p.second));
      return;
    }

    // Handle the regular case.
    files.push_back(make<ArchiveFile>(std::move(file)));
    return;
  }
  case file_magic::elf_shared_object:
    if (config->isStatic || config->relocatable) {
      error("attempted static link of dynamic object " + path);
      return;
    }

    // DSOs usually have DT_SONAME tags in their ELF headers, and the
    // sonames are used to identify DSOs. But if they are missing,
    // they are identified by filenames. We don't know whether the new
    // file has a DT_SONAME or not because we haven't parsed it yet.
    // Here, we set the default soname for the file because we might
    // need it later.
    //
    // If a file was specified by -lfoo, the directory part is not
    // significant, as a user did not specify it. This behavior is
    // compatible with GNU.
    files.push_back(
        make<SharedFile>(mbref, withLOption ? path::filename(path) : path));
    return;
  case file_magic::bitcode:
  case file_magic::elf_relocatable:
    if (inLib)
      files.push_back(make<LazyObjFile>(mbref, "", 0));
    else
      files.push_back(createObjectFile(mbref));
    break;
  default:
    error(path + ": unknown file type");
  }
}

// Add a given library by searching it from input search paths.
void LinkerDriver::addLibrary(StringRef name) {
  if (Optional<std::string> path = searchLibrary(name))
    addFile(*path, /*withLOption=*/true);
  else
    error("unable to find library -l" + name);
}

// This function is called on startup. We need this for LTO since
// LTO calls LLVM functions to compile bitcode files to native code.
// Technically this can be delayed until we read bitcode files, but
// we don't bother to do lazily because the initialization is fast.
static void initLLVM() {
  InitializeAllTargets();
  InitializeAllTargetMCs();
  InitializeAllAsmPrinters();
  InitializeAllAsmParsers();
}

// Some command line options or some combinations of them are not allowed.
// This function checks for such errors.
static void checkOptions() {
  // The MIPS ABI as of 2016 does not support the GNU-style symbol lookup
  // table which is a relatively new feature.
  if (config->emachine == EM_MIPS && config->gnuHash)
    error("the .gnu.hash section is not compatible with the MIPS target");

  if (config->fixCortexA53Errata843419 && config->emachine != EM_AARCH64)
    error("--fix-cortex-a53-843419 is only supported on AArch64 targets");

  if (config->fixCortexA8 && config->emachine != EM_ARM)
    error("--fix-cortex-a8 is only supported on ARM targets");

  if (config->tocOptimize && config->emachine != EM_PPC64)
    error("--toc-optimize is only supported on the PowerPC64 target");

  if (config->pie && config->shared)
    error("-shared and -pie may not be used together");

  if (!config->shared && !config->filterList.empty())
    error("-F may not be used without -shared");

  if (!config->shared && !config->auxiliaryList.empty())
    error("-f may not be used without -shared");

  if (!config->relocatable && !config->defineCommon)
    error("-no-define-common not supported in non relocatable output");

  if (config->strip == StripPolicy::All && config->emitRelocs)
    error("--strip-all and --emit-relocs may not be used together");

  if (config->zText && config->zIfuncNoplt)
    error("-z text and -z ifunc-noplt may not be used together");

  if (config->relocatable) {
    if (config->shared)
      error("-r and -shared may not be used together");
    if (config->gcSections)
      error("-r and --gc-sections may not be used together");
    if (config->gdbIndex)
      error("-r and --gdb-index may not be used together");
    if (config->icf != ICFLevel::None)
      error("-r and --icf may not be used together");
    if (config->pie)
      error("-r and -pie may not be used together");
    if (config->exportDynamic)
      error("-r and --export-dynamic may not be used together");
  }

  if (config->executeOnly) {
    if (config->emachine != EM_AARCH64)
      error("-execute-only is only supported on AArch64 targets");

    if (config->singleRoRx && !script->hasSectionsCommand)
      error("-execute-only and -no-rosegment cannot be used together");
  }

  if (config->zRetpolineplt && config->zForceIbt)
    error("-z force-ibt may not be used with -z retpolineplt");

  if (config->emachine != EM_AARCH64) {
    if (config->zPacPlt)
      error("-z pac-plt only supported on AArch64");
    if (config->zForceBti)
      error("-z force-bti only supported on AArch64");
  }
}

static const char *getReproduceOption(opt::InputArgList &args) {
  if (auto *arg = args.getLastArg(OPT_reproduce))
    return arg->getValue();
  return getenv("LLD_REPRODUCE");
}

static bool hasZOption(opt::InputArgList &args, StringRef key) {
  for (auto *arg : args.filtered(OPT_z))
    if (key == arg->getValue())
      return true;
  return false;
}

static bool getZFlag(opt::InputArgList &args, StringRef k1, StringRef k2,
                     bool Default) {
  for (auto *arg : args.filtered_reverse(OPT_z)) {
    if (k1 == arg->getValue())
      return true;
    if (k2 == arg->getValue())
      return false;
  }
  return Default;
}

static SeparateSegmentKind getZSeparate(opt::InputArgList &args) {
  for (auto *arg : args.filtered_reverse(OPT_z)) {
    StringRef v = arg->getValue();
    if (v == "noseparate-code")
      return SeparateSegmentKind::None;
    if (v == "separate-code")
      return SeparateSegmentKind::Code;
    if (v == "separate-loadable-segments")
      return SeparateSegmentKind::Loadable;
  }
  return SeparateSegmentKind::None;
}

static GnuStackKind getZGnuStack(opt::InputArgList &args) {
  for (auto *arg : args.filtered_reverse(OPT_z)) {
    if (StringRef("execstack") == arg->getValue())
      return GnuStackKind::Exec;
    if (StringRef("noexecstack") == arg->getValue())
      return GnuStackKind::NoExec;
    if (StringRef("nognustack") == arg->getValue())
      return GnuStackKind::None;
  }

  return GnuStackKind::NoExec;
}

static bool isKnownZFlag(StringRef s) {
  return s == "combreloc" || s == "copyreloc" || s == "defs" ||
         s == "execstack" || s == "force-bti" || s == "force-ibt" ||
         s == "global" || s == "hazardplt" || s == "ifunc-noplt" ||
         s == "initfirst" || s == "interpose" ||
         s == "keep-text-section-prefix" || s == "lazy" || s == "muldefs" ||
         s == "separate-code" || s == "separate-loadable-segments" ||
         s == "nocombreloc" || s == "nocopyreloc" || s == "nodefaultlib" ||
         s == "nodelete" || s == "nodlopen" || s == "noexecstack" ||
         s == "nognustack" || s == "nokeep-text-section-prefix" ||
         s == "norelro" || s == "noseparate-code" || s == "notext" ||
         s == "now" || s == "origin" || s == "pac-plt" || s == "relro" ||
         s == "retpolineplt" || s == "rodynamic" || s == "shstk" ||
         s == "text" || s == "undefs" || s == "wxneeded" ||
         s.startswith("common-page-size=") || s.startswith("max-page-size=") ||
         s.startswith("stack-size=");
}

// Report an error for an unknown -z option.
static void checkZOptions(opt::InputArgList &args) {
  for (auto *arg : args.filtered(OPT_z))
    if (!isKnownZFlag(arg->getValue()))
      error("unknown -z value: " + StringRef(arg->getValue()));
}

void LinkerDriver::main(ArrayRef<const char *> argsArr) {
  ELFOptTable parser;
  opt::InputArgList args = parser.parse(argsArr.slice(1));

  // Interpret this flag early because error() depends on them.
  errorHandler().errorLimit = args::getInteger(args, OPT_error_limit, 20);
  checkZOptions(args);

  // Handle -help
  if (args.hasArg(OPT_help)) {
    printHelp();
    return;
  }

  // Handle -v or -version.
  //
  // A note about "compatible with GNU linkers" message: this is a hack for
  // scripts generated by GNU Libtool 2.4.6 (released in February 2014 and
  // still the newest version in March 2017) or earlier to recognize LLD as
  // a GNU compatible linker. As long as an output for the -v option
  // contains "GNU" or "with BFD", they recognize us as GNU-compatible.
  //
  // This is somewhat ugly hack, but in reality, we had no choice other
  // than doing this. Considering the very long release cycle of Libtool,
  // it is not easy to improve it to recognize LLD as a GNU compatible
  // linker in a timely manner. Even if we can make it, there are still a
  // lot of "configure" scripts out there that are generated by old version
  // of Libtool. We cannot convince every software developer to migrate to
  // the latest version and re-generate scripts. So we have this hack.
  if (args.hasArg(OPT_v) || args.hasArg(OPT_version))
    message(getLLDVersion() + " (compatible with GNU linkers)");

  if (const char *path = getReproduceOption(args)) {
    // Note that --reproduce is a debug option so you can ignore it
    // if you are trying to understand the whole picture of the code.
    Expected<std::unique_ptr<TarWriter>> errOrWriter =
        TarWriter::create(path, path::stem(path));
    if (errOrWriter) {
      tar = std::move(*errOrWriter);
      tar->append("response.txt", createResponseFile(args));
      tar->append("version.txt", getLLDVersion() + "\n");
    } else {
      error("--reproduce: " + toString(errOrWriter.takeError()));
    }
  }

  readConfigs(args);

  // The behavior of -v or --version is a bit strange, but this is
  // needed for compatibility with GNU linkers.
  if (args.hasArg(OPT_v) && !args.hasArg(OPT_INPUT))
    return;
  if (args.hasArg(OPT_version))
    return;

  // Initialize time trace profiler.
  if (config->timeTraceEnabled)
    timeTraceProfilerInitialize(config->timeTraceGranularity, config->progName);

  {
    llvm::TimeTraceScope timeScope("ExecuteLinker");

    initLLVM();
    createFiles(args);
    if (errorCount())
      return;

    inferMachineType();
    setConfigs(args);
    checkOptions();
    if (errorCount())
      return;

    // The Target instance handles target-specific stuff, such as applying
    // relocations or writing a PLT section. It also contains target-dependent
    // values such as a default image base address.
    target = getTarget();

    switch (config->ekind) {
    case ELF32LEKind:
      link<ELF32LE>(args);
      break;
    case ELF32BEKind:
      link<ELF32BE>(args);
      break;
    case ELF64LEKind:
      link<ELF64LE>(args);
      break;
    case ELF64BEKind:
      link<ELF64BE>(args);
      break;
    default:
      llvm_unreachable("unknown Config->EKind");
    }
  }

  if (config->timeTraceEnabled) {
    if (auto E = timeTraceProfilerWrite(args.getLastArgValue(OPT_time_trace_file_eq).str(),
                                        config->outputFile)) {
      handleAllErrors(std::move(E), [&](const StringError &SE) {
        error(SE.getMessage());
      });
      return;
    }

    timeTraceProfilerCleanup();
  }
}

static std::string getRpath(opt::InputArgList &args) {
  std::vector<StringRef> v = args::getStrings(args, OPT_rpath);
  return llvm::join(v.begin(), v.end(), ":");
}

// Determines what we should do if there are remaining unresolved
// symbols after the name resolution.
static UnresolvedPolicy getUnresolvedSymbolPolicy(opt::InputArgList &args) {
  UnresolvedPolicy errorOrWarn = args.hasFlag(OPT_error_unresolved_symbols,
                                              OPT_warn_unresolved_symbols, true)
                                     ? UnresolvedPolicy::ReportError
                                     : UnresolvedPolicy::Warn;

  // Process the last of -unresolved-symbols, -no-undefined or -z defs.
  for (auto *arg : llvm::reverse(args)) {
    switch (arg->getOption().getID()) {
    case OPT_unresolved_symbols: {
      StringRef s = arg->getValue();
      if (s == "ignore-all" || s == "ignore-in-object-files")
        return UnresolvedPolicy::Ignore;
      if (s == "ignore-in-shared-libs" || s == "report-all")
        return errorOrWarn;
      error("unknown --unresolved-symbols value: " + s);
      continue;
    }
    case OPT_no_undefined:
      return errorOrWarn;
    case OPT_z:
      if (StringRef(arg->getValue()) == "defs")
        return errorOrWarn;
      if (StringRef(arg->getValue()) == "undefs")
        return UnresolvedPolicy::Ignore;
      continue;
    }
  }

  // -shared implies -unresolved-symbols=ignore-all because missing
  // symbols are likely to be resolved at runtime using other DSOs.
  if (config->shared)
    return UnresolvedPolicy::Ignore;
  return errorOrWarn;
}

static Target2Policy getTarget2(opt::InputArgList &args) {
  StringRef s = args.getLastArgValue(OPT_target2, "got-rel");
  if (s == "rel")
    return Target2Policy::Rel;
  if (s == "abs")
    return Target2Policy::Abs;
  if (s == "got-rel")
    return Target2Policy::GotRel;
  error("unknown --target2 option: " + s);
  return Target2Policy::GotRel;
}

static bool isOutputFormatBinary(opt::InputArgList &args) {
  StringRef s = args.getLastArgValue(OPT_oformat, "elf");
  if (s == "binary")
    return true;
  if (!s.startswith("elf"))
    error("unknown --oformat value: " + s);
  return false;
}

static DiscardPolicy getDiscard(opt::InputArgList &args) {
  if (args.hasArg(OPT_relocatable))
    return DiscardPolicy::None;

  auto *arg =
      args.getLastArg(OPT_discard_all, OPT_discard_locals, OPT_discard_none);
  if (!arg)
    return DiscardPolicy::Default;
  if (arg->getOption().getID() == OPT_discard_all)
    return DiscardPolicy::All;
  if (arg->getOption().getID() == OPT_discard_locals)
    return DiscardPolicy::Locals;
  return DiscardPolicy::None;
}

static StringRef getDynamicLinker(opt::InputArgList &args) {
  auto *arg = args.getLastArg(OPT_dynamic_linker, OPT_no_dynamic_linker);
  if (!arg)
    return "";
  if (arg->getOption().getID() == OPT_no_dynamic_linker) {
    // --no-dynamic-linker suppresses undefined weak symbols in .dynsym
    config->noDynamicLinker = true;
    return "";
  }
  return arg->getValue();
}

static ICFLevel getICF(opt::InputArgList &args) {
  auto *arg = args.getLastArg(OPT_icf_none, OPT_icf_safe, OPT_icf_all);
  if (!arg || arg->getOption().getID() == OPT_icf_none)
    return ICFLevel::None;
  if (arg->getOption().getID() == OPT_icf_safe)
    return ICFLevel::Safe;
  return ICFLevel::All;
}

static StripPolicy getStrip(opt::InputArgList &args) {
  if (args.hasArg(OPT_relocatable))
    return StripPolicy::None;

  auto *arg = args.getLastArg(OPT_strip_all, OPT_strip_debug);
  if (!arg)
    return StripPolicy::None;
  if (arg->getOption().getID() == OPT_strip_all)
    return StripPolicy::All;
  return StripPolicy::Debug;
}

static uint64_t parseSectionAddress(StringRef s, opt::InputArgList &args,
                                    const opt::Arg &arg) {
  uint64_t va = 0;
  if (s.startswith("0x"))
    s = s.drop_front(2);
  if (!to_integer(s, va, 16))
    error("invalid argument: " + arg.getAsString(args));
  return va;
}

static StringMap<uint64_t> getSectionStartMap(opt::InputArgList &args) {
  StringMap<uint64_t> ret;
  for (auto *arg : args.filtered(OPT_section_start)) {
    StringRef name;
    StringRef addr;
    std::tie(name, addr) = StringRef(arg->getValue()).split('=');
    ret[name] = parseSectionAddress(addr, args, *arg);
  }

  if (auto *arg = args.getLastArg(OPT_Ttext))
    ret[".text"] = parseSectionAddress(arg->getValue(), args, *arg);
  if (auto *arg = args.getLastArg(OPT_Tdata))
    ret[".data"] = parseSectionAddress(arg->getValue(), args, *arg);
  if (auto *arg = args.getLastArg(OPT_Tbss))
    ret[".bss"] = parseSectionAddress(arg->getValue(), args, *arg);
  return ret;
}

static SortSectionPolicy getSortSection(opt::InputArgList &args) {
  StringRef s = args.getLastArgValue(OPT_sort_section);
  if (s == "alignment")
    return SortSectionPolicy::Alignment;
  if (s == "name")
    return SortSectionPolicy::Name;
  if (!s.empty())
    error("unknown --sort-section rule: " + s);
  return SortSectionPolicy::Default;
}

static OrphanHandlingPolicy getOrphanHandling(opt::InputArgList &args) {
  StringRef s = args.getLastArgValue(OPT_orphan_handling, "place");
  if (s == "warn")
    return OrphanHandlingPolicy::Warn;
  if (s == "error")
    return OrphanHandlingPolicy::Error;
  if (s != "place")
    error("unknown --orphan-handling mode: " + s);
  return OrphanHandlingPolicy::Place;
}

// Parse --build-id or --build-id=<style>. We handle "tree" as a
// synonym for "sha1" because all our hash functions including
// -build-id=sha1 are actually tree hashes for performance reasons.
static std::pair<BuildIdKind, std::vector<uint8_t>>
getBuildId(opt::InputArgList &args) {
  auto *arg = args.getLastArg(OPT_build_id, OPT_build_id_eq);
  if (!arg)
    return {BuildIdKind::None, {}};

  if (arg->getOption().getID() == OPT_build_id)
    return {BuildIdKind::Fast, {}};

  StringRef s = arg->getValue();
  if (s == "fast")
    return {BuildIdKind::Fast, {}};
  if (s == "md5")
    return {BuildIdKind::Md5, {}};
  if (s == "sha1" || s == "tree")
    return {BuildIdKind::Sha1, {}};
  if (s == "uuid")
    return {BuildIdKind::Uuid, {}};
  if (s.startswith("0x"))
    return {BuildIdKind::Hexstring, parseHex(s.substr(2))};

  if (s != "none")
    error("unknown --build-id style: " + s);
  return {BuildIdKind::None, {}};
}

static std::pair<bool, bool> getPackDynRelocs(opt::InputArgList &args) {
  StringRef s = args.getLastArgValue(OPT_pack_dyn_relocs, "none");
  if (s == "android")
    return {true, false};
  if (s == "relr")
    return {false, true};
  if (s == "android+relr")
    return {true, true};

  if (s != "none")
    error("unknown -pack-dyn-relocs format: " + s);
  return {false, false};
}

static void readCallGraph(MemoryBufferRef mb) {
  // Build a map from symbol name to section
  DenseMap<StringRef, Symbol *> map;
  for (InputFile *file : objectFiles)
    for (Symbol *sym : file->getSymbols())
      map[sym->getName()] = sym;

  auto findSection = [&](StringRef name) -> InputSectionBase * {
    Symbol *sym = map.lookup(name);
    if (!sym) {
      if (config->warnSymbolOrdering)
        warn(mb.getBufferIdentifier() + ": no such symbol: " + name);
      return nullptr;
    }
    maybeWarnUnorderableSymbol(sym);

    if (Defined *dr = dyn_cast_or_null<Defined>(sym))
      return dyn_cast_or_null<InputSectionBase>(dr->section);
    return nullptr;
  };

  for (StringRef line : args::getLines(mb)) {
    SmallVector<StringRef, 3> fields;
    line.split(fields, ' ');
    uint64_t count;

    if (fields.size() != 3 || !to_integer(fields[2], count)) {
      error(mb.getBufferIdentifier() + ": parse error");
      return;
    }

    if (InputSectionBase *from = findSection(fields[0]))
      if (InputSectionBase *to = findSection(fields[1]))
        config->callGraphProfile[std::make_pair(from, to)] += count;
  }
}

template <class ELFT> static void readCallGraphsFromObjectFiles() {
  for (auto file : objectFiles) {
    auto *obj = cast<ObjFile<ELFT>>(file);

    for (const Elf_CGProfile_Impl<ELFT> &cgpe : obj->cgProfile) {
      auto *fromSym = dyn_cast<Defined>(&obj->getSymbol(cgpe.cgp_from));
      auto *toSym = dyn_cast<Defined>(&obj->getSymbol(cgpe.cgp_to));
      if (!fromSym || !toSym)
        continue;

      auto *from = dyn_cast_or_null<InputSectionBase>(fromSym->section);
      auto *to = dyn_cast_or_null<InputSectionBase>(toSym->section);
      if (from && to)
        config->callGraphProfile[{from, to}] += cgpe.cgp_weight;
    }
  }
}

static bool getCompressDebugSections(opt::InputArgList &args) {
  StringRef s = args.getLastArgValue(OPT_compress_debug_sections, "none");
  if (s == "none")
    return false;
  if (s != "zlib")
    error("unknown --compress-debug-sections value: " + s);
  if (!zlib::isAvailable())
    error("--compress-debug-sections: zlib is not available");
  return true;
}

static StringRef getAliasSpelling(opt::Arg *arg) {
  if (const opt::Arg *alias = arg->getAlias())
    return alias->getSpelling();
  return arg->getSpelling();
}

static std::pair<StringRef, StringRef> getOldNewOptions(opt::InputArgList &args,
                                                        unsigned id) {
  auto *arg = args.getLastArg(id);
  if (!arg)
    return {"", ""};

  StringRef s = arg->getValue();
  std::pair<StringRef, StringRef> ret = s.split(';');
  if (ret.second.empty())
    error(getAliasSpelling(arg) + " expects 'old;new' format, but got " + s);
  return ret;
}

// Parse the symbol ordering file and warn for any duplicate entries.
static std::vector<StringRef> getSymbolOrderingFile(MemoryBufferRef mb) {
  SetVector<StringRef> names;
  for (StringRef s : args::getLines(mb))
    if (!names.insert(s) && config->warnSymbolOrdering)
      warn(mb.getBufferIdentifier() + ": duplicate ordered symbol: " + s);

  return names.takeVector();
}

static void parseClangOption(StringRef opt, const Twine &msg) {
  std::string err;
  raw_string_ostream os(err);

  const char *argv[] = {config->progName.data(), opt.data()};
  if (cl::ParseCommandLineOptions(2, argv, "", &os))
    return;
  os.flush();
  error(msg + ": " + StringRef(err).trim());
}

// Initializes Config members by the command line options.
static void readConfigs(opt::InputArgList &args) {
  errorHandler().verbose = args.hasArg(OPT_verbose);
  errorHandler().fatalWarnings =
      args.hasFlag(OPT_fatal_warnings, OPT_no_fatal_warnings, false);
  errorHandler().vsDiagnostics =
      args.hasArg(OPT_visual_studio_diagnostics_format, false);

  config->allowMultipleDefinition =
      args.hasFlag(OPT_allow_multiple_definition,
                   OPT_no_allow_multiple_definition, false) ||
      hasZOption(args, "muldefs");
  config->allowShlibUndefined =
      args.hasFlag(OPT_allow_shlib_undefined, OPT_no_allow_shlib_undefined,
                   args.hasArg(OPT_shared));
  config->auxiliaryList = args::getStrings(args, OPT_auxiliary);
  config->bsymbolic = args.hasArg(OPT_Bsymbolic);
  config->bsymbolicFunctions = args.hasArg(OPT_Bsymbolic_functions);
  config->checkSections =
      args.hasFlag(OPT_check_sections, OPT_no_check_sections, true);
  config->chroot = args.getLastArgValue(OPT_chroot);
  config->compressDebugSections = getCompressDebugSections(args);
  config->cref = args.hasFlag(OPT_cref, OPT_no_cref, false);
  config->defineCommon = args.hasFlag(OPT_define_common, OPT_no_define_common,
                                      !args.hasArg(OPT_relocatable));
  config->optimizeBBJumps =
      args.hasFlag(OPT_optimize_bb_jumps, OPT_no_optimize_bb_jumps, false);
<<<<<<< HEAD

=======
>>>>>>> 12a32439
  config->demangle = args.hasFlag(OPT_demangle, OPT_no_demangle, true);
  config->dependentLibraries = args.hasFlag(OPT_dependent_libraries, OPT_no_dependent_libraries, true);
  config->disableVerify = args.hasArg(OPT_disable_verify);
  config->discard = getDiscard(args);
  config->dwoDir = args.getLastArgValue(OPT_plugin_opt_dwo_dir_eq);
  config->dynamicLinker = getDynamicLinker(args);
  config->ehFrameHdr =
      args.hasFlag(OPT_eh_frame_hdr, OPT_no_eh_frame_hdr, false);
  config->emitLLVM = args.hasArg(OPT_plugin_opt_emit_llvm, false);
  config->emitRelocs = args.hasArg(OPT_emit_relocs);
  config->callGraphProfileSort = args.hasFlag(
      OPT_call_graph_profile_sort, OPT_no_call_graph_profile_sort, true);
  config->enableNewDtags =
      args.hasFlag(OPT_enable_new_dtags, OPT_disable_new_dtags, true);
  config->entry = args.getLastArgValue(OPT_entry);
  config->executeOnly =
      args.hasFlag(OPT_execute_only, OPT_no_execute_only, false);
  config->exportDynamic =
      args.hasFlag(OPT_export_dynamic, OPT_no_export_dynamic, false);
  config->filterList = args::getStrings(args, OPT_filter);
  config->fini = args.getLastArgValue(OPT_fini, "_fini");
  config->fixCortexA53Errata843419 = args.hasArg(OPT_fix_cortex_a53_843419) &&
                                     !args.hasArg(OPT_relocatable);
  config->fixCortexA8 =
      args.hasArg(OPT_fix_cortex_a8) && !args.hasArg(OPT_relocatable);
  config->gcSections = args.hasFlag(OPT_gc_sections, OPT_no_gc_sections, false);
  config->gnuUnique = args.hasFlag(OPT_gnu_unique, OPT_no_gnu_unique, true);
  config->gdbIndex = args.hasFlag(OPT_gdb_index, OPT_no_gdb_index, false);
  config->icf = getICF(args);
  config->ignoreDataAddressEquality =
      args.hasArg(OPT_ignore_data_address_equality);
  config->ignoreFunctionAddressEquality =
      args.hasArg(OPT_ignore_function_address_equality);
  config->init = args.getLastArgValue(OPT_init, "_init");
  config->ltoAAPipeline = args.getLastArgValue(OPT_lto_aa_pipeline);
  config->ltoCSProfileGenerate = args.hasArg(OPT_lto_cs_profile_generate);
  config->ltoCSProfileFile = args.getLastArgValue(OPT_lto_cs_profile_file);
  config->ltoDebugPassManager = args.hasArg(OPT_lto_debug_pass_manager);
  config->ltoNewPassManager = args.hasArg(OPT_lto_new_pass_manager);
  config->ltoNewPmPasses = args.getLastArgValue(OPT_lto_newpm_passes);
  config->ltoWholeProgramVisibility =
      args.hasArg(OPT_lto_whole_program_visibility);
  config->ltoo = args::getInteger(args, OPT_lto_O, 2);
  config->ltoObjPath = args.getLastArgValue(OPT_lto_obj_path_eq);
  config->ltoPartitions = args::getInteger(args, OPT_lto_partitions, 1);
  config->ltoSampleProfile = args.getLastArgValue(OPT_lto_sample_profile);
  config->ltoBasicBlockSections =
      args.getLastArgValue(OPT_lto_basicblock_sections);
  config->ltoUniqueBBSectionNames =
      args.hasFlag(OPT_lto_unique_bb_section_names,
                   OPT_no_lto_unique_bb_section_names, false);
  config->mapFile = args.getLastArgValue(OPT_Map);
  config->mipsGotSize = args::getInteger(args, OPT_mips_got_size, 0xfff0);
  config->mergeArmExidx =
      args.hasFlag(OPT_merge_exidx_entries, OPT_no_merge_exidx_entries, true);
  config->mmapOutputFile =
      args.hasFlag(OPT_mmap_output_file, OPT_no_mmap_output_file, true);
  config->nmagic = args.hasFlag(OPT_nmagic, OPT_no_nmagic, false);
  config->noinhibitExec = args.hasArg(OPT_noinhibit_exec);
  config->nostdlib = args.hasArg(OPT_nostdlib);
  config->oFormatBinary = isOutputFormatBinary(args);
  config->omagic = args.hasFlag(OPT_omagic, OPT_no_omagic, false);
  config->optRemarksFilename = args.getLastArgValue(OPT_opt_remarks_filename);
  config->optRemarksPasses = args.getLastArgValue(OPT_opt_remarks_passes);
  config->optRemarksWithHotness = args.hasArg(OPT_opt_remarks_with_hotness);
  config->optRemarksFormat = args.getLastArgValue(OPT_opt_remarks_format);
  config->optimize = args::getInteger(args, OPT_O, 1);
  config->orphanHandling = getOrphanHandling(args);
  config->outputFile = args.getLastArgValue(OPT_o);
  config->pie = args.hasFlag(OPT_pie, OPT_no_pie, false);
  config->printIcfSections =
      args.hasFlag(OPT_print_icf_sections, OPT_no_print_icf_sections, false);
  config->printGcSections =
      args.hasFlag(OPT_print_gc_sections, OPT_no_print_gc_sections, false);
  config->printSymbolOrder =
      args.getLastArgValue(OPT_print_symbol_order);

  config->propeller = args.getLastArgValue(OPT_propeller);

  config->propellerKeepNamedSymbols =
      args.hasFlag(OPT_propeller_keep_named_symbols,
                   OPT_no_propeller_keep_named_symbols, false);

  config->propellerClusterMergeSizeThreshold = args::getInteger(
      args, OPT_propeller_cluster_merge_size_threshold, 1 << 21);

  config->propellerDumpSymbolOrder =
      args.getLastArgValue(OPT_propeller_dump_symbol_order);

  config->propellerPrintStats = args.hasFlag(
      OPT_propeller_print_stats, OPT_no_propeller_print_stats, false);

  config->propellerDumpCfgs = args::getStrings(args, OPT_propeller_dump_cfg);

  config->propellerDebugSymbols =
      args::getStrings(args, OPT_propeller_debug_symbol);

  config->propellerReorderBlocks = config->propellerReorderFuncs =
      config->propellerSplitFuncs = !config->propeller.empty();

  config->propellerFallthroughWeight =
      args::getInteger(args, OPT_propeller_fallthrough_weight, 10);
  config->propellerForwardJumpWeight =
      args::getInteger(args, OPT_propeller_forward_jump_weight, 1);
  config->propellerBackwardJumpWeight =
      args::getInteger(args, OPT_propeller_backward_jump_weight, 1);

  config->propellerForwardJumpDistance =
      args::getInteger(args, OPT_propeller_forward_jump_distance, 1024);
  config->propellerBackwardJumpDistance =
      args::getInteger(args, OPT_propeller_backward_jump_distance, 640);
  config->propellerChainSplitThreshold =
      args::getInteger(args, OPT_propeller_chain_split_threshold, 1024);

  // Parse Propeller flags.
  auto propellerOpts = args::getStrings(args, OPT_propeller_opt);
  for (auto &propellerOpt : propellerOpts) {
    if (propellerOpt == "reorder-ip") {
      config->propellerReorderIP = true;
    } else if (propellerOpt == "reorder-funcs") {
      config->propellerReorderFuncs = true;
    } else if (propellerOpt == "no-reorder-funcs") {
      config->propellerReorderFuncs = false;
    } else if (propellerOpt == "reorder-blocks") {
      config->propellerReorderBlocks = true;
    } else if (propellerOpt == "no-reorder-blocks") {
      config->propellerReorderBlocks = false;
    } else if (propellerOpt == "split-funcs") {
      config->propellerSplitFuncs = true;
    } else if (propellerOpt == "no-split-funcs") {
      config->propellerSplitFuncs = false;
    } else if (propellerOpt == "reorder-blocks-random") {
      config->propellerReorderBlocksRandom = true;
    } else
      error("unknown propeller option: " + propellerOpt);
  }

  if (config->propellerReorderBlocksRandom)
    config->propellerReorderBlocks = false;

  config->rpath = getRpath(args);
  config->relocatable = args.hasArg(OPT_relocatable);
  config->saveTemps = args.hasArg(OPT_save_temps);
  if (args.hasArg(OPT_shuffle_sections))
    config->shuffleSectionSeed = args::getInteger(args, OPT_shuffle_sections, 0);
  config->searchPaths = args::getStrings(args, OPT_library_path);
  config->sectionStartMap = getSectionStartMap(args);
  config->shared = args.hasArg(OPT_shared);
  config->singleRoRx = args.hasArg(OPT_no_rosegment);
  config->soName = args.getLastArgValue(OPT_soname);
  config->sortSection = getSortSection(args);
  config->splitStackAdjustSize = args::getInteger(args, OPT_split_stack_adjust_size, 16384);
  config->strip = getStrip(args);
  config->sysroot = args.getLastArgValue(OPT_sysroot);
  config->target1Rel = args.hasFlag(OPT_target1_rel, OPT_target1_abs, false);
  config->target2 = getTarget2(args);
  config->thinLTOCacheDir = args.getLastArgValue(OPT_thinlto_cache_dir);
  config->thinLTOCachePolicy = CHECK(
      parseCachePruningPolicy(args.getLastArgValue(OPT_thinlto_cache_policy)),
      "--thinlto-cache-policy: invalid cache policy");
  config->thinLTOEmitImportsFiles = args.hasArg(OPT_thinlto_emit_imports_files);
  config->thinLTOIndexOnly = args.hasArg(OPT_thinlto_index_only) ||
                             args.hasArg(OPT_thinlto_index_only_eq);
  config->thinLTOIndexOnlyArg = args.getLastArgValue(OPT_thinlto_index_only_eq);
  config->thinLTOObjectSuffixReplace =
      getOldNewOptions(args, OPT_thinlto_object_suffix_replace_eq);
  config->thinLTOPrefixReplace =
      getOldNewOptions(args, OPT_thinlto_prefix_replace_eq);
  config->timeTraceEnabled = args.hasArg(OPT_time_trace);
  config->timeTraceGranularity =
      args::getInteger(args, OPT_time_trace_granularity, 500);
  config->trace = args.hasArg(OPT_trace);
  config->undefined = args::getStrings(args, OPT_undefined);
  config->undefinedVersion =
      args.hasFlag(OPT_undefined_version, OPT_no_undefined_version, true);
  config->unique = args.hasArg(OPT_unique);
  config->useAndroidRelrTags = args.hasFlag(
      OPT_use_android_relr_tags, OPT_no_use_android_relr_tags, false);
  config->unresolvedSymbols = getUnresolvedSymbolPolicy(args);
  config->warnBackrefs =
      args.hasFlag(OPT_warn_backrefs, OPT_no_warn_backrefs, false);
  config->warnCommon = args.hasFlag(OPT_warn_common, OPT_no_warn_common, false);
  config->warnIfuncTextrel =
      args.hasFlag(OPT_warn_ifunc_textrel, OPT_no_warn_ifunc_textrel, false);
  config->warnSymbolOrdering =
      args.hasFlag(OPT_warn_symbol_ordering, OPT_no_warn_symbol_ordering, true);
  config->zCombreloc = getZFlag(args, "combreloc", "nocombreloc", true);
  config->zCopyreloc = getZFlag(args, "copyreloc", "nocopyreloc", true);
  config->zForceBti = hasZOption(args, "force-bti");
  config->zForceIbt = hasZOption(args, "force-ibt");
  config->zGlobal = hasZOption(args, "global");
  config->zGnustack = getZGnuStack(args);
  config->zHazardplt = hasZOption(args, "hazardplt");
  config->zIfuncNoplt = hasZOption(args, "ifunc-noplt");
  config->zInitfirst = hasZOption(args, "initfirst");
  config->zInterpose = hasZOption(args, "interpose");
  config->zKeepTextSectionPrefix = getZFlag(
      args, "keep-text-section-prefix", "nokeep-text-section-prefix", false);
  config->zNodefaultlib = hasZOption(args, "nodefaultlib");
  config->zNodelete = hasZOption(args, "nodelete");
  config->zNodlopen = hasZOption(args, "nodlopen");
  config->zNow = getZFlag(args, "now", "lazy", false);
  config->zOrigin = hasZOption(args, "origin");
  config->zPacPlt = hasZOption(args, "pac-plt");
  config->zRelro = getZFlag(args, "relro", "norelro", true);
  config->zRetpolineplt = hasZOption(args, "retpolineplt");
  config->zRodynamic = hasZOption(args, "rodynamic");
  config->zSeparate = getZSeparate(args);
  config->zShstk = hasZOption(args, "shstk");
  config->zStackSize = args::getZOptionValue(args, OPT_z, "stack-size", 0);
  config->zText = getZFlag(args, "text", "notext", true);
  config->zWxneeded = hasZOption(args, "wxneeded");

  // Parse LTO options.
  if (auto *arg = args.getLastArg(OPT_plugin_opt_mcpu_eq))
    parseClangOption(saver.save("-mcpu=" + StringRef(arg->getValue())),
                     arg->getSpelling());

  for (auto *arg : args.filtered(OPT_plugin_opt))
    parseClangOption(arg->getValue(), arg->getSpelling());

  // Parse -mllvm options.
  for (auto *arg : args.filtered(OPT_mllvm))
    parseClangOption(arg->getValue(), arg->getSpelling());

  // --threads= takes a positive integer and provides the default value for
  // --thinlto-jobs=.
  if (auto *arg = args.getLastArg(OPT_threads)) {
    StringRef v(arg->getValue());
    unsigned threads = 0;
    if (!llvm::to_integer(v, threads, 0) || threads == 0)
      error(arg->getSpelling() + ": expected a positive integer, but got '" +
            arg->getValue() + "'");
    parallel::strategy = hardware_concurrency(threads);
    config->thinLTOJobs = v;
  }
  if (auto *arg = args.getLastArg(OPT_thinlto_jobs))
    config->thinLTOJobs = arg->getValue();

  if (config->ltoo > 3)
    error("invalid optimization level for LTO: " + Twine(config->ltoo));
  if (config->ltoPartitions == 0)
    error("--lto-partitions: number of threads must be > 0");
  if (!get_threadpool_strategy(config->thinLTOJobs))
    error("--thinlto-jobs: invalid job count: " + config->thinLTOJobs);

  if (config->splitStackAdjustSize < 0)
    error("--split-stack-adjust-size: size must be >= 0");

  // The text segment is traditionally the first segment, whose address equals
  // the base address. However, lld places the R PT_LOAD first. -Ttext-segment
  // is an old-fashioned option that does not play well with lld's layout.
  // Suggest --image-base as a likely alternative.
  if (args.hasArg(OPT_Ttext_segment))
    error("-Ttext-segment is not supported. Use --image-base if you "
          "intend to set the base address");

  // Parse ELF{32,64}{LE,BE} and CPU type.
  if (auto *arg = args.getLastArg(OPT_m)) {
    StringRef s = arg->getValue();
    std::tie(config->ekind, config->emachine, config->osabi) =
        parseEmulation(s);
    config->mipsN32Abi =
        (s.startswith("elf32btsmipn32") || s.startswith("elf32ltsmipn32"));
    config->emulation = s;
  }

  // Parse -hash-style={sysv,gnu,both}.
  if (auto *arg = args.getLastArg(OPT_hash_style)) {
    StringRef s = arg->getValue();
    if (s == "sysv")
      config->sysvHash = true;
    else if (s == "gnu")
      config->gnuHash = true;
    else if (s == "both")
      config->sysvHash = config->gnuHash = true;
    else
      error("unknown -hash-style: " + s);
  }

  if (args.hasArg(OPT_print_map))
    config->mapFile = "-";

  // Page alignment can be disabled by the -n (--nmagic) and -N (--omagic).
  // As PT_GNU_RELRO relies on Paging, do not create it when we have disabled
  // it.
  if (config->nmagic || config->omagic)
    config->zRelro = false;

  std::tie(config->buildId, config->buildIdVector) = getBuildId(args);

  std::tie(config->androidPackDynRelocs, config->relrPackDynRelocs) =
      getPackDynRelocs(args);

  if (auto *arg = args.getLastArg(OPT_symbol_ordering_file)){
    if (args.hasArg(OPT_call_graph_ordering_file))
      error("--symbol-ordering-file and --call-graph-order-file "
            "may not be used together");
    if (Optional<MemoryBufferRef> buffer = readFile(arg->getValue())){
      config->symbolOrderingFile = getSymbolOrderingFile(*buffer);
      // Also need to disable CallGraphProfileSort to prevent
      // LLD order symbols with CGProfile
      config->callGraphProfileSort = false;
    }
  }

  assert(config->versionDefinitions.empty());
  config->versionDefinitions.push_back({"local", (uint16_t)VER_NDX_LOCAL, {}});
  config->versionDefinitions.push_back(
      {"global", (uint16_t)VER_NDX_GLOBAL, {}});

  // If --retain-symbol-file is used, we'll keep only the symbols listed in
  // the file and discard all others.
  if (auto *arg = args.getLastArg(OPT_retain_symbols_file)) {
    config->versionDefinitions[VER_NDX_LOCAL].patterns.push_back(
        {"*", /*isExternCpp=*/false, /*hasWildcard=*/true});
    if (Optional<MemoryBufferRef> buffer = readFile(arg->getValue()))
      for (StringRef s : args::getLines(*buffer))
        config->versionDefinitions[VER_NDX_GLOBAL].patterns.push_back(
            {s, /*isExternCpp=*/false, /*hasWildcard=*/false});
  }

  // Parses -dynamic-list and -export-dynamic-symbol. They make some
  // symbols private. Note that -export-dynamic takes precedence over them
  // as it says all symbols should be exported.
  if (!config->exportDynamic) {
    for (auto *arg : args.filtered(OPT_dynamic_list))
      if (Optional<MemoryBufferRef> buffer = readFile(arg->getValue()))
        readDynamicList(*buffer);

    for (auto *arg : args.filtered(OPT_export_dynamic_symbol))
      config->dynamicList.push_back(
          {arg->getValue(), /*isExternCpp=*/false, /*hasWildcard=*/false});
  }

  // If --export-dynamic-symbol=foo is given and symbol foo is defined in
  // an object file in an archive file, that object file should be pulled
  // out and linked. (It doesn't have to behave like that from technical
  // point of view, but this is needed for compatibility with GNU.)
  for (auto *arg : args.filtered(OPT_export_dynamic_symbol))
    config->undefined.push_back(arg->getValue());

  for (auto *arg : args.filtered(OPT_version_script))
    if (Optional<std::string> path = searchScript(arg->getValue())) {
      if (Optional<MemoryBufferRef> buffer = readFile(*path))
        readVersionScript(*buffer);
    } else {
      error(Twine("cannot find version script ") + arg->getValue());
    }
}

// Some Config members do not directly correspond to any particular
// command line options, but computed based on other Config values.
// This function initialize such members. See Config.h for the details
// of these values.
static void setConfigs(opt::InputArgList &args) {
  ELFKind k = config->ekind;
  uint16_t m = config->emachine;

  config->copyRelocs = (config->relocatable || config->emitRelocs);
  config->is64 = (k == ELF64LEKind || k == ELF64BEKind);
  config->isLE = (k == ELF32LEKind || k == ELF64LEKind);
  config->endianness = config->isLE ? endianness::little : endianness::big;
  config->isMips64EL = (k == ELF64LEKind && m == EM_MIPS);
  config->isPic = config->pie || config->shared;
  config->picThunk = args.hasArg(OPT_pic_veneer, config->isPic);
  config->wordsize = config->is64 ? 8 : 4;

  // ELF defines two different ways to store relocation addends as shown below:
  //
  //  Rel:  Addends are stored to the location where relocations are applied.
  //  Rela: Addends are stored as part of relocation entry.
  //
  // In other words, Rela makes it easy to read addends at the price of extra
  // 4 or 8 byte for each relocation entry. We don't know why ELF defined two
  // different mechanisms in the first place, but this is how the spec is
  // defined.
  //
  // You cannot choose which one, Rel or Rela, you want to use. Instead each
  // ABI defines which one you need to use. The following expression expresses
  // that.
  config->isRela = m == EM_AARCH64 || m == EM_AMDGPU || m == EM_HEXAGON ||
                   m == EM_PPC || m == EM_PPC64 || m == EM_RISCV ||
                   m == EM_X86_64;

  // If the output uses REL relocations we must store the dynamic relocation
  // addends to the output sections. We also store addends for RELA relocations
  // if --apply-dynamic-relocs is used.
  // We default to not writing the addends when using RELA relocations since
  // any standard conforming tool can find it in r_addend.
  config->writeAddends = args.hasFlag(OPT_apply_dynamic_relocs,
                                      OPT_no_apply_dynamic_relocs, false) ||
                         !config->isRela;

  config->tocOptimize =
      args.hasFlag(OPT_toc_optimize, OPT_no_toc_optimize, m == EM_PPC64);
}

// Returns a value of "-format" option.
static bool isFormatBinary(StringRef s) {
  if (s == "binary")
    return true;
  if (s == "elf" || s == "default")
    return false;
  error("unknown -format value: " + s +
        " (supported formats: elf, default, binary)");
  return false;
}

void LinkerDriver::createFiles(opt::InputArgList &args) {
  // For --{push,pop}-state.
  std::vector<std::tuple<bool, bool, bool>> stack;

  // Iterate over argv to process input files and positional arguments.
  for (auto *arg : args) {
    switch (arg->getOption().getID()) {
    case OPT_library:
      addLibrary(arg->getValue());
      break;
    case OPT_INPUT:
      addFile(arg->getValue(), /*withLOption=*/false);
      break;
    case OPT_defsym: {
      StringRef from;
      StringRef to;
      std::tie(from, to) = StringRef(arg->getValue()).split('=');
      if (from.empty() || to.empty())
        error("-defsym: syntax error: " + StringRef(arg->getValue()));
      else
        readDefsym(from, MemoryBufferRef(to, "-defsym"));
      break;
    }
    case OPT_script:
      if (Optional<std::string> path = searchScript(arg->getValue())) {
        if (Optional<MemoryBufferRef> mb = readFile(*path))
          readLinkerScript(*mb);
        break;
      }
      error(Twine("cannot find linker script ") + arg->getValue());
      break;
    case OPT_as_needed:
      config->asNeeded = true;
      break;
    case OPT_format:
      config->formatBinary = isFormatBinary(arg->getValue());
      break;
    case OPT_no_as_needed:
      config->asNeeded = false;
      break;
    case OPT_Bstatic:
    case OPT_omagic:
    case OPT_nmagic:
      config->isStatic = true;
      break;
    case OPT_Bdynamic:
      config->isStatic = false;
      break;
    case OPT_whole_archive:
      inWholeArchive = true;
      break;
    case OPT_no_whole_archive:
      inWholeArchive = false;
      break;
    case OPT_just_symbols:
      if (Optional<MemoryBufferRef> mb = readFile(arg->getValue())) {
        files.push_back(createObjectFile(*mb));
        files.back()->justSymbols = true;
      }
      break;
    case OPT_start_group:
      if (InputFile::isInGroup)
        error("nested --start-group");
      InputFile::isInGroup = true;
      break;
    case OPT_end_group:
      if (!InputFile::isInGroup)
        error("stray --end-group");
      InputFile::isInGroup = false;
      ++InputFile::nextGroupId;
      break;
    case OPT_start_lib:
      if (inLib)
        error("nested --start-lib");
      if (InputFile::isInGroup)
        error("may not nest --start-lib in --start-group");
      inLib = true;
      InputFile::isInGroup = true;
      break;
    case OPT_end_lib:
      if (!inLib)
        error("stray --end-lib");
      inLib = false;
      InputFile::isInGroup = false;
      ++InputFile::nextGroupId;
      break;
    case OPT_push_state:
      stack.emplace_back(config->asNeeded, config->isStatic, inWholeArchive);
      break;
    case OPT_pop_state:
      if (stack.empty()) {
        error("unbalanced --push-state/--pop-state");
        break;
      }
      std::tie(config->asNeeded, config->isStatic, inWholeArchive) = stack.back();
      stack.pop_back();
      break;
    }
  }

  if (files.empty() && errorCount() == 0)
    error("no input files");
}

// If -m <machine_type> was not given, infer it from object files.
void LinkerDriver::inferMachineType() {
  if (config->ekind != ELFNoneKind)
    return;

  for (InputFile *f : files) {
    if (f->ekind == ELFNoneKind)
      continue;
    config->ekind = f->ekind;
    config->emachine = f->emachine;
    config->osabi = f->osabi;
    config->mipsN32Abi = config->emachine == EM_MIPS && isMipsN32Abi(f);
    return;
  }
  error("target emulation unknown: -m or at least one .o file required");
}

// Parse -z max-page-size=<value>. The default value is defined by
// each target.
static uint64_t getMaxPageSize(opt::InputArgList &args) {
  uint64_t val = args::getZOptionValue(args, OPT_z, "max-page-size",
                                       target->defaultMaxPageSize);
  if (!isPowerOf2_64(val))
    error("max-page-size: value isn't a power of 2");
  if (config->nmagic || config->omagic) {
    if (val != target->defaultMaxPageSize)
      warn("-z max-page-size set, but paging disabled by omagic or nmagic");
    return 1;
  }
  return val;
}

// Parse -z common-page-size=<value>. The default value is defined by
// each target.
static uint64_t getCommonPageSize(opt::InputArgList &args) {
  uint64_t val = args::getZOptionValue(args, OPT_z, "common-page-size",
                                       target->defaultCommonPageSize);
  if (!isPowerOf2_64(val))
    error("common-page-size: value isn't a power of 2");
  if (config->nmagic || config->omagic) {
    if (val != target->defaultCommonPageSize)
      warn("-z common-page-size set, but paging disabled by omagic or nmagic");
    return 1;
  }
  // commonPageSize can't be larger than maxPageSize.
  if (val > config->maxPageSize)
    val = config->maxPageSize;
  return val;
}

// Parses -image-base option.
static Optional<uint64_t> getImageBase(opt::InputArgList &args) {
  // Because we are using "Config->maxPageSize" here, this function has to be
  // called after the variable is initialized.
  auto *arg = args.getLastArg(OPT_image_base);
  if (!arg)
    return None;

  StringRef s = arg->getValue();
  uint64_t v;
  if (!to_integer(s, v)) {
    error("-image-base: number expected, but got " + s);
    return 0;
  }
  if ((v % config->maxPageSize) != 0)
    warn("-image-base: address isn't multiple of page size: " + s);
  return v;
}

// Parses `--exclude-libs=lib,lib,...`.
// The library names may be delimited by commas or colons.
static DenseSet<StringRef> getExcludeLibs(opt::InputArgList &args) {
  DenseSet<StringRef> ret;
  for (auto *arg : args.filtered(OPT_exclude_libs)) {
    StringRef s = arg->getValue();
    for (;;) {
      size_t pos = s.find_first_of(",:");
      if (pos == StringRef::npos)
        break;
      ret.insert(s.substr(0, pos));
      s = s.substr(pos + 1);
    }
    ret.insert(s);
  }
  return ret;
}

// Handles the -exclude-libs option. If a static library file is specified
// by the -exclude-libs option, all public symbols from the archive become
// private unless otherwise specified by version scripts or something.
// A special library name "ALL" means all archive files.
//
// This is not a popular option, but some programs such as bionic libc use it.
static void excludeLibs(opt::InputArgList &args) {
  DenseSet<StringRef> libs = getExcludeLibs(args);
  bool all = libs.count("ALL");

  auto visit = [&](InputFile *file) {
    if (!file->archiveName.empty())
      if (all || libs.count(path::filename(file->archiveName)))
        for (Symbol *sym : file->getSymbols())
          if (!sym->isUndefined() && !sym->isLocal() && sym->file == file)
            sym->versionId = VER_NDX_LOCAL;
  };

  for (InputFile *file : objectFiles)
    visit(file);

  for (BitcodeFile *file : bitcodeFiles)
    visit(file);
}

// Force Sym to be entered in the output. Used for -u or equivalent.
static void handleUndefined(Symbol *sym) {
  // Since a symbol may not be used inside the program, LTO may
  // eliminate it. Mark the symbol as "used" to prevent it.
  sym->isUsedInRegularObj = true;

  if (sym->isLazy())
    sym->fetch();
}

// As an extension to GNU linkers, lld supports a variant of `-u`
// which accepts wildcard patterns. All symbols that match a given
// pattern are handled as if they were given by `-u`.
static void handleUndefinedGlob(StringRef arg) {
  Expected<GlobPattern> pat = GlobPattern::create(arg);
  if (!pat) {
    error("--undefined-glob: " + toString(pat.takeError()));
    return;
  }

  std::vector<Symbol *> syms;
  for (Symbol *sym : symtab->symbols()) {
    // Calling Sym->fetch() from here is not safe because it may
    // add new symbols to the symbol table, invalidating the
    // current iterator. So we just keep a note.
    if (pat->match(sym->getName()))
      syms.push_back(sym);
  }

  for (Symbol *sym : syms)
    handleUndefined(sym);
}

static void handleLibcall(StringRef name) {
  Symbol *sym = symtab->find(name);
  if (!sym || !sym->isLazy())
    return;

  MemoryBufferRef mb;
  if (auto *lo = dyn_cast<LazyObject>(sym))
    mb = lo->file->mb;
  else
    mb = cast<LazyArchive>(sym)->getMemberBuffer();

  if (isBitcode(mb))
    sym->fetch();
}

// Replaces common symbols with defined symbols reside in .bss sections.
// This function is called after all symbol names are resolved. As a
// result, the passes after the symbol resolution won't see any
// symbols of type CommonSymbol.
static void replaceCommonSymbols() {
  for (Symbol *sym : symtab->symbols()) {
    auto *s = dyn_cast<CommonSymbol>(sym);
    if (!s)
      continue;

    auto *bss = make<BssSection>("COMMON", s->size, s->alignment);
    bss->file = s->file;
    bss->markDead();
    inputSections.push_back(bss);
    s->replace(Defined{s->file, s->getName(), s->binding, s->stOther, s->type,
                       /*value=*/0, s->size, bss});
  }
}

// If all references to a DSO happen to be weak, the DSO is not added
// to DT_NEEDED. If that happens, we need to eliminate shared symbols
// created from the DSO. Otherwise, they become dangling references
// that point to a non-existent DSO.
static void demoteSharedSymbols() {
  for (Symbol *sym : symtab->symbols()) {
    auto *s = dyn_cast<SharedSymbol>(sym);
    if (!s || s->getFile().isNeeded)
      continue;

    bool used = s->used;
    s->replace(Undefined{nullptr, s->getName(), STB_WEAK, s->stOther, s->type});
    s->used = used;
  }
}

// The section referred to by `s` is considered address-significant. Set the
// keepUnique flag on the section if appropriate.
static void markAddrsig(Symbol *s) {
  if (auto *d = dyn_cast_or_null<Defined>(s))
    if (d->section)
      // We don't need to keep text sections unique under --icf=all even if they
      // are address-significant.
      if (config->icf == ICFLevel::Safe || !(d->section->flags & SHF_EXECINSTR))
        d->section->keepUnique = true;
}

// Record sections that define symbols mentioned in --keep-unique <symbol>
// and symbols referred to by address-significance tables. These sections are
// ineligible for ICF.
template <class ELFT>
static void findKeepUniqueSections(opt::InputArgList &args) {
  for (auto *arg : args.filtered(OPT_keep_unique)) {
    StringRef name = arg->getValue();
    auto *d = dyn_cast_or_null<Defined>(symtab->find(name));
    if (!d || !d->section) {
      warn("could not find symbol " + name + " to keep unique");
      continue;
    }
    d->section->keepUnique = true;
  }

  // --icf=all --ignore-data-address-equality means that we can ignore
  // the dynsym and address-significance tables entirely.
  if (config->icf == ICFLevel::All && config->ignoreDataAddressEquality)
    return;

  // Symbols in the dynsym could be address-significant in other executables
  // or DSOs, so we conservatively mark them as address-significant.
  for (Symbol *sym : symtab->symbols())
    if (sym->includeInDynsym())
      markAddrsig(sym);

  // Visit the address-significance table in each object file and mark each
  // referenced symbol as address-significant.
  for (InputFile *f : objectFiles) {
    auto *obj = cast<ObjFile<ELFT>>(f);
    ArrayRef<Symbol *> syms = obj->getSymbols();
    if (obj->addrsigSec) {
      ArrayRef<uint8_t> contents =
          check(obj->getObj().getSectionContents(obj->addrsigSec));
      const uint8_t *cur = contents.begin();
      while (cur != contents.end()) {
        unsigned size;
        const char *err;
        uint64_t symIndex = decodeULEB128(cur, &size, contents.end(), &err);
        if (err)
          fatal(toString(f) + ": could not decode addrsig section: " + err);
        markAddrsig(syms[symIndex]);
        cur += size;
      }
    } else {
      // If an object file does not have an address-significance table,
      // conservatively mark all of its symbols as address-significant.
      for (Symbol *s : syms)
        markAddrsig(s);
    }
  }
}

// This function reads a symbol partition specification section. These sections
// are used to control which partition a symbol is allocated to. See
// https://lld.llvm.org/Partitions.html for more details on partitions.
template <typename ELFT>
static void readSymbolPartitionSection(InputSectionBase *s) {
  // Read the relocation that refers to the partition's entry point symbol.
  Symbol *sym;
  if (s->areRelocsRela)
    sym = &s->getFile<ELFT>()->getRelocTargetSym(s->template relas<ELFT>()[0]);
  else
    sym = &s->getFile<ELFT>()->getRelocTargetSym(s->template rels<ELFT>()[0]);
  if (!isa<Defined>(sym) || !sym->includeInDynsym())
    return;

  StringRef partName = reinterpret_cast<const char *>(s->data().data());
  for (Partition &part : partitions) {
    if (part.name == partName) {
      sym->partition = part.getNumber();
      return;
    }
  }

  // Forbid partitions from being used on incompatible targets, and forbid them
  // from being used together with various linker features that assume a single
  // set of output sections.
  if (script->hasSectionsCommand)
    error(toString(s->file) +
          ": partitions cannot be used with the SECTIONS command");
  if (script->hasPhdrsCommands())
    error(toString(s->file) +
          ": partitions cannot be used with the PHDRS command");
  if (!config->sectionStartMap.empty())
    error(toString(s->file) + ": partitions cannot be used with "
                              "--section-start, -Ttext, -Tdata or -Tbss");
  if (config->emachine == EM_MIPS)
    error(toString(s->file) + ": partitions cannot be used on this target");

  // Impose a limit of no more than 254 partitions. This limit comes from the
  // sizes of the Partition fields in InputSectionBase and Symbol, as well as
  // the amount of space devoted to the partition number in RankFlags.
  if (partitions.size() == 254)
    fatal("may not have more than 254 partitions");

  partitions.emplace_back();
  Partition &newPart = partitions.back();
  newPart.name = partName;
  sym->partition = newPart.getNumber();
}

static Symbol *addUndefined(StringRef name) {
  return symtab->addSymbol(
      Undefined{nullptr, name, STB_GLOBAL, STV_DEFAULT, 0});
}

// This function is where all the optimizations of link-time
// optimization takes place. When LTO is in use, some input files are
// not in native object file format but in the LLVM bitcode format.
// This function compiles bitcode files into a few big native files
// using LLVM functions and replaces bitcode symbols with the results.
// Because all bitcode files that the program consists of are passed to
// the compiler at once, it can do a whole-program optimization.
template <class ELFT> void LinkerDriver::compileBitcodeFiles() {
  llvm::TimeTraceScope timeScope("LTO");
  // Compile bitcode files and replace bitcode symbols.
  lto.reset(new BitcodeCompiler);
  for (BitcodeFile *file : bitcodeFiles)
    lto->add(*file);

  for (InputFile *file : lto->compile()) {
    auto *obj = cast<ObjFile<ELFT>>(file);
    obj->parse(/*ignoreComdats=*/true);
    for (Symbol *sym : obj->getGlobalSymbols())
      sym->parseSymbolVersion();
    objectFiles.push_back(file);
  }
}

// The --wrap option is a feature to rename symbols so that you can write
// wrappers for existing functions. If you pass `-wrap=foo`, all
// occurrences of symbol `foo` are resolved to `wrap_foo` (so, you are
// expected to write `wrap_foo` function as a wrapper). The original
// symbol becomes accessible as `real_foo`, so you can call that from your
// wrapper.
//
// This data structure is instantiated for each -wrap option.
struct WrappedSymbol {
  Symbol *sym;
  Symbol *real;
  Symbol *wrap;
};

// Handles -wrap option.
//
// This function instantiates wrapper symbols. At this point, they seem
// like they are not being used at all, so we explicitly set some flags so
// that LTO won't eliminate them.
static std::vector<WrappedSymbol> addWrappedSymbols(opt::InputArgList &args) {
  std::vector<WrappedSymbol> v;
  DenseSet<StringRef> seen;

  for (auto *arg : args.filtered(OPT_wrap)) {
    StringRef name = arg->getValue();
    if (!seen.insert(name).second)
      continue;

    Symbol *sym = symtab->find(name);
    if (!sym)
      continue;

    Symbol *real = addUndefined(saver.save("__real_" + name));
    Symbol *wrap = addUndefined(saver.save("__wrap_" + name));
    v.push_back({sym, real, wrap});

    // We want to tell LTO not to inline symbols to be overwritten
    // because LTO doesn't know the final symbol contents after renaming.
    real->canInline = false;
    sym->canInline = false;

    // Tell LTO not to eliminate these symbols.
    sym->isUsedInRegularObj = true;
    wrap->isUsedInRegularObj = true;
  }
  return v;
}

// Do renaming for -wrap by updating pointers to symbols.
//
// When this function is executed, only InputFiles and symbol table
// contain pointers to symbol objects. We visit them to replace pointers,
// so that wrapped symbols are swapped as instructed by the command line.
static void wrapSymbols(ArrayRef<WrappedSymbol> wrapped) {
  DenseMap<Symbol *, Symbol *> map;
  for (const WrappedSymbol &w : wrapped) {
    map[w.sym] = w.wrap;
    map[w.real] = w.sym;
  }

  // Update pointers in input files.
  parallelForEach(objectFiles, [&](InputFile *file) {
    MutableArrayRef<Symbol *> syms = file->getMutableSymbols();
    for (size_t i = 0, e = syms.size(); i != e; ++i)
      if (Symbol *s = map.lookup(syms[i]))
        syms[i] = s;
  });

  // Update pointers in the symbol table.
  for (const WrappedSymbol &w : wrapped)
    symtab->wrap(w.sym, w.real, w.wrap);
}

// To enable CET (x86's hardware-assited control flow enforcement), each
// source file must be compiled with -fcf-protection. Object files compiled
// with the flag contain feature flags indicating that they are compatible
// with CET. We enable the feature only when all object files are compatible
// with CET.
//
// This is also the case with AARCH64's BTI and PAC which use the similar
// GNU_PROPERTY_AARCH64_FEATURE_1_AND mechanism.
template <class ELFT> static uint32_t getAndFeatures() {
  if (config->emachine != EM_386 && config->emachine != EM_X86_64 &&
      config->emachine != EM_AARCH64)
    return 0;

  uint32_t ret = -1;
  for (InputFile *f : objectFiles) {
    uint32_t features = cast<ObjFile<ELFT>>(f)->andFeatures;
    if (config->zForceBti && !(features & GNU_PROPERTY_AARCH64_FEATURE_1_BTI)) {
      warn(toString(f) + ": -z force-bti: file does not have "
                         "GNU_PROPERTY_AARCH64_FEATURE_1_BTI property");
      features |= GNU_PROPERTY_AARCH64_FEATURE_1_BTI;
    } else if (config->zForceIbt &&
               !(features & GNU_PROPERTY_X86_FEATURE_1_IBT)) {
      warn(toString(f) + ": -z force-ibt: file does not have "
                         "GNU_PROPERTY_X86_FEATURE_1_IBT property");
      features |= GNU_PROPERTY_X86_FEATURE_1_IBT;
    }
    if (config->zPacPlt && !(features & GNU_PROPERTY_AARCH64_FEATURE_1_PAC)) {
      warn(toString(f) + ": -z pac-plt: file does not have "
                         "GNU_PROPERTY_AARCH64_FEATURE_1_PAC property");
      features |= GNU_PROPERTY_AARCH64_FEATURE_1_PAC;
    }
    ret &= features;
  }

  // Force enable Shadow Stack.
  if (config->zShstk)
    ret |= GNU_PROPERTY_X86_FEATURE_1_SHSTK;

  return ret;
}

// Do actual linking. Note that when this function is called,
// all linker scripts have already been parsed.
template <class ELFT> void LinkerDriver::link(opt::InputArgList &args) {
  llvm::TimeTraceScope timeScope("Link", StringRef("LinkerDriver::Link"));
  // If a -hash-style option was not given, set to a default value,
  // which varies depending on the target.
  if (!args.hasArg(OPT_hash_style)) {
    if (config->emachine == EM_MIPS)
      config->sysvHash = true;
    else
      config->sysvHash = config->gnuHash = true;
  }

  // Default output filename is "a.out" by the Unix tradition.
  if (config->outputFile.empty())
    config->outputFile = "a.out";

  // Fail early if the output file or map file is not writable. If a user has a
  // long link, e.g. due to a large LTO link, they do not wish to run it and
  // find that it failed because there was a mistake in their command-line.
  if (auto e = tryCreateFile(config->outputFile))
    error("cannot open output file " + config->outputFile + ": " + e.message());
  if (auto e = tryCreateFile(config->mapFile))
    error("cannot open map file " + config->mapFile + ": " + e.message());
  if (errorCount())
    return;

  // Use default entry point name if no name was given via the command
  // line nor linker scripts. For some reason, MIPS entry point name is
  // different from others.
  config->warnMissingEntry =
      (!config->entry.empty() || (!config->shared && !config->relocatable));
  if (config->entry.empty() && !config->relocatable)
    config->entry = (config->emachine == EM_MIPS) ? "__start" : "_start";

  // Handle --trace-symbol.
  for (auto *arg : args.filtered(OPT_trace_symbol))
    symtab->insert(arg->getValue())->traced = true;

  // Add all files to the symbol table. This will add almost all
  // symbols that we need to the symbol table. This process might
  // add files to the link, via autolinking, these files are always
  // appended to the Files vector.
  {
    llvm::TimeTraceScope timeScope("Parse input files");
    for (size_t i = 0; i < files.size(); ++i)
      parseFile(files[i]);
  }

  // Now that we have every file, we can decide if we will need a
  // dynamic symbol table.
  // We need one if we were asked to export dynamic symbols or if we are
  // producing a shared library.
  // We also need one if any shared libraries are used and for pie executables
  // (probably because the dynamic linker needs it).
  config->hasDynSymTab =
      !sharedFiles.empty() || config->isPic || config->exportDynamic;

  // Some symbols (such as __ehdr_start) are defined lazily only when there
  // are undefined symbols for them, so we add these to trigger that logic.
  for (StringRef name : script->referencedSymbols)
    addUndefined(name);

  // Handle the `--undefined <sym>` options.
  for (StringRef arg : config->undefined)
    if (Symbol *sym = symtab->find(arg))
      handleUndefined(sym);

  // If an entry symbol is in a static archive, pull out that file now.
  if (Symbol *sym = symtab->find(config->entry))
    handleUndefined(sym);

  // Handle the `--undefined-glob <pattern>` options.
  for (StringRef pat : args::getStrings(args, OPT_undefined_glob))
    handleUndefinedGlob(pat);

  // Mark -init and -fini symbols so that the LTO doesn't eliminate them.
  if (Symbol *sym = symtab->find(config->init))
    sym->isUsedInRegularObj = true;
  if (Symbol *sym = symtab->find(config->fini))
    sym->isUsedInRegularObj = true;

  // If any of our inputs are bitcode files, the LTO code generator may create
  // references to certain library functions that might not be explicit in the
  // bitcode file's symbol table. If any of those library functions are defined
  // in a bitcode file in an archive member, we need to arrange to use LTO to
  // compile those archive members by adding them to the link beforehand.
  //
  // However, adding all libcall symbols to the link can have undesired
  // consequences. For example, the libgcc implementation of
  // __sync_val_compare_and_swap_8 on 32-bit ARM pulls in an .init_array entry
  // that aborts the program if the Linux kernel does not support 64-bit
  // atomics, which would prevent the program from running even if it does not
  // use 64-bit atomics.
  //
  // Therefore, we only add libcall symbols to the link before LTO if we have
  // to, i.e. if the symbol's definition is in bitcode. Any other required
  // libcall symbols will be added to the link after LTO when we add the LTO
  // object file to the link.
  if (!bitcodeFiles.empty())
    for (auto *s : lto::LTO::getRuntimeLibcallSymbols())
      handleLibcall(s);

  // Return if there were name resolution errors.
  if (errorCount())
    return;

  // We want to declare linker script's symbols early,
  // so that we can version them.
  // They also might be exported if referenced by DSOs.
  script->declareSymbols();

  // Handle the -exclude-libs option.
  if (args.hasArg(OPT_exclude_libs))
    excludeLibs(args);

  // Create elfHeader early. We need a dummy section in
  // addReservedSymbols to mark the created symbols as not absolute.
  Out::elfHeader = make<OutputSection>("", 0, SHF_ALLOC);
  Out::elfHeader->size = sizeof(typename ELFT::Ehdr);

  // Create wrapped symbols for -wrap option.
  std::vector<WrappedSymbol> wrapped = addWrappedSymbols(args);

  // We need to create some reserved symbols such as _end. Create them.
  if (!config->relocatable)
    addReservedSymbols();

  // Apply version scripts.
  //
  // For a relocatable output, version scripts don't make sense, and
  // parsing a symbol version string (e.g. dropping "@ver1" from a symbol
  // name "foo@ver1") rather do harm, so we don't call this if -r is given.
  if (!config->relocatable)
    symtab->scanVersionScript();

  // Do link-time optimization if given files are LLVM bitcode files.
  // This compiles bitcode files into real object files.
  //
  // With this the symbol table should be complete. After this, no new names
  // except a few linker-synthesized ones will be added to the symbol table.
  compileBitcodeFiles<ELFT>();

  // Symbol resolution finished. Report backward reference problems.
  reportBackrefs();
  if (errorCount())
    return;

  // If -thinlto-index-only is given, we should create only "index
  // files" and not object files. Index file creation is already done
  // in addCombinedLTOObject, so we are done if that's the case.
  if (config->thinLTOIndexOnly)
    return;

  // Likewise, --plugin-opt=emit-llvm is an option to make LTO create
  // an output file in bitcode and exit, so that you can just get a
  // combined bitcode file.
  if (config->emitLLVM)
    return;

  // Apply symbol renames for -wrap.
  if (!wrapped.empty())
    wrapSymbols(wrapped);

  // Now that we have a complete list of input files.
  // Beyond this point, no new files are added.
  // Aggregate all input sections into one place.
  for (InputFile *f : objectFiles)
    for (InputSectionBase *s : f->getSections())
      if (s && s != &InputSection::discarded)
        inputSections.push_back(s);
  for (BinaryFile *f : binaryFiles)
    for (InputSectionBase *s : f->getSections())
      inputSections.push_back(cast<InputSection>(s));

  lld::propeller::doPropeller();

  llvm::erase_if(inputSections, [](InputSectionBase *s) {
    if (s->type == SHT_LLVM_SYMPART) {
      readSymbolPartitionSection<ELFT>(s);
      return true;
    }

    // We do not want to emit debug sections if --strip-all
    // or -strip-debug are given.
    if (config->strip == StripPolicy::None)
      return false;

    if (isDebugSection(*s))
      return true;
    if (auto *isec = dyn_cast<InputSection>(s))
      if (InputSectionBase *rel = isec->getRelocatedSection())
        if (isDebugSection(*rel))
          return true;

    return false;
  });

  // Now that the number of partitions is fixed, save a pointer to the main
  // partition.
  mainPart = &partitions[0];

  // Read .note.gnu.property sections from input object files which
  // contain a hint to tweak linker's and loader's behaviors.
  config->andFeatures = getAndFeatures<ELFT>();

  // The Target instance handles target-specific stuff, such as applying
  // relocations or writing a PLT section. It also contains target-dependent
  // values such as a default image base address.
  target = getTarget();

  config->eflags = target->calcEFlags();
  // maxPageSize (sometimes called abi page size) is the maximum page size that
  // the output can be run on. For example if the OS can use 4k or 64k page
  // sizes then maxPageSize must be 64k for the output to be useable on both.
  // All important alignment decisions must use this value.
  config->maxPageSize = getMaxPageSize(args);
  // commonPageSize is the most common page size that the output will be run on.
  // For example if an OS can use 4k or 64k page sizes and 4k is more common
  // than 64k then commonPageSize is set to 4k. commonPageSize can be used for
  // optimizations such as DATA_SEGMENT_ALIGN in linker scripts. LLD's use of it
  // is limited to writing trap instructions on the last executable segment.
  config->commonPageSize = getCommonPageSize(args);

  config->imageBase = getImageBase(args);

  if (config->emachine == EM_ARM) {
    // FIXME: These warnings can be removed when lld only uses these features
    // when the input objects have been compiled with an architecture that
    // supports them.
    if (config->armHasBlx == false)
      warn("lld uses blx instruction, no object with architecture supporting "
           "feature detected");
  }

  // This adds a .comment section containing a version string.
  if (!config->relocatable)
    inputSections.push_back(createCommentSection());

  // Replace common symbols with regular symbols.
  replaceCommonSymbols();

  // Split SHF_MERGE and .eh_frame sections into pieces in preparation for garbage collection.
  splitSections<ELFT>();

  // Garbage collection and removal of shared symbols from unused shared objects.
  markLive<ELFT>();
  demoteSharedSymbols();

  // Make copies of any input sections that need to be copied into each
  // partition.
  copySectionsIntoPartitions();

  // Create synthesized sections such as .got and .plt. This is called before
  // processSectionCommands() so that they can be placed by SECTIONS commands.
  createSyntheticSections<ELFT>();

  // Some input sections that are used for exception handling need to be moved
  // into synthetic sections. Do that now so that they aren't assigned to
  // output sections in the usual way.
  if (!config->relocatable)
    combineEhSections();

  // Create output sections described by SECTIONS commands.
  script->processSectionCommands();

  // Linker scripts control how input sections are assigned to output sections.
  // Input sections that were not handled by scripts are called "orphans", and
  // they are assigned to output sections by the default rule. Process that.
  script->addOrphanSections();

  // Migrate InputSectionDescription::sectionBases to sections. This includes
  // merging MergeInputSections into a single MergeSyntheticSection. From this
  // point onwards InputSectionDescription::sections should be used instead of
  // sectionBases.
  for (BaseCommand *base : script->sectionCommands)
    if (auto *sec = dyn_cast<OutputSection>(base))
      sec->finalizeInputSections();
  llvm::erase_if(inputSections,
                 [](InputSectionBase *s) { return isa<MergeInputSection>(s); });

  // Two input sections with different output sections should not be folded.
  // ICF runs after processSectionCommands() so that we know the output sections.
  if (config->icf != ICFLevel::None) {
    findKeepUniqueSections<ELFT>(args);
    doIcf<ELFT>();
  }

  // Read the callgraph now that we know what was gced or icfed
  if (config->callGraphProfileSort) {
    if (auto *arg = args.getLastArg(OPT_call_graph_ordering_file))
      if (Optional<MemoryBufferRef> buffer = readFile(arg->getValue()))
        readCallGraph(*buffer);
    readCallGraphsFromObjectFiles<ELFT>();
  }

  // Write the result to the file.
  writeResult<ELFT>();
}

} // namespace elf
} // namespace lld<|MERGE_RESOLUTION|>--- conflicted
+++ resolved
@@ -882,10 +882,6 @@
                                       !args.hasArg(OPT_relocatable));
   config->optimizeBBJumps =
       args.hasFlag(OPT_optimize_bb_jumps, OPT_no_optimize_bb_jumps, false);
-<<<<<<< HEAD
-
-=======
->>>>>>> 12a32439
   config->demangle = args.hasFlag(OPT_demangle, OPT_no_demangle, true);
   config->dependentLibraries = args.hasFlag(OPT_dependent_libraries, OPT_no_dependent_libraries, true);
   config->disableVerify = args.hasArg(OPT_disable_verify);
