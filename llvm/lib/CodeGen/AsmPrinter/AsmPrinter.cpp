//===- AsmPrinter.cpp - Common AsmPrinter code ----------------------------===//
//
// Part of the LLVM Project, under the Apache License v2.0 with LLVM Exceptions.
// See https://llvm.org/LICENSE.txt for license information.
// SPDX-License-Identifier: Apache-2.0 WITH LLVM-exception
//
//===----------------------------------------------------------------------===//
//
// This file implements the AsmPrinter class.
//
//===----------------------------------------------------------------------===//

#include "llvm/CodeGen/AsmPrinter.h"
#include "CodeViewDebug.h"
#include "DwarfDebug.h"
#include "DwarfException.h"
#include "WasmException.h"
#include "WinCFGuard.h"
#include "WinException.h"
#include "llvm/ADT/APFloat.h"
#include "llvm/ADT/APInt.h"
#include "llvm/ADT/DenseMap.h"
#include "llvm/ADT/STLExtras.h"
#include "llvm/ADT/SmallPtrSet.h"
#include "llvm/ADT/SmallString.h"
#include "llvm/ADT/SmallVector.h"
#include "llvm/ADT/Statistic.h"
#include "llvm/ADT/StringRef.h"
#include "llvm/ADT/Triple.h"
#include "llvm/ADT/Twine.h"
#include "llvm/Analysis/ConstantFolding.h"
#include "llvm/Analysis/EHPersonalities.h"
#include "llvm/Analysis/OptimizationRemarkEmitter.h"
#include "llvm/Analysis/ProfileSummaryInfo.h"
#include "llvm/BinaryFormat/COFF.h"
#include "llvm/BinaryFormat/Dwarf.h"
#include "llvm/BinaryFormat/ELF.h"
#include "llvm/CodeGen/GCMetadata.h"
#include "llvm/CodeGen/GCMetadataPrinter.h"
#include "llvm/CodeGen/GCStrategy.h"
#include "llvm/CodeGen/LazyMachineBlockFrequencyInfo.h"
#include "llvm/CodeGen/MachineBasicBlock.h"
#include "llvm/CodeGen/MachineBlockFrequencyInfo.h"
#include "llvm/CodeGen/MachineConstantPool.h"
#include "llvm/CodeGen/MachineDominators.h"
#include "llvm/CodeGen/MachineFrameInfo.h"
#include "llvm/CodeGen/MachineFunction.h"
#include "llvm/CodeGen/MachineFunctionPass.h"
#include "llvm/CodeGen/MachineInstr.h"
#include "llvm/CodeGen/MachineInstrBundle.h"
#include "llvm/CodeGen/MachineJumpTableInfo.h"
#include "llvm/CodeGen/MachineLoopInfo.h"
#include "llvm/CodeGen/MachineMemOperand.h"
#include "llvm/CodeGen/MachineModuleInfo.h"
#include "llvm/CodeGen/MachineModuleInfoImpls.h"
#include "llvm/CodeGen/MachineOperand.h"
#include "llvm/CodeGen/MachineOptimizationRemarkEmitter.h"
#include "llvm/CodeGen/MachineSizeOpts.h"
#include "llvm/CodeGen/StackMaps.h"
#include "llvm/CodeGen/TargetFrameLowering.h"
#include "llvm/CodeGen/TargetInstrInfo.h"
#include "llvm/CodeGen/TargetLowering.h"
#include "llvm/CodeGen/TargetOpcodes.h"
#include "llvm/CodeGen/TargetRegisterInfo.h"
#include "llvm/IR/BasicBlock.h"
#include "llvm/IR/Comdat.h"
#include "llvm/IR/Constant.h"
#include "llvm/IR/Constants.h"
#include "llvm/IR/DataLayout.h"
#include "llvm/IR/DebugInfoMetadata.h"
#include "llvm/IR/DerivedTypes.h"
#include "llvm/IR/Function.h"
#include "llvm/IR/GlobalAlias.h"
#include "llvm/IR/GlobalIFunc.h"
#include "llvm/IR/GlobalIndirectSymbol.h"
#include "llvm/IR/GlobalObject.h"
#include "llvm/IR/GlobalValue.h"
#include "llvm/IR/GlobalVariable.h"
#include "llvm/IR/Instruction.h"
#include "llvm/IR/Mangler.h"
#include "llvm/IR/Metadata.h"
#include "llvm/IR/Module.h"
#include "llvm/IR/Operator.h"
#include "llvm/IR/RemarkStreamer.h"
#include "llvm/IR/Type.h"
#include "llvm/IR/Value.h"
#include "llvm/MC/MCAsmInfo.h"
#include "llvm/MC/MCContext.h"
#include "llvm/MC/MCDirectives.h"
#include "llvm/MC/MCDwarf.h"
#include "llvm/MC/MCExpr.h"
#include "llvm/MC/MCInst.h"
#include "llvm/MC/MCSection.h"
#include "llvm/MC/MCSectionCOFF.h"
#include "llvm/MC/MCSectionELF.h"
#include "llvm/MC/MCSectionMachO.h"
#include "llvm/MC/MCSectionXCOFF.h"
#include "llvm/MC/MCStreamer.h"
#include "llvm/MC/MCSubtargetInfo.h"
#include "llvm/MC/MCSymbol.h"
#include "llvm/MC/MCSymbolELF.h"
#include "llvm/MC/MCSymbolXCOFF.h"
#include "llvm/MC/MCTargetOptions.h"
#include "llvm/MC/MCValue.h"
#include "llvm/MC/SectionKind.h"
#include "llvm/Pass.h"
#include "llvm/Remarks/Remark.h"
#include "llvm/Remarks/RemarkFormat.h"
#include "llvm/Remarks/RemarkStringTable.h"
#include "llvm/Support/Casting.h"
#include "llvm/Support/CommandLine.h"
#include "llvm/Support/Compiler.h"
#include "llvm/Support/ErrorHandling.h"
#include "llvm/Support/Format.h"
#include "llvm/Support/MathExtras.h"
#include "llvm/Support/Path.h"
#include "llvm/Support/TargetRegistry.h"
#include "llvm/Support/Timer.h"
#include "llvm/Support/raw_ostream.h"
#include "llvm/Target/TargetLoweringObjectFile.h"
#include "llvm/Target/TargetMachine.h"
#include "llvm/Target/TargetOptions.h"
#include <algorithm>
#include <cassert>
#include <cinttypes>
#include <cstdint>
#include <iterator>
#include <limits>
#include <memory>
#include <string>
#include <utility>
#include <vector>

using namespace llvm;

#define DEBUG_TYPE "asm-printer"

static const char *const DWARFGroupName = "dwarf";
static const char *const DWARFGroupDescription = "DWARF Emission";
static const char *const DbgTimerName = "emit";
static const char *const DbgTimerDescription = "Debug Info Emission";
static const char *const EHTimerName = "write_exception";
static const char *const EHTimerDescription = "DWARF Exception Writer";
static const char *const CFGuardName = "Control Flow Guard";
static const char *const CFGuardDescription = "Control Flow Guard";
static const char *const CodeViewLineTablesGroupName = "linetables";
static const char *const CodeViewLineTablesGroupDescription =
  "CodeView Line Tables";

STATISTIC(EmittedInsts, "Number of machine instrs printed");

char AsmPrinter::ID = 0;

using gcp_map_type = DenseMap<GCStrategy *, std::unique_ptr<GCMetadataPrinter>>;

static gcp_map_type &getGCMap(void *&P) {
  if (!P)
    P = new gcp_map_type();
  return *(gcp_map_type*)P;
}

/// getGVAlignment - Return the alignment to use for the specified global
/// value.  This rounds up to the preferred alignment if possible and legal.
Align AsmPrinter::getGVAlignment(const GlobalValue *GV, const DataLayout &DL,
                                 Align InAlign) {
  Align Alignment;
  if (const GlobalVariable *GVar = dyn_cast<GlobalVariable>(GV))
    Alignment = Align(DL.getPreferredAlignment(GVar));

  // If InAlign is specified, round it to it.
  if (InAlign > Alignment)
    Alignment = InAlign;

  // If the GV has a specified alignment, take it into account.
  const MaybeAlign GVAlign(GV->getAlignment());
  if (!GVAlign)
    return Alignment;

  assert(GVAlign && "GVAlign must be set");

  // If the GVAlign is larger than NumBits, or if we are required to obey
  // NumBits because the GV has an assigned section, obey it.
  if (*GVAlign > Alignment || GV->hasSection())
    Alignment = *GVAlign;
  return Alignment;
}

AsmPrinter::AsmPrinter(TargetMachine &tm, std::unique_ptr<MCStreamer> Streamer)
    : MachineFunctionPass(ID), TM(tm), MAI(tm.getMCAsmInfo()),
      OutContext(Streamer->getContext()), OutStreamer(std::move(Streamer)) {
  VerboseAsm = OutStreamer->isVerboseAsm();
}

AsmPrinter::~AsmPrinter() {
  assert(!DD && Handlers.empty() && "Debug/EH info didn't get finalized");

  if (GCMetadataPrinters) {
    gcp_map_type &GCMap = getGCMap(GCMetadataPrinters);

    delete &GCMap;
    GCMetadataPrinters = nullptr;
  }
}

bool AsmPrinter::isPositionIndependent() const {
  return TM.isPositionIndependent();
}

/// getFunctionNumber - Return a unique ID for the current function.
unsigned AsmPrinter::getFunctionNumber() const {
  return MF->getFunctionNumber();
}

const TargetLoweringObjectFile &AsmPrinter::getObjFileLowering() const {
  return *TM.getObjFileLowering();
}

const DataLayout &AsmPrinter::getDataLayout() const {
  return MMI->getModule()->getDataLayout();
}

// Do not use the cached DataLayout because some client use it without a Module
// (dsymutil, llvm-dwarfdump).
unsigned AsmPrinter::getPointerSize() const {
  return TM.getPointerSize(0); // FIXME: Default address space
}

const MCSubtargetInfo &AsmPrinter::getSubtargetInfo() const {
  assert(MF && "getSubtargetInfo requires a valid MachineFunction!");
  return MF->getSubtarget<MCSubtargetInfo>();
}

void AsmPrinter::EmitToStreamer(MCStreamer &S, const MCInst &Inst) {
  S.EmitInstruction(Inst, getSubtargetInfo());
}

void AsmPrinter::emitInitialRawDwarfLocDirective(const MachineFunction &MF) {
  assert(DD && "Dwarf debug file is not defined.");
  assert(OutStreamer->hasRawTextSupport() && "Expected assembly output mode.");
  (void)DD->emitInitialLocDirective(MF, /*CUID=*/0);
}

/// getCurrentSection() - Return the current section we are emitting to.
const MCSection *AsmPrinter::getCurrentSection() const {
  return OutStreamer->getCurrentSectionOnly();
}

void AsmPrinter::getAnalysisUsage(AnalysisUsage &AU) const {
  AU.setPreservesAll();
  MachineFunctionPass::getAnalysisUsage(AU);
  AU.addRequired<MachineModuleInfoWrapperPass>();
  AU.addRequired<MachineOptimizationRemarkEmitterPass>();
  AU.addRequired<GCModuleInfo>();
  AU.addRequired<LazyMachineBlockFrequencyInfoPass>();
  AU.addRequired<ProfileSummaryInfoWrapperPass>();
}

bool AsmPrinter::doInitialization(Module &M) {
  auto *MMIWP = getAnalysisIfAvailable<MachineModuleInfoWrapperPass>();
  MMI = MMIWP ? &MMIWP->getMMI() : nullptr;

  // Initialize TargetLoweringObjectFile.
  const_cast<TargetLoweringObjectFile&>(getObjFileLowering())
    .Initialize(OutContext, TM);

  const_cast<TargetLoweringObjectFile &>(getObjFileLowering())
      .getModuleMetadata(M);

  OutStreamer->InitSections(false);

  // Emit the version-min deployment target directive if needed.
  //
  // FIXME: If we end up with a collection of these sorts of Darwin-specific
  // or ELF-specific things, it may make sense to have a platform helper class
  // that will work with the target helper class. For now keep it here, as the
  // alternative is duplicated code in each of the target asm printers that
  // use the directive, where it would need the same conditionalization
  // anyway.
  const Triple &Target = TM.getTargetTriple();
  OutStreamer->EmitVersionForTarget(Target, M.getSDKVersion());

  // Allow the target to emit any magic that it wants at the start of the file.
  EmitStartOfAsmFile(M);

  // Very minimal debug info. It is ignored if we emit actual debug info. If we
  // don't, this at least helps the user find where a global came from.
  if (MAI->hasSingleParameterDotFile()) {
    // .file "foo.c"
    OutStreamer->EmitFileDirective(
        llvm::sys::path::filename(M.getSourceFileName()));
  }

  GCModuleInfo *MI = getAnalysisIfAvailable<GCModuleInfo>();
  assert(MI && "AsmPrinter didn't require GCModuleInfo?");
  for (auto &I : *MI)
    if (GCMetadataPrinter *MP = GetOrCreateGCPrinter(*I))
      MP->beginAssembly(M, *MI, *this);

  // Emit module-level inline asm if it exists.
  if (!M.getModuleInlineAsm().empty()) {
    // We're at the module level. Construct MCSubtarget from the default CPU
    // and target triple.
    std::unique_ptr<MCSubtargetInfo> STI(TM.getTarget().createMCSubtargetInfo(
        TM.getTargetTriple().str(), TM.getTargetCPU(),
        TM.getTargetFeatureString()));
    OutStreamer->AddComment("Start of file scope inline assembly");
    OutStreamer->AddBlankLine();
    EmitInlineAsm(M.getModuleInlineAsm()+"\n",
                  OutContext.getSubtargetCopy(*STI), TM.Options.MCOptions);
    OutStreamer->AddComment("End of file scope inline assembly");
    OutStreamer->AddBlankLine();
  }

  if (MAI->doesSupportDebugInformation()) {
    bool EmitCodeView = MMI->getModule()->getCodeViewFlag();
    if (EmitCodeView && TM.getTargetTriple().isOSWindows()) {
      Handlers.emplace_back(std::make_unique<CodeViewDebug>(this),
                            DbgTimerName, DbgTimerDescription,
                            CodeViewLineTablesGroupName,
                            CodeViewLineTablesGroupDescription);
    }
    if (!EmitCodeView || MMI->getModule()->getDwarfVersion()) {
      DD = new DwarfDebug(this, &M);
      DD->beginModule();
      Handlers.emplace_back(std::unique_ptr<DwarfDebug>(DD), DbgTimerName,
                            DbgTimerDescription, DWARFGroupName,
                            DWARFGroupDescription);
    }
  }

  switch (MAI->getExceptionHandlingType()) {
  case ExceptionHandling::SjLj:
  case ExceptionHandling::DwarfCFI:
  case ExceptionHandling::ARM:
    isCFIMoveForDebugging = true;
    if (MAI->getExceptionHandlingType() != ExceptionHandling::DwarfCFI)
      break;
    for (auto &F: M.getFunctionList()) {
      // If the module contains any function with unwind data,
      // .eh_frame has to be emitted.
      // Ignore functions that won't get emitted.
      if (!F.isDeclarationForLinker() && F.needsUnwindTableEntry()) {
        isCFIMoveForDebugging = false;
        break;
      }
    }
    break;
  default:
    isCFIMoveForDebugging = false;
    break;
  }

  EHStreamer *ES = nullptr;
  switch (MAI->getExceptionHandlingType()) {
  case ExceptionHandling::None:
    break;
  case ExceptionHandling::SjLj:
  case ExceptionHandling::DwarfCFI:
    ES = new DwarfCFIException(this);
    break;
  case ExceptionHandling::ARM:
    ES = new ARMException(this);
    break;
  case ExceptionHandling::WinEH:
    switch (MAI->getWinEHEncodingType()) {
    default: llvm_unreachable("unsupported unwinding information encoding");
    case WinEH::EncodingType::Invalid:
      break;
    case WinEH::EncodingType::X86:
    case WinEH::EncodingType::Itanium:
      ES = new WinException(this);
      break;
    }
    break;
  case ExceptionHandling::Wasm:
    ES = new WasmException(this);
    break;
  }
  if (ES)
    Handlers.emplace_back(std::unique_ptr<EHStreamer>(ES), EHTimerName,
                          EHTimerDescription, DWARFGroupName,
                          DWARFGroupDescription);

  // Emit tables for any value of cfguard flag (i.e. cfguard=1 or cfguard=2).
  if (mdconst::extract_or_null<ConstantInt>(
          MMI->getModule()->getModuleFlag("cfguard")))
    Handlers.emplace_back(std::make_unique<WinCFGuard>(this), CFGuardName,
                          CFGuardDescription, DWARFGroupName,
                          DWARFGroupDescription);
  return false;
}

static bool canBeHidden(const GlobalValue *GV, const MCAsmInfo &MAI) {
  if (!MAI.hasWeakDefCanBeHiddenDirective())
    return false;

  return GV->canBeOmittedFromSymbolTable();
}

void AsmPrinter::EmitLinkage(const GlobalValue *GV, MCSymbol *GVSym) const {
  GlobalValue::LinkageTypes Linkage = GV->getLinkage();
  switch (Linkage) {
  case GlobalValue::CommonLinkage:
  case GlobalValue::LinkOnceAnyLinkage:
  case GlobalValue::LinkOnceODRLinkage:
  case GlobalValue::WeakAnyLinkage:
  case GlobalValue::WeakODRLinkage:
    if (MAI->hasWeakDefDirective()) {
      // .globl _foo
      OutStreamer->EmitSymbolAttribute(GVSym, MCSA_Global);

      if (!canBeHidden(GV, *MAI))
        // .weak_definition _foo
        OutStreamer->EmitSymbolAttribute(GVSym, MCSA_WeakDefinition);
      else
        OutStreamer->EmitSymbolAttribute(GVSym, MCSA_WeakDefAutoPrivate);
    } else if (MAI->hasLinkOnceDirective()) {
      // .globl _foo
      OutStreamer->EmitSymbolAttribute(GVSym, MCSA_Global);
      //NOTE: linkonce is handled by the section the symbol was assigned to.
    } else {
      // .weak _foo
      OutStreamer->EmitSymbolAttribute(GVSym, MCSA_Weak);
    }
    return;
  case GlobalValue::ExternalLinkage:
    // If external, declare as a global symbol: .globl _foo
    OutStreamer->EmitSymbolAttribute(GVSym, MCSA_Global);
    return;
  case GlobalValue::PrivateLinkage:
    return;
  case GlobalValue::InternalLinkage:
    if (MAI->hasDotLGloblDirective())
      OutStreamer->EmitSymbolAttribute(GVSym, MCSA_LGlobal);
    return;
  case GlobalValue::AppendingLinkage:
  case GlobalValue::AvailableExternallyLinkage:
  case GlobalValue::ExternalWeakLinkage:
    llvm_unreachable("Should never emit this");
  }
  llvm_unreachable("Unknown linkage type!");
}

void AsmPrinter::getNameWithPrefix(SmallVectorImpl<char> &Name,
                                   const GlobalValue *GV) const {
  TM.getNameWithPrefix(Name, GV, getObjFileLowering().getMangler());
}

MCSymbol *AsmPrinter::getSymbol(const GlobalValue *GV) const {
  return TM.getSymbol(GV);
}

/// EmitGlobalVariable - Emit the specified global variable to the .s file.
void AsmPrinter::EmitGlobalVariable(const GlobalVariable *GV) {
  bool IsEmuTLSVar = TM.useEmulatedTLS() && GV->isThreadLocal();
  assert(!(IsEmuTLSVar && GV->hasCommonLinkage()) &&
         "No emulated TLS variables in the common section");

  // Never emit TLS variable xyz in emulated TLS model.
  // The initialization value is in __emutls_t.xyz instead of xyz.
  if (IsEmuTLSVar)
    return;

  if (GV->hasInitializer()) {
    // Check to see if this is a special global used by LLVM, if so, emit it.
    if (EmitSpecialLLVMGlobal(GV))
      return;

    // Skip the emission of global equivalents. The symbol can be emitted later
    // on by emitGlobalGOTEquivs in case it turns out to be needed.
    if (GlobalGOTEquivs.count(getSymbol(GV)))
      return;

    if (isVerbose()) {
      // When printing the control variable __emutls_v.*,
      // we don't need to print the original TLS variable name.
      GV->printAsOperand(OutStreamer->GetCommentOS(),
                     /*PrintType=*/false, GV->getParent());
      OutStreamer->GetCommentOS() << '\n';
    }
  }

  MCSymbol *GVSym = getSymbol(GV);
  MCSymbol *EmittedSym = GVSym;

  // getOrCreateEmuTLSControlSym only creates the symbol with name and default
  // attributes.
  // GV's or GVSym's attributes will be used for the EmittedSym.
  EmitVisibility(EmittedSym, GV->getVisibility(), !GV->isDeclaration());

  if (!GV->hasInitializer())   // External globals require no extra code.
    return;

  GVSym->redefineIfPossible();
  if (GVSym->isDefined() || GVSym->isVariable())
    report_fatal_error("symbol '" + Twine(GVSym->getName()) +
                       "' is already defined");

  if (MAI->hasDotTypeDotSizeDirective())
    OutStreamer->EmitSymbolAttribute(EmittedSym, MCSA_ELF_TypeObject);

  SectionKind GVKind = TargetLoweringObjectFile::getKindForGlobal(GV, TM);

  const DataLayout &DL = GV->getParent()->getDataLayout();
  uint64_t Size = DL.getTypeAllocSize(GV->getValueType());

  // If the alignment is specified, we *must* obey it.  Overaligning a global
  // with a specified alignment is a prompt way to break globals emitted to
  // sections and expected to be contiguous (e.g. ObjC metadata).
  const Align Alignment = getGVAlignment(GV, DL);

  for (const HandlerInfo &HI : Handlers) {
    NamedRegionTimer T(HI.TimerName, HI.TimerDescription,
                       HI.TimerGroupName, HI.TimerGroupDescription,
                       TimePassesIsEnabled);
    HI.Handler->setSymbolSize(GVSym, Size);
  }

  // Handle common symbols
  if (GVKind.isCommon()) {
    if (Size == 0) Size = 1;   // .comm Foo, 0 is undefined, avoid it.
    // .comm _foo, 42, 4
    const bool SupportsAlignment =
        getObjFileLowering().getCommDirectiveSupportsAlignment();
    OutStreamer->EmitCommonSymbol(GVSym, Size,
                                  SupportsAlignment ? Alignment.value() : 0);
    return;
  }

  // Determine to which section this global should be emitted.
  MCSection *TheSection = getObjFileLowering().SectionForGlobal(GV, GVKind, TM);

  // If we have a bss global going to a section that supports the
  // zerofill directive, do so here.
  if (GVKind.isBSS() && MAI->hasMachoZeroFillDirective() &&
      TheSection->isVirtualSection()) {
    if (Size == 0)
      Size = 1; // zerofill of 0 bytes is undefined.
    EmitLinkage(GV, GVSym);
    // .zerofill __DATA, __bss, _foo, 400, 5
    OutStreamer->EmitZerofill(TheSection, GVSym, Size, Alignment.value());
    return;
  }

  // If this is a BSS local symbol and we are emitting in the BSS
  // section use .lcomm/.comm directive.
  if (GVKind.isBSSLocal() &&
      getObjFileLowering().getBSSSection() == TheSection) {
    if (Size == 0)
      Size = 1; // .comm Foo, 0 is undefined, avoid it.

    // Use .lcomm only if it supports user-specified alignment.
    // Otherwise, while it would still be correct to use .lcomm in some
    // cases (e.g. when Align == 1), the external assembler might enfore
    // some -unknown- default alignment behavior, which could cause
    // spurious differences between external and integrated assembler.
    // Prefer to simply fall back to .local / .comm in this case.
    if (MAI->getLCOMMDirectiveAlignmentType() != LCOMM::NoAlignment) {
      // .lcomm _foo, 42
      OutStreamer->EmitLocalCommonSymbol(GVSym, Size, Alignment.value());
      return;
    }

    // .local _foo
    OutStreamer->EmitSymbolAttribute(GVSym, MCSA_Local);
    // .comm _foo, 42, 4
    const bool SupportsAlignment =
        getObjFileLowering().getCommDirectiveSupportsAlignment();
    OutStreamer->EmitCommonSymbol(GVSym, Size,
                                  SupportsAlignment ? Alignment.value() : 0);
    return;
  }

  // Handle thread local data for mach-o which requires us to output an
  // additional structure of data and mangle the original symbol so that we
  // can reference it later.
  //
  // TODO: This should become an "emit thread local global" method on TLOF.
  // All of this macho specific stuff should be sunk down into TLOFMachO and
  // stuff like "TLSExtraDataSection" should no longer be part of the parent
  // TLOF class.  This will also make it more obvious that stuff like
  // MCStreamer::EmitTBSSSymbol is macho specific and only called from macho
  // specific code.
  if (GVKind.isThreadLocal() && MAI->hasMachoTBSSDirective()) {
    // Emit the .tbss symbol
    MCSymbol *MangSym =
        OutContext.getOrCreateSymbol(GVSym->getName() + Twine("$tlv$init"));

    if (GVKind.isThreadBSS()) {
      TheSection = getObjFileLowering().getTLSBSSSection();
      OutStreamer->EmitTBSSSymbol(TheSection, MangSym, Size, Alignment.value());
    } else if (GVKind.isThreadData()) {
      OutStreamer->SwitchSection(TheSection);

      EmitAlignment(Alignment, GV);
      OutStreamer->EmitLabel(MangSym);

      EmitGlobalConstant(GV->getParent()->getDataLayout(),
                         GV->getInitializer());
    }

    OutStreamer->AddBlankLine();

    // Emit the variable struct for the runtime.
    MCSection *TLVSect = getObjFileLowering().getTLSExtraDataSection();

    OutStreamer->SwitchSection(TLVSect);
    // Emit the linkage here.
    EmitLinkage(GV, GVSym);
    OutStreamer->EmitLabel(GVSym);

    // Three pointers in size:
    //   - __tlv_bootstrap - used to make sure support exists
    //   - spare pointer, used when mapped by the runtime
    //   - pointer to mangled symbol above with initializer
    unsigned PtrSize = DL.getPointerTypeSize(GV->getType());
    OutStreamer->EmitSymbolValue(GetExternalSymbolSymbol("_tlv_bootstrap"),
                                PtrSize);
    OutStreamer->EmitIntValue(0, PtrSize);
    OutStreamer->EmitSymbolValue(MangSym, PtrSize);

    OutStreamer->AddBlankLine();
    return;
  }

  MCSymbol *EmittedInitSym = GVSym;

  OutStreamer->SwitchSection(TheSection);

  EmitLinkage(GV, EmittedInitSym);
  EmitAlignment(Alignment, GV);

  OutStreamer->EmitLabel(EmittedInitSym);

  EmitGlobalConstant(GV->getParent()->getDataLayout(), GV->getInitializer());

  if (MAI->hasDotTypeDotSizeDirective())
    // .size foo, 42
    OutStreamer->emitELFSize(EmittedInitSym,
                             MCConstantExpr::create(Size, OutContext));

  OutStreamer->AddBlankLine();
}

/// Emit the directive and value for debug thread local expression
///
/// \p Value - The value to emit.
/// \p Size - The size of the integer (in bytes) to emit.
void AsmPrinter::EmitDebugValue(const MCExpr *Value, unsigned Size) const {
  OutStreamer->EmitValue(Value, Size);
}

/// EmitFunctionHeader - This method emits the header for the current
/// function.
void AsmPrinter::EmitFunctionHeader() {
  const Function &F = MF->getFunction();

  if (isVerbose())
    OutStreamer->GetCommentOS()
        << "-- Begin function "
        << GlobalValue::dropLLVMManglingEscape(F.getName()) << '\n';

  // Print out constants referenced by the function
  EmitConstantPool();

  // Print the 'header' of function.
  MF->setSection(getObjFileLowering().SectionForGlobal(&F, TM));
  OutStreamer->SwitchSection(MF->getSection());

  EmitVisibility(CurrentFnSym, F.getVisibility());

  if (MAI->needsFunctionDescriptors() &&
      F.getLinkage() != GlobalValue::InternalLinkage)
    EmitLinkage(&F, CurrentFnDescSym);

  EmitLinkage(&F, CurrentFnSym);
  if (MAI->hasFunctionAlignment())
    EmitAlignment(MF->getAlignment(), &F);

  if (MAI->hasDotTypeDotSizeDirective())
    OutStreamer->EmitSymbolAttribute(CurrentFnSym, MCSA_ELF_TypeFunction);

  if (F.hasFnAttribute(Attribute::Cold))
    OutStreamer->EmitSymbolAttribute(CurrentFnSym, MCSA_Cold);

  if (isVerbose()) {
    F.printAsOperand(OutStreamer->GetCommentOS(),
                   /*PrintType=*/false, F.getParent());
    OutStreamer->GetCommentOS() << '\n';
  }

  // Emit the prefix data.
  if (F.hasPrefixData()) {
    if (MAI->hasSubsectionsViaSymbols()) {
      // Preserving prefix data on platforms which use subsections-via-symbols
      // is a bit tricky. Here we introduce a symbol for the prefix data
      // and use the .alt_entry attribute to mark the function's real entry point
      // as an alternative entry point to the prefix-data symbol.
      MCSymbol *PrefixSym = OutContext.createLinkerPrivateTempSymbol();
      OutStreamer->EmitLabel(PrefixSym);

      EmitGlobalConstant(F.getParent()->getDataLayout(), F.getPrefixData());

      // Emit an .alt_entry directive for the actual function symbol.
      OutStreamer->EmitSymbolAttribute(CurrentFnSym, MCSA_AltEntry);
    } else {
      EmitGlobalConstant(F.getParent()->getDataLayout(), F.getPrefixData());
    }
  }

  // Emit the function descriptor. This is a virtual function to allow targets
  // to emit their specific function descriptor.
  if (MAI->needsFunctionDescriptors())
    EmitFunctionDescriptor();

  // Emit the CurrentFnSym. This is a virtual function to allow targets to do
  // their wild and crazy things as required.
  EmitFunctionEntryLabel();

  // If the function had address-taken blocks that got deleted, then we have
  // references to the dangling symbols.  Emit them at the start of the function
  // so that we don't get references to undefined symbols.
  std::vector<MCSymbol*> DeadBlockSyms;
  MMI->takeDeletedSymbolsForFunction(&F, DeadBlockSyms);
  for (unsigned i = 0, e = DeadBlockSyms.size(); i != e; ++i) {
    OutStreamer->AddComment("Address taken block that was later removed");
    OutStreamer->EmitLabel(DeadBlockSyms[i]);
  }

  if (CurrentFnBegin) {
    if (MAI->useAssignmentForEHBegin()) {
      MCSymbol *CurPos = OutContext.createTempSymbol();
      OutStreamer->EmitLabel(CurPos);
      OutStreamer->EmitAssignment(CurrentFnBegin,
                                 MCSymbolRefExpr::create(CurPos, OutContext));
    } else {
      OutStreamer->EmitLabel(CurrentFnBegin);
    }
  }

  // Emit pre-function debug and/or EH information.
  for (const HandlerInfo &HI : Handlers) {
    NamedRegionTimer T(HI.TimerName, HI.TimerDescription, HI.TimerGroupName,
                       HI.TimerGroupDescription, TimePassesIsEnabled);
    HI.Handler->beginFunction(MF);
  }

  // Emit the prologue data.
  if (F.hasPrologueData())
    EmitGlobalConstant(F.getParent()->getDataLayout(), F.getPrologueData());
}

/// EmitFunctionEntryLabel - Emit the label that is the entrypoint for the
/// function.  This can be overridden by targets as required to do custom stuff.
void AsmPrinter::EmitFunctionEntryLabel() {
  CurrentFnSym->redefineIfPossible();

  // The function label could have already been emitted if two symbols end up
  // conflicting due to asm renaming.  Detect this and emit an error.
  if (CurrentFnSym->isVariable())
    report_fatal_error("'" + Twine(CurrentFnSym->getName()) +
                       "' is a protected alias");
  if (CurrentFnSym->isDefined())
    report_fatal_error("'" + Twine(CurrentFnSym->getName()) +
                       "' label emitted multiple times to assembly file");

  return OutStreamer->EmitLabel(CurrentFnSym);
}

/// emitComments - Pretty-print comments for instructions.
static void emitComments(const MachineInstr &MI, raw_ostream &CommentOS) {
  const MachineFunction *MF = MI.getMF();
  const TargetInstrInfo *TII = MF->getSubtarget().getInstrInfo();

  // Check for spills and reloads

  // We assume a single instruction only has a spill or reload, not
  // both.
  Optional<unsigned> Size;
  if ((Size = MI.getRestoreSize(TII))) {
    CommentOS << *Size << "-byte Reload\n";
  } else if ((Size = MI.getFoldedRestoreSize(TII))) {
    if (*Size)
      CommentOS << *Size << "-byte Folded Reload\n";
  } else if ((Size = MI.getSpillSize(TII))) {
    CommentOS << *Size << "-byte Spill\n";
  } else if ((Size = MI.getFoldedSpillSize(TII))) {
    if (*Size)
      CommentOS << *Size << "-byte Folded Spill\n";
  }

  // Check for spill-induced copies
  if (MI.getAsmPrinterFlag(MachineInstr::ReloadReuse))
    CommentOS << " Reload Reuse\n";
}

/// emitImplicitDef - This method emits the specified machine instruction
/// that is an implicit def.
void AsmPrinter::emitImplicitDef(const MachineInstr *MI) const {
  Register RegNo = MI->getOperand(0).getReg();

  SmallString<128> Str;
  raw_svector_ostream OS(Str);
  OS << "implicit-def: "
     << printReg(RegNo, MF->getSubtarget().getRegisterInfo());

  OutStreamer->AddComment(OS.str());
  OutStreamer->AddBlankLine();
}

static void emitKill(const MachineInstr *MI, AsmPrinter &AP) {
  std::string Str;
  raw_string_ostream OS(Str);
  OS << "kill:";
  for (unsigned i = 0, e = MI->getNumOperands(); i != e; ++i) {
    const MachineOperand &Op = MI->getOperand(i);
    assert(Op.isReg() && "KILL instruction must have only register operands");
    OS << ' ' << (Op.isDef() ? "def " : "killed ")
       << printReg(Op.getReg(), AP.MF->getSubtarget().getRegisterInfo());
  }
  AP.OutStreamer->AddComment(OS.str());
  AP.OutStreamer->AddBlankLine();
}

/// emitDebugValueComment - This method handles the target-independent form
/// of DBG_VALUE, returning true if it was able to do so.  A false return
/// means the target will need to handle MI in EmitInstruction.
static bool emitDebugValueComment(const MachineInstr *MI, AsmPrinter &AP) {
  // This code handles only the 4-operand target-independent form.
  if (MI->getNumOperands() != 4)
    return false;

  SmallString<128> Str;
  raw_svector_ostream OS(Str);
  OS << "DEBUG_VALUE: ";

  const DILocalVariable *V = MI->getDebugVariable();
  if (auto *SP = dyn_cast<DISubprogram>(V->getScope())) {
    StringRef Name = SP->getName();
    if (!Name.empty())
      OS << Name << ":";
  }
  OS << V->getName();
  OS << " <- ";

  // The second operand is only an offset if it's an immediate.
  bool MemLoc = MI->getOperand(0).isReg() && MI->getOperand(1).isImm();
  int64_t Offset = MemLoc ? MI->getOperand(1).getImm() : 0;
  const DIExpression *Expr = MI->getDebugExpression();
  if (Expr->getNumElements()) {
    OS << '[';
    bool NeedSep = false;
    for (auto Op : Expr->expr_ops()) {
      if (NeedSep)
        OS << ", ";
      else
        NeedSep = true;
      OS << dwarf::OperationEncodingString(Op.getOp());
      for (unsigned I = 0; I < Op.getNumArgs(); ++I)
        OS << ' ' << Op.getArg(I);
    }
    OS << "] ";
  }

  // Register or immediate value. Register 0 means undef.
  if (MI->getOperand(0).isFPImm()) {
    APFloat APF = APFloat(MI->getOperand(0).getFPImm()->getValueAPF());
    if (MI->getOperand(0).getFPImm()->getType()->isFloatTy()) {
      OS << (double)APF.convertToFloat();
    } else if (MI->getOperand(0).getFPImm()->getType()->isDoubleTy()) {
      OS << APF.convertToDouble();
    } else {
      // There is no good way to print long double.  Convert a copy to
      // double.  Ah well, it's only a comment.
      bool ignored;
      APF.convert(APFloat::IEEEdouble(), APFloat::rmNearestTiesToEven,
                  &ignored);
      OS << "(long double) " << APF.convertToDouble();
    }
  } else if (MI->getOperand(0).isImm()) {
    OS << MI->getOperand(0).getImm();
  } else if (MI->getOperand(0).isCImm()) {
    MI->getOperand(0).getCImm()->getValue().print(OS, false /*isSigned*/);
  } else if (MI->getOperand(0).isTargetIndex()) {
    auto Op = MI->getOperand(0);
    OS << "!target-index(" << Op.getIndex() << "," << Op.getOffset() << ")";
    return true;
  } else {
    unsigned Reg;
    if (MI->getOperand(0).isReg()) {
      Reg = MI->getOperand(0).getReg();
    } else {
      assert(MI->getOperand(0).isFI() && "Unknown operand type");
      const TargetFrameLowering *TFI = AP.MF->getSubtarget().getFrameLowering();
      Offset += TFI->getFrameIndexReference(*AP.MF,
                                            MI->getOperand(0).getIndex(), Reg);
      MemLoc = true;
    }
    if (Reg == 0) {
      // Suppress offset, it is not meaningful here.
      OS << "undef";
      // NOTE: Want this comment at start of line, don't emit with AddComment.
      AP.OutStreamer->emitRawComment(OS.str());
      return true;
    }
    if (MemLoc)
      OS << '[';
    OS << printReg(Reg, AP.MF->getSubtarget().getRegisterInfo());
  }

  if (MemLoc)
    OS << '+' << Offset << ']';

  // NOTE: Want this comment at start of line, don't emit with AddComment.
  AP.OutStreamer->emitRawComment(OS.str());
  return true;
}

/// This method handles the target-independent form of DBG_LABEL, returning
/// true if it was able to do so.  A false return means the target will need
/// to handle MI in EmitInstruction.
static bool emitDebugLabelComment(const MachineInstr *MI, AsmPrinter &AP) {
  if (MI->getNumOperands() != 1)
    return false;

  SmallString<128> Str;
  raw_svector_ostream OS(Str);
  OS << "DEBUG_LABEL: ";

  const DILabel *V = MI->getDebugLabel();
  if (auto *SP = dyn_cast<DISubprogram>(
          V->getScope()->getNonLexicalBlockFileScope())) {
    StringRef Name = SP->getName();
    if (!Name.empty())
      OS << Name << ":";
  }
  OS << V->getName();

  // NOTE: Want this comment at start of line, don't emit with AddComment.
  AP.OutStreamer->emitRawComment(OS.str());
  return true;
}

AsmPrinter::CFIMoveType AsmPrinter::needsCFIMoves() const {
  if (MAI->getExceptionHandlingType() == ExceptionHandling::DwarfCFI &&
      MF->getFunction().needsUnwindTableEntry())
    return CFI_M_EH;

  if (MMI->hasDebugInfo() || MF->getTarget().Options.ForceDwarfFrameSection)
    return CFI_M_Debug;

  return CFI_M_None;
}

bool AsmPrinter::needsSEHMoves() {
  return MAI->usesWindowsCFI() && MF->getFunction().needsUnwindTableEntry();
}

void AsmPrinter::emitCFIInstruction(const MachineInstr &MI) {
  ExceptionHandling ExceptionHandlingType = MAI->getExceptionHandlingType();
  if (ExceptionHandlingType != ExceptionHandling::DwarfCFI &&
      ExceptionHandlingType != ExceptionHandling::ARM)
    return;

  if (needsCFIMoves() == CFI_M_None)
    return;

  // If there is no "real" instruction following this CFI instruction, skip
  // emitting it; it would be beyond the end of the function's FDE range.
  auto *MBB = MI.getParent();
  auto I = std::next(MI.getIterator());
  while (I != MBB->end() && I->isTransient())
    ++I;
  if (I == MBB->instr_end() &&
      MBB->getReverseIterator() == MBB->getParent()->rbegin())
    return;

  const std::vector<MCCFIInstruction> &Instrs = MF->getFrameInstructions();
  unsigned CFIIndex = MI.getOperand(0).getCFIIndex();
  const MCCFIInstruction &CFI = Instrs[CFIIndex];
  emitCFIInstruction(CFI);
}

void AsmPrinter::emitFrameAlloc(const MachineInstr &MI) {
  // The operands are the MCSymbol and the frame offset of the allocation.
  MCSymbol *FrameAllocSym = MI.getOperand(0).getMCSymbol();
  int FrameOffset = MI.getOperand(1).getImm();

  // Emit a symbol assignment.
  OutStreamer->EmitAssignment(FrameAllocSym,
                             MCConstantExpr::create(FrameOffset, OutContext));
}

void AsmPrinter::emitStackSizeSection(const MachineFunction &MF) {
  if (!MF.getTarget().Options.EmitStackSizeSection)
    return;

  MCSection *StackSizeSection =
      getObjFileLowering().getStackSizesSection(*getCurrentSection());
  if (!StackSizeSection)
    return;

  const MachineFrameInfo &FrameInfo = MF.getFrameInfo();
  // Don't emit functions with dynamic stack allocations.
  if (FrameInfo.hasVarSizedObjects())
    return;

  OutStreamer->PushSection();
  OutStreamer->SwitchSection(StackSizeSection);

  const MCSymbol *FunctionSymbol = getFunctionBegin();
  uint64_t StackSize = FrameInfo.getStackSize();
  OutStreamer->EmitSymbolValue(FunctionSymbol, TM.getProgramPointerSize());
  OutStreamer->EmitULEB128IntValue(StackSize);

  OutStreamer->PopSection();
}

static bool needFuncLabelsForEHOrDebugInfo(const MachineFunction &MF,
                                           MachineModuleInfo *MMI) {
  if (!MF.getLandingPads().empty() || MF.hasEHFunclets() || MMI->hasDebugInfo())
    return true;

  // We might emit an EH table that uses function begin and end labels even if
  // we don't have any landingpads.
  if (!MF.getFunction().hasPersonalityFn())
    return false;
  return !isNoOpWithoutInvoke(
      classifyEHPersonality(MF.getFunction().getPersonalityFn()));
}

/// EmitFunctionBody - This method emits the body and trailer for a
/// function.
void AsmPrinter::EmitFunctionBody() {
  EmitFunctionHeader();

  // Emit target-specific gunk before the function body.
  EmitFunctionBodyStart();

  bool ShouldPrintDebugScopes = MMI->hasDebugInfo();

  if (isVerbose()) {
    // Get MachineDominatorTree or compute it on the fly if it's unavailable
    MDT = getAnalysisIfAvailable<MachineDominatorTree>();
    if (!MDT) {
      OwnedMDT = std::make_unique<MachineDominatorTree>();
      OwnedMDT->getBase().recalculate(*MF);
      MDT = OwnedMDT.get();
    }

    // Get MachineLoopInfo or compute it on the fly if it's unavailable
    MLI = getAnalysisIfAvailable<MachineLoopInfo>();
    if (!MLI) {
      OwnedMLI = std::make_unique<MachineLoopInfo>();
      OwnedMLI->getBase().analyze(MDT->getBase());
      MLI = OwnedMLI.get();
    }
  }

  // Print out code for the function.
  bool HasAnyRealCode = false;
  int NumInstsInFunction = 0;
  bool emitBasicBlockSections = MF->getBasicBlockSections();
  MachineBasicBlock *EndOfRegularSectionMBB = nullptr;
  bool emitBBLabels = MF->getBasicBlockSections() || MF->getBasicBlockLabels();
  if (emitBBLabels)
    MF->setBasicBlockLabels();
  if (emitBasicBlockSections) {
    MF->sortBasicBlockSections();
    EndOfRegularSectionMBB =
        const_cast<MachineBasicBlock *>(MF->front().getSectionEndMBB());
    assert(EndOfRegularSectionMBB->isEndSection() &&
           "The MBB at the end of the regular section must end a section");
  }

  for (auto &MBB : *MF) {
    // Print a label for the basic block.
    EmitBasicBlockStart(MBB);
    for (auto &MI : MBB) {
      // Print the assembly for the instruction.
      if (!MI.isPosition() && !MI.isImplicitDef() && !MI.isKill() &&
          !MI.isDebugInstr()) {
        HasAnyRealCode = true;
        ++NumInstsInFunction;
      }

      // If there is a pre-instruction symbol, emit a label for it here.
      if (MCSymbol *S = MI.getPreInstrSymbol())
        OutStreamer->EmitLabel(S);

      if (ShouldPrintDebugScopes) {
        for (const HandlerInfo &HI : Handlers) {
          NamedRegionTimer T(HI.TimerName, HI.TimerDescription,
                             HI.TimerGroupName, HI.TimerGroupDescription,
                             TimePassesIsEnabled);
          HI.Handler->beginInstruction(&MI);
        }
      }

      if (isVerbose())
        emitComments(MI, OutStreamer->GetCommentOS());

      switch (MI.getOpcode()) {
      case TargetOpcode::CFI_INSTRUCTION:
        emitCFIInstruction(MI);
        break;
      case TargetOpcode::LOCAL_ESCAPE:
        emitFrameAlloc(MI);
        break;
      case TargetOpcode::ANNOTATION_LABEL:
      case TargetOpcode::EH_LABEL:
        if (MBB.isExceptionSection() && MBB.isBeginSection() &&
              ((*std::prev(MI.getIterator())).getOpcode() ==
                TargetOpcode::CFI_INSTRUCTION)) {
          // Emit a NOP here to avoid zero-offset landing pads with
          // basic block sections.
          MCInst Noop;
          MF->getSubtarget().getInstrInfo()->getNoop(Noop);
          OutStreamer->AddComment("avoids zero-offset landing pad");
          OutStreamer->EmitInstruction(Noop, getSubtargetInfo());
        }
        LLVM_FALLTHROUGH;
      case TargetOpcode::GC_LABEL:
        OutStreamer->EmitLabel(MI.getOperand(0).getMCSymbol());
        break;
      case TargetOpcode::INLINEASM:
      case TargetOpcode::INLINEASM_BR:
        EmitInlineAsm(&MI);
        break;
      case TargetOpcode::DBG_VALUE:
        if (isVerbose()) {
          if (!emitDebugValueComment(&MI, *this))
            EmitInstruction(&MI);
        }
        break;
      case TargetOpcode::DBG_LABEL:
        if (isVerbose()) {
          if (!emitDebugLabelComment(&MI, *this))
            EmitInstruction(&MI);
        }
        break;
      case TargetOpcode::IMPLICIT_DEF:
        if (isVerbose()) emitImplicitDef(&MI);
        break;
      case TargetOpcode::KILL:
        if (isVerbose()) emitKill(&MI, *this);
        break;
      default:
        EmitInstruction(&MI);
        break;
      }

      // If there is a post-instruction symbol, emit a label for it here.
      if (MCSymbol *S = MI.getPostInstrSymbol())
        OutStreamer->EmitLabel(S);

      if (ShouldPrintDebugScopes) {
        for (const HandlerInfo &HI : Handlers) {
          NamedRegionTimer T(HI.TimerName, HI.TimerDescription,
                             HI.TimerGroupName, HI.TimerGroupDescription,
                             TimePassesIsEnabled);
          HI.Handler->endInstruction();
        }
      }
    }
    if (&MBB != EndOfRegularSectionMBB &&
        (MF->getBasicBlockLabels() || MBB.isEndSection())) {
      // Emit size directive for the size of this basic block.  Create a symbol
      // for the end of the basic block.
      MCSymbol *CurrentBBEnd = OutContext.createTempSymbol();
      const MCExpr *SizeExp = MCBinaryExpr::createSub(
          MCSymbolRefExpr::create(CurrentBBEnd, OutContext),
          MCSymbolRefExpr::create(MBB.getSymbol(), OutContext), OutContext);
      OutStreamer->EmitLabel(CurrentBBEnd);
      MBB.setEndMCSymbol(CurrentBBEnd);
      OutStreamer->emitELFSize(MBB.getSymbol(), SizeExp);
    }
    EmitBasicBlockEnd(MBB);
  }

  EmittedInsts += NumInstsInFunction;
  MachineOptimizationRemarkAnalysis R(DEBUG_TYPE, "InstructionCount",
                                      MF->getFunction().getSubprogram(),
                                      &MF->front());
  R << ore::NV("NumInstructions", NumInstsInFunction)
    << " instructions in function";
  ORE->emit(R);

  // If the function is empty and the object file uses .subsections_via_symbols,
  // then we need to emit *something* to the function body to prevent the
  // labels from collapsing together.  Just emit a noop.
  // Similarly, don't emit empty functions on Windows either. It can lead to
  // duplicate entries (two functions with the same RVA) in the Guard CF Table
  // after linking, causing the kernel not to load the binary:
  // https://developercommunity.visualstudio.com/content/problem/45366/vc-linker-creates-invalid-dll-with-clang-cl.html
  // FIXME: Hide this behind some API in e.g. MCAsmInfo or MCTargetStreamer.
  const Triple &TT = TM.getTargetTriple();
  if (!HasAnyRealCode && (MAI->hasSubsectionsViaSymbols() ||
                          (TT.isOSWindows() && TT.isOSBinFormatCOFF()))) {
    MCInst Noop;
    MF->getSubtarget().getInstrInfo()->getNoop(Noop);

    // Targets can opt-out of emitting the noop here by leaving the opcode
    // unspecified.
    if (Noop.getOpcode()) {
      OutStreamer->AddComment("avoids zero-length function");
      OutStreamer->EmitInstruction(Noop, getSubtargetInfo());
    }
  }

  // Switch to the original section if basic block sections was used.
  if (emitBasicBlockSections)
    OutStreamer->SwitchSection(MF->getSection());

  const Function &F = MF->getFunction();
  for (const auto &BB : F) {
    if (!BB.hasAddressTaken())
      continue;
    MCSymbol *Sym = GetBlockAddressSymbol(&BB);
    if (Sym->isDefined())
      continue;
    OutStreamer->AddComment("Address of block that was removed by CodeGen");
    OutStreamer->EmitLabel(Sym);
  }

  // Emit target-specific gunk after the function body.
  EmitFunctionBodyEnd();

  if (needFuncLabelsForEHOrDebugInfo(*MF, MMI) ||
      MAI->hasDotTypeDotSizeDirective() || emitBasicBlockSections) {
    // Create a symbol for the end of function.
    CurrentFnEnd = createTempSymbol("func_end");
    OutStreamer->EmitLabel(CurrentFnEnd);
  }

  // If the target wants a .size directive for the size of the function, emit
  // it.
  if (MAI->hasDotTypeDotSizeDirective()) {
    // We can get the size as difference between the function label and the
    // temp label.
    const MCExpr *SizeExp = MCBinaryExpr::createSub(
        MCSymbolRefExpr::create(CurrentFnEnd, OutContext),
        MCSymbolRefExpr::create(CurrentFnSymForSize, OutContext), OutContext);
    OutStreamer->emitELFSize(CurrentFnSym, SizeExp);
  }

  for (const HandlerInfo &HI : Handlers) {
    NamedRegionTimer T(HI.TimerName, HI.TimerDescription, HI.TimerGroupName,
                       HI.TimerGroupDescription, TimePassesIsEnabled);
    HI.Handler->markFunctionEnd();
  }

  if (emitBasicBlockSections)
    EndOfRegularSectionMBB->setEndMCSymbol(CurrentFnEnd);

  // Print out jump tables referenced by the function.
  EmitJumpTableInfo();

  // Emit post-function debug and/or EH information.
  for (const HandlerInfo &HI : Handlers) {
    NamedRegionTimer T(HI.TimerName, HI.TimerDescription, HI.TimerGroupName,
                       HI.TimerGroupDescription, TimePassesIsEnabled);
    HI.Handler->endFunction(MF);
  }

  // Emit section containing stack size metadata.
  emitStackSizeSection(*MF);

  emitPatchableFunctionEntries();

  if (isVerbose())
    OutStreamer->GetCommentOS() << "-- End function\n";

  OutStreamer->AddBlankLine();
}

/// Compute the number of Global Variables that uses a Constant.
static unsigned getNumGlobalVariableUses(const Constant *C) {
  if (!C)
    return 0;

  if (isa<GlobalVariable>(C))
    return 1;

  unsigned NumUses = 0;
  for (auto *CU : C->users())
    NumUses += getNumGlobalVariableUses(dyn_cast<Constant>(CU));

  return NumUses;
}

/// Only consider global GOT equivalents if at least one user is a
/// cstexpr inside an initializer of another global variables. Also, don't
/// handle cstexpr inside instructions. During global variable emission,
/// candidates are skipped and are emitted later in case at least one cstexpr
/// isn't replaced by a PC relative GOT entry access.
static bool isGOTEquivalentCandidate(const GlobalVariable *GV,
                                     unsigned &NumGOTEquivUsers) {
  // Global GOT equivalents are unnamed private globals with a constant
  // pointer initializer to another global symbol. They must point to a
  // GlobalVariable or Function, i.e., as GlobalValue.
  if (!GV->hasGlobalUnnamedAddr() || !GV->hasInitializer() ||
      !GV->isConstant() || !GV->isDiscardableIfUnused() ||
      !isa<GlobalValue>(GV->getOperand(0)))
    return false;

  // To be a got equivalent, at least one of its users need to be a constant
  // expression used by another global variable.
  for (auto *U : GV->users())
    NumGOTEquivUsers += getNumGlobalVariableUses(dyn_cast<Constant>(U));

  return NumGOTEquivUsers > 0;
}

/// Unnamed constant global variables solely contaning a pointer to
/// another globals variable is equivalent to a GOT table entry; it contains the
/// the address of another symbol. Optimize it and replace accesses to these
/// "GOT equivalents" by using the GOT entry for the final global instead.
/// Compute GOT equivalent candidates among all global variables to avoid
/// emitting them if possible later on, after it use is replaced by a GOT entry
/// access.
void AsmPrinter::computeGlobalGOTEquivs(Module &M) {
  if (!getObjFileLowering().supportIndirectSymViaGOTPCRel())
    return;

  for (const auto &G : M.globals()) {
    unsigned NumGOTEquivUsers = 0;
    if (!isGOTEquivalentCandidate(&G, NumGOTEquivUsers))
      continue;

    const MCSymbol *GOTEquivSym = getSymbol(&G);
    GlobalGOTEquivs[GOTEquivSym] = std::make_pair(&G, NumGOTEquivUsers);
  }
}

/// Constant expressions using GOT equivalent globals may not be eligible
/// for PC relative GOT entry conversion, in such cases we need to emit such
/// globals we previously omitted in EmitGlobalVariable.
void AsmPrinter::emitGlobalGOTEquivs() {
  if (!getObjFileLowering().supportIndirectSymViaGOTPCRel())
    return;

  SmallVector<const GlobalVariable *, 8> FailedCandidates;
  for (auto &I : GlobalGOTEquivs) {
    const GlobalVariable *GV = I.second.first;
    unsigned Cnt = I.second.second;
    if (Cnt)
      FailedCandidates.push_back(GV);
  }
  GlobalGOTEquivs.clear();

  for (auto *GV : FailedCandidates)
    EmitGlobalVariable(GV);
}

void AsmPrinter::emitGlobalIndirectSymbol(Module &M,
                                          const GlobalIndirectSymbol& GIS) {
  MCSymbol *Name = getSymbol(&GIS);

  if (GIS.hasExternalLinkage() || !MAI->getWeakRefDirective())
    OutStreamer->EmitSymbolAttribute(Name, MCSA_Global);
  else if (GIS.hasWeakLinkage() || GIS.hasLinkOnceLinkage())
    OutStreamer->EmitSymbolAttribute(Name, MCSA_WeakReference);
  else
    assert(GIS.hasLocalLinkage() && "Invalid alias or ifunc linkage");

  bool IsFunction = GIS.getValueType()->isFunctionTy();

  // Treat bitcasts of functions as functions also. This is important at least
  // on WebAssembly where object and function addresses can't alias each other.
  if (!IsFunction)
    if (auto *CE = dyn_cast<ConstantExpr>(GIS.getIndirectSymbol()))
      if (CE->getOpcode() == Instruction::BitCast)
        IsFunction =
          CE->getOperand(0)->getType()->getPointerElementType()->isFunctionTy();

  // Set the symbol type to function if the alias has a function type.
  // This affects codegen when the aliasee is not a function.
  if (IsFunction)
    OutStreamer->EmitSymbolAttribute(Name, isa<GlobalIFunc>(GIS)
                                               ? MCSA_ELF_TypeIndFunction
                                               : MCSA_ELF_TypeFunction);

  EmitVisibility(Name, GIS.getVisibility());

  const MCExpr *Expr = lowerConstant(GIS.getIndirectSymbol());

  if (isa<GlobalAlias>(&GIS) && MAI->hasAltEntry() && isa<MCBinaryExpr>(Expr))
    OutStreamer->EmitSymbolAttribute(Name, MCSA_AltEntry);

  // Emit the directives as assignments aka .set:
  OutStreamer->EmitAssignment(Name, Expr);

  if (auto *GA = dyn_cast<GlobalAlias>(&GIS)) {
    // If the aliasee does not correspond to a symbol in the output, i.e. the
    // alias is not of an object or the aliased object is private, then set the
    // size of the alias symbol from the type of the alias. We don't do this in
    // other situations as the alias and aliasee having differing types but same
    // size may be intentional.
    const GlobalObject *BaseObject = GA->getBaseObject();
    if (MAI->hasDotTypeDotSizeDirective() && GA->getValueType()->isSized() &&
        (!BaseObject || BaseObject->hasPrivateLinkage())) {
      const DataLayout &DL = M.getDataLayout();
      uint64_t Size = DL.getTypeAllocSize(GA->getValueType());
      OutStreamer->emitELFSize(Name, MCConstantExpr::create(Size, OutContext));
    }
  }
}

void AsmPrinter::emitRemarksSection(RemarkStreamer &RS) {
  if (!RS.needsSection())
    return;

  remarks::RemarkSerializer &RemarkSerializer = RS.getSerializer();

  Optional<SmallString<128>> Filename;
  if (Optional<StringRef> FilenameRef = RS.getFilename()) {
    Filename = *FilenameRef;
    sys::fs::make_absolute(*Filename);
    assert(!Filename->empty() && "The filename can't be empty.");
  }

  std::string Buf;
  raw_string_ostream OS(Buf);
  std::unique_ptr<remarks::MetaSerializer> MetaSerializer =
      Filename ? RemarkSerializer.metaSerializer(OS, StringRef(*Filename))
               : RemarkSerializer.metaSerializer(OS);
  MetaSerializer->emit();

  // Switch to the remarks section.
  MCSection *RemarksSection =
      OutContext.getObjectFileInfo()->getRemarksSection();
  OutStreamer->SwitchSection(RemarksSection);

  OutStreamer->EmitBinaryData(OS.str());
}

bool AsmPrinter::doFinalization(Module &M) {
  // Set the MachineFunction to nullptr so that we can catch attempted
  // accesses to MF specific features at the module level and so that
  // we can conditionalize accesses based on whether or not it is nullptr.
  MF = nullptr;

  // Gather all GOT equivalent globals in the module. We really need two
  // passes over the globals: one to compute and another to avoid its emission
  // in EmitGlobalVariable, otherwise we would not be able to handle cases
  // where the got equivalent shows up before its use.
  computeGlobalGOTEquivs(M);

  // Emit global variables.
  for (const auto &G : M.globals())
    EmitGlobalVariable(&G);

  // Emit remaining GOT equivalent globals.
  emitGlobalGOTEquivs();

  // Emit visibility info for declarations
  for (const Function &F : M) {
    if (!F.isDeclarationForLinker())
      continue;
    GlobalValue::VisibilityTypes V = F.getVisibility();
    if (V == GlobalValue::DefaultVisibility)
      continue;

    MCSymbol *Name = getSymbol(&F);
    EmitVisibility(Name, V, false);
  }

  // Emit the remarks section contents.
  // FIXME: Figure out when is the safest time to emit this section. It should
  // not come after debug info.
  if (RemarkStreamer *RS = M.getContext().getRemarkStreamer())
    emitRemarksSection(*RS);

  const TargetLoweringObjectFile &TLOF = getObjFileLowering();

  TLOF.emitModuleMetadata(*OutStreamer, M);

  if (TM.getTargetTriple().isOSBinFormatELF()) {
    MachineModuleInfoELF &MMIELF = MMI->getObjFileInfo<MachineModuleInfoELF>();

    // Output stubs for external and common global variables.
    MachineModuleInfoELF::SymbolListTy Stubs = MMIELF.GetGVStubList();
    if (!Stubs.empty()) {
      OutStreamer->SwitchSection(TLOF.getDataSection());
      const DataLayout &DL = M.getDataLayout();

      EmitAlignment(Align(DL.getPointerSize()));
      for (const auto &Stub : Stubs) {
        OutStreamer->EmitLabel(Stub.first);
        OutStreamer->EmitSymbolValue(Stub.second.getPointer(),
                                     DL.getPointerSize());
      }
    }
  }

  if (TM.getTargetTriple().isOSBinFormatCOFF()) {
    MachineModuleInfoCOFF &MMICOFF =
        MMI->getObjFileInfo<MachineModuleInfoCOFF>();

    // Output stubs for external and common global variables.
    MachineModuleInfoCOFF::SymbolListTy Stubs = MMICOFF.GetGVStubList();
    if (!Stubs.empty()) {
      const DataLayout &DL = M.getDataLayout();

      for (const auto &Stub : Stubs) {
        SmallString<256> SectionName = StringRef(".rdata$");
        SectionName += Stub.first->getName();
        OutStreamer->SwitchSection(OutContext.getCOFFSection(
            SectionName,
            COFF::IMAGE_SCN_CNT_INITIALIZED_DATA | COFF::IMAGE_SCN_MEM_READ |
                COFF::IMAGE_SCN_LNK_COMDAT,
            SectionKind::getReadOnly(), Stub.first->getName(),
            COFF::IMAGE_COMDAT_SELECT_ANY));
        EmitAlignment(Align(DL.getPointerSize()));
        OutStreamer->EmitSymbolAttribute(Stub.first, MCSA_Global);
        OutStreamer->EmitLabel(Stub.first);
        OutStreamer->EmitSymbolValue(Stub.second.getPointer(),
                                     DL.getPointerSize());
      }
    }
  }

  // Finalize debug and EH information.
  for (const HandlerInfo &HI : Handlers) {
    NamedRegionTimer T(HI.TimerName, HI.TimerDescription, HI.TimerGroupName,
                       HI.TimerGroupDescription, TimePassesIsEnabled);
    HI.Handler->endModule();
  }
  Handlers.clear();
  DD = nullptr;

  // If the target wants to know about weak references, print them all.
  if (MAI->getWeakRefDirective()) {
    // FIXME: This is not lazy, it would be nice to only print weak references
    // to stuff that is actually used.  Note that doing so would require targets
    // to notice uses in operands (due to constant exprs etc).  This should
    // happen with the MC stuff eventually.

    // Print out module-level global objects here.
    for (const auto &GO : M.global_objects()) {
      if (!GO.hasExternalWeakLinkage())
        continue;
      OutStreamer->EmitSymbolAttribute(getSymbol(&GO), MCSA_WeakReference);
    }
  }

  // Print aliases in topological order, that is, for each alias a = b,
  // b must be printed before a.
  // This is because on some targets (e.g. PowerPC) linker expects aliases in
  // such an order to generate correct TOC information.
  SmallVector<const GlobalAlias *, 16> AliasStack;
  SmallPtrSet<const GlobalAlias *, 16> AliasVisited;
  for (const auto &Alias : M.aliases()) {
    for (const GlobalAlias *Cur = &Alias; Cur;
         Cur = dyn_cast<GlobalAlias>(Cur->getAliasee())) {
      if (!AliasVisited.insert(Cur).second)
        break;
      AliasStack.push_back(Cur);
    }
    for (const GlobalAlias *AncestorAlias : llvm::reverse(AliasStack))
      emitGlobalIndirectSymbol(M, *AncestorAlias);
    AliasStack.clear();
  }
  for (const auto &IFunc : M.ifuncs())
    emitGlobalIndirectSymbol(M, IFunc);

  GCModuleInfo *MI = getAnalysisIfAvailable<GCModuleInfo>();
  assert(MI && "AsmPrinter didn't require GCModuleInfo?");
  for (GCModuleInfo::iterator I = MI->end(), E = MI->begin(); I != E; )
    if (GCMetadataPrinter *MP = GetOrCreateGCPrinter(**--I))
      MP->finishAssembly(M, *MI, *this);

  // Emit llvm.ident metadata in an '.ident' directive.
  EmitModuleIdents(M);

  // Emit bytes for llvm.commandline metadata.
  EmitModuleCommandLines(M);

  // Emit __morestack address if needed for indirect calls.
  if (MMI->usesMorestackAddr()) {
    unsigned Align = 1;
    MCSection *ReadOnlySection = getObjFileLowering().getSectionForConstant(
        getDataLayout(), SectionKind::getReadOnly(),
        /*C=*/nullptr, Align);
    OutStreamer->SwitchSection(ReadOnlySection);

    MCSymbol *AddrSymbol =
        OutContext.getOrCreateSymbol(StringRef("__morestack_addr"));
    OutStreamer->EmitLabel(AddrSymbol);

    unsigned PtrSize = MAI->getCodePointerSize();
    OutStreamer->EmitSymbolValue(GetExternalSymbolSymbol("__morestack"),
                                 PtrSize);
  }

  // Emit .note.GNU-split-stack and .note.GNU-no-split-stack sections if
  // split-stack is used.
  if (TM.getTargetTriple().isOSBinFormatELF() && MMI->hasSplitStack()) {
    OutStreamer->SwitchSection(
        OutContext.getELFSection(".note.GNU-split-stack", ELF::SHT_PROGBITS, 0));
    if (MMI->hasNosplitStack())
      OutStreamer->SwitchSection(
          OutContext.getELFSection(".note.GNU-no-split-stack", ELF::SHT_PROGBITS, 0));
  }

  // If we don't have any trampolines, then we don't require stack memory
  // to be executable. Some targets have a directive to declare this.
  Function *InitTrampolineIntrinsic = M.getFunction("llvm.init.trampoline");
  if (!InitTrampolineIntrinsic || InitTrampolineIntrinsic->use_empty())
    if (MCSection *S = MAI->getNonexecutableStackSection(OutContext))
      OutStreamer->SwitchSection(S);

  if (TM.getTargetTriple().isOSBinFormatCOFF()) {
    // Emit /EXPORT: flags for each exported global as necessary.
    const auto &TLOF = getObjFileLowering();
    std::string Flags;

    for (const GlobalValue &GV : M.global_values()) {
      raw_string_ostream OS(Flags);
      TLOF.emitLinkerFlagsForGlobal(OS, &GV);
      OS.flush();
      if (!Flags.empty()) {
        OutStreamer->SwitchSection(TLOF.getDrectveSection());
        OutStreamer->EmitBytes(Flags);
      }
      Flags.clear();
    }

    // Emit /INCLUDE: flags for each used global as necessary.
    if (const auto *LU = M.getNamedGlobal("llvm.used")) {
      assert(LU->hasInitializer() &&
             "expected llvm.used to have an initializer");
      assert(isa<ArrayType>(LU->getValueType()) &&
             "expected llvm.used to be an array type");
      if (const auto *A = cast<ConstantArray>(LU->getInitializer())) {
        for (const Value *Op : A->operands()) {
          const auto *GV = cast<GlobalValue>(Op->stripPointerCasts());
          // Global symbols with internal or private linkage are not visible to
          // the linker, and thus would cause an error when the linker tried to
          // preserve the symbol due to the `/include:` directive.
          if (GV->hasLocalLinkage())
            continue;

          raw_string_ostream OS(Flags);
          TLOF.emitLinkerFlagsForUsed(OS, GV);
          OS.flush();

          if (!Flags.empty()) {
            OutStreamer->SwitchSection(TLOF.getDrectveSection());
            OutStreamer->EmitBytes(Flags);
          }
          Flags.clear();
        }
      }
    }
  }

  if (TM.Options.EmitAddrsig) {
    // Emit address-significance attributes for all globals.
    OutStreamer->EmitAddrsig();
    for (const GlobalValue &GV : M.global_values())
      if (!GV.use_empty() && !GV.isThreadLocal() &&
          !GV.hasDLLImportStorageClass() && !GV.getName().startswith("llvm.") &&
          !GV.hasAtLeastLocalUnnamedAddr())
        OutStreamer->EmitAddrsigSym(getSymbol(&GV));
  }

  // Emit symbol partition specifications (ELF only).
  if (TM.getTargetTriple().isOSBinFormatELF()) {
    unsigned UniqueID = 0;
    for (const GlobalValue &GV : M.global_values()) {
      if (!GV.hasPartition() || GV.isDeclarationForLinker() ||
          GV.getVisibility() != GlobalValue::DefaultVisibility)
        continue;

      OutStreamer->SwitchSection(OutContext.getELFSection(
          ".llvm_sympart", ELF::SHT_LLVM_SYMPART, 0, 0, "", ++UniqueID));
      OutStreamer->EmitBytes(GV.getPartition());
      OutStreamer->EmitZeros(1);
      OutStreamer->EmitValue(
          MCSymbolRefExpr::create(getSymbol(&GV), OutContext),
          MAI->getCodePointerSize());
    }
  }

  // Allow the target to emit any magic that it wants at the end of the file,
  // after everything else has gone out.
  EmitEndOfAsmFile(M);

  MMI = nullptr;

  OutStreamer->Finish();
  OutStreamer->reset();
  OwnedMLI.reset();
  OwnedMDT.reset();

  return false;
}

MCSymbol *AsmPrinter::getCurExceptionSym() {
  if (!CurExceptionSym)
    CurExceptionSym = createTempSymbol("exception");
  return CurExceptionSym;
}

void AsmPrinter::SetupMachineFunction(MachineFunction &MF) {
  this->MF = &MF;
  const Function &F = MF.getFunction();

  // Get the function symbol.
  if (MAI->needsFunctionDescriptors()) {
    assert(TM.getTargetTriple().isOSAIX() && "Function descriptor is only"
                                             " supported on AIX.");
    assert(CurrentFnDescSym && "The function descriptor symbol needs to be"
		                           " initalized first.");

    // Get the function entry point symbol.
    CurrentFnSym =
        OutContext.getOrCreateSymbol("." + CurrentFnDescSym->getName());

    MCSectionXCOFF *FnEntryPointSec =
        cast<MCSectionXCOFF>(getObjFileLowering().SectionForGlobal(&F, TM));
    // Set the containing csect.
    cast<MCSymbolXCOFF>(CurrentFnSym)->setContainingCsect(FnEntryPointSec);
  } else {
    CurrentFnSym = getSymbol(&MF.getFunction());
  }

  CurrentFnSymForSize = CurrentFnSym;
  CurrentFnBegin = nullptr;
  CurExceptionSym = nullptr;
  ExceptionSymbols.clear();
  bool NeedsLocalForSize = MAI->needsLocalForSize();
  if (F.hasFnAttribute("patchable-function-entry") ||
      needFuncLabelsForEHOrDebugInfo(MF, MMI) || NeedsLocalForSize ||
      MF.getTarget().Options.EmitStackSizeSection) {
    CurrentFnBegin = createTempSymbol("func_begin");
    if (NeedsLocalForSize)
      CurrentFnSymForSize = CurrentFnBegin;
  }

  ORE = &getAnalysis<MachineOptimizationRemarkEmitterPass>().getORE();
  PSI = &getAnalysis<ProfileSummaryInfoWrapperPass>().getPSI();
  MBFI = (PSI && PSI->hasProfileSummary()) ?
         // ORE conditionally computes MBFI. If available, use it, otherwise
         // request it.
         (ORE->getBFI() ? ORE->getBFI() :
          &getAnalysis<LazyMachineBlockFrequencyInfoPass>().getBFI()) :
         nullptr;
}

namespace {

// Keep track the alignment, constpool entries per Section.
  struct SectionCPs {
    MCSection *S;
    unsigned Alignment;
    SmallVector<unsigned, 4> CPEs;

    SectionCPs(MCSection *s, unsigned a) : S(s), Alignment(a) {}
  };

} // end anonymous namespace

/// EmitConstantPool - Print to the current output stream assembly
/// representations of the constants in the constant pool MCP. This is
/// used to print out constants which have been "spilled to memory" by
/// the code generator.
void AsmPrinter::EmitConstantPool() {
  const MachineConstantPool *MCP = MF->getConstantPool();
  const std::vector<MachineConstantPoolEntry> &CP = MCP->getConstants();
  if (CP.empty()) return;

  // Calculate sections for constant pool entries. We collect entries to go into
  // the same section together to reduce amount of section switch statements.
  SmallVector<SectionCPs, 4> CPSections;
  for (unsigned i = 0, e = CP.size(); i != e; ++i) {
    const MachineConstantPoolEntry &CPE = CP[i];
    unsigned Align = CPE.getAlignment();

    SectionKind Kind = CPE.getSectionKind(&getDataLayout());

    const Constant *C = nullptr;
    if (!CPE.isMachineConstantPoolEntry())
      C = CPE.Val.ConstVal;

    MCSection *S = getObjFileLowering().getSectionForConstant(getDataLayout(),
                                                              Kind, C, Align);

    // The number of sections are small, just do a linear search from the
    // last section to the first.
    bool Found = false;
    unsigned SecIdx = CPSections.size();
    while (SecIdx != 0) {
      if (CPSections[--SecIdx].S == S) {
        Found = true;
        break;
      }
    }
    if (!Found) {
      SecIdx = CPSections.size();
      CPSections.push_back(SectionCPs(S, Align));
    }

    if (Align > CPSections[SecIdx].Alignment)
      CPSections[SecIdx].Alignment = Align;
    CPSections[SecIdx].CPEs.push_back(i);
  }

  // Now print stuff into the calculated sections.
  const MCSection *CurSection = nullptr;
  unsigned Offset = 0;
  for (unsigned i = 0, e = CPSections.size(); i != e; ++i) {
    for (unsigned j = 0, ee = CPSections[i].CPEs.size(); j != ee; ++j) {
      unsigned CPI = CPSections[i].CPEs[j];
      MCSymbol *Sym = GetCPISymbol(CPI);
      if (!Sym->isUndefined())
        continue;

      if (TM.getTargetTriple().isOSBinFormatXCOFF()) {
        cast<MCSymbolXCOFF>(Sym)->setContainingCsect(
            cast<MCSectionXCOFF>(CPSections[i].S));
      }

      if (CurSection != CPSections[i].S) {
        OutStreamer->SwitchSection(CPSections[i].S);
        EmitAlignment(Align(CPSections[i].Alignment));
        CurSection = CPSections[i].S;
        Offset = 0;
      }

      MachineConstantPoolEntry CPE = CP[CPI];

      // Emit inter-object padding for alignment.
      unsigned AlignMask = CPE.getAlignment() - 1;
      unsigned NewOffset = (Offset + AlignMask) & ~AlignMask;
      OutStreamer->EmitZeros(NewOffset - Offset);

      Type *Ty = CPE.getType();
      Offset = NewOffset + getDataLayout().getTypeAllocSize(Ty);

      OutStreamer->EmitLabel(Sym);
      if (CPE.isMachineConstantPoolEntry())
        EmitMachineConstantPoolValue(CPE.Val.MachineCPVal);
      else
        EmitGlobalConstant(getDataLayout(), CPE.Val.ConstVal);
    }
  }
}

/// EmitJumpTableInfo - Print assembly representations of the jump tables used
/// by the current function to the current output stream.
void AsmPrinter::EmitJumpTableInfo() {
  const DataLayout &DL = MF->getDataLayout();
  const MachineJumpTableInfo *MJTI = MF->getJumpTableInfo();
  if (!MJTI) return;
  if (MJTI->getEntryKind() == MachineJumpTableInfo::EK_Inline) return;
  const std::vector<MachineJumpTableEntry> &JT = MJTI->getJumpTables();
  if (JT.empty()) return;

  // Pick the directive to use to print the jump table entries, and switch to
  // the appropriate section.
  const Function &F = MF->getFunction();
  const TargetLoweringObjectFile &TLOF = getObjFileLowering();
  bool JTInDiffSection = !TLOF.shouldPutJumpTableInFunctionSection(
      MJTI->getEntryKind() == MachineJumpTableInfo::EK_LabelDifference32,
      F);
  if (JTInDiffSection) {
    // Drop it in the readonly section.
    MCSection *ReadOnlySection = TLOF.getSectionForJumpTable(F, TM);
    OutStreamer->SwitchSection(ReadOnlySection);
  }

  EmitAlignment(Align(MJTI->getEntryAlignment(DL)));

  // Jump tables in code sections are marked with a data_region directive
  // where that's supported.
  if (!JTInDiffSection)
    OutStreamer->EmitDataRegion(MCDR_DataRegionJT32);

  for (unsigned JTI = 0, e = JT.size(); JTI != e; ++JTI) {
    const std::vector<MachineBasicBlock*> &JTBBs = JT[JTI].MBBs;

    // If this jump table was deleted, ignore it.
    if (JTBBs.empty()) continue;

    // For the EK_LabelDifference32 entry, if using .set avoids a relocation,
    /// emit a .set directive for each unique entry.
    if (MJTI->getEntryKind() == MachineJumpTableInfo::EK_LabelDifference32 &&
        MAI->doesSetDirectiveSuppressReloc()) {
      SmallPtrSet<const MachineBasicBlock*, 16> EmittedSets;
      const TargetLowering *TLI = MF->getSubtarget().getTargetLowering();
      const MCExpr *Base = TLI->getPICJumpTableRelocBaseExpr(MF,JTI,OutContext);
      for (unsigned ii = 0, ee = JTBBs.size(); ii != ee; ++ii) {
        const MachineBasicBlock *MBB = JTBBs[ii];
        if (!EmittedSets.insert(MBB).second)
          continue;

        // .set LJTSet, LBB32-base
        const MCExpr *LHS =
          MCSymbolRefExpr::create(MBB->getSymbol(), OutContext);
        OutStreamer->EmitAssignment(GetJTSetSymbol(JTI, MBB->getNumber()),
                                    MCBinaryExpr::createSub(LHS, Base,
                                                            OutContext));
      }
    }

    // On some targets (e.g. Darwin) we want to emit two consecutive labels
    // before each jump table.  The first label is never referenced, but tells
    // the assembler and linker the extents of the jump table object.  The
    // second label is actually referenced by the code.
    if (JTInDiffSection && DL.hasLinkerPrivateGlobalPrefix())
      // FIXME: This doesn't have to have any specific name, just any randomly
      // named and numbered local label started with 'l' would work.  Simplify
      // GetJTISymbol.
      OutStreamer->EmitLabel(GetJTISymbol(JTI, true));

    MCSymbol* JTISymbol = GetJTISymbol(JTI);
    if (TM.getTargetTriple().isOSBinFormatXCOFF()) {
      cast<MCSymbolXCOFF>(JTISymbol)->setContainingCsect(
          cast<MCSectionXCOFF>(TLOF.getSectionForJumpTable(F, TM)));
    }
    OutStreamer->EmitLabel(JTISymbol);

    for (unsigned ii = 0, ee = JTBBs.size(); ii != ee; ++ii)
      EmitJumpTableEntry(MJTI, JTBBs[ii], JTI);
  }
  if (!JTInDiffSection)
    OutStreamer->EmitDataRegion(MCDR_DataRegionEnd);
}

/// EmitJumpTableEntry - Emit a jump table entry for the specified MBB to the
/// current stream.
void AsmPrinter::EmitJumpTableEntry(const MachineJumpTableInfo *MJTI,
                                    const MachineBasicBlock *MBB,
                                    unsigned UID) const {
  assert(MBB && MBB->getNumber() >= 0 && "Invalid basic block");
  const MCExpr *Value = nullptr;
  switch (MJTI->getEntryKind()) {
  case MachineJumpTableInfo::EK_Inline:
    llvm_unreachable("Cannot emit EK_Inline jump table entry");
  case MachineJumpTableInfo::EK_Custom32:
    Value = MF->getSubtarget().getTargetLowering()->LowerCustomJumpTableEntry(
        MJTI, MBB, UID, OutContext);
    break;
  case MachineJumpTableInfo::EK_BlockAddress:
    // EK_BlockAddress - Each entry is a plain address of block, e.g.:
    //     .word LBB123
    Value = MCSymbolRefExpr::create(MBB->getSymbol(), OutContext);
    break;
  case MachineJumpTableInfo::EK_GPRel32BlockAddress: {
    // EK_GPRel32BlockAddress - Each entry is an address of block, encoded
    // with a relocation as gp-relative, e.g.:
    //     .gprel32 LBB123
    MCSymbol *MBBSym = MBB->getSymbol();
    OutStreamer->EmitGPRel32Value(MCSymbolRefExpr::create(MBBSym, OutContext));
    return;
  }

  case MachineJumpTableInfo::EK_GPRel64BlockAddress: {
    // EK_GPRel64BlockAddress - Each entry is an address of block, encoded
    // with a relocation as gp-relative, e.g.:
    //     .gpdword LBB123
    MCSymbol *MBBSym = MBB->getSymbol();
    OutStreamer->EmitGPRel64Value(MCSymbolRefExpr::create(MBBSym, OutContext));
    return;
  }

  case MachineJumpTableInfo::EK_LabelDifference32: {
    // Each entry is the address of the block minus the address of the jump
    // table. This is used for PIC jump tables where gprel32 is not supported.
    // e.g.:
    //      .word LBB123 - LJTI1_2
    // If the .set directive avoids relocations, this is emitted as:
    //      .set L4_5_set_123, LBB123 - LJTI1_2
    //      .word L4_5_set_123
    if (MAI->doesSetDirectiveSuppressReloc()) {
      Value = MCSymbolRefExpr::create(GetJTSetSymbol(UID, MBB->getNumber()),
                                      OutContext);
      break;
    }
    Value = MCSymbolRefExpr::create(MBB->getSymbol(), OutContext);
    const TargetLowering *TLI = MF->getSubtarget().getTargetLowering();
    const MCExpr *Base = TLI->getPICJumpTableRelocBaseExpr(MF, UID, OutContext);
    Value = MCBinaryExpr::createSub(Value, Base, OutContext);
    break;
  }
  }

  assert(Value && "Unknown entry kind!");

  unsigned EntrySize = MJTI->getEntrySize(getDataLayout());
  OutStreamer->EmitValue(Value, EntrySize);
}

/// EmitSpecialLLVMGlobal - Check to see if the specified global is a
/// special global used by LLVM.  If so, emit it and return true, otherwise
/// do nothing and return false.
bool AsmPrinter::EmitSpecialLLVMGlobal(const GlobalVariable *GV) {
  if (GV->getName() == "llvm.used") {
    if (MAI->hasNoDeadStrip())    // No need to emit this at all.
      EmitLLVMUsedList(cast<ConstantArray>(GV->getInitializer()));
    return true;
  }

  // Ignore debug and non-emitted data.  This handles llvm.compiler.used.
  if (GV->getSection() == "llvm.metadata" ||
      GV->hasAvailableExternallyLinkage())
    return true;

  if (!GV->hasAppendingLinkage()) return false;

  assert(GV->hasInitializer() && "Not a special LLVM global!");

  if (GV->getName() == "llvm.global_ctors") {
    EmitXXStructorList(GV->getParent()->getDataLayout(), GV->getInitializer(),
                       /* isCtor */ true);

    return true;
  }

  if (GV->getName() == "llvm.global_dtors") {
    EmitXXStructorList(GV->getParent()->getDataLayout(), GV->getInitializer(),
                       /* isCtor */ false);

    return true;
  }

  report_fatal_error("unknown special variable");
}

/// EmitLLVMUsedList - For targets that define a MAI::UsedDirective, mark each
/// global in the specified llvm.used list.
void AsmPrinter::EmitLLVMUsedList(const ConstantArray *InitList) {
  // Should be an array of 'i8*'.
  for (unsigned i = 0, e = InitList->getNumOperands(); i != e; ++i) {
    const GlobalValue *GV =
      dyn_cast<GlobalValue>(InitList->getOperand(i)->stripPointerCasts());
    if (GV)
      OutStreamer->EmitSymbolAttribute(getSymbol(GV), MCSA_NoDeadStrip);
  }
}

namespace {

struct Structor {
  int Priority = 0;
  Constant *Func = nullptr;
  GlobalValue *ComdatKey = nullptr;

  Structor() = default;
};

} // end anonymous namespace

/// EmitXXStructorList - Emit the ctor or dtor list taking into account the init
/// priority.
void AsmPrinter::EmitXXStructorList(const DataLayout &DL, const Constant *List,
                                    bool isCtor) {
  // Should be an array of '{ i32, void ()*, i8* }' structs.  The first value is the
  // init priority.
  if (!isa<ConstantArray>(List)) return;

  // Sanity check the structors list.
  const ConstantArray *InitList = dyn_cast<ConstantArray>(List);
  if (!InitList) return; // Not an array!
  StructType *ETy = dyn_cast<StructType>(InitList->getType()->getElementType());
  if (!ETy || ETy->getNumElements() != 3 ||
      !isa<IntegerType>(ETy->getTypeAtIndex(0U)) ||
      !isa<PointerType>(ETy->getTypeAtIndex(1U)) ||
      !isa<PointerType>(ETy->getTypeAtIndex(2U)))
    return; // Not (int, ptr, ptr).

  // Gather the structors in a form that's convenient for sorting by priority.
  SmallVector<Structor, 8> Structors;
  for (Value *O : InitList->operands()) {
    ConstantStruct *CS = dyn_cast<ConstantStruct>(O);
    if (!CS) continue; // Malformed.
    if (CS->getOperand(1)->isNullValue())
      break;  // Found a null terminator, skip the rest.
    ConstantInt *Priority = dyn_cast<ConstantInt>(CS->getOperand(0));
    if (!Priority) continue; // Malformed.
    Structors.push_back(Structor());
    Structor &S = Structors.back();
    S.Priority = Priority->getLimitedValue(65535);
    S.Func = CS->getOperand(1);
    if (!CS->getOperand(2)->isNullValue())
      S.ComdatKey =
          dyn_cast<GlobalValue>(CS->getOperand(2)->stripPointerCasts());
  }

  // Emit the function pointers in the target-specific order
  llvm::stable_sort(Structors, [](const Structor &L, const Structor &R) {
    return L.Priority < R.Priority;
  });
  const Align Align = DL.getPointerPrefAlignment();
  for (Structor &S : Structors) {
    const TargetLoweringObjectFile &Obj = getObjFileLowering();
    const MCSymbol *KeySym = nullptr;
    if (GlobalValue *GV = S.ComdatKey) {
      if (GV->isDeclarationForLinker())
        // If the associated variable is not defined in this module
        // (it might be available_externally, or have been an
        // available_externally definition that was dropped by the
        // EliminateAvailableExternally pass), some other TU
        // will provide its dynamic initializer.
        continue;

      KeySym = getSymbol(GV);
    }
    MCSection *OutputSection =
        (isCtor ? Obj.getStaticCtorSection(S.Priority, KeySym)
                : Obj.getStaticDtorSection(S.Priority, KeySym));
    OutStreamer->SwitchSection(OutputSection);
    if (OutStreamer->getCurrentSection() != OutStreamer->getPreviousSection())
      EmitAlignment(Align);
    EmitXXStructor(DL, S.Func);
  }
}

void AsmPrinter::EmitModuleIdents(Module &M) {
  if (!MAI->hasIdentDirective())
    return;

  if (const NamedMDNode *NMD = M.getNamedMetadata("llvm.ident")) {
    for (unsigned i = 0, e = NMD->getNumOperands(); i != e; ++i) {
      const MDNode *N = NMD->getOperand(i);
      assert(N->getNumOperands() == 1 &&
             "llvm.ident metadata entry can have only one operand");
      const MDString *S = cast<MDString>(N->getOperand(0));
      OutStreamer->EmitIdent(S->getString());
    }
  }
}

void AsmPrinter::EmitModuleCommandLines(Module &M) {
  MCSection *CommandLine = getObjFileLowering().getSectionForCommandLines();
  if (!CommandLine)
    return;

  const NamedMDNode *NMD = M.getNamedMetadata("llvm.commandline");
  if (!NMD || !NMD->getNumOperands())
    return;

  OutStreamer->PushSection();
  OutStreamer->SwitchSection(CommandLine);
  OutStreamer->EmitZeros(1);
  for (unsigned i = 0, e = NMD->getNumOperands(); i != e; ++i) {
    const MDNode *N = NMD->getOperand(i);
    assert(N->getNumOperands() == 1 &&
           "llvm.commandline metadata entry can have only one operand");
    const MDString *S = cast<MDString>(N->getOperand(0));
    OutStreamer->EmitBytes(S->getString());
    OutStreamer->EmitZeros(1);
  }
  OutStreamer->PopSection();
}

//===--------------------------------------------------------------------===//
// Emission and print routines
//

/// Emit a byte directive and value.
///
void AsmPrinter::emitInt8(int Value) const {
  OutStreamer->EmitIntValue(Value, 1);
}

/// Emit a short directive and value.
void AsmPrinter::emitInt16(int Value) const {
  OutStreamer->EmitIntValue(Value, 2);
}

/// Emit a long directive and value.
void AsmPrinter::emitInt32(int Value) const {
  OutStreamer->EmitIntValue(Value, 4);
}

/// Emit a long long directive and value.
void AsmPrinter::emitInt64(uint64_t Value) const {
  OutStreamer->EmitIntValue(Value, 8);
}

/// Emit something like ".long Hi-Lo" where the size in bytes of the directive
/// is specified by Size and Hi/Lo specify the labels. This implicitly uses
/// .set if it avoids relocations.
void AsmPrinter::EmitLabelDifference(const MCSymbol *Hi, const MCSymbol *Lo,
                                     unsigned Size) const {
  OutStreamer->emitAbsoluteSymbolDiff(Hi, Lo, Size);
}

/// EmitLabelPlusOffset - Emit something like ".long Label+Offset"
/// where the size in bytes of the directive is specified by Size and Label
/// specifies the label.  This implicitly uses .set if it is available.
void AsmPrinter::EmitLabelPlusOffset(const MCSymbol *Label, uint64_t Offset,
                                     unsigned Size,
                                     bool IsSectionRelative) const {
  if (MAI->needsDwarfSectionOffsetDirective() && IsSectionRelative) {
    OutStreamer->EmitCOFFSecRel32(Label, Offset);
    if (Size > 4)
      OutStreamer->EmitZeros(Size - 4);
    return;
  }

  // Emit Label+Offset (or just Label if Offset is zero)
  const MCExpr *Expr = MCSymbolRefExpr::create(Label, OutContext);
  if (Offset)
    Expr = MCBinaryExpr::createAdd(
        Expr, MCConstantExpr::create(Offset, OutContext), OutContext);

  OutStreamer->EmitValue(Expr, Size);
}

//===----------------------------------------------------------------------===//

// EmitAlignment - Emit an alignment directive to the specified power of
// two boundary.  If a global value is specified, and if that global has
// an explicit alignment requested, it will override the alignment request
// if required for correctness.
void AsmPrinter::EmitAlignment(Align Alignment, const GlobalObject *GV) const {
  if (GV)
    Alignment = getGVAlignment(GV, GV->getParent()->getDataLayout(), Alignment);

  if (Alignment == Align::None())
    return; // 1-byte aligned: no need to emit alignment.

  if (getCurrentSection()->getKind().isText())
    OutStreamer->EmitCodeAlignment(Alignment.value());
  else
    OutStreamer->EmitValueToAlignment(Alignment.value());
}

//===----------------------------------------------------------------------===//
// Constant emission.
//===----------------------------------------------------------------------===//

const MCExpr *AsmPrinter::lowerConstant(const Constant *CV) {
  MCContext &Ctx = OutContext;

  if (CV->isNullValue() || isa<UndefValue>(CV))
    return MCConstantExpr::create(0, Ctx);

  if (const ConstantInt *CI = dyn_cast<ConstantInt>(CV))
    return MCConstantExpr::create(CI->getZExtValue(), Ctx);

  if (const GlobalValue *GV = dyn_cast<GlobalValue>(CV))
    return MCSymbolRefExpr::create(getSymbol(GV), Ctx);

  if (const BlockAddress *BA = dyn_cast<BlockAddress>(CV))
    return MCSymbolRefExpr::create(GetBlockAddressSymbol(BA), Ctx);

  const ConstantExpr *CE = dyn_cast<ConstantExpr>(CV);
  if (!CE) {
    llvm_unreachable("Unknown constant value to lower!");
  }

  switch (CE->getOpcode()) {
  default:
    // If the code isn't optimized, there may be outstanding folding
    // opportunities. Attempt to fold the expression using DataLayout as a
    // last resort before giving up.
    if (Constant *C = ConstantFoldConstant(CE, getDataLayout()))
      if (C != CE)
        return lowerConstant(C);

    // Otherwise report the problem to the user.
    {
      std::string S;
      raw_string_ostream OS(S);
      OS << "Unsupported expression in static initializer: ";
      CE->printAsOperand(OS, /*PrintType=*/false,
                     !MF ? nullptr : MF->getFunction().getParent());
      report_fatal_error(OS.str());
    }
  case Instruction::GetElementPtr: {
    // Generate a symbolic expression for the byte address
    APInt OffsetAI(getDataLayout().getPointerTypeSizeInBits(CE->getType()), 0);
    cast<GEPOperator>(CE)->accumulateConstantOffset(getDataLayout(), OffsetAI);

    const MCExpr *Base = lowerConstant(CE->getOperand(0));
    if (!OffsetAI)
      return Base;

    int64_t Offset = OffsetAI.getSExtValue();
    return MCBinaryExpr::createAdd(Base, MCConstantExpr::create(Offset, Ctx),
                                   Ctx);
  }

  case Instruction::Trunc:
    // We emit the value and depend on the assembler to truncate the generated
    // expression properly.  This is important for differences between
    // blockaddress labels.  Since the two labels are in the same function, it
    // is reasonable to treat their delta as a 32-bit value.
    LLVM_FALLTHROUGH;
  case Instruction::BitCast:
    return lowerConstant(CE->getOperand(0));

  case Instruction::IntToPtr: {
    const DataLayout &DL = getDataLayout();

    // Handle casts to pointers by changing them into casts to the appropriate
    // integer type.  This promotes constant folding and simplifies this code.
    Constant *Op = CE->getOperand(0);
    Op = ConstantExpr::getIntegerCast(Op, DL.getIntPtrType(CV->getType()),
                                      false/*ZExt*/);
    return lowerConstant(Op);
  }

  case Instruction::PtrToInt: {
    const DataLayout &DL = getDataLayout();

    // Support only foldable casts to/from pointers that can be eliminated by
    // changing the pointer to the appropriately sized integer type.
    Constant *Op = CE->getOperand(0);
    Type *Ty = CE->getType();

    const MCExpr *OpExpr = lowerConstant(Op);

    // We can emit the pointer value into this slot if the slot is an
    // integer slot equal to the size of the pointer.
    //
    // If the pointer is larger than the resultant integer, then
    // as with Trunc just depend on the assembler to truncate it.
    if (DL.getTypeAllocSize(Ty) <= DL.getTypeAllocSize(Op->getType()))
      return OpExpr;

    // Otherwise the pointer is smaller than the resultant integer, mask off
    // the high bits so we are sure to get a proper truncation if the input is
    // a constant expr.
    unsigned InBits = DL.getTypeAllocSizeInBits(Op->getType());
    const MCExpr *MaskExpr = MCConstantExpr::create(~0ULL >> (64-InBits), Ctx);
    return MCBinaryExpr::createAnd(OpExpr, MaskExpr, Ctx);
  }

  case Instruction::Sub: {
    GlobalValue *LHSGV;
    APInt LHSOffset;
    if (IsConstantOffsetFromGlobal(CE->getOperand(0), LHSGV, LHSOffset,
                                   getDataLayout())) {
      GlobalValue *RHSGV;
      APInt RHSOffset;
      if (IsConstantOffsetFromGlobal(CE->getOperand(1), RHSGV, RHSOffset,
                                     getDataLayout())) {
        const MCExpr *RelocExpr =
            getObjFileLowering().lowerRelativeReference(LHSGV, RHSGV, TM);
        if (!RelocExpr)
          RelocExpr = MCBinaryExpr::createSub(
              MCSymbolRefExpr::create(getSymbol(LHSGV), Ctx),
              MCSymbolRefExpr::create(getSymbol(RHSGV), Ctx), Ctx);
        int64_t Addend = (LHSOffset - RHSOffset).getSExtValue();
        if (Addend != 0)
          RelocExpr = MCBinaryExpr::createAdd(
              RelocExpr, MCConstantExpr::create(Addend, Ctx), Ctx);
        return RelocExpr;
      }
    }
  }
  // else fallthrough
  LLVM_FALLTHROUGH;

  // The MC library also has a right-shift operator, but it isn't consistently
  // signed or unsigned between different targets.
  case Instruction::Add:
  case Instruction::Mul:
  case Instruction::SDiv:
  case Instruction::SRem:
  case Instruction::Shl:
  case Instruction::And:
  case Instruction::Or:
  case Instruction::Xor: {
    const MCExpr *LHS = lowerConstant(CE->getOperand(0));
    const MCExpr *RHS = lowerConstant(CE->getOperand(1));
    switch (CE->getOpcode()) {
    default: llvm_unreachable("Unknown binary operator constant cast expr");
    case Instruction::Add: return MCBinaryExpr::createAdd(LHS, RHS, Ctx);
    case Instruction::Sub: return MCBinaryExpr::createSub(LHS, RHS, Ctx);
    case Instruction::Mul: return MCBinaryExpr::createMul(LHS, RHS, Ctx);
    case Instruction::SDiv: return MCBinaryExpr::createDiv(LHS, RHS, Ctx);
    case Instruction::SRem: return MCBinaryExpr::createMod(LHS, RHS, Ctx);
    case Instruction::Shl: return MCBinaryExpr::createShl(LHS, RHS, Ctx);
    case Instruction::And: return MCBinaryExpr::createAnd(LHS, RHS, Ctx);
    case Instruction::Or:  return MCBinaryExpr::createOr (LHS, RHS, Ctx);
    case Instruction::Xor: return MCBinaryExpr::createXor(LHS, RHS, Ctx);
    }
  }
  }
}

static void emitGlobalConstantImpl(const DataLayout &DL, const Constant *C,
                                   AsmPrinter &AP,
                                   const Constant *BaseCV = nullptr,
                                   uint64_t Offset = 0);

static void emitGlobalConstantFP(const ConstantFP *CFP, AsmPrinter &AP);
static void emitGlobalConstantFP(APFloat APF, Type *ET, AsmPrinter &AP);

/// isRepeatedByteSequence - Determine whether the given value is
/// composed of a repeated sequence of identical bytes and return the
/// byte value.  If it is not a repeated sequence, return -1.
static int isRepeatedByteSequence(const ConstantDataSequential *V) {
  StringRef Data = V->getRawDataValues();
  assert(!Data.empty() && "Empty aggregates should be CAZ node");
  char C = Data[0];
  for (unsigned i = 1, e = Data.size(); i != e; ++i)
    if (Data[i] != C) return -1;
  return static_cast<uint8_t>(C); // Ensure 255 is not returned as -1.
}

/// isRepeatedByteSequence - Determine whether the given value is
/// composed of a repeated sequence of identical bytes and return the
/// byte value.  If it is not a repeated sequence, return -1.
static int isRepeatedByteSequence(const Value *V, const DataLayout &DL) {
  if (const ConstantInt *CI = dyn_cast<ConstantInt>(V)) {
    uint64_t Size = DL.getTypeAllocSizeInBits(V->getType());
    assert(Size % 8 == 0);

    // Extend the element to take zero padding into account.
    APInt Value = CI->getValue().zextOrSelf(Size);
    if (!Value.isSplat(8))
      return -1;

    return Value.zextOrTrunc(8).getZExtValue();
  }
  if (const ConstantArray *CA = dyn_cast<ConstantArray>(V)) {
    // Make sure all array elements are sequences of the same repeated
    // byte.
    assert(CA->getNumOperands() != 0 && "Should be a CAZ");
    Constant *Op0 = CA->getOperand(0);
    int Byte = isRepeatedByteSequence(Op0, DL);
    if (Byte == -1)
      return -1;

    // All array elements must be equal.
    for (unsigned i = 1, e = CA->getNumOperands(); i != e; ++i)
      if (CA->getOperand(i) != Op0)
        return -1;
    return Byte;
  }

  if (const ConstantDataSequential *CDS = dyn_cast<ConstantDataSequential>(V))
    return isRepeatedByteSequence(CDS);

  return -1;
}

static void emitGlobalConstantDataSequential(const DataLayout &DL,
                                             const ConstantDataSequential *CDS,
                                             AsmPrinter &AP) {
  // See if we can aggregate this into a .fill, if so, emit it as such.
  int Value = isRepeatedByteSequence(CDS, DL);
  if (Value != -1) {
    uint64_t Bytes = DL.getTypeAllocSize(CDS->getType());
    // Don't emit a 1-byte object as a .fill.
    if (Bytes > 1)
      return AP.OutStreamer->emitFill(Bytes, Value);
  }

  // If this can be emitted with .ascii/.asciz, emit it as such.
  if (CDS->isString())
    return AP.OutStreamer->EmitBytes(CDS->getAsString());

  // Otherwise, emit the values in successive locations.
  unsigned ElementByteSize = CDS->getElementByteSize();
  if (isa<IntegerType>(CDS->getElementType())) {
    for (unsigned i = 0, e = CDS->getNumElements(); i != e; ++i) {
      if (AP.isVerbose())
        AP.OutStreamer->GetCommentOS() << format("0x%" PRIx64 "\n",
                                                 CDS->getElementAsInteger(i));
      AP.OutStreamer->EmitIntValue(CDS->getElementAsInteger(i),
                                   ElementByteSize);
    }
  } else {
    Type *ET = CDS->getElementType();
    for (unsigned I = 0, E = CDS->getNumElements(); I != E; ++I)
      emitGlobalConstantFP(CDS->getElementAsAPFloat(I), ET, AP);
  }

  unsigned Size = DL.getTypeAllocSize(CDS->getType());
  unsigned EmittedSize = DL.getTypeAllocSize(CDS->getType()->getElementType()) *
                        CDS->getNumElements();
  assert(EmittedSize <= Size && "Size cannot be less than EmittedSize!");
  if (unsigned Padding = Size - EmittedSize)
    AP.OutStreamer->EmitZeros(Padding);
}

static void emitGlobalConstantArray(const DataLayout &DL,
                                    const ConstantArray *CA, AsmPrinter &AP,
                                    const Constant *BaseCV, uint64_t Offset) {
  // See if we can aggregate some values.  Make sure it can be
  // represented as a series of bytes of the constant value.
  int Value = isRepeatedByteSequence(CA, DL);

  if (Value != -1) {
    uint64_t Bytes = DL.getTypeAllocSize(CA->getType());
    AP.OutStreamer->emitFill(Bytes, Value);
  }
  else {
    for (unsigned i = 0, e = CA->getNumOperands(); i != e; ++i) {
      emitGlobalConstantImpl(DL, CA->getOperand(i), AP, BaseCV, Offset);
      Offset += DL.getTypeAllocSize(CA->getOperand(i)->getType());
    }
  }
}

static void emitGlobalConstantVector(const DataLayout &DL,
                                     const ConstantVector *CV, AsmPrinter &AP) {
  for (unsigned i = 0, e = CV->getType()->getNumElements(); i != e; ++i)
    emitGlobalConstantImpl(DL, CV->getOperand(i), AP);

  unsigned Size = DL.getTypeAllocSize(CV->getType());
  unsigned EmittedSize = DL.getTypeAllocSize(CV->getType()->getElementType()) *
                         CV->getType()->getNumElements();
  if (unsigned Padding = Size - EmittedSize)
    AP.OutStreamer->EmitZeros(Padding);
}

static void emitGlobalConstantStruct(const DataLayout &DL,
                                     const ConstantStruct *CS, AsmPrinter &AP,
                                     const Constant *BaseCV, uint64_t Offset) {
  // Print the fields in successive locations. Pad to align if needed!
  unsigned Size = DL.getTypeAllocSize(CS->getType());
  const StructLayout *Layout = DL.getStructLayout(CS->getType());
  uint64_t SizeSoFar = 0;
  for (unsigned i = 0, e = CS->getNumOperands(); i != e; ++i) {
    const Constant *Field = CS->getOperand(i);

    // Print the actual field value.
    emitGlobalConstantImpl(DL, Field, AP, BaseCV, Offset + SizeSoFar);

    // Check if padding is needed and insert one or more 0s.
    uint64_t FieldSize = DL.getTypeAllocSize(Field->getType());
    uint64_t PadSize = ((i == e-1 ? Size : Layout->getElementOffset(i+1))
                        - Layout->getElementOffset(i)) - FieldSize;
    SizeSoFar += FieldSize + PadSize;

    // Insert padding - this may include padding to increase the size of the
    // current field up to the ABI size (if the struct is not packed) as well
    // as padding to ensure that the next field starts at the right offset.
    AP.OutStreamer->EmitZeros(PadSize);
  }
  assert(SizeSoFar == Layout->getSizeInBytes() &&
         "Layout of constant struct may be incorrect!");
}

static void emitGlobalConstantFP(APFloat APF, Type *ET, AsmPrinter &AP) {
  assert(ET && "Unknown float type");
  APInt API = APF.bitcastToAPInt();

  // First print a comment with what we think the original floating-point value
  // should have been.
  if (AP.isVerbose()) {
    SmallString<8> StrVal;
    APF.toString(StrVal);
    ET->print(AP.OutStreamer->GetCommentOS());
    AP.OutStreamer->GetCommentOS() << ' ' << StrVal << '\n';
  }

  // Now iterate through the APInt chunks, emitting them in endian-correct
  // order, possibly with a smaller chunk at beginning/end (e.g. for x87 80-bit
  // floats).
  unsigned NumBytes = API.getBitWidth() / 8;
  unsigned TrailingBytes = NumBytes % sizeof(uint64_t);
  const uint64_t *p = API.getRawData();

  // PPC's long double has odd notions of endianness compared to how LLVM
  // handles it: p[0] goes first for *big* endian on PPC.
  if (AP.getDataLayout().isBigEndian() && !ET->isPPC_FP128Ty()) {
    int Chunk = API.getNumWords() - 1;

    if (TrailingBytes)
      AP.OutStreamer->EmitIntValue(p[Chunk--], TrailingBytes);

    for (; Chunk >= 0; --Chunk)
      AP.OutStreamer->EmitIntValue(p[Chunk], sizeof(uint64_t));
  } else {
    unsigned Chunk;
    for (Chunk = 0; Chunk < NumBytes / sizeof(uint64_t); ++Chunk)
      AP.OutStreamer->EmitIntValue(p[Chunk], sizeof(uint64_t));

    if (TrailingBytes)
      AP.OutStreamer->EmitIntValue(p[Chunk], TrailingBytes);
  }

  // Emit the tail padding for the long double.
  const DataLayout &DL = AP.getDataLayout();
  AP.OutStreamer->EmitZeros(DL.getTypeAllocSize(ET) - DL.getTypeStoreSize(ET));
}

static void emitGlobalConstantFP(const ConstantFP *CFP, AsmPrinter &AP) {
  emitGlobalConstantFP(CFP->getValueAPF(), CFP->getType(), AP);
}

static void emitGlobalConstantLargeInt(const ConstantInt *CI, AsmPrinter &AP) {
  const DataLayout &DL = AP.getDataLayout();
  unsigned BitWidth = CI->getBitWidth();

  // Copy the value as we may massage the layout for constants whose bit width
  // is not a multiple of 64-bits.
  APInt Realigned(CI->getValue());
  uint64_t ExtraBits = 0;
  unsigned ExtraBitsSize = BitWidth & 63;

  if (ExtraBitsSize) {
    // The bit width of the data is not a multiple of 64-bits.
    // The extra bits are expected to be at the end of the chunk of the memory.
    // Little endian:
    // * Nothing to be done, just record the extra bits to emit.
    // Big endian:
    // * Record the extra bits to emit.
    // * Realign the raw data to emit the chunks of 64-bits.
    if (DL.isBigEndian()) {
      // Basically the structure of the raw data is a chunk of 64-bits cells:
      //    0        1         BitWidth / 64
      // [chunk1][chunk2] ... [chunkN].
      // The most significant chunk is chunkN and it should be emitted first.
      // However, due to the alignment issue chunkN contains useless bits.
      // Realign the chunks so that they contain only useless information:
      // ExtraBits     0       1       (BitWidth / 64) - 1
      //       chu[nk1 chu][nk2 chu] ... [nkN-1 chunkN]
      ExtraBits = Realigned.getRawData()[0] &
        (((uint64_t)-1) >> (64 - ExtraBitsSize));
      Realigned.lshrInPlace(ExtraBitsSize);
    } else
      ExtraBits = Realigned.getRawData()[BitWidth / 64];
  }

  // We don't expect assemblers to support integer data directives
  // for more than 64 bits, so we emit the data in at most 64-bit
  // quantities at a time.
  const uint64_t *RawData = Realigned.getRawData();
  for (unsigned i = 0, e = BitWidth / 64; i != e; ++i) {
    uint64_t Val = DL.isBigEndian() ? RawData[e - i - 1] : RawData[i];
    AP.OutStreamer->EmitIntValue(Val, 8);
  }

  if (ExtraBitsSize) {
    // Emit the extra bits after the 64-bits chunks.

    // Emit a directive that fills the expected size.
    uint64_t Size = AP.getDataLayout().getTypeAllocSize(CI->getType());
    Size -= (BitWidth / 64) * 8;
    assert(Size && Size * 8 >= ExtraBitsSize &&
           (ExtraBits & (((uint64_t)-1) >> (64 - ExtraBitsSize)))
           == ExtraBits && "Directive too small for extra bits.");
    AP.OutStreamer->EmitIntValue(ExtraBits, Size);
  }
}

/// Transform a not absolute MCExpr containing a reference to a GOT
/// equivalent global, by a target specific GOT pc relative access to the
/// final symbol.
static void handleIndirectSymViaGOTPCRel(AsmPrinter &AP, const MCExpr **ME,
                                         const Constant *BaseCst,
                                         uint64_t Offset) {
  // The global @foo below illustrates a global that uses a got equivalent.
  //
  //  @bar = global i32 42
  //  @gotequiv = private unnamed_addr constant i32* @bar
  //  @foo = i32 trunc (i64 sub (i64 ptrtoint (i32** @gotequiv to i64),
  //                             i64 ptrtoint (i32* @foo to i64))
  //                        to i32)
  //
  // The cstexpr in @foo is converted into the MCExpr `ME`, where we actually
  // check whether @foo is suitable to use a GOTPCREL. `ME` is usually in the
  // form:
  //
  //  foo = cstexpr, where
  //    cstexpr := <gotequiv> - "." + <cst>
  //    cstexpr := <gotequiv> - (<foo> - <offset from @foo base>) + <cst>
  //
  // After canonicalization by evaluateAsRelocatable `ME` turns into:
  //
  //  cstexpr := <gotequiv> - <foo> + gotpcrelcst, where
  //    gotpcrelcst := <offset from @foo base> + <cst>
  MCValue MV;
  if (!(*ME)->evaluateAsRelocatable(MV, nullptr, nullptr) || MV.isAbsolute())
    return;
  const MCSymbolRefExpr *SymA = MV.getSymA();
  if (!SymA)
    return;

  // Check that GOT equivalent symbol is cached.
  const MCSymbol *GOTEquivSym = &SymA->getSymbol();
  if (!AP.GlobalGOTEquivs.count(GOTEquivSym))
    return;

  const GlobalValue *BaseGV = dyn_cast_or_null<GlobalValue>(BaseCst);
  if (!BaseGV)
    return;

  // Check for a valid base symbol
  const MCSymbol *BaseSym = AP.getSymbol(BaseGV);
  const MCSymbolRefExpr *SymB = MV.getSymB();

  if (!SymB || BaseSym != &SymB->getSymbol())
    return;

  // Make sure to match:
  //
  //    gotpcrelcst := <offset from @foo base> + <cst>
  //
  // If gotpcrelcst is positive it means that we can safely fold the pc rel
  // displacement into the GOTPCREL. We can also can have an extra offset <cst>
  // if the target knows how to encode it.
  int64_t GOTPCRelCst = Offset + MV.getConstant();
  if (GOTPCRelCst < 0)
    return;
  if (!AP.getObjFileLowering().supportGOTPCRelWithOffset() && GOTPCRelCst != 0)
    return;

  // Emit the GOT PC relative to replace the got equivalent global, i.e.:
  //
  //  bar:
  //    .long 42
  //  gotequiv:
  //    .quad bar
  //  foo:
  //    .long gotequiv - "." + <cst>
  //
  // is replaced by the target specific equivalent to:
  //
  //  bar:
  //    .long 42
  //  foo:
  //    .long bar@GOTPCREL+<gotpcrelcst>
  AsmPrinter::GOTEquivUsePair Result = AP.GlobalGOTEquivs[GOTEquivSym];
  const GlobalVariable *GV = Result.first;
  int NumUses = (int)Result.second;
  const GlobalValue *FinalGV = dyn_cast<GlobalValue>(GV->getOperand(0));
  const MCSymbol *FinalSym = AP.getSymbol(FinalGV);
  *ME = AP.getObjFileLowering().getIndirectSymViaGOTPCRel(
      FinalGV, FinalSym, MV, Offset, AP.MMI, *AP.OutStreamer);

  // Update GOT equivalent usage information
  --NumUses;
  if (NumUses >= 0)
    AP.GlobalGOTEquivs[GOTEquivSym] = std::make_pair(GV, NumUses);
}

static void emitGlobalConstantImpl(const DataLayout &DL, const Constant *CV,
                                   AsmPrinter &AP, const Constant *BaseCV,
                                   uint64_t Offset) {
  uint64_t Size = DL.getTypeAllocSize(CV->getType());

  // Globals with sub-elements such as combinations of arrays and structs
  // are handled recursively by emitGlobalConstantImpl. Keep track of the
  // constant symbol base and the current position with BaseCV and Offset.
  if (!BaseCV && CV->hasOneUse())
    BaseCV = dyn_cast<Constant>(CV->user_back());

  if (isa<ConstantAggregateZero>(CV) || isa<UndefValue>(CV))
    return AP.OutStreamer->EmitZeros(Size);

  if (const ConstantInt *CI = dyn_cast<ConstantInt>(CV)) {
    switch (Size) {
    case 1:
    case 2:
    case 4:
    case 8:
      if (AP.isVerbose())
        AP.OutStreamer->GetCommentOS() << format("0x%" PRIx64 "\n",
                                                 CI->getZExtValue());
      AP.OutStreamer->EmitIntValue(CI->getZExtValue(), Size);
      return;
    default:
      emitGlobalConstantLargeInt(CI, AP);
      return;
    }
  }

  if (const ConstantFP *CFP = dyn_cast<ConstantFP>(CV))
    return emitGlobalConstantFP(CFP, AP);

  if (isa<ConstantPointerNull>(CV)) {
    AP.OutStreamer->EmitIntValue(0, Size);
    return;
  }

  if (const ConstantDataSequential *CDS = dyn_cast<ConstantDataSequential>(CV))
    return emitGlobalConstantDataSequential(DL, CDS, AP);

  if (const ConstantArray *CVA = dyn_cast<ConstantArray>(CV))
    return emitGlobalConstantArray(DL, CVA, AP, BaseCV, Offset);

  if (const ConstantStruct *CVS = dyn_cast<ConstantStruct>(CV))
    return emitGlobalConstantStruct(DL, CVS, AP, BaseCV, Offset);

  if (const ConstantExpr *CE = dyn_cast<ConstantExpr>(CV)) {
    // Look through bitcasts, which might not be able to be MCExpr'ized (e.g. of
    // vectors).
    if (CE->getOpcode() == Instruction::BitCast)
      return emitGlobalConstantImpl(DL, CE->getOperand(0), AP);

    if (Size > 8) {
      // If the constant expression's size is greater than 64-bits, then we have
      // to emit the value in chunks. Try to constant fold the value and emit it
      // that way.
      Constant *New = ConstantFoldConstant(CE, DL);
      if (New && New != CE)
        return emitGlobalConstantImpl(DL, New, AP);
    }
  }

  if (const ConstantVector *V = dyn_cast<ConstantVector>(CV))
    return emitGlobalConstantVector(DL, V, AP);

  // Otherwise, it must be a ConstantExpr.  Lower it to an MCExpr, then emit it
  // thread the streamer with EmitValue.
  const MCExpr *ME = AP.lowerConstant(CV);

  // Since lowerConstant already folded and got rid of all IR pointer and
  // integer casts, detect GOT equivalent accesses by looking into the MCExpr
  // directly.
  if (AP.getObjFileLowering().supportIndirectSymViaGOTPCRel())
    handleIndirectSymViaGOTPCRel(AP, &ME, BaseCV, Offset);

  AP.OutStreamer->EmitValue(ME, Size);
}

/// EmitGlobalConstant - Print a general LLVM constant to the .s file.
void AsmPrinter::EmitGlobalConstant(const DataLayout &DL, const Constant *CV) {
  uint64_t Size = DL.getTypeAllocSize(CV->getType());
  if (Size)
    emitGlobalConstantImpl(DL, CV, *this);
  else if (MAI->hasSubsectionsViaSymbols()) {
    // If the global has zero size, emit a single byte so that two labels don't
    // look like they are at the same location.
    OutStreamer->EmitIntValue(0, 1);
  }
}

void AsmPrinter::EmitMachineConstantPoolValue(MachineConstantPoolValue *MCPV) {
  // Target doesn't support this yet!
  llvm_unreachable("Target does not support EmitMachineConstantPoolValue");
}

void AsmPrinter::printOffset(int64_t Offset, raw_ostream &OS) const {
  if (Offset > 0)
    OS << '+' << Offset;
  else if (Offset < 0)
    OS << Offset;
}

//===----------------------------------------------------------------------===//
// Symbol Lowering Routines.
//===----------------------------------------------------------------------===//

MCSymbol *AsmPrinter::createTempSymbol(const Twine &Name) const {
  return OutContext.createTempSymbol(Name, true);
}

MCSymbol *AsmPrinter::GetBlockAddressSymbol(const BlockAddress *BA) const {
  return MMI->getAddrLabelSymbol(BA->getBasicBlock());
}

MCSymbol *AsmPrinter::GetBlockAddressSymbol(const BasicBlock *BB) const {
  return MMI->getAddrLabelSymbol(BB);
}

/// GetCPISymbol - Return the symbol for the specified constant pool entry.
MCSymbol *AsmPrinter::GetCPISymbol(unsigned CPID) const {
  if (getSubtargetInfo().getTargetTriple().isWindowsMSVCEnvironment()) {
    const MachineConstantPoolEntry &CPE =
        MF->getConstantPool()->getConstants()[CPID];
    if (!CPE.isMachineConstantPoolEntry()) {
      const DataLayout &DL = MF->getDataLayout();
      SectionKind Kind = CPE.getSectionKind(&DL);
      const Constant *C = CPE.Val.ConstVal;
      unsigned Align = CPE.Alignment;
      if (const MCSectionCOFF *S = dyn_cast<MCSectionCOFF>(
              getObjFileLowering().getSectionForConstant(DL, Kind, C, Align))) {
        if (MCSymbol *Sym = S->getCOMDATSymbol()) {
          if (Sym->isUndefined())
            OutStreamer->EmitSymbolAttribute(Sym, MCSA_Global);
          return Sym;
        }
      }
    }
  }

  const DataLayout &DL = getDataLayout();
  return OutContext.getOrCreateSymbol(Twine(DL.getPrivateGlobalPrefix()) +
                                      "CPI" + Twine(getFunctionNumber()) + "_" +
                                      Twine(CPID));
}

/// GetJTISymbol - Return the symbol for the specified jump table entry.
MCSymbol *AsmPrinter::GetJTISymbol(unsigned JTID, bool isLinkerPrivate) const {
  return MF->getJTISymbol(JTID, OutContext, isLinkerPrivate);
}

/// GetJTSetSymbol - Return the symbol for the specified jump table .set
/// FIXME: privatize to AsmPrinter.
MCSymbol *AsmPrinter::GetJTSetSymbol(unsigned UID, unsigned MBBID) const {
  const DataLayout &DL = getDataLayout();
  return OutContext.getOrCreateSymbol(Twine(DL.getPrivateGlobalPrefix()) +
                                      Twine(getFunctionNumber()) + "_" +
                                      Twine(UID) + "_set_" + Twine(MBBID));
}

MCSymbol *AsmPrinter::getSymbolWithGlobalValueBase(const GlobalValue *GV,
                                                   StringRef Suffix) const {
  return getObjFileLowering().getSymbolWithGlobalValueBase(GV, Suffix, TM);
}

/// Return the MCSymbol for the specified ExternalSymbol.
MCSymbol *AsmPrinter::GetExternalSymbolSymbol(StringRef Sym) const {
  SmallString<60> NameStr;
  Mangler::getNameWithPrefix(NameStr, Sym, getDataLayout());
  return OutContext.getOrCreateSymbol(NameStr);
}

/// PrintParentLoopComment - Print comments about parent loops of this one.
static void PrintParentLoopComment(raw_ostream &OS, const MachineLoop *Loop,
                                   unsigned FunctionNumber) {
  if (!Loop) return;
  PrintParentLoopComment(OS, Loop->getParentLoop(), FunctionNumber);
  OS.indent(Loop->getLoopDepth()*2)
    << "Parent Loop BB" << FunctionNumber << "_"
    << Loop->getHeader()->getNumber()
    << " Depth=" << Loop->getLoopDepth() << '\n';
}

/// PrintChildLoopComment - Print comments about child loops within
/// the loop for this basic block, with nesting.
static void PrintChildLoopComment(raw_ostream &OS, const MachineLoop *Loop,
                                  unsigned FunctionNumber) {
  // Add child loop information
  for (const MachineLoop *CL : *Loop) {
    OS.indent(CL->getLoopDepth()*2)
      << "Child Loop BB" << FunctionNumber << "_"
      << CL->getHeader()->getNumber() << " Depth " << CL->getLoopDepth()
      << '\n';
    PrintChildLoopComment(OS, CL, FunctionNumber);
  }
}

/// emitBasicBlockLoopComments - Pretty-print comments for basic blocks.
static void emitBasicBlockLoopComments(const MachineBasicBlock &MBB,
                                       const MachineLoopInfo *LI,
                                       const AsmPrinter &AP) {
  // Add loop depth information
  const MachineLoop *Loop = LI->getLoopFor(&MBB);
  if (!Loop) return;

  MachineBasicBlock *Header = Loop->getHeader();
  assert(Header && "No header for loop");

  // If this block is not a loop header, just print out what is the loop header
  // and return.
  if (Header != &MBB) {
    AP.OutStreamer->AddComment("  in Loop: Header=BB" +
                               Twine(AP.getFunctionNumber())+"_" +
                               Twine(Loop->getHeader()->getNumber())+
                               " Depth="+Twine(Loop->getLoopDepth()));
    return;
  }

  // Otherwise, it is a loop header.  Print out information about child and
  // parent loops.
  raw_ostream &OS = AP.OutStreamer->GetCommentOS();

  PrintParentLoopComment(OS, Loop->getParentLoop(), AP.getFunctionNumber());

  OS << "=>";
  OS.indent(Loop->getLoopDepth()*2-2);

  OS << "This ";
  if (Loop->empty())
    OS << "Inner ";
  OS << "Loop Header: Depth=" + Twine(Loop->getLoopDepth()) << '\n';

  PrintChildLoopComment(OS, Loop, AP.getFunctionNumber());
}

/// EmitBasicBlockStart - This method prints the label for the specified
/// MachineBasicBlock, an alignment (if present) and a comment describing
/// it if appropriate.
void AsmPrinter::EmitBasicBlockStart(const MachineBasicBlock &MBB) {
  bool BasicBlockSections = MF->getBasicBlockSections();
  // End the previous funclet and start a new one.
  if (MBB.isEHFuncletEntry()) {
    for (const HandlerInfo &HI : Handlers) {
      HI.Handler->endFunclet();
      HI.Handler->beginFunclet(MBB);
    }
  }

  // Emit an alignment directive for this block, if needed.
<<<<<<< HEAD
  if (MBB.pred_empty() || !BasicBlockSections) {
    const Align Alignment = MBB.getAlignment();
    if (Alignment != Align::None())
      EmitAlignment(Alignment);
  }

  MCCodePaddingContext Context;
  setupCodePaddingContext(MBB, Context);
  OutStreamer->EmitCodePaddingBasicBlockStart(Context);
=======
  const Align Alignment = MBB.getAlignment();
  if (Alignment != Align::None())
    EmitAlignment(Alignment);
>>>>>>> 40c5bd42

  // If the block has its address taken, emit any labels that were used to
  // reference the block.  It is possible that there is more than one label
  // here, because multiple LLVM BB's may have been RAUW'd to this block after
  // the references were generated.
  if (MBB.hasAddressTaken()) {
    const BasicBlock *BB = MBB.getBasicBlock();
    if (isVerbose())
      OutStreamer->AddComment("Block address taken");

    // MBBs can have their address taken as part of CodeGen without having
    // their corresponding BB's address taken in IR
    if (BB->hasAddressTaken())
      for (MCSymbol *Sym : MMI->getAddrLabelSymbolToEmit(BB))
        OutStreamer->EmitLabel(Sym);
  }

  // Print some verbose block comments.
  if (isVerbose()) {
    if (const BasicBlock *BB = MBB.getBasicBlock()) {
      if (BB->hasName()) {
        BB->printAsOperand(OutStreamer->GetCommentOS(),
                           /*PrintType=*/false, BB->getModule());
        OutStreamer->GetCommentOS() << '\n';
      }
    }

    assert(MLI != nullptr && "MachineLoopInfo should has been computed");
    emitBasicBlockLoopComments(MBB, MLI, *this);
  }

  bool emitBBLabels = BasicBlockSections || MF->getBasicBlockLabels();
  if (MBB.pred_empty() ||
      (!emitBBLabels && isBlockOnlyReachableByFallthrough(&MBB) &&
       !MBB.isEHFuncletEntry() && !MBB.hasLabelMustBeEmitted())) {
    if (isVerbose()) {
      // NOTE: Want this comment at start of line, don't emit with AddComment.
      OutStreamer->emitRawComment(" %bb." + Twine(MBB.getNumber()) + ":",
                                  false);
    }
  } else {
    if (isVerbose() && MBB.hasLabelMustBeEmitted()) {
      OutStreamer->AddComment("Label of block must be emitted");
    }
    // With -fbasicblock-sections, a basic block can start a new section.
    if (MBB.isExceptionSection()) {
      if (MF->front().isExceptionSection()) {
        OutStreamer->SwitchSection(MF->getSection());
      }
      else {
        OutStreamer->SwitchSection(
            getObjFileLowering().getEHSectionForMachineBasicBlock(
                MF->getFunction(), MBB, TM));
      }
    } else if (MBB.isColdSection()) {
      // Create the cold section here.
      OutStreamer->SwitchSection(
          getObjFileLowering().getColdSectionForMachineBasicBlock(
              MF->getFunction(), MBB, TM));
    } else if (MBB.isBeginSection() && MBB.isEndSection()) {
      OutStreamer->SwitchSection(
          getObjFileLowering().getSectionForMachineBasicBlock(MF->getFunction(),
                                                              MBB, TM));
    } else if (BasicBlockSections) {
      OutStreamer->SwitchSection(MF->getSection());
    }
    OutStreamer->EmitLabel(MBB.getSymbol());
    // With BasicBlockSections, each Basic Block must handle CFI information on
    // its own.
    if (MBB.isBeginSection()) {
      for (const HandlerInfo &HI : Handlers) {
        HI.Handler->beginBasicBlock(MBB);
      }
    }
  }
}

<<<<<<< HEAD
void AsmPrinter::EmitBasicBlockEnd(const MachineBasicBlock &MBB) {
  MCCodePaddingContext Context;
  setupCodePaddingContext(MBB, Context);
  OutStreamer->EmitCodePaddingBasicBlockEnd(Context);
  // Check if CFI information needs to be updated for this MBB with basic block
  // sections.
  if (MF->getBasicBlockSections() && MBB.isEndSection()) {
    for (const HandlerInfo &HI : Handlers) {
      HI.Handler->endBasicBlock(MBB);
    }
    CurExceptionSym = nullptr;
  }
}
=======
void AsmPrinter::EmitBasicBlockEnd(const MachineBasicBlock &MBB) {}
>>>>>>> 40c5bd42

void AsmPrinter::EmitVisibility(MCSymbol *Sym, unsigned Visibility,
                                bool IsDefinition) const {
  MCSymbolAttr Attr = MCSA_Invalid;

  switch (Visibility) {
  default: break;
  case GlobalValue::HiddenVisibility:
    if (IsDefinition)
      Attr = MAI->getHiddenVisibilityAttr();
    else
      Attr = MAI->getHiddenDeclarationVisibilityAttr();
    break;
  case GlobalValue::ProtectedVisibility:
    Attr = MAI->getProtectedVisibilityAttr();
    break;
  }

  if (Attr != MCSA_Invalid)
    OutStreamer->EmitSymbolAttribute(Sym, Attr);
}

/// isBlockOnlyReachableByFallthough - Return true if the basic block has
/// exactly one predecessor and the control transfer mechanism between
/// the predecessor and this block is a fall-through.
bool AsmPrinter::
isBlockOnlyReachableByFallthrough(const MachineBasicBlock *MBB) const {
  // With BasicBlock Sections, no block is a fall through.
  if (MBB->isBeginSection())
    return false;

  // If this is a landing pad, it isn't a fall through.  If it has no preds,
  // then nothing falls through to it.
  if (MBB->isEHPad() || MBB->pred_empty())
    return false;

  // If there isn't exactly one predecessor, it can't be a fall through.
  if (MBB->pred_size() > 1)
    return false;

  // The predecessor has to be immediately before this block.
  MachineBasicBlock *Pred = *MBB->pred_begin();
  if (!Pred->isLayoutSuccessor(MBB))
    return false;

  // If the block is completely empty, then it definitely does fall through.
  if (Pred->empty())
    return true;

  // Check the terminators in the previous blocks
  for (const auto &MI : Pred->terminators()) {
    // If it is not a simple branch, we are in a table somewhere.
    if (!MI.isBranch() || MI.isIndirectBranch())
      return false;

    // If we are the operands of one of the branches, this is not a fall
    // through. Note that targets with delay slots will usually bundle
    // terminators with the delay slot instruction.
    for (ConstMIBundleOperands OP(MI); OP.isValid(); ++OP) {
      if (OP->isJTI())
        return false;
      if (OP->isMBB() && OP->getMBB() == MBB)
        return false;
    }
  }

  return true;
}

GCMetadataPrinter *AsmPrinter::GetOrCreateGCPrinter(GCStrategy &S) {
  if (!S.usesMetadata())
    return nullptr;

  gcp_map_type &GCMap = getGCMap(GCMetadataPrinters);
  gcp_map_type::iterator GCPI = GCMap.find(&S);
  if (GCPI != GCMap.end())
    return GCPI->second.get();

  auto Name = S.getName();

  for (GCMetadataPrinterRegistry::iterator
         I = GCMetadataPrinterRegistry::begin(),
         E = GCMetadataPrinterRegistry::end(); I != E; ++I)
    if (Name == I->getName()) {
      std::unique_ptr<GCMetadataPrinter> GMP = I->instantiate();
      GMP->S = &S;
      auto IterBool = GCMap.insert(std::make_pair(&S, std::move(GMP)));
      return IterBool.first->second.get();
    }

  report_fatal_error("no GCMetadataPrinter registered for GC: " + Twine(Name));
}

void AsmPrinter::emitStackMaps(StackMaps &SM) {
  GCModuleInfo *MI = getAnalysisIfAvailable<GCModuleInfo>();
  assert(MI && "AsmPrinter didn't require GCModuleInfo?");
  bool NeedsDefault = false;
  if (MI->begin() == MI->end())
    // No GC strategy, use the default format.
    NeedsDefault = true;
  else
    for (auto &I : *MI) {
      if (GCMetadataPrinter *MP = GetOrCreateGCPrinter(*I))
        if (MP->emitStackMaps(SM, *this))
          continue;
      // The strategy doesn't have printer or doesn't emit custom stack maps.
      // Use the default format.
      NeedsDefault = true;
    }

  if (NeedsDefault)
    SM.serializeToStackMapSection();
}

/// Pin vtable to this file.
AsmPrinterHandler::~AsmPrinterHandler() = default;

void AsmPrinterHandler::markFunctionEnd() {}

// In the binary's "xray_instr_map" section, an array of these function entries
// describes each instrumentation point.  When XRay patches your code, the index
// into this table will be given to your handler as a patch point identifier.
void AsmPrinter::XRayFunctionEntry::emit(int Bytes, MCStreamer *Out,
                                         const MCSymbol *CurrentFnSym) const {
  Out->EmitSymbolValue(Sled, Bytes);
  Out->EmitSymbolValue(CurrentFnSym, Bytes);
  auto Kind8 = static_cast<uint8_t>(Kind);
  Out->EmitBinaryData(StringRef(reinterpret_cast<const char *>(&Kind8), 1));
  Out->EmitBinaryData(
      StringRef(reinterpret_cast<const char *>(&AlwaysInstrument), 1));
  Out->EmitBinaryData(StringRef(reinterpret_cast<const char *>(&Version), 1));
  auto Padding = (4 * Bytes) - ((2 * Bytes) + 3);
  assert(Padding >= 0 && "Instrumentation map entry > 4 * Word Size");
  Out->EmitZeros(Padding);
}

void AsmPrinter::emitXRayTable() {
  if (Sleds.empty())
    return;

  auto PrevSection = OutStreamer->getCurrentSectionOnly();
  const Function &F = MF->getFunction();
  MCSection *InstMap = nullptr;
  MCSection *FnSledIndex = nullptr;
  if (MF->getSubtarget().getTargetTriple().isOSBinFormatELF()) {
    auto Associated = dyn_cast<MCSymbolELF>(CurrentFnSym);
    assert(Associated != nullptr);
    auto Flags = ELF::SHF_WRITE | ELF::SHF_ALLOC | ELF::SHF_LINK_ORDER;
    std::string GroupName;
    if (F.hasComdat()) {
      Flags |= ELF::SHF_GROUP;
      GroupName = F.getComdat()->getName();
    }

    auto UniqueID = ++XRayFnUniqueID;
    InstMap =
        OutContext.getELFSection("xray_instr_map", ELF::SHT_PROGBITS, Flags, 0,
                                 GroupName, UniqueID, Associated);
    FnSledIndex =
        OutContext.getELFSection("xray_fn_idx", ELF::SHT_PROGBITS, Flags, 0,
                                 GroupName, UniqueID, Associated);
  } else if (MF->getSubtarget().getTargetTriple().isOSBinFormatMachO()) {
    InstMap = OutContext.getMachOSection("__DATA", "xray_instr_map", 0,
                                         SectionKind::getReadOnlyWithRel());
    FnSledIndex = OutContext.getMachOSection("__DATA", "xray_fn_idx", 0,
                                             SectionKind::getReadOnlyWithRel());
  } else {
    llvm_unreachable("Unsupported target");
  }

  auto WordSizeBytes = MAI->getCodePointerSize();

  // Now we switch to the instrumentation map section. Because this is done
  // per-function, we are able to create an index entry that will represent the
  // range of sleds associated with a function.
  MCSymbol *SledsStart = OutContext.createTempSymbol("xray_sleds_start", true);
  OutStreamer->SwitchSection(InstMap);
  OutStreamer->EmitLabel(SledsStart);
  for (const auto &Sled : Sleds)
    Sled.emit(WordSizeBytes, OutStreamer.get(), CurrentFnSym);
  MCSymbol *SledsEnd = OutContext.createTempSymbol("xray_sleds_end", true);
  OutStreamer->EmitLabel(SledsEnd);

  // We then emit a single entry in the index per function. We use the symbols
  // that bound the instrumentation map as the range for a specific function.
  // Each entry here will be 2 * word size aligned, as we're writing down two
  // pointers. This should work for both 32-bit and 64-bit platforms.
  OutStreamer->SwitchSection(FnSledIndex);
  OutStreamer->EmitCodeAlignment(2 * WordSizeBytes);
  OutStreamer->EmitSymbolValue(SledsStart, WordSizeBytes, false);
  OutStreamer->EmitSymbolValue(SledsEnd, WordSizeBytes, false);
  OutStreamer->SwitchSection(PrevSection);
  Sleds.clear();
}

void AsmPrinter::recordSled(MCSymbol *Sled, const MachineInstr &MI,
                            SledKind Kind, uint8_t Version) {
  const Function &F = MI.getMF()->getFunction();
  auto Attr = F.getFnAttribute("function-instrument");
  bool LogArgs = F.hasFnAttribute("xray-log-args");
  bool AlwaysInstrument =
    Attr.isStringAttribute() && Attr.getValueAsString() == "xray-always";
  if (Kind == SledKind::FUNCTION_ENTER && LogArgs)
    Kind = SledKind::LOG_ARGS_ENTER;
  Sleds.emplace_back(XRayFunctionEntry{Sled, CurrentFnSym, Kind,
                                       AlwaysInstrument, &F, Version});
}

void AsmPrinter::emitPatchableFunctionEntries() {
  const Function &F = MF->getFunction();
  if (!F.hasFnAttribute("patchable-function-entry"))
    return;
  const unsigned PointerSize = getPointerSize();
  if (TM.getTargetTriple().isOSBinFormatELF()) {
    auto Flags = ELF::SHF_WRITE | ELF::SHF_ALLOC;

    // As of binutils 2.33, GNU as does not support section flag "o" or linkage
    // field "unique". Use SHF_LINK_ORDER if we are using the integrated
    // assembler.
    if (MAI->useIntegratedAssembler()) {
      Flags |= ELF::SHF_LINK_ORDER;
      std::string GroupName;
      if (F.hasComdat()) {
        Flags |= ELF::SHF_GROUP;
        GroupName = F.getComdat()->getName();
      }
      MCSection *Section = getObjFileLowering().SectionForGlobal(&F, TM);
      unsigned UniqueID =
          PatchableFunctionEntryID
              .try_emplace(Section, PatchableFunctionEntryID.size())
              .first->second;
      OutStreamer->SwitchSection(OutContext.getELFSection(
          "__patchable_function_entries", ELF::SHT_PROGBITS, Flags, 0,
          GroupName, UniqueID, cast<MCSymbolELF>(CurrentFnSym)));
    } else {
      OutStreamer->SwitchSection(OutContext.getELFSection(
          "__patchable_function_entries", ELF::SHT_PROGBITS, Flags));
    }
    EmitAlignment(Align(PointerSize));
    OutStreamer->EmitSymbolValue(CurrentFnBegin, PointerSize);
  }
}

uint16_t AsmPrinter::getDwarfVersion() const {
  return OutStreamer->getContext().getDwarfVersion();
}

void AsmPrinter::setDwarfVersion(uint16_t Version) {
  OutStreamer->getContext().setDwarfVersion(Version);
}<|MERGE_RESOLUTION|>--- conflicted
+++ resolved
@@ -2988,21 +2988,11 @@
   }
 
   // Emit an alignment directive for this block, if needed.
-<<<<<<< HEAD
   if (MBB.pred_empty() || !BasicBlockSections) {
     const Align Alignment = MBB.getAlignment();
     if (Alignment != Align::None())
       EmitAlignment(Alignment);
   }
-
-  MCCodePaddingContext Context;
-  setupCodePaddingContext(MBB, Context);
-  OutStreamer->EmitCodePaddingBasicBlockStart(Context);
-=======
-  const Align Alignment = MBB.getAlignment();
-  if (Alignment != Align::None())
-    EmitAlignment(Alignment);
->>>>>>> 40c5bd42
 
   // If the block has its address taken, emit any labels that were used to
   // reference the block.  It is possible that there is more than one label
@@ -3080,23 +3070,7 @@
   }
 }
 
-<<<<<<< HEAD
-void AsmPrinter::EmitBasicBlockEnd(const MachineBasicBlock &MBB) {
-  MCCodePaddingContext Context;
-  setupCodePaddingContext(MBB, Context);
-  OutStreamer->EmitCodePaddingBasicBlockEnd(Context);
-  // Check if CFI information needs to be updated for this MBB with basic block
-  // sections.
-  if (MF->getBasicBlockSections() && MBB.isEndSection()) {
-    for (const HandlerInfo &HI : Handlers) {
-      HI.Handler->endBasicBlock(MBB);
-    }
-    CurExceptionSym = nullptr;
-  }
-}
-=======
 void AsmPrinter::EmitBasicBlockEnd(const MachineBasicBlock &MBB) {}
->>>>>>> 40c5bd42
 
 void AsmPrinter::EmitVisibility(MCSymbol *Sym, unsigned Visibility,
                                 bool IsDefinition) const {
