# Propeller: Profile Guided Optimizing Large Scale LLVM-based Relinker

## Background

We recently evaluated Facebook’s BOLT, a Post Link Optimizer
framework, on large google benchmarks and noticed that it improves key
performance metrics of these benchmarks by 2% to 6%, which is pretty
impressive as this is over and above a baseline binary already heavily
optimized with ThinLTO + PGO. Furthermore, BOLT is also able to
improve the performance of binaries optimized via Context-Sensitive
PGO. While ThinLTO + PGO is also profile guided and does very
aggressive performance optimizations, there is more room for
performance improvements due to profile approximations while applying
the transformations. BOLT uses exact profiles from the final binary
and is able to fill the gaps left by ThinLTO + PGO. The performance
improvements due to BOLT come from basic block layout, function
reordering and function splitting.

While BOLT does an excellent job of squeezing extra performance from highly optimized
binaries with optimizations such as code layout, it has these major issues:

1. It does not take advantage of distributed build systems.

2. It has scalability issues and to rewrite a binary with a ~300M text segment size:

   * Memory foot-print is 70G.
   
   * It takes more than 10 minutes to rewrite the binary.

Similar to Full LTO, BOLT’s design is monolithic as it disassembles
the original binary, optimizes and rewrites the final binary in one
process. This limits the scalability of BOLT and the memory and time
overhead shoots up quickly for large binaries.

Inspired by the performance gains and to address the scalability issue
of BOLT, we went about designing a scalable infrastructure that can
perform BOLT-like post-link optimizations. In this RFC, we discuss our
system, “Propeller”, which can perform profile guided link time binary
optimizations in a scalable way and is friendly to distributed build
systems. Our system leverages the existing capabilities of the
compiler tool-chain and is not a stand alone tool. Like BOLT, our
system boosts the performance of optimized binaries via link-time
optimizations using accurate profiles of the binary. We discuss the
Propeller system and show how to do the whole program basic block
layout using Propeller.

Propeller does whole program basic block layout at link time via basic
block sections. We have added support for having each basic block in
its own section which allows the linker to do arbitrary reorderings of
basic blocks to achieve any desired fine-grain code layout which
includes block layout, function splitting and function reordering.
Our experiments on large real-world applications and SPEC with code
layout show that Propeller can optimize as effectively as BOLT, with
just 20% of its memory footprint and time overhead.

An LLVM branch with propeller patches is available in the git
repository here: https://github.com/google/llvm-propeller/ We will
upload patches for review for the various elements
<<<<<<< HEAD
=======
=======



>>>>>>> 82abae4f
This directory and its subdirectories contain source code for LLVM,
a toolkit for the construction of highly optimized compilers,
optimizers, and runtime environments.

## Getting Started with the LLVM System

Taken from https://llvm.org/docs/GettingStarted.html.

### Overview

Welcome to the LLVM project!

The LLVM project has multiple components. The core of the project is
itself called "LLVM". This contains all of the tools, libraries, and header
files needed to process intermediate representations and converts it into
object files.  Tools include an assembler, disassembler, bitcode analyzer, and
bitcode optimizer.  It also contains basic regression tests.

C-like languages use the [Clang](http://clang.llvm.org/) front end.  This
component compiles C, C++, Objective C, and Objective C++ code into LLVM bitcode
-- and from there into object files, using LLVM.

Other components include:
the [libc++ C++ standard library](https://libcxx.llvm.org),
the [LLD linker](https://lld.llvm.org), and more.

### Getting the Source Code and Building LLVM

The LLVM Getting Started documentation may be out of date.  The [Clang
Getting Started](http://clang.llvm.org/get_started.html) page might have more
accurate information.

This is an example workflow and configuration to get and build the LLVM source:

1. Checkout LLVM (including related subprojects like Clang):

     * ``git clone https://github.com/llvm/llvm-project.git``

     * Or, on windows, ``git clone --config core.autocrlf=false
    https://github.com/llvm/llvm-project.git``

2. Configure and build LLVM and Clang:

     * ``cd llvm-project``

     * ``mkdir build``

     * ``cd build``

     * ``cmake -G <generator> [options] ../llvm``

        Some common generators are:

        * ``Ninja`` --- for generating [Ninja](https://ninja-build.org)
          build files. Most llvm developers use Ninja.
        * ``Unix Makefiles`` --- for generating make-compatible parallel makefiles.
        * ``Visual Studio`` --- for generating Visual Studio projects and
          solutions.
        * ``Xcode`` --- for generating Xcode projects.

        Some Common options:

        * ``-DLLVM_ENABLE_PROJECTS='...'`` --- semicolon-separated list of the LLVM
          subprojects you'd like to additionally build. Can include any of: clang,
          clang-tools-extra, libcxx, libcxxabi, libunwind, lldb, compiler-rt, lld,
          polly, or debuginfo-tests.

          For example, to build LLVM, Clang, libcxx, and libcxxabi, use
          ``-DLLVM_ENABLE_PROJECTS="clang;libcxx;libcxxabi"``.

        * ``-DCMAKE_INSTALL_PREFIX=directory`` --- Specify for *directory* the full
          pathname of where you want the LLVM tools and libraries to be installed
          (default ``/usr/local``).

        * ``-DCMAKE_BUILD_TYPE=type`` --- Valid options for *type* are Debug,
          Release, RelWithDebInfo, and MinSizeRel. Default is Debug.

        * ``-DLLVM_ENABLE_ASSERTIONS=On`` --- Compile with assertion checks enabled
          (default is Yes for Debug builds, No for all other build types).

      * Run your build tool of choice!

        * The default target (i.e. ``ninja`` or ``make``) will build all of LLVM.

        * The ``check-all`` target (i.e. ``ninja check-all``) will run the
          regression tests to ensure everything is in working order.

        * CMake will generate build targets for each tool and library, and most
          LLVM sub-projects generate their own ``check-<project>`` target.

        * Running a serial build will be *slow*.  To improve speed, try running a
          parallel build. That's done by default in Ninja; for ``make``, use
          ``make -j NNN`` (NNN is the number of parallel jobs, use e.g. number of
          CPUs you have.)

      * For more information see [CMake](https://llvm.org/docs/CMake.html)

Consult the
[Getting Started with LLVM](https://llvm.org/docs/GettingStarted.html#getting-started-with-llvm)
page for detailed information on configuring and compiling LLVM. You can visit
[Directory Layout](https://llvm.org/docs/GettingStarted.html#directory-layout)
<<<<<<< HEAD
to learn about the layout of the source code tree.
=======
to learn about the layout of the source code tree.
>>>>>>> 82abae4f
<|MERGE_RESOLUTION|>--- conflicted
+++ resolved
@@ -56,13 +56,7 @@
 An LLVM branch with propeller patches is available in the git
 repository here: https://github.com/google/llvm-propeller/ We will
 upload patches for review for the various elements
-<<<<<<< HEAD
-=======
-=======
 
-
-
->>>>>>> 82abae4f
 This directory and its subdirectories contain source code for LLVM,
 a toolkit for the construction of highly optimized compilers,
 optimizers, and runtime environments.
@@ -164,8 +158,4 @@
 [Getting Started with LLVM](https://llvm.org/docs/GettingStarted.html#getting-started-with-llvm)
 page for detailed information on configuring and compiling LLVM. You can visit
 [Directory Layout](https://llvm.org/docs/GettingStarted.html#directory-layout)
-<<<<<<< HEAD
-to learn about the layout of the source code tree.
-=======
-to learn about the layout of the source code tree.
->>>>>>> 82abae4f
+to learn about the layout of the source code tree.