//===- Relocations.h -------------------------------------------*- C++ -*-===//
//
// Part of the LLVM Project, under the Apache License v2.0 with LLVM Exceptions.
// See https://llvm.org/LICENSE.txt for license information.
// SPDX-License-Identifier: Apache-2.0 WITH LLVM-exception
//
//===----------------------------------------------------------------------===//

#ifndef LLD_ELF_RELOCATIONS_H
#define LLD_ELF_RELOCATIONS_H

#include "lld/Common/LLVM.h"
#include "llvm/ADT/DenseMap.h"
#include <map>
#include <vector>

namespace lld {
namespace elf {
class Symbol;
class InputSection;
class InputSectionBase;
class OutputSection;
class SectionBase;

// Represents a relocation type, such as R_X86_64_PC32 or R_ARM_THM_CALL.
using RelType = uint32_t;
using JumpRelType = uint32_t;

// List of target-independent relocation types. Relocations read
// from files are converted to these types so that the main code
// doesn't have to know about architecture-specific details.
enum RelExpr {
  R_ABS,
  R_ADDEND,
  R_DTPREL,
  R_GOT,
  R_GOT_OFF,
  R_GOT_PC,
  R_GOTONLY_PC,
  R_GOTPLTONLY_PC,
  R_GOTPLT,
  R_GOTPLTREL,
  R_GOTREL,
  R_HINT,
  R_NEG_TLS,
  R_NONE,
  R_PC,
  R_PLT,
  R_PLT_PC,
  R_RELAX_GOT_PC,
  R_RELAX_GOT_PC_NOPIC,
  R_RELAX_TLS_GD_TO_IE,
  R_RELAX_TLS_GD_TO_IE_ABS,
  R_RELAX_TLS_GD_TO_IE_GOT_OFF,
  R_RELAX_TLS_GD_TO_IE_GOTPLT,
  R_RELAX_TLS_GD_TO_LE,
  R_RELAX_TLS_GD_TO_LE_NEG,
  R_RELAX_TLS_IE_TO_LE,
  R_RELAX_TLS_LD_TO_LE,
  R_RELAX_TLS_LD_TO_LE_ABS,
  R_SIZE,
  R_TLS,
  R_TLSDESC,
  R_TLSDESC_CALL,
  R_TLSDESC_PC,
  R_TLSGD_GOT,
  R_TLSGD_GOTPLT,
  R_TLSGD_PC,
  R_TLSIE_HINT,
  R_TLSLD_GOT,
  R_TLSLD_GOTPLT,
  R_TLSLD_GOT_OFF,
  R_TLSLD_HINT,
  R_TLSLD_PC,

  // The following is abstract relocation types used for only one target.
  //
  // Even though RelExpr is intended to be a target-neutral representation
  // of a relocation type, there are some relocations whose semantics are
  // unique to a target. Such relocation are marked with R_<TARGET_NAME>.
  R_AARCH64_GOT_PAGE_PC,
  R_AARCH64_PAGE_PC,
  R_AARCH64_RELAX_TLS_GD_TO_IE_PAGE_PC,
  R_AARCH64_TLSDESC_PAGE,
  R_ARM_SBREL,
  R_HEXAGON_GOT,
  R_MIPS_GOTREL,
  R_MIPS_GOT_GP,
  R_MIPS_GOT_GP_PC,
  R_MIPS_GOT_LOCAL_PAGE,
  R_MIPS_GOT_OFF,
  R_MIPS_GOT_OFF32,
  R_MIPS_TLSGD,
  R_MIPS_TLSLD,
  R_PPC32_PLTREL,
  R_PPC64_CALL,
  R_PPC64_CALL_PLT,
  R_PPC64_RELAX_TOC,
  R_PPC64_TOCBASE,
  R_RISCV_ADD,
  R_RISCV_PC_INDIRECT,
};

// Architecture-neutral representation of relocation.
struct Relocation {
  RelExpr Expr;
  RelType Type;
  uint64_t Offset;
  int64_t Addend;
  Symbol *Sym;
};

<<<<<<< HEAD
// Artificial Relocations to manipulate jump instructions.
struct JumpRelocation {
  JumpRelType Original;
  uint64_t Offset;
  unsigned Size;
};

=======
// This function writes undefined symbol diagnostics to an internal buffer.
// Call reportUndefinedSymbols() after calling scanRelocations() to emit
// the diagnostics.
>>>>>>> de1ce823
template <class ELFT> void scanRelocations(InputSectionBase &);

template <class ELFT> void reportUndefinedSymbols();

void addIRelativeRelocs();

class ThunkSection;
class Thunk;
struct InputSectionDescription;

class ThunkCreator {
public:
  // Return true if Thunks have been added to OutputSections
  bool createThunks(ArrayRef<OutputSection *> OutputSections);

  // The number of completed passes of createThunks this permits us
  // to do one time initialization on Pass 0 and put a limit on the
  // number of times it can be called to prevent infinite loops.
  uint32_t Pass = 0;

private:
  void mergeThunks(ArrayRef<OutputSection *> OutputSections);

  ThunkSection *getISDThunkSec(OutputSection *OS, InputSection *IS,
                               InputSectionDescription *ISD, uint32_t Type,
                               uint64_t Src);

  ThunkSection *getISThunkSec(InputSection *IS);

  void createInitialThunkSections(ArrayRef<OutputSection *> OutputSections);

  std::pair<Thunk *, bool> getThunk(InputSection *IS, Relocation &Rel,
                                    uint64_t Src);

  ThunkSection *addThunkSection(OutputSection *OS, InputSectionDescription *,
                                uint64_t Off);

  bool normalizeExistingThunk(Relocation &Rel, uint64_t Src);

  // Record all the available Thunks for a Symbol
  llvm::DenseMap<std::pair<SectionBase *, uint64_t>, std::vector<Thunk *>>
      ThunkedSymbolsBySection;
  llvm::DenseMap<Symbol *, std::vector<Thunk *>> ThunkedSymbols;

  // Find a Thunk from the Thunks symbol definition, we can use this to find
  // the Thunk from a relocation to the Thunks symbol definition.
  llvm::DenseMap<Symbol *, Thunk *> Thunks;

  // Track InputSections that have an inline ThunkSection placed in front
  // an inline ThunkSection may have control fall through to the section below
  // so we need to make sure that there is only one of them.
  // The Mips LA25 Thunk is an example of an inline ThunkSection.
  llvm::DenseMap<InputSection *, ThunkSection *> ThunkedSections;
};

// Return a int64_t to make sure we get the sign extension out of the way as
// early as possible.
template <class ELFT>
static inline int64_t getAddend(const typename ELFT::Rel &Rel) {
  return 0;
}
template <class ELFT>
static inline int64_t getAddend(const typename ELFT::Rela &Rel) {
  return Rel.r_addend;
}
} // namespace elf
} // namespace lld

#endif<|MERGE_RESOLUTION|>--- conflicted
+++ resolved
@@ -110,7 +110,6 @@
   Symbol *Sym;
 };
 
-<<<<<<< HEAD
 // Artificial Relocations to manipulate jump instructions.
 struct JumpRelocation {
   JumpRelType Original;
@@ -118,11 +117,9 @@
   unsigned Size;
 };
 
-=======
 // This function writes undefined symbol diagnostics to an internal buffer.
 // Call reportUndefinedSymbols() after calling scanRelocations() to emit
 // the diagnostics.
->>>>>>> de1ce823
 template <class ELFT> void scanRelocations(InputSectionBase &);
 
 template <class ELFT> void reportUndefinedSymbols();
