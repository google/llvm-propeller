//===- llvm/CodeGen/AsmPrinter.h - AsmPrinter Framework ---------*- C++ -*-===//
//
// Part of the LLVM Project, under the Apache License v2.0 with LLVM Exceptions.
// See https://llvm.org/LICENSE.txt for license information.
// SPDX-License-Identifier: Apache-2.0 WITH LLVM-exception
//
//===----------------------------------------------------------------------===//
//
// This file contains a class to be used as the base class for target specific
// asm writers.  This class primarily handles common functionality used by
// all asm writers.
//
//===----------------------------------------------------------------------===//

#ifndef LLVM_CODEGEN_ASMPRINTER_H
#define LLVM_CODEGEN_ASMPRINTER_H

#include "llvm/ADT/MapVector.h"
#include "llvm/ADT/SmallVector.h"
#include "llvm/CodeGen/AsmPrinterHandler.h"
#include "llvm/CodeGen/DwarfStringPoolEntry.h"
#include "llvm/CodeGen/MachineFunctionPass.h"
#include "llvm/IR/InlineAsm.h"
#include "llvm/IR/LLVMContext.h"
#include "llvm/Support/ErrorHandling.h"
#include "llvm/Support/SourceMgr.h"
#include <cstdint>
#include <memory>
#include <utility>
#include <vector>

namespace llvm {

class BasicBlock;
class BlockAddress;
class Constant;
class ConstantArray;
class DataLayout;
class DIE;
class DIEAbbrev;
class DwarfDebug;
class GCMetadataPrinter;
class GCStrategy;
class GlobalIndirectSymbol;
class GlobalObject;
class GlobalValue;
class GlobalVariable;
class MachineBasicBlock;
class MachineConstantPoolValue;
class MachineDominatorTree;
class MachineFunction;
class MachineInstr;
class MachineJumpTableInfo;
class MachineLoopInfo;
class MachineModuleInfo;
class MachineOptimizationRemarkEmitter;
class MCAsmInfo;
class MCCFIInstruction;
class MCContext;
class MCExpr;
class MCInst;
class MCSection;
class MCStreamer;
class MCSubtargetInfo;
class MCSymbol;
class MCTargetOptions;
class MDNode;
class Module;
class raw_ostream;
class StackMaps;
class StringRef;
class TargetLoweringObjectFile;
class TargetMachine;
class Twine;

namespace remarks {
class RemarkStreamer;
}

/// This class is intended to be used as a driving class for all asm writers.
class AsmPrinter : public MachineFunctionPass {
public:
  /// Target machine description.
  TargetMachine &TM;

  /// Target Asm Printer information.
  const MCAsmInfo *MAI;

  /// This is the context for the output file that we are streaming. This owns
  /// all of the global MC-related objects for the generated translation unit.
  MCContext &OutContext;

  /// This is the MCStreamer object for the file we are generating. This
  /// contains the transient state for the current translation unit that we are
  /// generating (such as the current section etc).
  std::unique_ptr<MCStreamer> OutStreamer;

  /// The current machine function.
  MachineFunction *MF = nullptr;

  /// This is a pointer to the current MachineModuleInfo.
  MachineModuleInfo *MMI = nullptr;

  /// This is a pointer to the current MachineDominatorTree.
  MachineDominatorTree *MDT = nullptr;

  /// This is a pointer to the current MachineLoopInfo.
  MachineLoopInfo *MLI = nullptr;

  /// Optimization remark emitter.
  MachineOptimizationRemarkEmitter *ORE;

  /// The symbol for the entry in __patchable_function_entires.
  MCSymbol *CurrentPatchableFunctionEntrySym = nullptr;

  /// The symbol for the current function. This is recalculated at the beginning
  /// of each call to runOnMachineFunction().
  MCSymbol *CurrentFnSym = nullptr;

  /// The symbol for the current function descriptor on AIX. This is created
  /// at the beginning of each call to SetupMachineFunction().
  MCSymbol *CurrentFnDescSym = nullptr;

  /// The symbol used to represent the start of the current function for the
  /// purpose of calculating its size (e.g. using the .size directive). By
  /// default, this is equal to CurrentFnSym.
  MCSymbol *CurrentFnSymForSize = nullptr;

  /// Map a basic block section ID to the begin and end symbols of that section
  ///  which determine the section's range.
  struct MBBSectionRange {
    MCSymbol *BeginLabel, *EndLabel;
  };

  MapVector<unsigned, MBBSectionRange> MBBSectionRanges;

  /// Map global GOT equivalent MCSymbols to GlobalVariables and keep track of
  /// its number of uses by other globals.
  using GOTEquivUsePair = std::pair<const GlobalVariable *, unsigned>;
  MapVector<const MCSymbol *, GOTEquivUsePair> GlobalGOTEquivs;

private:
  MCSymbol *CurrentFnEnd = nullptr;
  MCSymbol *CurExceptionSym = nullptr;
  DenseMap<const MachineBasicBlock *, MCSymbol *> ExceptionSymbols;

  // The symbol used to represent the start of the current BB section of the
  // function. This is used to calculate the size of the BB section.
  MCSymbol *CurrentSectionBeginSym = nullptr;

  // The garbage collection metadata printer table.
  void *GCMetadataPrinters = nullptr; // Really a DenseMap.

  /// Emit comments in assembly output if this is true.
  bool VerboseAsm;

  static char ID;

protected:
  MCSymbol *CurrentFnBegin = nullptr;

  /// Protected struct HandlerInfo and Handlers permit target extended
  /// AsmPrinter adds their own handlers.
  struct HandlerInfo {
    std::unique_ptr<AsmPrinterHandler> Handler;
    const char *TimerName;
    const char *TimerDescription;
    const char *TimerGroupName;
    const char *TimerGroupDescription;

    HandlerInfo(std::unique_ptr<AsmPrinterHandler> Handler,
                const char *TimerName, const char *TimerDescription,
                const char *TimerGroupName, const char *TimerGroupDescription)
        : Handler(std::move(Handler)), TimerName(TimerName),
          TimerDescription(TimerDescription), TimerGroupName(TimerGroupName),
          TimerGroupDescription(TimerGroupDescription) {}
  };

  /// A vector of all debug/EH info emitters we should use. This vector
  /// maintains ownership of the emitters.
  SmallVector<HandlerInfo, 1> Handlers;

public:
  struct SrcMgrDiagInfo {
    SourceMgr SrcMgr;
    std::vector<const MDNode *> LocInfos;
    LLVMContext::InlineAsmDiagHandlerTy DiagHandler;
    void *DiagContext;
  };

private:
  /// If generated on the fly this own the instance.
  std::unique_ptr<MachineDominatorTree> OwnedMDT;

  /// If generated on the fly this own the instance.
  std::unique_ptr<MachineLoopInfo> OwnedMLI;

  /// Structure for generating diagnostics for inline assembly. Only initialised
  /// when necessary.
  mutable std::unique_ptr<SrcMgrDiagInfo> DiagInfo;

  /// If the target supports dwarf debug info, this pointer is non-null.
  DwarfDebug *DD = nullptr;

  /// If the current module uses dwarf CFI annotations strictly for debugging.
  bool isCFIMoveForDebugging = false;

protected:
  explicit AsmPrinter(TargetMachine &TM, std::unique_ptr<MCStreamer> Streamer);

public:
  ~AsmPrinter() override;

  DwarfDebug *getDwarfDebug() { return DD; }
  DwarfDebug *getDwarfDebug() const { return DD; }

  uint16_t getDwarfVersion() const;
  void setDwarfVersion(uint16_t Version);

  bool isPositionIndependent() const;

  /// Return true if assembly output should contain comments.
  bool isVerbose() const { return VerboseAsm; }

  /// Return a unique ID for the current function.
  unsigned getFunctionNumber() const;

  /// Return symbol for the function pseudo stack if the stack frame is not a
  /// register based.
  virtual const MCSymbol *getFunctionFrameSymbol() const { return nullptr; }

  MCSymbol *getFunctionBegin() const { return CurrentFnBegin; }
  MCSymbol *getFunctionEnd() const { return CurrentFnEnd; }
  MCSymbol *getCurExceptionSym();

  // Set the exception symbol associated with the function fragment which begins
  // with a given basic block.
  void setExceptionSym(const MachineBasicBlock *MBB, MCSymbol *Sym) {
    ExceptionSymbols.try_emplace(MBB, Sym);
  }

  // Get the exception symbol associated with the function fragment which begins
  // with a given basic block. Falls back to getCurExceptionSym() if no
  // association is found.
  MCSymbol *getExceptionSym(const MachineBasicBlock *MBB) {
    auto r = ExceptionSymbols.find(MBB);
    if (r == ExceptionSymbols.end())
      return getCurExceptionSym();
    return r->second;
  }

  /// Return information about object file lowering.
  const TargetLoweringObjectFile &getObjFileLowering() const;

  /// Return information about data layout.
  const DataLayout &getDataLayout() const;

  /// Return the pointer size from the TargetMachine
  unsigned getPointerSize() const;

  /// Return information about subtarget.
  const MCSubtargetInfo &getSubtargetInfo() const;

  void EmitToStreamer(MCStreamer &S, const MCInst &Inst);

  /// Emits inital debug location directive.
  void emitInitialRawDwarfLocDirective(const MachineFunction &MF);

  /// Return the current section we are emitting to.
  const MCSection *getCurrentSection() const;

  void getNameWithPrefix(SmallVectorImpl<char> &Name,
                         const GlobalValue *GV) const;

  MCSymbol *getSymbol(const GlobalValue *GV) const;

  /// Similar to getSymbol() but preferred for references. On ELF, this uses a
  /// local symbol if a reference to GV is guaranteed to be resolved to the
  /// definition in the same module.
  MCSymbol *getSymbolPreferLocal(const GlobalValue &GV) const;

  //===------------------------------------------------------------------===//
  // XRay instrumentation implementation.
  //===------------------------------------------------------------------===//
public:
  // This describes the kind of sled we're storing in the XRay table.
  enum class SledKind : uint8_t {
    FUNCTION_ENTER = 0,
    FUNCTION_EXIT = 1,
    TAIL_CALL = 2,
    LOG_ARGS_ENTER = 3,
    CUSTOM_EVENT = 4,
    TYPED_EVENT = 5,
  };

  // The table will contain these structs that point to the sled, the function
  // containing the sled, and what kind of sled (and whether they should always
  // be instrumented). We also use a version identifier that the runtime can use
  // to decide what to do with the sled, depending on the version of the sled.
  struct XRayFunctionEntry {
    const MCSymbol *Sled;
    const MCSymbol *Function;
    SledKind Kind;
    bool AlwaysInstrument;
    const class Function *Fn;
    uint8_t Version;

    void emit(int, MCStreamer *) const;
  };

  // All the sleds to be emitted.
  SmallVector<XRayFunctionEntry, 4> Sleds;

  // Helper function to record a given XRay sled.
  void recordSled(MCSymbol *Sled, const MachineInstr &MI, SledKind Kind,
                  uint8_t Version = 0);

  /// Emit a table with all XRay instrumentation points.
  void emitXRayTable();

  void emitPatchableFunctionEntries();

  //===------------------------------------------------------------------===//
  // MachineFunctionPass Implementation.
  //===------------------------------------------------------------------===//

  /// Record analysis usage.
  void getAnalysisUsage(AnalysisUsage &AU) const override;

  /// Set up the AsmPrinter when we are working on a new module. If your pass
  /// overrides this, it must make sure to explicitly call this implementation.
  bool doInitialization(Module &M) override;

  /// Shut down the asmprinter. If you override this in your pass, you must make
  /// sure to call it explicitly.
  bool doFinalization(Module &M) override;

  /// Emit the specified function out to the OutStreamer.
  bool runOnMachineFunction(MachineFunction &MF) override {
    SetupMachineFunction(MF);
    emitFunctionBody();
    return false;
  }

  //===------------------------------------------------------------------===//
  // Coarse grained IR lowering routines.
  //===------------------------------------------------------------------===//

  /// This should be called when a new MachineFunction is being processed from
  /// runOnMachineFunction.
  virtual void SetupMachineFunction(MachineFunction &MF);

  /// This method emits the body and trailer for a function.
  void emitFunctionBody();

  void emitCFIInstruction(const MachineInstr &MI);

  void emitFrameAlloc(const MachineInstr &MI);

  void emitStackSizeSection(const MachineFunction &MF);

<<<<<<< HEAD
  void emitBBInfoSection(const MachineFunction &MF);
=======
  void emitBBAddrMapSection(const MachineFunction &MF);
>>>>>>> c9190423

  void emitRemarksSection(remarks::RemarkStreamer &RS);

  enum CFIMoveType { CFI_M_None, CFI_M_EH, CFI_M_Debug };
  CFIMoveType needsCFIMoves() const;

  /// Returns false if needsCFIMoves() == CFI_M_EH for any function
  /// in the module.
  bool needsOnlyDebugCFIMoves() const { return isCFIMoveForDebugging; }

  bool needsSEHMoves();

  /// Print to the current output stream assembly representations of the
  /// constants in the constant pool MCP. This is used to print out constants
  /// which have been "spilled to memory" by the code generator.
  virtual void emitConstantPool();

  /// Print assembly representations of the jump tables used by the current
  /// function to the current output stream.
  virtual void emitJumpTableInfo();

  /// Emit the specified global variable to the .s file.
  virtual void emitGlobalVariable(const GlobalVariable *GV);

  /// Check to see if the specified global is a special global used by LLVM. If
  /// so, emit it and return true, otherwise do nothing and return false.
  bool emitSpecialLLVMGlobal(const GlobalVariable *GV);

  /// `llvm.global_ctors` and `llvm.global_dtors` are arrays of Structor
  /// structs.
  ///
  /// Priority - init priority
  /// Func - global initialization or global clean-up function
  /// ComdatKey - associated data
  struct Structor {
    int Priority = 0;
    Constant *Func = nullptr;
    GlobalValue *ComdatKey = nullptr;

    Structor() = default;
  };

  /// This method gathers an array of Structors and then sorts them out by
  /// Priority.
  /// @param List The initializer of `llvm.global_ctors` or `llvm.global_dtors`
  /// array.
  /// @param[out] Structors Sorted Structor structs by Priority.
  void preprocessXXStructorList(const DataLayout &DL, const Constant *List,
                                SmallVector<Structor, 8> &Structors);

  /// This method emits `llvm.global_ctors` or `llvm.global_dtors` list.
  virtual void emitXXStructorList(const DataLayout &DL, const Constant *List,
                                  bool IsCtor);

  /// Emit an alignment directive to the specified power of two boundary. If a
  /// global value is specified, and if that global has an explicit alignment
  /// requested, it will override the alignment request if required for
  /// correctness.
  void emitAlignment(Align Alignment, const GlobalObject *GV = nullptr) const;

  /// Lower the specified LLVM Constant to an MCExpr.
  virtual const MCExpr *lowerConstant(const Constant *CV);

  /// Print a general LLVM constant to the .s file.
  void emitGlobalConstant(const DataLayout &DL, const Constant *CV);

  /// Unnamed constant global variables solely contaning a pointer to
  /// another globals variable act like a global variable "proxy", or GOT
  /// equivalents, i.e., it's only used to hold the address of the latter. One
  /// optimization is to replace accesses to these proxies by using the GOT
  /// entry for the final global instead. Hence, we select GOT equivalent
  /// candidates among all the module global variables, avoid emitting them
  /// unnecessarily and finally replace references to them by pc relative
  /// accesses to GOT entries.
  void computeGlobalGOTEquivs(Module &M);

  /// Constant expressions using GOT equivalent globals may not be
  /// eligible for PC relative GOT entry conversion, in such cases we need to
  /// emit the proxies we previously omitted in EmitGlobalVariable.
  void emitGlobalGOTEquivs();

  /// Emit the stack maps.
  void emitStackMaps(StackMaps &SM);

  //===------------------------------------------------------------------===//
  // Overridable Hooks
  //===------------------------------------------------------------------===//

  // Targets can, or in the case of EmitInstruction, must implement these to
  // customize output.

  /// This virtual method can be overridden by targets that want to emit
  /// something at the start of their file.
  virtual void emitStartOfAsmFile(Module &) {}

  /// This virtual method can be overridden by targets that want to emit
  /// something at the end of their file.
  virtual void emitEndOfAsmFile(Module &) {}

  /// Targets can override this to emit stuff before the first basic block in
  /// the function.
  virtual void emitFunctionBodyStart() {}

  /// Targets can override this to emit stuff after the last basic block in the
  /// function.
  virtual void emitFunctionBodyEnd() {}

  /// Targets can override this to emit stuff at the start of a basic block.
  /// By default, this method prints the label for the specified
  /// MachineBasicBlock, an alignment (if present) and a comment describing it
  /// if appropriate.
  virtual void emitBasicBlockStart(const MachineBasicBlock &MBB);

  /// Targets can override this to emit stuff at the end of a basic block.
  virtual void emitBasicBlockEnd(const MachineBasicBlock &MBB);

  /// Targets should implement this to emit instructions.
  virtual void emitInstruction(const MachineInstr *) {
    llvm_unreachable("EmitInstruction not implemented");
  }

  /// Return the symbol for the specified constant pool entry.
  virtual MCSymbol *GetCPISymbol(unsigned CPID) const;

  virtual void emitFunctionEntryLabel();

  virtual void emitFunctionDescriptor() {
    llvm_unreachable("Function descriptor is target-specific.");
  }

  virtual void emitMachineConstantPoolValue(MachineConstantPoolValue *MCPV);

  /// Targets can override this to change how global constants that are part of
  /// a C++ static/global constructor list are emitted.
  virtual void emitXXStructor(const DataLayout &DL, const Constant *CV) {
    emitGlobalConstant(DL, CV);
  }

  /// Return true if the basic block has exactly one predecessor and the control
  /// transfer mechanism between the predecessor and this block is a
  /// fall-through.
  virtual bool
  isBlockOnlyReachableByFallthrough(const MachineBasicBlock *MBB) const;

  /// Targets can override this to customize the output of IMPLICIT_DEF
  /// instructions in verbose mode.
  virtual void emitImplicitDef(const MachineInstr *MI) const;

  /// Emit N NOP instructions.
  void emitNops(unsigned N);

  //===------------------------------------------------------------------===//
  // Symbol Lowering Routines.
  //===------------------------------------------------------------------===//

  MCSymbol *createTempSymbol(const Twine &Name) const;

  /// Return the MCSymbol for a private symbol with global value name as its
  /// base, with the specified suffix.
  MCSymbol *getSymbolWithGlobalValueBase(const GlobalValue *GV,
                                         StringRef Suffix) const;

  /// Return the MCSymbol for the specified ExternalSymbol.
  MCSymbol *GetExternalSymbolSymbol(StringRef Sym) const;

  /// Return the symbol for the specified jump table entry.
  MCSymbol *GetJTISymbol(unsigned JTID, bool isLinkerPrivate = false) const;

  /// Return the symbol for the specified jump table .set
  /// FIXME: privatize to AsmPrinter.
  MCSymbol *GetJTSetSymbol(unsigned UID, unsigned MBBID) const;

  /// Return the MCSymbol used to satisfy BlockAddress uses of the specified
  /// basic block.
  MCSymbol *GetBlockAddressSymbol(const BlockAddress *BA) const;
  MCSymbol *GetBlockAddressSymbol(const BasicBlock *BB) const;

  //===------------------------------------------------------------------===//
  // Emission Helper Routines.
  //===------------------------------------------------------------------===//

  /// This is just convenient handler for printing offsets.
  void printOffset(int64_t Offset, raw_ostream &OS) const;

  /// Emit a byte directive and value.
  void emitInt8(int Value) const;

  /// Emit a short directive and value.
  void emitInt16(int Value) const;

  /// Emit a long directive and value.
  void emitInt32(int Value) const;

  /// Emit a long long directive and value.
  void emitInt64(uint64_t Value) const;

  /// Emit something like ".long Hi-Lo" where the size in bytes of the directive
  /// is specified by Size and Hi/Lo specify the labels.  This implicitly uses
  /// .set if it is available.
  void emitLabelDifference(const MCSymbol *Hi, const MCSymbol *Lo,
                           unsigned Size) const;

  /// Emit something like ".uleb128 Hi-Lo".
  void emitLabelDifferenceAsULEB128(const MCSymbol *Hi,
                                    const MCSymbol *Lo) const;

  /// Emit something like ".long Label+Offset" where the size in bytes of the
  /// directive is specified by Size and Label specifies the label.  This
  /// implicitly uses .set if it is available.
  void emitLabelPlusOffset(const MCSymbol *Label, uint64_t Offset,
                           unsigned Size, bool IsSectionRelative = false) const;

  /// Emit something like ".long Label" where the size in bytes of the directive
  /// is specified by Size and Label specifies the label.
  void emitLabelReference(const MCSymbol *Label, unsigned Size,
                          bool IsSectionRelative = false) const {
    emitLabelPlusOffset(Label, 0, Size, IsSectionRelative);
  }

  /// Emit something like ".long Label + Offset".
  void emitDwarfOffset(const MCSymbol *Label, uint64_t Offset) const;

  //===------------------------------------------------------------------===//
  // Dwarf Emission Helper Routines
  //===------------------------------------------------------------------===//

  /// Emit the specified signed leb128 value.
  void emitSLEB128(int64_t Value, const char *Desc = nullptr) const;

  /// Emit the specified unsigned leb128 value.
  void emitULEB128(uint64_t Value, const char *Desc = nullptr,
                   unsigned PadTo = 0) const;

  /// Emit a .byte 42 directive that corresponds to an encoding.  If verbose
  /// assembly output is enabled, we output comments describing the encoding.
  /// Desc is a string saying what the encoding is specifying (e.g. "LSDA").
  void emitEncodingByte(unsigned Val, const char *Desc = nullptr) const;

  /// Return the size of the encoding in bytes.
  unsigned GetSizeOfEncodedValue(unsigned Encoding) const;

  /// Emit reference to a ttype global with a specified encoding.
  void emitTTypeReference(const GlobalValue *GV, unsigned Encoding) const;

  /// Emit a reference to a symbol for use in dwarf. Different object formats
  /// represent this in different ways. Some use a relocation others encode
  /// the label offset in its section.
  void emitDwarfSymbolReference(const MCSymbol *Label,
                                bool ForceOffset = false) const;

  /// Emit the 4-byte offset of a string from the start of its section.
  ///
  /// When possible, emit a DwarfStringPool section offset without any
  /// relocations, and without using the symbol.  Otherwise, defers to \a
  /// emitDwarfSymbolReference().
  void emitDwarfStringOffset(DwarfStringPoolEntry S) const;

  /// Emit the 4-byte offset of a string from the start of its section.
  void emitDwarfStringOffset(DwarfStringPoolEntryRef S) const {
    emitDwarfStringOffset(S.getEntry());
  }

  /// Emit reference to a call site with a specified encoding
  void emitCallSiteOffset(const MCSymbol *Hi, const MCSymbol *Lo,
                          unsigned Encoding) const;
  /// Emit an integer value corresponding to the call site encoding
  void emitCallSiteValue(uint64_t Value, unsigned Encoding) const;

  /// Get the value for DW_AT_APPLE_isa. Zero if no isa encoding specified.
  virtual unsigned getISAEncoding() { return 0; }

  /// Emit the directive and value for debug thread local expression
  ///
  /// \p Value - The value to emit.
  /// \p Size - The size of the integer (in bytes) to emit.
  virtual void emitDebugValue(const MCExpr *Value, unsigned Size) const;

  //===------------------------------------------------------------------===//
  // Dwarf Lowering Routines
  //===------------------------------------------------------------------===//

  /// Emit frame instruction to describe the layout of the frame.
  void emitCFIInstruction(const MCCFIInstruction &Inst) const;

  /// Emit Dwarf abbreviation table.
  template <typename T> void emitDwarfAbbrevs(const T &Abbrevs) const {
    // For each abbreviation.
    for (const auto &Abbrev : Abbrevs)
      emitDwarfAbbrev(*Abbrev);

    // Mark end of abbreviations.
    emitULEB128(0, "EOM(3)");
  }

  void emitDwarfAbbrev(const DIEAbbrev &Abbrev) const;

  /// Recursively emit Dwarf DIE tree.
  void emitDwarfDIE(const DIE &Die) const;

  //===------------------------------------------------------------------===//
  // Inline Asm Support
  //===------------------------------------------------------------------===//

  // These are hooks that targets can override to implement inline asm
  // support.  These should probably be moved out of AsmPrinter someday.

  /// Print information related to the specified machine instr that is
  /// independent of the operand, and may be independent of the instr itself.
  /// This can be useful for portably encoding the comment character or other
  /// bits of target-specific knowledge into the asmstrings.  The syntax used is
  /// ${:comment}.  Targets can override this to add support for their own
  /// strange codes.
  virtual void PrintSpecial(const MachineInstr *MI, raw_ostream &OS,
                            const char *Code) const;

  /// Print the MachineOperand as a symbol. Targets with complex handling of
  /// symbol references should override the base implementation.
  virtual void PrintSymbolOperand(const MachineOperand &MO, raw_ostream &OS);

  /// Print the specified operand of MI, an INLINEASM instruction, using the
  /// specified assembler variant.  Targets should override this to format as
  /// appropriate.  This method can return true if the operand is erroneous.
  virtual bool PrintAsmOperand(const MachineInstr *MI, unsigned OpNo,
                               const char *ExtraCode, raw_ostream &OS);

  /// Print the specified operand of MI, an INLINEASM instruction, using the
  /// specified assembler variant as an address. Targets should override this to
  /// format as appropriate.  This method can return true if the operand is
  /// erroneous.
  virtual bool PrintAsmMemoryOperand(const MachineInstr *MI, unsigned OpNo,
                                     const char *ExtraCode, raw_ostream &OS);

  /// Let the target do anything it needs to do before emitting inlineasm.
  /// \p StartInfo - the subtarget info before parsing inline asm
  virtual void emitInlineAsmStart() const;

  /// Let the target do anything it needs to do after emitting inlineasm.
  /// This callback can be used restore the original mode in case the
  /// inlineasm contains directives to switch modes.
  /// \p StartInfo - the original subtarget info before inline asm
  /// \p EndInfo   - the final subtarget info after parsing the inline asm,
  ///                or NULL if the value is unknown.
  virtual void emitInlineAsmEnd(const MCSubtargetInfo &StartInfo,
                                const MCSubtargetInfo *EndInfo) const;

  /// This emits visibility information about symbol, if this is supported by
  /// the target.
  void emitVisibility(MCSymbol *Sym, unsigned Visibility,
                      bool IsDefinition = true) const;

  /// This emits linkage information about \p GVSym based on \p GV, if this is
  /// supported by the target.
  virtual void emitLinkage(const GlobalValue *GV, MCSymbol *GVSym) const;

  /// Return the alignment for the specified \p GV.
  static Align getGVAlignment(const GlobalObject *GV, const DataLayout &DL,
                              Align InAlign = Align(1));

private:
  /// Private state for PrintSpecial()
  // Assign a unique ID to this machine instruction.
  mutable const MachineInstr *LastMI = nullptr;
  mutable unsigned LastFn = 0;
  mutable unsigned Counter = ~0U;

  /// This method emits the header for the current function.
  virtual void emitFunctionHeader();

  /// This method emits a comment next to header for the current function.
  virtual void emitFunctionHeaderComment();

  /// Emit a blob of inline asm to the output streamer.
  void
  emitInlineAsm(StringRef Str, const MCSubtargetInfo &STI,
                const MCTargetOptions &MCOptions,
                const MDNode *LocMDNode = nullptr,
                InlineAsm::AsmDialect AsmDialect = InlineAsm::AD_ATT) const;

  /// This method formats and emits the specified machine instruction that is an
  /// inline asm.
  void emitInlineAsm(const MachineInstr *MI) const;

  /// Add inline assembly info to the diagnostics machinery, so we can
  /// emit file and position info. Returns SrcMgr memory buffer position.
  unsigned addInlineAsmDiagBuffer(StringRef AsmStr,
                                  const MDNode *LocMDNode) const;

  //===------------------------------------------------------------------===//
  // Internal Implementation Details
  //===------------------------------------------------------------------===//

  void emitJumpTableEntry(const MachineJumpTableInfo *MJTI,
                          const MachineBasicBlock *MBB, unsigned uid) const;
  void emitLLVMUsedList(const ConstantArray *InitList);
  /// Emit llvm.ident metadata in an '.ident' directive.
  void emitModuleIdents(Module &M);
  /// Emit bytes for llvm.commandline metadata.
  void emitModuleCommandLines(Module &M);

  GCMetadataPrinter *GetOrCreateGCPrinter(GCStrategy &S);
  /// Emit GlobalAlias or GlobalIFunc.
  void emitGlobalIndirectSymbol(Module &M, const GlobalIndirectSymbol &GIS);
};

} // end namespace llvm

#endif // LLVM_CODEGEN_ASMPRINTER_H<|MERGE_RESOLUTION|>--- conflicted
+++ resolved
@@ -359,11 +359,7 @@
 
   void emitStackSizeSection(const MachineFunction &MF);
 
-<<<<<<< HEAD
-  void emitBBInfoSection(const MachineFunction &MF);
-=======
   void emitBBAddrMapSection(const MachineFunction &MF);
->>>>>>> c9190423
 
   void emitRemarksSection(remarks::RemarkStreamer &RS);
 
