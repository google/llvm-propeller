--- conflicted
+++ resolved
@@ -1013,21 +1013,15 @@
       config->propellerSplitFuncs = true;
     } else if (propellerOpt == "no-split-funcs") {
       config->propellerSplitFuncs = false;
-<<<<<<< HEAD
-=======
     } else if (propellerOpt == "reorder-blocks-random") {
       config->propellerReorderBlocksRandom = true;
->>>>>>> e939f51e
     } else
       error("unknown propeller option: " + propellerOpt);
   }
 
-<<<<<<< HEAD
-=======
   if (config->propellerReorderBlocksRandom)
     config->propellerReorderBlocks = false;
 
->>>>>>> e939f51e
   config->rpath = getRpath(args);
   config->relocatable = args.hasArg(OPT_relocatable);
   config->saveTemps = args.hasArg(OPT_save_temps);
