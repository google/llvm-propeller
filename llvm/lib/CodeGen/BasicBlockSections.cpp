//===-- BasicBlockSections.cpp ---=========--------------------------------===//
//
// Part of the LLVM Project, under the Apache License v2.0 with LLVM Exceptions.
// See https://llvm.org/LICENSE.txt for license information.
// SPDX-License-Identifier: Apache-2.0 WITH LLVM-exception
//
//===----------------------------------------------------------------------===//
//
// BasicBlockSections implementation.
//
// The purpose of this pass is to assign sections to basic blocks when
// -fbasic-block-sections= option is used. Further, with profile information
// only the subset of basic blocks with profiles are placed in separate sections
// and the rest are grouped in a cold section. The exception handling blocks are
// treated specially to ensure they are all in one seciton.
//
// Basic Block Sections
// ====================
//
// With option, -fbasic-block-sections=list, every function may be split into
// clusters of basic blocks. Every cluster will be emitted into a separate
// section with its basic blocks sequenced in the given order. To get the
// optimized performance, the clusters must form an optimal BB layout for the
// function. Every cluster's section is labeled with a symbol to allow the
// linker to reorder the sections in any arbitrary sequence. A global order of
// these sections would encapsulate the function layout.
//
// There are a couple of challenges to be addressed:
//
// 1. The last basic block of every cluster should not have any implicit
//    fallthrough to its next basic block, as it can be reordered by the linker.
//    The compiler should make these fallthroughs explicit by adding
//    unconditional jumps..
//
// 2. All inter-cluster branch targets would now need to be resolved by the
//    linker as they cannot be calculated during compile time. This is done
//    using static relocations. Further, the compiler tries to use short branch
//    instructions on some ISAs for small branch offsets. This is not possible
//    for inter-cluster branches as the offset is not determined at compile
//    time, and therefore, long branch instructions have to be used for those.
//
// 3. Debug Information (DebugInfo) and Call Frame Information (CFI) emission
//    needs special handling with basic block sections. DebugInfo needs to be
//    emitted with more relocations as basic block sections can break a
//    function into potentially several disjoint pieces, and CFI needs to be
//    emitted per cluster. This also bloats the object file and binary sizes.
//
// Basic Block Labels
// ==================
//
// With -fbasic-block-sections=labels, or when a basic block is placed in a
// unique section, it is labelled with a symbol.  This allows easy mapping of
// virtual addresses from PMU profiles back to the corresponding basic blocks.
// Since the number of basic blocks is large, the labeling bloats the symbol
// table sizes and the string table sizes significantly. While the binary size
// does increase, it does not affect performance as the symbol table is not
// loaded in memory during run-time. The string table size bloat is kept very
// minimal using a unary naming scheme that uses string suffix compression. The
// basic blocks for function foo are named "a.BB.foo", "aa.BB.foo", ... This
// turns out to be very good for string table sizes and the bloat in the string
// table size for a very large binary is ~8 %.  The naming also allows using
// the --symbol-ordering-file option in LLD to arbitrarily reorder the
// sections.
//
//===----------------------------------------------------------------------===//

#include "llvm/ADT/Optional.h"
#include "llvm/ADT/SmallSet.h"
#include "llvm/ADT/SmallVector.h"
#include "llvm/ADT/StringMap.h"
#include "llvm/ADT/StringRef.h"
#include "llvm/CodeGen/BasicBlockSectionUtils.h"
#include "llvm/CodeGen/MachineFunction.h"
#include "llvm/CodeGen/MachineFunctionPass.h"
#include "llvm/CodeGen/MachineModuleInfo.h"
#include "llvm/CodeGen/Passes.h"
#include "llvm/CodeGen/TargetInstrInfo.h"
#include "llvm/InitializePasses.h"
#include "llvm/Support/Error.h"
#include "llvm/Support/LineIterator.h"
#include "llvm/Support/MemoryBuffer.h"
#include "llvm/Target/TargetMachine.h"

using llvm::SmallSet;
using llvm::SmallVector;
using llvm::StringMap;
using llvm::StringRef;
using namespace llvm;

namespace {

// This struct represents the cluster information for a machine basic block.
struct BBClusterInfo {
  // MachineBasicBlock ID.
  unsigned MBBNumber;
  // Cluster ID this basic block belongs to.
  unsigned ClusterID;
  // Position of basic block within the cluster.
  unsigned PositionInCluster;
};

using ProgramBBClusterInfoMapTy = StringMap<SmallVector<BBClusterInfo, 4>>;

class BasicBlockSections : public MachineFunctionPass {
public:
  static char ID;

  // This contains the basic-block-sections profile.
  const MemoryBuffer *MBuf = nullptr;

  // This encapsulates the BB cluster information for the whole program.
  //
  // For every function name, it contains the cluster information for (all or
  // some of) its basic blocks. The cluster information for every basic block
  // includes its cluster ID along with the position of the basic block in that
  // cluster.
  ProgramBBClusterInfoMapTy ProgramBBClusterInfo;

  // Some functions have alias names. We use this map to find the main alias
  // name for which we have mapping in ProgramBBClusterInfo.
  StringMap<StringRef> FuncAliasMap;

  BasicBlockSections(const MemoryBuffer *Buf)
      : MachineFunctionPass(ID), MBuf(Buf) {
    initializeBasicBlockSectionsPass(*PassRegistry::getPassRegistry());
  };

  BasicBlockSections() : MachineFunctionPass(ID) {
    initializeBasicBlockSectionsPass(*PassRegistry::getPassRegistry());
  }

  StringRef getPassName() const override {
    return "Basic Block Sections Analysis";
  }

  void getAnalysisUsage(AnalysisUsage &AU) const override;

  /// Read profiles of basic blocks if available here.
  bool doInitialization(Module &M) override;

  /// Identify basic blocks that need separate sections and prepare to emit them
  /// accordingly.
  bool runOnMachineFunction(MachineFunction &MF) override;
};

} // end anonymous namespace

char BasicBlockSections::ID = 0;
INITIALIZE_PASS(BasicBlockSections, "bbsections-prepare",
                "Prepares for basic block sections, by splitting functions "
                "into clusters of basic blocks.",
                false, false)

// This function updates and optimizes the branching instructions of every basic
// block in a given function to account for changes in the layout.
static void updateBranches(
    MachineFunction &MF,
    const SmallVector<MachineBasicBlock *, 4> &PreLayoutFallThroughs) {
  const TargetInstrInfo *TII = MF.getSubtarget().getInstrInfo();
  SmallVector<MachineOperand, 4> Cond;
  for (auto &MBB : MF) {
    auto NextMBBI = std::next(MBB.getIterator());
    auto *FTMBB = PreLayoutFallThroughs[MBB.getNumber()];
    // If this block had a fallthrough before we need an explicit unconditional
    // branch to that block if either
    //     1- the block ends a section, which means its next block may be
    //        reorderd by the linker, or
    //     2- the fallthrough block is not adjacent to the block in the new
    //        order.
    if (FTMBB && (MBB.isEndSection() || &*NextMBBI != FTMBB))
      TII->insertUnconditionalBranch(MBB, FTMBB, MBB.findBranchDebugLoc());

    // We do not optimize branches for machine basic blocks ending sections, as
    // their adjacent block might be reordered by the linker.
    if (MBB.isEndSection())
      continue;

    // It might be possible to optimize branches by flipping the branch
    // condition.
    Cond.clear();
    MachineBasicBlock *TBB = nullptr, *FBB = nullptr; // For analyzeBranch.
    if (TII->analyzeBranch(MBB, TBB, FBB, Cond))
      continue;
    MBB.updateTerminator(FTMBB);
  }
}

// This function provides the BBCluster information associated with a function.
// Returns true if a valid association exists and false otherwise.
static bool getBBClusterInfoForFunction(
    const MachineFunction &MF, const StringMap<StringRef> FuncAliasMap,
    const ProgramBBClusterInfoMapTy &ProgramBBClusterInfo,
    std::vector<Optional<BBClusterInfo>> &V) {
  // Get the main alias name for the function.
  auto FuncName = MF.getName();
  auto R = FuncAliasMap.find(FuncName);
  StringRef AliasName = R == FuncAliasMap.end() ? FuncName : R->second;

  // Find the assoicated cluster information.
  auto P = ProgramBBClusterInfo.find(AliasName);
  if (P == ProgramBBClusterInfo.end())
    return false;

  if (P->second.empty()) {
    // This indicates that sections are desired for all basic blocks of this
    // function. We clear the BBClusterInfo vector to denote this.
    V.clear();
    return true;
  }

  V.resize(MF.getNumBlockIDs());
  for (auto bbClusterInfo : P->second) {
    // Bail out if the cluster information contains invalid MBB numbers.
    if (bbClusterInfo.MBBNumber >= MF.getNumBlockIDs())
      return false;
    V[bbClusterInfo.MBBNumber] = bbClusterInfo;
  }
  return true;
}

// This function sorts basic blocks according to the cluster's information.
// All explicitly specified clusters of basic blocks will be ordered
// accordingly. All non-specified BBs go into a separate "Cold" section.
// Additionally, if exception handling landing pads end up in more than one
// clusters, they are moved into a single "Exception" section. Eventually,
// clusters are ordered in increasing order of their IDs, with the "Exception"
// and "Cold" succeeding all other clusters.
// FuncBBClusterInfo represent the cluster information for basic blocks. If this
// is empty, it means unique sections for all basic blocks in the function.
static void
assignSections(MachineFunction &MF,
               const std::vector<Optional<BBClusterInfo>> &FuncBBClusterInfo) {
  assert(MF.hasBBSections() && "BB Sections is not set for function.");
  // This variable stores the section ID of the cluster containing eh_pads (if
  // all eh_pads are one cluster). If more than one cluster contain eh_pads, we
  // set it equal to ExceptionSectionID.
  Optional<MBBSectionID> EHPadsSectionID;

  for (auto &MBB : MF) {
    // With the 'all' option, every basic block is placed in a unique section.
    // With the 'list' option, every basic block is placed in a section
    // associated with its cluster, unless we want individual unique sections
    // for every basic block in this function (if FuncBBClusterInfo is empty).
    if (MF.getTarget().getBBSectionsType() == llvm::BasicBlockSection::All ||
        FuncBBClusterInfo.empty()) {
      // If unique sections are desired for all basic blocks of the function, we
      // set every basic block's section ID equal to its number (basic block
      // id). This further ensures that basic blocks are ordered canonically.
      MBB.setSectionID({static_cast<unsigned int>(MBB.getNumber())});
    } else if (FuncBBClusterInfo[MBB.getNumber()].hasValue())
      MBB.setSectionID(FuncBBClusterInfo[MBB.getNumber()]->ClusterID);
    else {
      // BB goes into the special cold section if it is not specified in the
      // cluster info map.
      MBB.setSectionID(MBBSectionID::ColdSectionID);
    }

    if (MBB.isEHPad() && EHPadsSectionID != MBB.getSectionID() &&
        EHPadsSectionID != MBBSectionID::ExceptionSectionID) {
      // If we already have one cluster containing eh_pads, this must be updated
      // to ExceptionSectionID. Otherwise, we set it equal to the current
      // section ID.
      EHPadsSectionID = EHPadsSectionID.hasValue()
                            ? MBBSectionID::ExceptionSectionID
                            : MBB.getSectionID();
    }
  }

  // If EHPads are in more than one section, this places all of them in the
  // special exception section.
  if (EHPadsSectionID == MBBSectionID::ExceptionSectionID)
    for (auto &MBB : MF)
      if (MBB.isEHPad())
        MBB.setSectionID(EHPadsSectionID.getValue());
}

<<<<<<< HEAD
// This function is exposed externally by BasicBlockSectionUtils.h
=======
>>>>>>> ddd48cdb
void llvm::sortBasicBlocksAndUpdateBranches(
    MachineFunction &MF, MachineBasicBlockComparator MBBCmp) {
  SmallVector<MachineBasicBlock *, 4> PreLayoutFallThroughs(
      MF.getNumBlockIDs());
  for (auto &MBB : MF)
    PreLayoutFallThroughs[MBB.getNumber()] = MBB.getFallThrough();

  MF.sort(MBBCmp);

<<<<<<< HEAD
  // If any of the BBs have their address taken, we place all basic blocks in
  // one section.
  for(auto &MBB : MF) {
    if (MBB.hasAddressTaken()) {
      errs() << "ADDRESS TAKEN: " << MF.getName() << "\n";
      for(auto &MBB: MF)
        MBB.setSectionID(0);
      break;
    }
  }

=======
>>>>>>> ddd48cdb
  // Set IsBeginSection and IsEndSection according to the assigned section IDs.
  MF.assignBeginEndSections();

  // After reordering basic blocks, we must update basic block branches to
  // insert explicit fallthrough branches when required and optimize branches
  // when possible.
  updateBranches(MF, PreLayoutFallThroughs);
}

bool BasicBlockSections::runOnMachineFunction(MachineFunction &MF) {
  auto BBSectionsType = MF.getTarget().getBBSectionsType();
  assert(BBSectionsType != BasicBlockSection::None &&
         "BB Sections not enabled!");
  // Renumber blocks before sorting them for basic block sections.  This is
  // useful during sorting, basic blocks in the same section will retain the
  // default order.  This renumbering should also be done for basic block
  // labels to match the profiles with the correct blocks.
  MF.RenumberBlocks();

  if (BBSectionsType == BasicBlockSection::Labels) {
    MF.setBBSectionsType(BBSectionsType);
    MF.createBBLabels();
    return true;
  }

  std::vector<Optional<BBClusterInfo>> FuncBBClusterInfo;
  if (BBSectionsType == BasicBlockSection::List &&
      !getBBClusterInfoForFunction(MF, FuncAliasMap, ProgramBBClusterInfo,
                                   FuncBBClusterInfo))
    return true;
<<<<<<< HEAD

=======
>>>>>>> ddd48cdb
  MF.setBBSectionsType(BBSectionsType);
  MF.createBBLabels();
  assignSections(MF, FuncBBClusterInfo);

  // We make sure that the cluster including the entry basic block precedes all
  // other clusters.
  auto EntryBBSectionID = MF.front().getSectionID();

  // Helper function for ordering BB sections as follows:
  //   * Entry section (section including the entry block).
  //   * Regular sections (in increasing order of their Number).
  //     ...
  //   * Exception section
  //   * Cold section
  auto MBBSectionOrder = [EntryBBSectionID](const MBBSectionID &LHS,
                                            const MBBSectionID &RHS) {
    // We make sure that the section containing the entry block precedes all the
    // other sections.
    if (LHS == EntryBBSectionID || RHS == EntryBBSectionID)
      return LHS == EntryBBSectionID;
    return LHS.Type == RHS.Type ? LHS.Number < RHS.Number : LHS.Type < RHS.Type;
  };

  // We sort all basic blocks to make sure the basic blocks of every cluster are
  // contiguous and ordered accordingly. Furthermore, clusters are ordered in
  // increasing order of their section IDs, with the exception and the
  // cold section placed at the end of the function.
  auto Comparator = [&](const MachineBasicBlock &X,
                        const MachineBasicBlock &Y) {
    auto XSectionID = X.getSectionID();
    auto YSectionID = Y.getSectionID();
    if (XSectionID != YSectionID)
      return MBBSectionOrder(XSectionID, YSectionID);
    // If the two basic block are in the same section, the order is decided by
    // their position within the section.
    if (XSectionID.Type == MBBSectionID::SectionType::Default)
      return FuncBBClusterInfo[X.getNumber()]->PositionInCluster <
             FuncBBClusterInfo[Y.getNumber()]->PositionInCluster;
    return X.getNumber() < Y.getNumber();
  };
<<<<<<< HEAD

  sortBasicBlocksAndUpdateBranches(MF, Comparator);

=======

  sortBasicBlocksAndUpdateBranches(MF, Comparator);
>>>>>>> ddd48cdb
  return true;
}

// Basic Block Sections can be enabled for a subset of machine basic blocks.
// This is done by passing a file containing names of functions for which basic
// block sections are desired.  Additionally, machine basic block ids of the
// functions can also be specified for a finer granularity. Moreover, a cluster
// of basic blocks could be assigned to the same section.
// A file with basic block sections for all of function main and three blocks
// for function foo (of which 1 and 2 are placed in a cluster) looks like this:
// ----------------------------
// list.txt:
// !main
// !foo
// !!1 2
// !!4
static Error getBBClusterInfo(const MemoryBuffer *MBuf,
                              ProgramBBClusterInfoMapTy &ProgramBBClusterInfo,
                              StringMap<StringRef> &FuncAliasMap) {
  assert(MBuf);
  line_iterator LineIt(*MBuf, /*SkipBlanks=*/true, /*CommentMarker=*/'#');

  auto invalidProfileError = [&](auto Message) {
    return make_error<StringError>(
        Twine("Invalid profile " + MBuf->getBufferIdentifier() + " at line " +
              Twine(LineIt.line_number()) + ": " + Message),
        inconvertibleErrorCode());
  };

  auto FI = ProgramBBClusterInfo.end();

  // Current cluster ID corresponding to this function.
  unsigned CurrentCluster = 0;
  // Current position in the current cluster.
  unsigned CurrentPosition = 0;

  // Temporary set to ensure every basic block ID appears once in the clusters
  // of a function.
  SmallSet<unsigned, 4> FuncBBIDs;

  for (; !LineIt.is_at_eof(); ++LineIt) {
    StringRef S(*LineIt);
    if (S[0] == '@')
      continue;
    // Check for the leading "!"
    if (!S.consume_front("!") || S.empty())
      break;
    // Check for second "!" which indicates a cluster of basic blocks.
    if (S.consume_front("!")) {
      if (FI == ProgramBBClusterInfo.end())
        return invalidProfileError(
            "Cluster list does not follow a function name specifier.");
      SmallVector<StringRef, 4> BBIndexes;
      S.split(BBIndexes, ' ');
      // Reset current cluster position.
      CurrentPosition = 0;
      for (auto BBIndexStr : BBIndexes) {
        unsigned long long BBIndex;
        if (getAsUnsignedInteger(BBIndexStr, 10, BBIndex))
          return invalidProfileError(Twine("Unsigned integer expected: '") +
                                     BBIndexStr + "'.");
        if (!FuncBBIDs.insert(BBIndex).second)
          return invalidProfileError(Twine("Duplicate basic block id found '") +
                                     BBIndexStr + "'.");
        if (!BBIndex && CurrentPosition)
          return invalidProfileError("Entry BB (0) does not begin a cluster.");

        FI->second.emplace_back(BBClusterInfo{
            ((unsigned)BBIndex), CurrentCluster, CurrentPosition++});
      }
      CurrentCluster++;
    } else { // This is a function name specifier.
      // Function aliases are separated using '/'. We use the first function
      // name for the cluster info mapping and delegate all other aliases to
      // this one.
      SmallVector<StringRef, 4> Aliases;
      S.split(Aliases, '/');
      for (size_t i = 1; i < Aliases.size(); ++i)
        FuncAliasMap.try_emplace(Aliases[i], Aliases.front());

      // Prepare for parsing clusters of this function name.
      // Start a new cluster map for this function name.
      FI = ProgramBBClusterInfo.try_emplace(Aliases.front()).first;
      CurrentCluster = 0;
      FuncBBIDs.clear();
    }
  }
  return Error::success();
}

bool BasicBlockSections::doInitialization(Module &M) {
  if (!MBuf)
    return false;
  if (auto Err = getBBClusterInfo(MBuf, ProgramBBClusterInfo, FuncAliasMap))
    report_fatal_error(std::move(Err));
  return false;
}

void BasicBlockSections::getAnalysisUsage(AnalysisUsage &AU) const {
  AU.setPreservesAll();
  MachineFunctionPass::getAnalysisUsage(AU);
}

MachineFunctionPass *
llvm::createBasicBlockSectionsPass(const MemoryBuffer *Buf) {
  return new BasicBlockSections(Buf);
}<|MERGE_RESOLUTION|>--- conflicted
+++ resolved
@@ -274,10 +274,7 @@
         MBB.setSectionID(EHPadsSectionID.getValue());
 }
 
-<<<<<<< HEAD
 // This function is exposed externally by BasicBlockSectionUtils.h
-=======
->>>>>>> ddd48cdb
 void llvm::sortBasicBlocksAndUpdateBranches(
     MachineFunction &MF, MachineBasicBlockComparator MBBCmp) {
   SmallVector<MachineBasicBlock *, 4> PreLayoutFallThroughs(
@@ -287,7 +284,6 @@
 
   MF.sort(MBBCmp);
 
-<<<<<<< HEAD
   // If any of the BBs have their address taken, we place all basic blocks in
   // one section.
   for(auto &MBB : MF) {
@@ -299,8 +295,6 @@
     }
   }
 
-=======
->>>>>>> ddd48cdb
   // Set IsBeginSection and IsEndSection according to the assigned section IDs.
   MF.assignBeginEndSections();
 
@@ -331,10 +325,6 @@
       !getBBClusterInfoForFunction(MF, FuncAliasMap, ProgramBBClusterInfo,
                                    FuncBBClusterInfo))
     return true;
-<<<<<<< HEAD
-
-=======
->>>>>>> ddd48cdb
   MF.setBBSectionsType(BBSectionsType);
   MF.createBBLabels();
   assignSections(MF, FuncBBClusterInfo);
@@ -375,14 +365,8 @@
              FuncBBClusterInfo[Y.getNumber()]->PositionInCluster;
     return X.getNumber() < Y.getNumber();
   };
-<<<<<<< HEAD
 
   sortBasicBlocksAndUpdateBranches(MF, Comparator);
-
-=======
-
-  sortBasicBlocksAndUpdateBranches(MF, Comparator);
->>>>>>> ddd48cdb
   return true;
 }
 
