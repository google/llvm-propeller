--- conflicted
+++ resolved
@@ -1,6 +1,5 @@
 # Propeller: Profile Guided Optimizing Large Scale LLVM-based Relinker
 
-<<<<<<< HEAD
 ## Background
 
 We recently evaluated Facebook’s BOLT, a Post Link Optimizer
@@ -57,7 +56,9 @@
 An LLVM branch with propeller patches is available in the git
 repository here: https://github.com/google/llvm-propeller/ We will
 upload patches for review for the various elements
-=======
+
+
+
 This directory and its subdirectories contain source code for LLVM,
 a toolkit for the construction of highly optimized compilers,
 optimizers, and runtime environments.
@@ -160,4 +161,3 @@
 page for detailed information on configuring and compiling LLVM. You can visit
 [Directory Layout](https://llvm.org/docs/GettingStarted.html#directory-layout)
 to learn about the layout of the source code tree.
->>>>>>> e0dd8f36
