//===- PropellerChainClustering.cpp  --------------------------------------===//
//
// Part of the LLVM Project, under the Apache License v2.0 with LLVM Exceptions.
// See https://llvm.org/LICENSE.txt for license information.
// SPDX-License-Identifier: Apache-2.0 WITH LLVM-exception
//
//===----------------------------------------------------------------------===//
// This file is part of the Propeller infrastructure for doing code layout
// optimization and includes the implementation of the Call-chain-Clustering
// algorithm as described in [1].
//
// The algorithm iteratively merges chains into clusters. To do so, it processes
// the basic block chains in decreasing order of
// their execution density and for each chain, merges its cluster with its
// most-frequent predecessor cluster. The merging of a cluster stops when it
// reaches the -propeller-cluster-merge-size-threshold (set to 2MB by default).
//
//   [1] Guilherme Ottoni and Bertrand Maher. Optimizing Function Placement for
//   Large-Scale Data-Center Applications. Available at
//   https://research.fb.com/wp-content/uploads/2017/01/cgo2017-hfsort-final1.pdf
//===----------------------------------------------------------------------===//
#include "NodeChainClustering.h"
#include "PropellerConfig.h"

using llvm::detail::DenseMapPair;

namespace lld {
namespace propeller {

void ChainClustering::addChain(std::unique_ptr<NodeChain> &&chain_ptr) {
  for (CFGNode *n : chain_ptr->nodes)
    n->chain = chain_ptr.get();
<<<<<<< HEAD
  auto &chainList =
      ((propConfig.optReorderIP || propConfig.optSplitFuncs ||
        propConfig.optReorderFuncs) &&
       chain_ptr->freq == 0)
          ? coldChains
          : hotChains;
=======
  auto &chainList = ((propConfig.optReorderIP || propConfig.optSplitFuncs ||
                      propConfig.optReorderFuncs) &&
                     chain_ptr->freq == 0)
                        ? ColdChains
                        : HotChains;
>>>>>>> 6ccc50c9
  chainList.push_back(std::move(chain_ptr));
}

// Initializes a cluster containing a single chain an associates it with a
// unique id.
ChainClustering::Cluster::Cluster(NodeChain *chain)
    : chains(1, chain), delegateChain(chain) {}

// Returns the most frequent predecessor of a chain. This function also gets as
// the second parameter the cluster containing the chain to save a lookup
// into chainToClusterMap.
ChainClustering::Cluster *
CallChainClustering::getMostLikelyPredecessor(NodeChain *chain,
                                              Cluster *cluster) {
  // This map stores the total weight of the incoming edges to the given cluster
  // from every other cluster.
  DenseMap<Cluster *, uint64_t> clusterEdge;

  for (CFGNode *n : chain->nodes) {
    // For non-inter-procedural, we only consider the function entries.
    if (!propConfig.optReorderIP && !n->isEntryNode())
      continue;
    auto visit = [&clusterEdge, n, chain, cluster, this](CFGEdge &edge) {
      if (!edge.weight || edge.isReturn())
        return;
      if (!propConfig.optReorderIP && !edge.isCall())
        return;
      auto *callerChain = edge.src->chain;
      if (!callerChain) {
        warn("Caller for node: " + n->shName + " does not have a chain!");
        return;
      }
      auto *callerCluster = chainToClusterMap[callerChain];
      if (callerChain == chain || callerCluster == cluster)
        return;
      // Ignore clusters which are too big
      if (callerCluster->size > propConfig.optClusterMergeSizeThreshold)
        return;
      // Ignore edges which are cold relative to the sink node
      if (edge.weight * 10 < n->freq)
        return;
      // Do not merge if the caller cluster's density would degrade by more than
      // 1/8 by the merge.
      if (8 * callerCluster->size * (cluster->freq * callerCluster->freq) <
          callerCluster->freq * (cluster->size + callerCluster->size))
        return;
      clusterEdge[callerCluster] += edge.weight;
    };
    n->forEachInEdgeRef(visit);
  }

  // Get the highest-frequency caller
  auto bestCaller =
      std::max_element(clusterEdge.begin(), clusterEdge.end(),
                       [](const DenseMapPair<Cluster *, uint64_t> &p1,
                          const DenseMapPair<Cluster *, uint64_t> &p2) {
                         if (p1.second == p2.second) // Consistently break ties
                           return std::less<Cluster *>()(p1.first, p2.first);
                         return p1.second < p2.second;
                       });

  if (bestCaller == clusterEdge.end())
    return nullptr;
  return bestCaller->first;
}

void ChainClustering::sortClusters(std::vector<Cluster *> &clusterOrder) {
  for (auto &p : clusters)
    clusterOrder.push_back(p.second.get());

  auto clusterComparator = [](Cluster *c1, Cluster *c2) -> bool {
    // Set a deterministic order when execution densities are equal.
    if (c1->getDensity() == c2->getDensity())
      return c1->delegateChain->delegateNode->mappedAddr <
             c2->delegateChain->delegateNode->mappedAddr;
    return c1->getDensity() > c2->getDensity();
  };

  std::sort(clusterOrder.begin(), clusterOrder.end(), clusterComparator);
}

void NoOrdering::doOrder(std::vector<CFGNode *> &hotOrder,
                         std::vector<CFGNode *> &coldOrder) {
  auto chainComparator = [](const std::unique_ptr<NodeChain> &c_ptr1,
                            const std::unique_ptr<NodeChain> &c_ptr2) -> bool {
    return c_ptr1->delegateNode->mappedAddr < c_ptr2->delegateNode->mappedAddr;
  };

  std::sort(hotChains.begin(), hotChains.end(), chainComparator);
  std::sort(coldChains.begin(), coldChains.end(), chainComparator);

  for (auto &c_ptr : hotChains)
    for (CFGNode *n : c_ptr->nodes)
      hotOrder.push_back(n);

  for (auto &c_ptr : coldChains)
    for (CFGNode *n : c_ptr->nodes)
      coldOrder.push_back(n);
}

// Merge clusters together based on the CallChainClustering algorithm.
void CallChainClustering::mergeClusters() {
  // Build a map for the execution density of each chain.
  DenseMap<NodeChain *, double> chainWeightMap;

  for (auto &c_ptr : hotChains) {
    NodeChain *chain = c_ptr.get();
    chainWeightMap.try_emplace(chain, chain->execDensity());
  }

  // Sort the hot chains in decreasing order of their execution density.
  std::sort(hotChains.begin(), hotChains.end(),
            [&chainWeightMap](const std::unique_ptr<NodeChain> &c_ptr1,
                              const std::unique_ptr<NodeChain> &c_ptr2) {
              auto chain1Weight = chainWeightMap[c_ptr1.get()];
              auto chain2Weight = chainWeightMap[c_ptr2.get()];
              if (chain1Weight == chain2Weight)
                return c_ptr1->delegateNode->mappedAddr <
                       c_ptr2->delegateNode->mappedAddr;
              return chain1Weight > chain2Weight;
            });

  for (auto &c_ptr : hotChains) {
    NodeChain *chain = c_ptr.get();
    if (chainWeightMap[chain] <= 0.005)
      break;
    auto *cluster = chainToClusterMap[chain];
    // Ignore merging if the cluster containing this function is bigger than
    // 2MBs (size of a large page).
    if (cluster->size > propConfig.optClusterMergeSizeThreshold)
      continue;
    assert(cluster);

    Cluster *predecessorCluster = getMostLikelyPredecessor(chain, cluster);
    if (!predecessorCluster)
      continue;

    mergeTwoClusters(predecessorCluster, cluster);
  }
}

// This function orders the hot chains based on mergeClusters and sortClusters
// and uses a consistent ordering for the cold part.
void ChainClustering::doOrder(std::vector<CFGNode *> &hotOrder,
                              std::vector<CFGNode *> &coldOrder) {
  initClusters();
  mergeClusters();
  std::vector<Cluster *> clusterOrder;
  sortClusters(clusterOrder);
  // This maps every controlFlowGraph to the position of its first hot node in
  // the layout.
  DenseMap<ControlFlowGraph *, size_t> hotCFGOrder;

  for (Cluster *cl : clusterOrder)
    for (NodeChain *c : cl->chains)
      for (CFGNode *n : c->nodes) {
        hotCFGOrder.try_emplace(n->controlFlowGraph, hotOrder.size());
        hotOrder.push_back(n);
      }

  auto coldChainComparator =
      [&hotCFGOrder](const std::unique_ptr<NodeChain> &c_ptr1,
                     const std::unique_ptr<NodeChain> &c_ptr2) -> bool {
    // If each of the chains comes from a single controlFlowGraph, we can order
    // the chains consistently based on the hot layout
    if (c_ptr1->controlFlowGraph && c_ptr2->controlFlowGraph) {
      // If one controlFlowGraph is cold and the other is hot, make sure the hot
      // controlFlowGraph's chain comes earlier in the order.
      if (c_ptr1->controlFlowGraph->isHot() !=
          c_ptr2->controlFlowGraph->isHot())
        return c_ptr1->controlFlowGraph->isHot();
      // If both cfgs are hot, make the order for cold chains consistent with
      // the order for hot ones.
      if (c_ptr1->controlFlowGraph->isHot() &&
          c_ptr2->controlFlowGraph->isHot() &&
          (c_ptr1->controlFlowGraph != c_ptr2->controlFlowGraph))
        return hotCFGOrder[c_ptr1->controlFlowGraph] <
               hotCFGOrder[c_ptr2->controlFlowGraph];
      // Otherwise, use a consistent order based on the representative nodes.
      return c_ptr1->delegateNode->mappedAddr <
             c_ptr2->delegateNode->mappedAddr;
    }
    // Use an order consistent with the initial ordering of the representative
    // nodes.
    return c_ptr1->delegateNode->mappedAddr < c_ptr2->delegateNode->mappedAddr;
  };

  std::sort(coldChains.begin(), coldChains.end(), coldChainComparator);

  for (auto &c_ptr : coldChains)
    for (CFGNode *n : c_ptr->nodes)
      coldOrder.push_back(n);
}

} // namespace propeller
} // namespace lld<|MERGE_RESOLUTION|>--- conflicted
+++ resolved
@@ -30,20 +30,11 @@
 void ChainClustering::addChain(std::unique_ptr<NodeChain> &&chain_ptr) {
   for (CFGNode *n : chain_ptr->nodes)
     n->chain = chain_ptr.get();
-<<<<<<< HEAD
-  auto &chainList =
-      ((propConfig.optReorderIP || propConfig.optSplitFuncs ||
-        propConfig.optReorderFuncs) &&
-       chain_ptr->freq == 0)
-          ? coldChains
-          : hotChains;
-=======
   auto &chainList = ((propConfig.optReorderIP || propConfig.optSplitFuncs ||
                       propConfig.optReorderFuncs) &&
                      chain_ptr->freq == 0)
-                        ? ColdChains
-                        : HotChains;
->>>>>>> 6ccc50c9
+                        ? coldChains
+                        : hotChains;
   chainList.push_back(std::move(chain_ptr));
 }
 
@@ -210,18 +201,15 @@
     // If each of the chains comes from a single controlFlowGraph, we can order
     // the chains consistently based on the hot layout
     if (c_ptr1->controlFlowGraph && c_ptr2->controlFlowGraph) {
-      // If one controlFlowGraph is cold and the other is hot, make sure the hot
-      // controlFlowGraph's chain comes earlier in the order.
-      if (c_ptr1->controlFlowGraph->isHot() !=
-          c_ptr2->controlFlowGraph->isHot())
+      // If one controlFlowGraph is cold and the other is hot, make sure the hot controlFlowGraph's chain
+      // comes earlier in the order.
+      if (c_ptr1->controlFlowGraph->isHot() != c_ptr2->controlFlowGraph->isHot())
         return c_ptr1->controlFlowGraph->isHot();
       // If both cfgs are hot, make the order for cold chains consistent with
       // the order for hot ones.
-      if (c_ptr1->controlFlowGraph->isHot() &&
-          c_ptr2->controlFlowGraph->isHot() &&
+      if (c_ptr1->controlFlowGraph->isHot() && c_ptr2->controlFlowGraph->isHot() &&
           (c_ptr1->controlFlowGraph != c_ptr2->controlFlowGraph))
-        return hotCFGOrder[c_ptr1->controlFlowGraph] <
-               hotCFGOrder[c_ptr2->controlFlowGraph];
+        return hotCFGOrder[c_ptr1->controlFlowGraph] < hotCFGOrder[c_ptr2->controlFlowGraph];
       // Otherwise, use a consistent order based on the representative nodes.
       return c_ptr1->delegateNode->mappedAddr <
              c_ptr2->delegateNode->mappedAddr;
