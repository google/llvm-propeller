--- conflicted
+++ resolved
@@ -26,37 +26,6 @@
 class X86_64 : public TargetInfo {
 public:
   X86_64();
-<<<<<<< HEAD
-  int getTlsGdRelaxSkip(RelType Type) const override;
-  RelExpr getRelExpr(RelType Type, const Symbol &S,
-                     const uint8_t *Loc) const override;
-  RelType getDynRel(RelType Type) const override;
-  void writeGotPltHeader(uint8_t *Buf) const override;
-  void writeGotPlt(uint8_t *Buf, const Symbol &S) const override;
-  void writePltHeader(uint8_t *Buf) const override;
-  void writePlt(uint8_t *Buf, uint64_t GotPltEntryAddr, uint64_t PltEntryAddr,
-                int32_t Index, unsigned RelOff) const override;
-  void relocateOne(uint8_t *Loc, RelType Type, uint64_t Val) const override;
-  void relocateOneJumpRelocation(uint8_t *Loc, JumpRelType Type,
-                                 JumpRelType Val) const override;
-
-  RelExpr adjustRelaxExpr(RelType Type, const uint8_t *Data,
-                          RelExpr Expr) const override;
-  void relaxGot(uint8_t *Loc, RelType Type, uint64_t Val) const override;
-  void relaxTlsGdToIe(uint8_t *Loc, RelType Type, uint64_t Val) const override;
-  void relaxTlsGdToLe(uint8_t *Loc, RelType Type, uint64_t Val) const override;
-  void relaxTlsIeToLe(uint8_t *Loc, RelType Type, uint64_t Val) const override;
-  void relaxTlsLdToLe(uint8_t *Loc, RelType Type, uint64_t Val) const override;
-  bool adjustPrologueForCrossSplitStack(uint8_t *Loc, uint8_t *End,
-                                        uint8_t StOther) const override;
-
-  bool deleteFallThruJmpInsn(InputSection &IS, InputFile *File,
-                             InputSection *NextIS) const override;
-
-  unsigned shrinkJmpInsn(InputSection &IS, InputFile *File) const override;
-
-  unsigned growJmpInsn(InputSection &IS, InputFile *File) const override;
-=======
   int getTlsGdRelaxSkip(RelType type) const override;
   RelExpr getRelExpr(RelType type, const Symbol &s,
                      const uint8_t *loc) const override;
@@ -67,6 +36,8 @@
   void writePlt(uint8_t *buf, uint64_t gotPltEntryAddr, uint64_t pltEntryAddr,
                 int32_t index, unsigned relOff) const override;
   void relocateOne(uint8_t *loc, RelType type, uint64_t val) const override;
+  void relocateOneJumpRelocation(uint8_t *Loc, JumpRelType Type,
+                                       unsigned Size) const override;
 
   RelExpr adjustRelaxExpr(RelType type, const uint8_t *data,
                           RelExpr expr) const override;
@@ -77,7 +48,10 @@
   void relaxTlsLdToLe(uint8_t *loc, RelType type, uint64_t val) const override;
   bool adjustPrologueForCrossSplitStack(uint8_t *loc, uint8_t *end,
                                         uint8_t stOther) const override;
->>>>>>> 892758a5
+  bool deleteFallThruJmpInsn(InputSection &IS, InputFile *File,
+                             InputSection *NextIS) const override;
+  unsigned shrinkJmpInsn(InputSection &IS, InputFile *File) const override;
+  unsigned growJmpInsn(InputSection &IS, InputFile *File) const override;
 };
 } // namespace
 
@@ -115,7 +89,6 @@
 
 int X86_64::getTlsGdRelaxSkip(RelType type) const { return 2; }
 
-<<<<<<< HEAD
 // Opcodes for the different X86_64 jmp instructions.
 enum JmpInsnOpcode {
   J_JMP_32,
@@ -172,9 +145,9 @@
 static unsigned getRelocationWithOffset(const InputSection &IS,
                                         uint64_t Offset) {
   unsigned I = 0;
-  for (; I < IS.Relocations.size(); ++I) {
-    if (IS.Relocations[I].Offset == Offset &&
-        IS.Relocations[I].Expr != R_NONE)
+  for (; I < IS.relocations.size(); ++I) {
+    if (IS.relocations[I].offset == Offset &&
+        IS.relocations[I].expr != R_NONE)
       break;
   }
   return I;
@@ -191,7 +164,7 @@
 }
 
 static bool isRelocationForJmpInsn(Relocation &R) {
-  return (R.Type == R_X86_64_PLT32 || R.Type == R_X86_64_PC32 || R.Type == R_X86_64_PC8);
+  return (R.type == R_X86_64_PLT32 || R.type == R_X86_64_PC32 || R.type == R_X86_64_PC8);
 }
 
 static bool isDirectJmpInsnOpcode(const uint8_t *Opcode) {
@@ -206,16 +179,16 @@
   if (!isRelocationForJmpInsn(R))
     return false;
 
-  uint64_t AddrLoc = (IS.getOutputSection())->Addr + IS.OutSecOff + R.Offset;
+  uint64_t AddrLoc = (IS.getOutputSection())->addr + IS.outSecOff + R.offset;
   uint64_t TargetOffset = SignExtend64(
-      InputSectionBase::getRelocTargetVA(File, R.Type, R.Addend,
-                                         AddrLoc, *R.Sym, R.Expr),
-      (Config->Wordsize * 8));
+      InputSectionBase::getRelocTargetVA(File, R.type, R.addend,
+                                         AddrLoc, *R.sym, R.expr),
+      (config->wordsize * 8));
 
   // If this jmp is a fall thru, the target offset is the beginning of the
   // next section.
-  uint64_t NextSectionOffset = NextIS->getOutputSection()->Addr +
-                               NextIS->OutSecOff;
+  uint64_t NextSectionOffset = NextIS->getOutputSection()->addr +
+                               NextIS->outSecOff;
   if ((AddrLoc + 4 + TargetOffset) != NextSectionOffset)
     return false;
 
@@ -265,20 +238,20 @@
   // If this jmp insn can be removed, it is the last insn and the
   // relocation is 4 bytes before the end.
   unsigned RIndex = getRelocationWithOffset(IS, (IS.getSize() - 4));
-  if (RIndex == IS.Relocations.size())
+  if (RIndex == IS.relocations.size())
     return false;
 
-  Relocation &R = IS.Relocations[RIndex];
+  Relocation &R = IS.relocations[RIndex];
 
   // Check if the relocation corresponds to a direct jmp.
   const uint8_t *SecContents = IS.data().data();
-  if (!isDirectJmpInsnOpcode(SecContents + R.Offset - 1))
+  if (!isDirectJmpInsnOpcode(SecContents + R.offset - 1))
     return false;
 
   if (isFallThruRelocation(IS, File, NextIS, R)) {
     // This is a fall thru and can be deleted.
-    R.Expr = R_NONE;
-    R.Offset = 0;
+    R.expr = R_NONE;
+    R.offset = 0;
     IS.drop_back(SizeOfDirectJmpInsn);
     //IS.Filler =  {0x90, 0x90, 0x90, 0x90};
     IS.SpecialFiller = X86_NOP_INSTRUCTIONS;
@@ -292,11 +265,11 @@
 
   unsigned RbIndex = getRelocationWithOffset(IS,
                          (IS.getSize() - SizeOfDirectJmpInsn - 4));
-  if (RbIndex == IS.Relocations.size()) return 0;
-
-  Relocation &Rb = IS.Relocations[RbIndex];
-
-  const uint8_t *JmpInsnB = SecContents + Rb.Offset - 1;
+  if (RbIndex == IS.relocations.size()) return 0;
+
+  Relocation &Rb = IS.relocations[RbIndex];
+
+  const uint8_t *JmpInsnB = SecContents + Rb.offset - 1;
   JmpInsnOpcode JO_B = getJmpInsnType(JmpInsnB - 1, JmpInsnB);
   if (JO_B == J_UNKNOWN)
     return false;
@@ -309,15 +282,15 @@
   JmpInsnOpcode JInvert = invertJmpOpcode(JO_B);
   if (JInvert == J_UNKNOWN)
     return false;
-  IS.addJumpRelocation({JInvert, (Rb.Offset - 1), 4});
+  IS.addJumpRelocation({JInvert, (Rb.offset - 1), 4});
   // Move R's values to Rb
-  Rb.Expr = R.Expr;
-  Rb.Type = R.Type;
-  Rb.Addend = R.Addend;
-  Rb.Sym = R.Sym;
+  Rb.expr = R.expr;
+  Rb.type = R.type;
+  Rb.addend = R.addend;
+  Rb.sym = R.sym;
   // Cancel R
-  R.Expr = R_NONE;
-  R.Offset = 0;
+  R.expr = R_NONE;
+  R.offset = 0;
   IS.drop_back(SizeOfDirectJmpInsn);
   //IS.Filler =  {0x90, 0x90, 0x90, 0x90};
   IS.SpecialFiller = X86_NOP_INSTRUCTIONS;
@@ -334,13 +307,13 @@
     return false;
   }
 
-  unsigned JIndex = getJumpRelocationWithOffset(IS, (R.Offset - 1));
+  unsigned JIndex = getJumpRelocationWithOffset(IS, (R.offset - 1));
   if (JIndex != IS.JumpRelocations.size()){
     JmpCode = static_cast<JmpInsnOpcode>(IS.JumpRelocations[JIndex].Original);
   } else {
     const uint8_t *SecContents = IS.data().data();
-    const uint8_t *JmpInsn = SecContents + R.Offset - 1;
-    const uint8_t *JmpCCInsn = (R.Offset >= SizeOfJmpCCOpcode) ?
+    const uint8_t *JmpInsn = SecContents + R.offset - 1;
+    const uint8_t *JmpCCInsn = (R.offset >= SizeOfJmpCCOpcode) ?
                                (JmpInsn - 1) : nullptr;
     JmpCode = getJmpInsnType(JmpCCInsn, JmpInsn);
   }
@@ -348,11 +321,11 @@
     return 0;
   }
 
-  uint64_t AddrLoc = (IS.getOutputSection())->Addr + IS.OutSecOff + R.Offset;
+  uint64_t AddrLoc = (IS.getOutputSection())->addr + IS.outSecOff + R.offset;
   uint64_t TargetOffset = SignExtend64(
-      InputSectionBase::getRelocTargetVA(File, R.Type, R.Addend,
-                                         AddrLoc, *R.Sym, R.Expr),
-      (Config->Wordsize * 8));
+      InputSectionBase::getRelocTargetVA(File, R.type, R.addend,
+                                         AddrLoc, *R.sym, R.expr),
+      (config->wordsize * 8));
 
   return TargetOffset;
 }
@@ -383,30 +356,30 @@
                                      Relocation &R, unsigned &BytesShrunk,
                                      bool DoShrinkJmp = true) {
   // Check if there is a Jump Relocation against this offset.
-  unsigned JIndex = getJumpRelocationWithOffset(IS, (R.Offset - 1));
+  unsigned JIndex = getJumpRelocationWithOffset(IS, (R.offset - 1));
 
   if (DoShrinkJmp && JmpCode!=J_JMP_32)
     BytesShrunk += 1;
 
-  // Update R.Offset
-  R.Offset -= BytesShrunk;
+  // Update R.offset
+  R.offset -= BytesShrunk;
   unsigned NewJmpSize = DoShrinkJmp ? 1 : 4;
 
   if (JIndex < IS.JumpRelocations.size()) {
     JumpRelocation &J = IS.JumpRelocations[JIndex];
     assert((!DoShrinkJmp || J.Size == 4) && "Not the right size of jump.");
-    J.Offset = R.Offset - 1;
+    J.Offset = R.offset - 1;
     if (DoShrinkJmp)
       J.Size = NewJmpSize;
   } else {
-    IS.addJumpRelocation({JmpCode, R.Offset - 1, NewJmpSize});
+    IS.addJumpRelocation({JmpCode, R.offset - 1, NewJmpSize});
   }
 
   if (DoShrinkJmp) {
     // Shrinking Jmp corresponding to relocation R, adjust type and addend.
-    R.Type = R_X86_64_PC8;
-    assert(R.Addend == -4 && "Addend must be -4 to shrink.");
-    R.Addend += 3;
+    R.type = R_X86_64_PC8;
+    assert(R.addend == -4 && "Addend must be -4 to shrink.");
+    R.addend += 3;
     BytesShrunk += 3;
   }
 }
@@ -425,9 +398,9 @@
 
   unsigned RIndex = getRelocationWithOffset(IS, (IS.getSize() - 4));
 
-  if (RIndex == IS.Relocations.size()){
+  if (RIndex == IS.relocations.size()){
     RIndex = getRelocationWithOffset(IS, (IS.getSize() - 1));
-    if (RIndex == IS.Relocations.size()) {
+    if (RIndex == IS.relocations.size()) {
       return 0;
     }
 
@@ -435,7 +408,7 @@
     IsShortJmp = true;
   }
 
-  Relocation &R = IS.Relocations[RIndex];
+  Relocation &R = IS.relocations[RIndex];
 
   JmpInsnOpcode JmpCode = J_UNKNOWN;
 
@@ -459,8 +432,8 @@
       unsigned RbIndex = getRelocationWithOffset(
           IS, (IS.getSize() - SizeOfDirectJmpInsn - 4));
 
-      if (RbIndex != IS.Relocations.size()) {
-        Relocation &Rb = IS.Relocations[RbIndex];
+      if (RbIndex != IS.relocations.size()) {
+        Relocation &Rb = IS.relocations[RbIndex];
         JmpInsnOpcode JmpCode_B = J_UNKNOWN;
         uint64_t TargetOffset_B = getTargetOffsetForJmp(IS, File, Rb, JmpCode_B);
         if (JmpCode_B != J_UNKNOWN && JmpCode_B != J_JMP_32
@@ -483,7 +456,7 @@
                                      Relocation &R, unsigned &BytesGrown,
                                      bool DoGrowJmp = true) {
   // Check if there is a Jump Relocation against this offset.
-  unsigned JIndex = getJumpRelocationWithOffset(IS, (R.Offset - 1));
+  unsigned JIndex = getJumpRelocationWithOffset(IS, (R.offset - 1));
 
   if (JIndex == IS.JumpRelocations.size()){
     error("Jump relocation does not exist!");
@@ -493,18 +466,18 @@
   if (DoGrowJmp && JmpCode!=J_JMP_32)
     BytesGrown += 1;
 
-  // Update R.Offset
-  R.Offset += BytesGrown;
+  // Update R.offset
+  R.offset += BytesGrown;
 
   JumpRelocation &J = IS.JumpRelocations[JIndex];
   assert((!DoGrowJmp || J.Size == 1) && "Not the right size of jump.");
-  J.Offset = R.Offset - 1;
+  J.Offset =  R.offset - 1;
   if (DoGrowJmp) {
     // Growing Jmp corresponding to relocation R, adjust type and addend.
     J.Size = 4;
-    R.Type = R_X86_64_PC32;
-    assert(R.Addend == -1 && "Addend must be -1 to grow.");
-    R.Addend -= 3;
+    R.type = R_X86_64_PC32;
+    assert(R.addend == -1 && "Addend must be -1 to grow.");
+    R.addend -= 3;
     BytesGrown += 3;
   }
 }
@@ -522,20 +495,20 @@
 
   unsigned RIndex = getRelocationWithOffset(IS, (IS.getSize() - 1));
 
-  if (RIndex == IS.Relocations.size()){
+  if (RIndex == IS.relocations.size()){
     if (IS.getSize() < SizeOfDirectNearJmpInsn){
       return 0;
     }
 
     RIndex = getRelocationWithOffset(IS, (IS.getSize() - 4));
-    if (RIndex == IS.Relocations.size()){
+    if (RIndex == IS.relocations.size()){
       return 0;
     }
     IsShortJmp = false;
     SizeOfDirectJmpInsn = SizeOfDirectNearJmpInsn;
   }
 
-  Relocation &R = IS.Relocations[RIndex];
+  Relocation &R = IS.relocations[RIndex];
 
   JmpInsnOpcode JmpCode = J_UNKNOWN;
 
@@ -559,8 +532,8 @@
       unsigned RbIndex = getRelocationWithOffset(
           IS, (IS.getSize() - SizeOfDirectJmpInsn - 1));
 
-      if (RbIndex != IS.Relocations.size()) {
-        Relocation &Rb = IS.Relocations[RbIndex];
+      if (RbIndex != IS.relocations.size()) {
+        Relocation &Rb = IS.relocations[RbIndex];
         JmpInsnOpcode JmpCode_B = J_UNKNOWN;
         uint64_t TargetOffset_B = getTargetOffsetForJmp(IS, File, Rb, JmpCode_B);
         if (JmpCode_B != J_UNKNOWN && JmpCode_B != J_JMP_32
@@ -579,17 +552,10 @@
   return BytesGrown;
 }
 
-
-RelExpr X86_64::getRelExpr(RelType Type, const Symbol &S,
-                           const uint8_t *Loc) const {
-  if (Type == R_X86_64_GOTTPOFF)
-    Config->HasStaticTlsModel = true;
-=======
 RelExpr X86_64::getRelExpr(RelType type, const Symbol &s,
                            const uint8_t *loc) const {
   if (type == R_X86_64_GOTTPOFF)
     config->hasStaticTlsModel = true;
->>>>>>> 892758a5
 
   switch (type) {
   case R_X86_64_8:
@@ -861,7 +827,6 @@
         "expected R_X86_64_PLT32 or R_X86_64_GOTPCRELX after R_X86_64_TLSLD");
 }
 
-<<<<<<< HEAD
 void X86_64::relocateOneJumpRelocation(uint8_t *Loc, JumpRelType Type,
                                        unsigned Size) const {
   switch(Type) {
@@ -903,12 +868,8 @@
   }
 }
 
-void X86_64::relocateOne(uint8_t *Loc, RelType Type, uint64_t Val) const {
-  switch (Type) {
-=======
 void X86_64::relocateOne(uint8_t *loc, RelType type, uint64_t val) const {
   switch (type) {
->>>>>>> 892758a5
   case R_X86_64_8:
     checkIntUInt(loc, val, 8, type);
     *loc = val;
