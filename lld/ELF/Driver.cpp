//===- Driver.cpp ---------------------------------------------------------===//
//
// Part of the LLVM Project, under the Apache License v2.0 with LLVM Exceptions.
// See https://llvm.org/LICENSE.txt for license information.
// SPDX-License-Identifier: Apache-2.0 WITH LLVM-exception
//
//===----------------------------------------------------------------------===//
//
// The driver drives the entire linking process. It is responsible for
// parsing command line options and doing whatever it is instructed to do.
//
// One notable thing in the LLD's driver when compared to other linkers is
// that the LLD's driver is agnostic on the host operating system.
// Other linkers usually have implicit default values (such as a dynamic
// linker path or library paths) for each host OS.
//
// I don't think implicit default values are useful because they are
// usually explicitly specified by the compiler driver. They can even
// be harmful when you are doing cross-linking. Therefore, in LLD, we
// simply trust the compiler driver to pass all required options and
// don't try to make effort on our side.
//
//===----------------------------------------------------------------------===//

#include "Driver.h"
#include "Config.h"
#include "ICF.h"
#include "InputFiles.h"
#include "InputSection.h"
#include "LinkerScript.h"
#include "MarkLive.h"
#include "OutputSections.h"
#include "Propeller.h"
#include "ScriptParser.h"
#include "SymbolTable.h"
#include "Symbols.h"
#include "SyntheticSections.h"
#include "Target.h"
#include "Writer.h"
#include "lld/Common/Args.h"
#include "lld/Common/Driver.h"
#include "lld/Common/ErrorHandler.h"
#include "lld/Common/Filesystem.h"
#include "lld/Common/Memory.h"
#include "lld/Common/Strings.h"
#include "lld/Common/TargetOptionsCommandFlags.h"
#include "lld/Common/Threads.h"
#include "lld/Common/Version.h"
#include "llvm/ADT/SetVector.h"
#include "llvm/ADT/StringExtras.h"
#include "llvm/ADT/StringSwitch.h"
#include "llvm/Support/CommandLine.h"
#include "llvm/Support/Compression.h"
#include "llvm/Support/GlobPattern.h"
#include "llvm/Support/LEB128.h"
#include "llvm/Support/Path.h"
#include "llvm/Support/TarWriter.h"
#include "llvm/Support/TargetSelect.h"
#include "llvm/Support/raw_ostream.h"
#include <cstdlib>
#include <utility>

using namespace llvm;
using namespace llvm::ELF;
using namespace llvm::object;
using namespace llvm::sys;
using namespace llvm::support;

using namespace lld;
using namespace lld::elf;

Configuration *elf::config;
LinkerDriver *elf::driver;

static void setConfigs(opt::InputArgList &args);
static void readConfigs(opt::InputArgList &args);

bool elf::link(ArrayRef<const char *> args, bool canExitEarly,
               raw_ostream &error) {
  errorHandler().logName = args::getFilenameWithoutExe(args[0]);
  errorHandler().errorLimitExceededMsg =
      "too many errors emitted, stopping now (use "
      "-error-limit=0 to see all errors)";
  errorHandler().errorOS = &error;
  errorHandler().exitEarly = canExitEarly;
  enableColors(error.has_colors());

  inputSections.clear();
  outputSections.clear();
  binaryFiles.clear();
  bitcodeFiles.clear();
  objectFiles.clear();
  sharedFiles.clear();

  config = make<Configuration>();
  driver = make<LinkerDriver>();
  script = make<LinkerScript>();
  symtab = make<SymbolTable>();

  tar = nullptr;
  memset(&in, 0, sizeof(in));

  partitions = {Partition()};

  SharedFile::vernauxNum = 0;

  config->progName = args[0];

  driver->main(args);

  // Exit immediately if we don't need to return to the caller.
  // This saves time because the overhead of calling destructors
  // for all globally-allocated objects is not negligible.
  if (canExitEarly)
    exitLld(errorCount() ? 1 : 0);

  freeArena();
  return !errorCount();
}

// Parses a linker -m option.
static std::tuple<ELFKind, uint16_t, uint8_t> parseEmulation(StringRef emul) {
  uint8_t osabi = 0;
  StringRef s = emul;
  if (s.endswith("_fbsd")) {
    s = s.drop_back(5);
    osabi = ELFOSABI_FREEBSD;
  }

  std::pair<ELFKind, uint16_t> ret =
      StringSwitch<std::pair<ELFKind, uint16_t>>(s)
          .Cases("aarch64elf", "aarch64linux", "aarch64_elf64_le_vec",
                 {ELF64LEKind, EM_AARCH64})
          .Cases("armelf", "armelf_linux_eabi", {ELF32LEKind, EM_ARM})
          .Case("elf32_x86_64", {ELF32LEKind, EM_X86_64})
          .Cases("elf32btsmip", "elf32btsmipn32", {ELF32BEKind, EM_MIPS})
          .Cases("elf32ltsmip", "elf32ltsmipn32", {ELF32LEKind, EM_MIPS})
          .Case("elf32lriscv", {ELF32LEKind, EM_RISCV})
          .Cases("elf32ppc", "elf32ppclinux", {ELF32BEKind, EM_PPC})
          .Case("elf64btsmip", {ELF64BEKind, EM_MIPS})
          .Case("elf64ltsmip", {ELF64LEKind, EM_MIPS})
          .Case("elf64lriscv", {ELF64LEKind, EM_RISCV})
          .Case("elf64ppc", {ELF64BEKind, EM_PPC64})
          .Case("elf64lppc", {ELF64LEKind, EM_PPC64})
          .Cases("elf_amd64", "elf_x86_64", {ELF64LEKind, EM_X86_64})
          .Case("elf_i386", {ELF32LEKind, EM_386})
          .Case("elf_iamcu", {ELF32LEKind, EM_IAMCU})
          .Default({ELFNoneKind, EM_NONE});

  if (ret.first == ELFNoneKind)
    error("unknown emulation: " + emul);
  return std::make_tuple(ret.first, ret.second, osabi);
}

// Returns slices of MB by parsing MB as an archive file.
// Each slice consists of a member file in the archive.
std::vector<std::pair<MemoryBufferRef, uint64_t>> static getArchiveMembers(
    MemoryBufferRef mb) {
  std::unique_ptr<Archive> file =
      CHECK(Archive::create(mb),
            mb.getBufferIdentifier() + ": failed to parse archive");

  std::vector<std::pair<MemoryBufferRef, uint64_t>> v;
  Error err = Error::success();
  bool addToTar = file->isThin() && tar;
  for (const ErrorOr<Archive::Child> &cOrErr : file->children(err)) {
    Archive::Child c =
        CHECK(cOrErr, mb.getBufferIdentifier() +
                          ": could not get the child of the archive");
    MemoryBufferRef mbref =
        CHECK(c.getMemoryBufferRef(),
              mb.getBufferIdentifier() +
                  ": could not get the buffer for a child of the archive");
    if (addToTar)
      tar->append(relativeToRoot(check(c.getFullName())), mbref.getBuffer());
    v.push_back(std::make_pair(mbref, c.getChildOffset()));
  }
  if (err)
    fatal(mb.getBufferIdentifier() + ": Archive::children failed: " +
          toString(std::move(err)));

  // Take ownership of memory buffers created for members of thin archives.
  for (std::unique_ptr<MemoryBuffer> &mb : file->takeThinBuffers())
    make<std::unique_ptr<MemoryBuffer>>(std::move(mb));

  return v;
}

// Opens a file and create a file object. Path has to be resolved already.
void LinkerDriver::addFile(StringRef path, bool withLOption) {
  using namespace sys::fs;

  Optional<MemoryBufferRef> buffer = readFile(path);
  if (!buffer.hasValue())
    return;
  MemoryBufferRef mbref = *buffer;

  if (config->formatBinary) {
    files.push_back(make<BinaryFile>(mbref));
    return;
  }

  switch (identify_magic(mbref.getBuffer())) {
  case file_magic::unknown:
    readLinkerScript(mbref);
    return;
  case file_magic::archive: {
    // Handle -whole-archive.
    if (inWholeArchive) {
      for (const auto &p : getArchiveMembers(mbref))
        files.push_back(createObjectFile(p.first, path, p.second));
      return;
    }

    std::unique_ptr<Archive> file =
        CHECK(Archive::create(mbref), path + ": failed to parse archive");

    // If an archive file has no symbol table, it is likely that a user
    // is attempting LTO and using a default ar command that doesn't
    // understand the LLVM bitcode file. It is a pretty common error, so
    // we'll handle it as if it had a symbol table.
    if (!file->isEmpty() && !file->hasSymbolTable()) {
      // Check if all members are bitcode files. If not, ignore, which is the
      // default action without the LTO hack described above.
      for (const std::pair<MemoryBufferRef, uint64_t> &p :
           getArchiveMembers(mbref))
        if (identify_magic(p.first.getBuffer()) != file_magic::bitcode) {
          error(path + ": archive has no index; run ranlib to add one");
          return;
        }

      for (const std::pair<MemoryBufferRef, uint64_t> &p :
           getArchiveMembers(mbref))
        files.push_back(make<LazyObjFile>(p.first, path, p.second));
      return;
    }

    // Handle the regular case.
    files.push_back(make<ArchiveFile>(std::move(file)));
    return;
  }
  case file_magic::elf_shared_object:
    if (config->isStatic || config->relocatable) {
      error("attempted static link of dynamic object " + path);
      return;
    }

    // DSOs usually have DT_SONAME tags in their ELF headers, and the
    // sonames are used to identify DSOs. But if they are missing,
    // they are identified by filenames. We don't know whether the new
    // file has a DT_SONAME or not because we haven't parsed it yet.
    // Here, we set the default soname for the file because we might
    // need it later.
    //
    // If a file was specified by -lfoo, the directory part is not
    // significant, as a user did not specify it. This behavior is
    // compatible with GNU.
    files.push_back(
        make<SharedFile>(mbref, withLOption ? path::filename(path) : path));
    return;
  case file_magic::bitcode:
  case file_magic::elf_relocatable:
    if (inLib)
      files.push_back(make<LazyObjFile>(mbref, "", 0));
    else
      files.push_back(createObjectFile(mbref));
    break;
  default:
    error(path + ": unknown file type");
  }
}

// Add a given library by searching it from input search paths.
void LinkerDriver::addLibrary(StringRef name) {
  if (Optional<std::string> path = searchLibrary(name))
    addFile(*path, /*withLOption=*/true);
  else
    error("unable to find library -l" + name);
}

// This function is called on startup. We need this for LTO since
// LTO calls LLVM functions to compile bitcode files to native code.
// Technically this can be delayed until we read bitcode files, but
// we don't bother to do lazily because the initialization is fast.
static void initLLVM() {
  InitializeAllTargets();
  InitializeAllTargetMCs();
  InitializeAllAsmPrinters();
  InitializeAllAsmParsers();
}

// Some command line options or some combinations of them are not allowed.
// This function checks for such errors.
static void checkOptions() {
  // The MIPS ABI as of 2016 does not support the GNU-style symbol lookup
  // table which is a relatively new feature.
  if (config->emachine == EM_MIPS && config->gnuHash)
    error("the .gnu.hash section is not compatible with the MIPS target");

  if (config->fixCortexA53Errata843419 && config->emachine != EM_AARCH64)
    error("--fix-cortex-a53-843419 is only supported on AArch64 targets");

  if (config->tocOptimize && config->emachine != EM_PPC64)
    error("--toc-optimize is only supported on the PowerPC64 target");

  if (config->pie && config->shared)
    error("-shared and -pie may not be used together");

  if (!config->shared && !config->filterList.empty())
    error("-F may not be used without -shared");

  if (!config->shared && !config->auxiliaryList.empty())
    error("-f may not be used without -shared");

  if (!config->relocatable && !config->defineCommon)
    error("-no-define-common not supported in non relocatable output");

  if (config->zText && config->zIfuncNoplt)
    error("-z text and -z ifunc-noplt may not be used together");

  if (config->relocatable) {
    if (config->shared)
      error("-r and -shared may not be used together");
    if (config->gcSections)
      error("-r and --gc-sections may not be used together");
    if (config->gdbIndex)
      error("-r and --gdb-index may not be used together");
    if (config->icf != ICFLevel::None)
      error("-r and --icf may not be used together");
    if (config->pie)
      error("-r and -pie may not be used together");
  }

  if (config->executeOnly) {
    if (config->emachine != EM_AARCH64)
      error("-execute-only is only supported on AArch64 targets");

    if (config->singleRoRx && !script->hasSectionsCommand)
      error("-execute-only and -no-rosegment cannot be used together");
  }

  if (config->zRetpolineplt && config->requireCET)
    error("--require-cet may not be used with -z retpolineplt");

  if (config->emachine != EM_AARCH64) {
    if (config->pacPlt)
      error("--pac-plt only supported on AArch64");
    if (config->forceBTI)
      error("--force-bti only supported on AArch64");
  }
}

static const char *getReproduceOption(opt::InputArgList &args) {
  if (auto *arg = args.getLastArg(OPT_reproduce))
    return arg->getValue();
  return getenv("LLD_REPRODUCE");
}

static bool hasZOption(opt::InputArgList &args, StringRef key) {
  for (auto *arg : args.filtered(OPT_z))
    if (key == arg->getValue())
      return true;
  return false;
}

static bool getZFlag(opt::InputArgList &args, StringRef k1, StringRef k2,
                     bool Default) {
  for (auto *arg : args.filtered_reverse(OPT_z)) {
    if (k1 == arg->getValue())
      return true;
    if (k2 == arg->getValue())
      return false;
  }
  return Default;
}

static bool isKnownZFlag(StringRef s) {
  return s == "combreloc" || s == "copyreloc" || s == "defs" ||
         s == "execstack" || s == "global" || s == "hazardplt" ||
         s == "ifunc-noplt" || s == "initfirst" || s == "interpose" ||
         s == "keep-text-section-prefix" || s == "lazy" || s == "muldefs" ||
         s == "separate-code" || s == "nocombreloc" || s == "nocopyreloc" ||
         s == "nodefaultlib" || s == "nodelete" || s == "nodlopen" ||
         s == "noexecstack" || s == "nokeep-text-section-prefix" ||
         s == "norelro" || s == "noseparate-code" || s == "notext" ||
         s == "now" || s == "origin" || s == "relro" || s == "retpolineplt" ||
         s == "rodynamic" || s == "text" || s == "wxneeded" ||
         s.startswith("common-page-size") || s.startswith("max-page-size=") ||
         s.startswith("stack-size=");
}

// Report an error for an unknown -z option.
static void checkZOptions(opt::InputArgList &args) {
  for (auto *arg : args.filtered(OPT_z))
    if (!isKnownZFlag(arg->getValue()))
      error("unknown -z value: " + StringRef(arg->getValue()));
}

void LinkerDriver::main(ArrayRef<const char *> argsArr) {
  ELFOptTable parser;
  opt::InputArgList args = parser.parse(argsArr.slice(1));

  // Interpret this flag early because error() depends on them.
  errorHandler().errorLimit = args::getInteger(args, OPT_error_limit, 20);
  checkZOptions(args);

  // Handle -help
  if (args.hasArg(OPT_help)) {
    printHelp();
    return;
  }

  // Handle -v or -version.
  //
  // A note about "compatible with GNU linkers" message: this is a hack for
  // scripts generated by GNU Libtool 2.4.6 (released in February 2014 and
  // still the newest version in March 2017) or earlier to recognize LLD as
  // a GNU compatible linker. As long as an output for the -v option
  // contains "GNU" or "with BFD", they recognize us as GNU-compatible.
  //
  // This is somewhat ugly hack, but in reality, we had no choice other
  // than doing this. Considering the very long release cycle of Libtool,
  // it is not easy to improve it to recognize LLD as a GNU compatible
  // linker in a timely manner. Even if we can make it, there are still a
  // lot of "configure" scripts out there that are generated by old version
  // of Libtool. We cannot convince every software developer to migrate to
  // the latest version and re-generate scripts. So we have this hack.
  if (args.hasArg(OPT_v) || args.hasArg(OPT_version))
    message(getLLDVersion() + " (compatible with GNU linkers)");

  if (const char *path = getReproduceOption(args)) {
    // Note that --reproduce is a debug option so you can ignore it
    // if you are trying to understand the whole picture of the code.
    Expected<std::unique_ptr<TarWriter>> errOrWriter =
        TarWriter::create(path, path::stem(path));
    if (errOrWriter) {
      tar = std::move(*errOrWriter);
      tar->append("response.txt", createResponseFile(args));
      tar->append("version.txt", getLLDVersion() + "\n");
    } else {
      error("--reproduce: " + toString(errOrWriter.takeError()));
    }
  }

  readConfigs(args);

  // The behavior of -v or --version is a bit strange, but this is
  // needed for compatibility with GNU linkers.
  if (args.hasArg(OPT_v) && !args.hasArg(OPT_INPUT))
    return;
  if (args.hasArg(OPT_version))
    return;

  initLLVM();
  createFiles(args);
  if (errorCount())
    return;

  inferMachineType();
  setConfigs(args);
  checkOptions();
  if (errorCount())
    return;

  // The Target instance handles target-specific stuff, such as applying
  // relocations or writing a PLT section. It also contains target-dependent
  // values such as a default image base address.
  target = getTarget();

  switch (config->ekind) {
  case ELF32LEKind:
    link<ELF32LE>(args);
    return;
  case ELF32BEKind:
    link<ELF32BE>(args);
    return;
  case ELF64LEKind:
    link<ELF64LE>(args);
    return;
  case ELF64BEKind:
    link<ELF64BE>(args);
    return;
  default:
    llvm_unreachable("unknown Config->EKind");
  }
}

static std::string getRpath(opt::InputArgList &args) {
  std::vector<StringRef> v = args::getStrings(args, OPT_rpath);
  return llvm::join(v.begin(), v.end(), ":");
}

// Determines what we should do if there are remaining unresolved
// symbols after the name resolution.
static UnresolvedPolicy getUnresolvedSymbolPolicy(opt::InputArgList &args) {
  UnresolvedPolicy errorOrWarn = args.hasFlag(OPT_error_unresolved_symbols,
                                              OPT_warn_unresolved_symbols, true)
                                     ? UnresolvedPolicy::ReportError
                                     : UnresolvedPolicy::Warn;

  // Process the last of -unresolved-symbols, -no-undefined or -z defs.
  for (auto *arg : llvm::reverse(args)) {
    switch (arg->getOption().getID()) {
    case OPT_unresolved_symbols: {
      StringRef s = arg->getValue();
      if (s == "ignore-all" || s == "ignore-in-object-files")
        return UnresolvedPolicy::Ignore;
      if (s == "ignore-in-shared-libs" || s == "report-all")
        return errorOrWarn;
      error("unknown --unresolved-symbols value: " + s);
      continue;
    }
    case OPT_no_undefined:
      return errorOrWarn;
    case OPT_z:
      if (StringRef(arg->getValue()) == "defs")
        return errorOrWarn;
      continue;
    }
  }

  // -shared implies -unresolved-symbols=ignore-all because missing
  // symbols are likely to be resolved at runtime using other DSOs.
  if (config->shared)
    return UnresolvedPolicy::Ignore;
  return errorOrWarn;
}

static Target2Policy getTarget2(opt::InputArgList &args) {
  StringRef s = args.getLastArgValue(OPT_target2, "got-rel");
  if (s == "rel")
    return Target2Policy::Rel;
  if (s == "abs")
    return Target2Policy::Abs;
  if (s == "got-rel")
    return Target2Policy::GotRel;
  error("unknown --target2 option: " + s);
  return Target2Policy::GotRel;
}

static bool isOutputFormatBinary(opt::InputArgList &args) {
  StringRef s = args.getLastArgValue(OPT_oformat, "elf");
  if (s == "binary")
    return true;
  if (!s.startswith("elf"))
    error("unknown --oformat value: " + s);
  return false;
}

static DiscardPolicy getDiscard(opt::InputArgList &args) {
  if (args.hasArg(OPT_relocatable))
    return DiscardPolicy::None;

  auto *arg =
      args.getLastArg(OPT_discard_all, OPT_discard_locals, OPT_discard_none);
  if (!arg)
    return DiscardPolicy::Default;
  if (arg->getOption().getID() == OPT_discard_all)
    return DiscardPolicy::All;
  if (arg->getOption().getID() == OPT_discard_locals)
    return DiscardPolicy::Locals;
  return DiscardPolicy::None;
}

static StringRef getDynamicLinker(opt::InputArgList &args) {
  auto *arg = args.getLastArg(OPT_dynamic_linker, OPT_no_dynamic_linker);
  if (!arg || arg->getOption().getID() == OPT_no_dynamic_linker)
    return "";
  return arg->getValue();
}

static ICFLevel getICF(opt::InputArgList &args) {
  auto *arg = args.getLastArg(OPT_icf_none, OPT_icf_safe, OPT_icf_all);
  if (!arg || arg->getOption().getID() == OPT_icf_none)
    return ICFLevel::None;
  if (arg->getOption().getID() == OPT_icf_safe)
    return ICFLevel::Safe;
  return ICFLevel::All;
}

static StripPolicy getStrip(opt::InputArgList &args) {
  if (args.hasArg(OPT_relocatable))
    return StripPolicy::None;

  auto *arg = args.getLastArg(OPT_strip_all, OPT_strip_debug);
  if (!arg)
    return StripPolicy::None;
  if (arg->getOption().getID() == OPT_strip_all)
    return StripPolicy::All;
  return StripPolicy::Debug;
}

static uint64_t parseSectionAddress(StringRef s, opt::InputArgList &args,
                                    const opt::Arg &arg) {
  uint64_t va = 0;
  if (s.startswith("0x"))
    s = s.drop_front(2);
  if (!to_integer(s, va, 16))
    error("invalid argument: " + arg.getAsString(args));
  return va;
}

static StringMap<uint64_t> getSectionStartMap(opt::InputArgList &args) {
  StringMap<uint64_t> ret;
  for (auto *arg : args.filtered(OPT_section_start)) {
    StringRef name;
    StringRef addr;
    std::tie(name, addr) = StringRef(arg->getValue()).split('=');
    ret[name] = parseSectionAddress(addr, args, *arg);
  }

  if (auto *arg = args.getLastArg(OPT_Ttext))
    ret[".text"] = parseSectionAddress(arg->getValue(), args, *arg);
  if (auto *arg = args.getLastArg(OPT_Tdata))
    ret[".data"] = parseSectionAddress(arg->getValue(), args, *arg);
  if (auto *arg = args.getLastArg(OPT_Tbss))
    ret[".bss"] = parseSectionAddress(arg->getValue(), args, *arg);
  return ret;
}

static SortSectionPolicy getSortSection(opt::InputArgList &args) {
  StringRef s = args.getLastArgValue(OPT_sort_section);
  if (s == "alignment")
    return SortSectionPolicy::Alignment;
  if (s == "name")
    return SortSectionPolicy::Name;
  if (!s.empty())
    error("unknown --sort-section rule: " + s);
  return SortSectionPolicy::Default;
}

static OrphanHandlingPolicy getOrphanHandling(opt::InputArgList &args) {
  StringRef s = args.getLastArgValue(OPT_orphan_handling, "place");
  if (s == "warn")
    return OrphanHandlingPolicy::Warn;
  if (s == "error")
    return OrphanHandlingPolicy::Error;
  if (s != "place")
    error("unknown --orphan-handling mode: " + s);
  return OrphanHandlingPolicy::Place;
}

// Parse --build-id or --build-id=<style>. We handle "tree" as a
// synonym for "sha1" because all our hash functions including
// -build-id=sha1 are actually tree hashes for performance reasons.
static std::pair<BuildIdKind, std::vector<uint8_t>>
getBuildId(opt::InputArgList &args) {
  auto *arg = args.getLastArg(OPT_build_id, OPT_build_id_eq);
  if (!arg)
    return {BuildIdKind::None, {}};

  if (arg->getOption().getID() == OPT_build_id)
    return {BuildIdKind::Fast, {}};

  StringRef s = arg->getValue();
  if (s == "fast")
    return {BuildIdKind::Fast, {}};
  if (s == "md5")
    return {BuildIdKind::Md5, {}};
  if (s == "sha1" || s == "tree")
    return {BuildIdKind::Sha1, {}};
  if (s == "uuid")
    return {BuildIdKind::Uuid, {}};
  if (s.startswith("0x"))
    return {BuildIdKind::Hexstring, parseHex(s.substr(2))};

  if (s != "none")
    error("unknown --build-id style: " + s);
  return {BuildIdKind::None, {}};
}

static std::pair<bool, bool> getPackDynRelocs(opt::InputArgList &args) {
  StringRef s = args.getLastArgValue(OPT_pack_dyn_relocs, "none");
  if (s == "android")
    return {true, false};
  if (s == "relr")
    return {false, true};
  if (s == "android+relr")
    return {true, true};

  if (s != "none")
    error("unknown -pack-dyn-relocs format: " + s);
  return {false, false};
}

static void readCallGraph(MemoryBufferRef mb) {
  // Build a map from symbol name to section
  DenseMap<StringRef, Symbol *> map;
  for (InputFile *file : objectFiles)
    for (Symbol *sym : file->getSymbols())
      map[sym->getName()] = sym;

  auto findSection = [&](StringRef name) -> InputSectionBase * {
    Symbol *sym = map.lookup(name);
    if (!sym) {
      if (config->warnSymbolOrdering)
        warn(mb.getBufferIdentifier() + ": no such symbol: " + name);
      return nullptr;
    }
    maybeWarnUnorderableSymbol(sym);

    if (Defined *dr = dyn_cast_or_null<Defined>(sym))
      return dyn_cast_or_null<InputSectionBase>(dr->section);
    return nullptr;
  };

  for (StringRef line : args::getLines(mb)) {
    SmallVector<StringRef, 3> fields;
    line.split(fields, ' ');
    uint64_t count;

    if (fields.size() != 3 || !to_integer(fields[2], count)) {
      error(mb.getBufferIdentifier() + ": parse error");
      return;
    }

    if (InputSectionBase *from = findSection(fields[0]))
      if (InputSectionBase *to = findSection(fields[1]))
        config->callGraphProfile[std::make_pair(from, to)] += count;
  }
}

template <class ELFT> static void readCallGraphsFromObjectFiles() {
  for (auto file : objectFiles) {
    auto *obj = cast<ObjFile<ELFT>>(file);

    for (const Elf_CGProfile_Impl<ELFT> &cgpe : obj->cgProfile) {
      auto *fromSym = dyn_cast<Defined>(&obj->getSymbol(cgpe.cgp_from));
      auto *toSym = dyn_cast<Defined>(&obj->getSymbol(cgpe.cgp_to));
      if (!fromSym || !toSym)
        continue;

      auto *from = dyn_cast_or_null<InputSectionBase>(fromSym->section);
      auto *to = dyn_cast_or_null<InputSectionBase>(toSym->section);
      if (from && to)
        config->callGraphProfile[{from, to}] += cgpe.cgp_weight;
    }
  }
}

static bool getCompressDebugSections(opt::InputArgList &args) {
  StringRef s = args.getLastArgValue(OPT_compress_debug_sections, "none");
  if (s == "none")
    return false;
  if (s != "zlib")
    error("unknown --compress-debug-sections value: " + s);
  if (!zlib::isAvailable())
    error("--compress-debug-sections: zlib is not available");
  return true;
}

static std::pair<StringRef, StringRef> getOldNewOptions(opt::InputArgList &args,
                                                        unsigned id) {
  auto *arg = args.getLastArg(id);
  if (!arg)
    return {"", ""};

  StringRef s = arg->getValue();
  std::pair<StringRef, StringRef> ret = s.split(';');
  if (ret.second.empty())
    error(arg->getSpelling() + " expects 'old;new' format, but got " + s);
  return ret;
}

// Parse the symbol ordering file and warn for any duplicate entries.
static std::vector<StringRef> getSymbolOrderingFile(MemoryBufferRef mb) {
  SetVector<StringRef> names;
  for (StringRef s : args::getLines(mb))
    if (!names.insert(s) && config->warnSymbolOrdering)
      warn(mb.getBufferIdentifier() + ": duplicate ordered symbol: " + s);

  return names.takeVector();
}

// Parse the symbol alignment file and warn for any duplicate entries.
static StringMap<unsigned> getSymbolAlignmentFile(MemoryBufferRef mb) {
  StringMap<unsigned> alignments;
  for (StringRef s : args::getLines(mb)){
    auto entry = s.split(' ');
    unsigned align = 0;
    if (!to_integer(entry.second, align)){
      warn(mb.getBufferIdentifier() + ": invalid alignment (" + entry.second + ") for symbol: " + entry.first);
      continue;
    }
    if (!alignments.insert(std::make_pair(entry.first, align)).second)
      warn(mb.getBufferIdentifier() + ": duplicate alignment for symbol: " + entry.first);
  }

  return alignments;
}



static void parseClangOption(StringRef opt, const Twine &msg) {
  std::string err;
  raw_string_ostream os(err);

  const char *argv[] = {config->progName.data(), opt.data()};
  if (cl::ParseCommandLineOptions(2, argv, "", &os))
    return;
  os.flush();
  error(msg + ": " + StringRef(err).trim());
}

// Initializes Config members by the command line options.
static void readConfigs(opt::InputArgList &args) {
  errorHandler().verbose = args.hasArg(OPT_verbose);
  errorHandler().fatalWarnings =
      args.hasFlag(OPT_fatal_warnings, OPT_no_fatal_warnings, false);
  errorHandler().vsDiagnostics =
      args.hasArg(OPT_visual_studio_diagnostics_format, false);
  threadsEnabled = args.hasFlag(OPT_threads, OPT_no_threads, true);

  config->allowMultipleDefinition =
      args.hasFlag(OPT_allow_multiple_definition,
                   OPT_no_allow_multiple_definition, false) ||
      hasZOption(args, "muldefs");
  config->allowShlibUndefined =
      args.hasFlag(OPT_allow_shlib_undefined, OPT_no_allow_shlib_undefined,
                   args.hasArg(OPT_shared));
  config->auxiliaryList = args::getStrings(args, OPT_auxiliary);
  config->bsymbolic = args.hasArg(OPT_Bsymbolic);
  config->bsymbolicFunctions = args.hasArg(OPT_Bsymbolic_functions);
  config->checkSections =
      args.hasFlag(OPT_check_sections, OPT_no_check_sections, true);
  config->chroot = args.getLastArgValue(OPT_chroot);
  config->compressDebugSections = getCompressDebugSections(args);
  config->cref = args.hasFlag(OPT_cref, OPT_no_cref, false);
  config->defineCommon = args.hasFlag(OPT_define_common, OPT_no_define_common,
                                      !args.hasArg(OPT_relocatable));
  config->optimizeBBJumps =
      args.hasFlag(OPT_optimize_bb_jumps,
                   OPT_no_optimize_bb_jumps, true);

  config->demangle = args.hasFlag(OPT_demangle, OPT_no_demangle, true);
  config->dependentLibraries = args.hasFlag(OPT_dependent_libraries, OPT_no_dependent_libraries, true);
  config->disableVerify = args.hasArg(OPT_disable_verify);
  config->discard = getDiscard(args);
  config->dwoDir = args.getLastArgValue(OPT_plugin_opt_dwo_dir_eq);
  config->dynamicLinker = getDynamicLinker(args);
  config->ehFrameHdr =
      args.hasFlag(OPT_eh_frame_hdr, OPT_no_eh_frame_hdr, false);
  config->emitLLVM = args.hasArg(OPT_plugin_opt_emit_llvm, false);
  config->emitRelocs = args.hasArg(OPT_emit_relocs);
  config->callGraphProfileSort = args.hasFlag(
      OPT_call_graph_profile_sort, OPT_no_call_graph_profile_sort, true);
  config->enableNewDtags =
      args.hasFlag(OPT_enable_new_dtags, OPT_disable_new_dtags, true);
  config->entry = args.getLastArgValue(OPT_entry);
  config->executeOnly =
      args.hasFlag(OPT_execute_only, OPT_no_execute_only, false);
  config->exportDynamic =
      args.hasFlag(OPT_export_dynamic, OPT_no_export_dynamic, false);
  config->filterList = args::getStrings(args, OPT_filter);
  config->fini = args.getLastArgValue(OPT_fini, "_fini");
  config->fixCortexA53Errata843419 = args.hasArg(OPT_fix_cortex_a53_843419);
  config->forceBTI = args.hasArg(OPT_force_bti);
  config->requireCET = args.hasArg(OPT_require_cet);
  config->gcSections = args.hasFlag(OPT_gc_sections, OPT_no_gc_sections, false);
  config->gnuUnique = args.hasFlag(OPT_gnu_unique, OPT_no_gnu_unique, true);
  config->gdbIndex = args.hasFlag(OPT_gdb_index, OPT_no_gdb_index, false);
  config->icf = getICF(args);
  config->ignoreDataAddressEquality =
      args.hasArg(OPT_ignore_data_address_equality);
  config->ignoreFunctionAddressEquality =
      args.hasArg(OPT_ignore_function_address_equality);
  config->init = args.getLastArgValue(OPT_init, "_init");
  config->ltoAAPipeline = args.getLastArgValue(OPT_lto_aa_pipeline);
  config->ltoCSProfileGenerate = args.hasArg(OPT_lto_cs_profile_generate);
  config->ltoCSProfileFile = args.getLastArgValue(OPT_lto_cs_profile_file);
  config->ltoDebugPassManager = args.hasArg(OPT_lto_debug_pass_manager);
  config->ltoNewPassManager = args.hasArg(OPT_lto_new_pass_manager);
  config->ltoNewPmPasses = args.getLastArgValue(OPT_lto_newpm_passes);
  config->ltoo = args::getInteger(args, OPT_lto_O, 2);
  config->ltoObjPath = args.getLastArgValue(OPT_plugin_opt_obj_path_eq);
  config->ltoPartitions = args::getInteger(args, OPT_lto_partitions, 1);
  config->ltoSampleProfile = args.getLastArgValue(OPT_lto_sample_profile);
  config->ltoBasicBlockSections = args.getLastArgValue(OPT_lto_basicblock_sections);
  config->ltoUniqueBBSectionNames =
      args.hasFlag(OPT_lto_unique_bb_section_names,
                   OPT_no_lto_unique_bb_section_names,
                   false);
  config->mapFile = args.getLastArgValue(OPT_Map);
  config->mipsGotSize = args::getInteger(args, OPT_mips_got_size, 0xfff0);
  config->mergeArmExidx =
      args.hasFlag(OPT_merge_exidx_entries, OPT_no_merge_exidx_entries, true);
  config->nmagic = args.hasFlag(OPT_nmagic, OPT_no_nmagic, false);
  config->noinhibitExec = args.hasArg(OPT_noinhibit_exec);
  config->nostdlib = args.hasArg(OPT_nostdlib);
  config->oFormatBinary = isOutputFormatBinary(args);
  config->omagic = args.hasFlag(OPT_omagic, OPT_no_omagic, false);
  config->optRemarksFilename = args.getLastArgValue(OPT_opt_remarks_filename);
  config->optRemarksPasses = args.getLastArgValue(OPT_opt_remarks_passes);
  config->optRemarksWithHotness = args.hasArg(OPT_opt_remarks_with_hotness);
  config->optRemarksFormat = args.getLastArgValue(OPT_opt_remarks_format);
  config->optimize = args::getInteger(args, OPT_O, 1);
  config->orphanHandling = getOrphanHandling(args);
  config->outputFile = args.getLastArgValue(OPT_o);
  config->pacPlt = args.hasArg(OPT_pac_plt);
  config->pie = args.hasFlag(OPT_pie, OPT_no_pie, false);
  config->printIcfSections =
      args.hasFlag(OPT_print_icf_sections, OPT_no_print_icf_sections, false);
  config->printGcSections =
      args.hasFlag(OPT_print_gc_sections, OPT_no_print_gc_sections, false);
  config->printSymbolOrder =
      args.getLastArgValue(OPT_print_symbol_order);

  config->propeller = args.getLastArgValue(OPT_propeller);

  config->propellerKeepNamedSymbols =
      args.hasFlag(OPT_propeller_keep_named_symbols,
                   OPT_no_propeller_keep_named_symbols, false);

  config->propellerDumpSymbolOrder =
      args.getLastArgValue(OPT_propeller_dump_symbol_order);

  config->propellerPrintStats =
      args.hasFlag(OPT_propeller_print_stats,
                   OPT_no_propeller_print_stats, false);

  config->propellerDumpCfgs = args.getAllArgValues(OPT_propeller_dump_cfg);

  config->propellerAlignBasicBlocks =
      args.hasFlag(OPT_propeller_align_basicblocks,
                   OPT_no_propeller_align_basicblocks, false);

  config->propellerReorderBlocks =
      config->propellerReorderFuncs =
      config->propellerSplitFuncs =
      !config->propeller.empty();

  // Parse Propeller flags.
  auto propellerOpts = args.getAllArgValues(OPT_propeller_opt);
  bool splitFuncsExplicit = false;
  for(auto& propellerOpt: propellerOpts){
    StringRef S = StringRef(propellerOpt);
    if (S == "reorder-funcs"){
      config->propellerReorderFuncs = true;
    } else if (S == "no-reorder-funcs") {
      config->propellerReorderFuncs = false;
    } else if (S == "reorder-blocks") {
      config->propellerReorderBlocks = true;
    } else if (S == "no-reorder-blocks") {
      config->propellerReorderBlocks = false;
    } else if (S == "split-funcs") {
      config->propellerSplitFuncs = true;
      splitFuncsExplicit = true;
    } else if (S == "no-split-funcs") {
      config->propellerSplitFuncs = false;
    } else
      error("unknown propeller option: " + S);
  }

  if (!config->propeller.empty() && !config->propellerReorderBlocks) {
    if (splitFuncsExplicit){
      error("propeller: Inconsistent combination of propeller optimizations"
            " 'split-funcs' and 'no-reorder-blocks'.");
    } else {
      warn("propeller: no-reorder-blocks implicitly sets no-split-funcs.");
      config->propellerSplitFuncs = false;
    }
  }

  config->rpath = getRpath(args);
  config->relocatable = args.hasArg(OPT_relocatable);
  config->saveTemps = args.hasArg(OPT_save_temps);
  config->searchPaths = args::getStrings(args, OPT_library_path);
  config->sectionStartMap = getSectionStartMap(args);
  config->shared = args.hasArg(OPT_shared);
  config->singleRoRx = args.hasArg(OPT_no_rosegment);
  config->soName = args.getLastArgValue(OPT_soname);
  config->sortSection = getSortSection(args);
  config->splitStackAdjustSize = args::getInteger(args, OPT_split_stack_adjust_size, 16384);
  config->strip = getStrip(args);
  config->sysroot = args.getLastArgValue(OPT_sysroot);
  config->target1Rel = args.hasFlag(OPT_target1_rel, OPT_target1_abs, false);
  config->target2 = getTarget2(args);
  config->thinLTOCacheDir = args.getLastArgValue(OPT_thinlto_cache_dir);
  config->thinLTOCachePolicy = CHECK(
      parseCachePruningPolicy(args.getLastArgValue(OPT_thinlto_cache_policy)),
      "--thinlto-cache-policy: invalid cache policy");
  config->thinLTOEmitImportsFiles =
      args.hasArg(OPT_plugin_opt_thinlto_emit_imports_files);
  config->thinLTOIndexOnly = args.hasArg(OPT_plugin_opt_thinlto_index_only) ||
                             args.hasArg(OPT_plugin_opt_thinlto_index_only_eq);
  config->thinLTOIndexOnlyArg =
      args.getLastArgValue(OPT_plugin_opt_thinlto_index_only_eq);
  config->thinLTOJobs = args::getInteger(args, OPT_thinlto_jobs, -1u);
  config->thinLTOObjectSuffixReplace =
      getOldNewOptions(args, OPT_plugin_opt_thinlto_object_suffix_replace_eq);
  config->thinLTOPrefixReplace =
      getOldNewOptions(args, OPT_plugin_opt_thinlto_prefix_replace_eq);
  config->trace = args.hasArg(OPT_trace);
  config->undefined = args::getStrings(args, OPT_undefined);
  config->undefinedVersion =
      args.hasFlag(OPT_undefined_version, OPT_no_undefined_version, true);
  config->useAndroidRelrTags = args.hasFlag(
      OPT_use_android_relr_tags, OPT_no_use_android_relr_tags, false);
  config->unresolvedSymbols = getUnresolvedSymbolPolicy(args);
  config->warnBackrefs =
      args.hasFlag(OPT_warn_backrefs, OPT_no_warn_backrefs, false);
  config->warnCommon = args.hasFlag(OPT_warn_common, OPT_no_warn_common, false);
  config->warnIfuncTextrel =
      args.hasFlag(OPT_warn_ifunc_textrel, OPT_no_warn_ifunc_textrel, false);
  config->warnSymbolOrdering =
      args.hasFlag(OPT_warn_symbol_ordering, OPT_no_warn_symbol_ordering, true);
  config->zCombreloc = getZFlag(args, "combreloc", "nocombreloc", true);
  config->zCopyreloc = getZFlag(args, "copyreloc", "nocopyreloc", true);
  config->zExecstack = getZFlag(args, "execstack", "noexecstack", false);
  config->zGlobal = hasZOption(args, "global");
  config->zHazardplt = hasZOption(args, "hazardplt");
  config->zIfuncNoplt = hasZOption(args, "ifunc-noplt");
  config->zInitfirst = hasZOption(args, "initfirst");
  config->zInterpose = hasZOption(args, "interpose");
  config->zKeepTextSectionPrefix = getZFlag(
      args, "keep-text-section-prefix", "nokeep-text-section-prefix", false);
  config->zNodefaultlib = hasZOption(args, "nodefaultlib");
  config->zNodelete = hasZOption(args, "nodelete");
  config->zNodlopen = hasZOption(args, "nodlopen");
  config->zNow = getZFlag(args, "now", "lazy", false);
  config->zOrigin = hasZOption(args, "origin");
  config->zRelro = getZFlag(args, "relro", "norelro", true);
  config->zRetpolineplt = hasZOption(args, "retpolineplt");
  config->zRodynamic = hasZOption(args, "rodynamic");
  config->zSeparateCode = getZFlag(args, "separate-code", "noseparate-code", false);
  config->zStackSize = args::getZOptionValue(args, OPT_z, "stack-size", 0);
  config->zText = getZFlag(args, "text", "notext", true);
  config->zWxneeded = hasZOption(args, "wxneeded");

  // Parse LTO options.
  if (auto *arg = args.getLastArg(OPT_plugin_opt_mcpu_eq))
    parseClangOption(saver.save("-mcpu=" + StringRef(arg->getValue())),
                     arg->getSpelling());

  for (auto *arg : args.filtered(OPT_plugin_opt))
    parseClangOption(arg->getValue(), arg->getSpelling());

  // Parse -mllvm options.
  for (auto *arg : args.filtered(OPT_mllvm))
    parseClangOption(arg->getValue(), arg->getSpelling());

  if (config->ltoo > 3)
    error("invalid optimization level for LTO: " + Twine(config->ltoo));
  if (config->ltoPartitions == 0)
    error("--lto-partitions: number of threads must be > 0");
  if (config->thinLTOJobs == 0)
    error("--thinlto-jobs: number of threads must be > 0");

  if (config->splitStackAdjustSize < 0)
    error("--split-stack-adjust-size: size must be >= 0");

  // Parse ELF{32,64}{LE,BE} and CPU type.
  if (auto *arg = args.getLastArg(OPT_m)) {
    StringRef s = arg->getValue();
    std::tie(config->ekind, config->emachine, config->osabi) =
        parseEmulation(s);
    config->mipsN32Abi = (s == "elf32btsmipn32" || s == "elf32ltsmipn32");
    config->emulation = s;
  }

  // Parse -hash-style={sysv,gnu,both}.
  if (auto *arg = args.getLastArg(OPT_hash_style)) {
    StringRef s = arg->getValue();
    if (s == "sysv")
      config->sysvHash = true;
    else if (s == "gnu")
      config->gnuHash = true;
    else if (s == "both")
      config->sysvHash = config->gnuHash = true;
    else
      error("unknown -hash-style: " + s);
  }

  if (args.hasArg(OPT_print_map))
    config->mapFile = "-";

  // Page alignment can be disabled by the -n (--nmagic) and -N (--omagic).
  // As PT_GNU_RELRO relies on Paging, do not create it when we have disabled
  // it.
  if (config->nmagic || config->omagic)
    config->zRelro = false;

  std::tie(config->buildId, config->buildIdVector) = getBuildId(args);

  std::tie(config->androidPackDynRelocs, config->relrPackDynRelocs) =
      getPackDynRelocs(args);

  if (auto *arg = args.getLastArg(OPT_symbol_ordering_file)){
    if (args.hasArg(OPT_call_graph_ordering_file))
      error("--symbol-ordering-file and --call-graph-order-file "
            "may not be used together");
    if (Optional<MemoryBufferRef> buffer = readFile(arg->getValue())){
      config->symbolOrderingFile = getSymbolOrderingFile(*buffer);
      // Also need to disable CallGraphProfileSort to prevent
      // LLD order symbols with CGProfile
      config->callGraphProfileSort = false;
    }
  }

<<<<<<< HEAD
  if (auto *arg = args.getLastArg(OPT_symbol_alignment_file)){
    if (Optional<MemoryBufferRef> buffer = readFile(arg->getValue())){
      config->symbolAlignmentFile = getSymbolAlignmentFile(*buffer);
    }
  }
=======
  assert(config->versionDefinitions.empty());
  config->versionDefinitions.push_back({"local", (uint16_t)VER_NDX_LOCAL, {}});
  config->versionDefinitions.push_back(
      {"global", (uint16_t)VER_NDX_GLOBAL, {}});
>>>>>>> 6e8b79e3

  // If --retain-symbol-file is used, we'll keep only the symbols listed in
  // the file and discard all others.
  if (auto *arg = args.getLastArg(OPT_retain_symbols_file)) {
    config->versionDefinitions[VER_NDX_LOCAL].patterns.push_back(
        {"*", /*isExternCpp=*/false, /*hasWildcard=*/true});
    if (Optional<MemoryBufferRef> buffer = readFile(arg->getValue()))
      for (StringRef s : args::getLines(*buffer))
        config->versionDefinitions[VER_NDX_GLOBAL].patterns.push_back(
            {s, /*isExternCpp=*/false, /*hasWildcard=*/false});
  }

  // Parses -dynamic-list and -export-dynamic-symbol. They make some
  // symbols private. Note that -export-dynamic takes precedence over them
  // as it says all symbols should be exported.
  if (!config->exportDynamic) {
    for (auto *arg : args.filtered(OPT_dynamic_list))
      if (Optional<MemoryBufferRef> buffer = readFile(arg->getValue()))
        readDynamicList(*buffer);

    for (auto *arg : args.filtered(OPT_export_dynamic_symbol))
      config->dynamicList.push_back(
          {arg->getValue(), /*isExternCpp=*/false, /*hasWildcard=*/false});
  }

  // If --export-dynamic-symbol=foo is given and symbol foo is defined in
  // an object file in an archive file, that object file should be pulled
  // out and linked. (It doesn't have to behave like that from technical
  // point of view, but this is needed for compatibility with GNU.)
  for (auto *arg : args.filtered(OPT_export_dynamic_symbol))
    config->undefined.push_back(arg->getValue());

  for (auto *arg : args.filtered(OPT_version_script))
    if (Optional<std::string> path = searchScript(arg->getValue())) {
      if (Optional<MemoryBufferRef> buffer = readFile(*path))
        readVersionScript(*buffer);
    } else {
      error(Twine("cannot find version script ") + arg->getValue());
    }
}

// Some Config members do not directly correspond to any particular
// command line options, but computed based on other Config values.
// This function initialize such members. See Config.h for the details
// of these values.
static void setConfigs(opt::InputArgList &args) {
  ELFKind k = config->ekind;
  uint16_t m = config->emachine;

  config->copyRelocs = (config->relocatable || config->emitRelocs);
  config->is64 = (k == ELF64LEKind || k == ELF64BEKind);
  config->isLE = (k == ELF32LEKind || k == ELF64LEKind);
  config->endianness = config->isLE ? endianness::little : endianness::big;
  config->isMips64EL = (k == ELF64LEKind && m == EM_MIPS);
  config->isPic = config->pie || config->shared;
  config->picThunk = args.hasArg(OPT_pic_veneer, config->isPic);
  config->wordsize = config->is64 ? 8 : 4;

  // ELF defines two different ways to store relocation addends as shown below:
  //
  //  Rel:  Addends are stored to the location where relocations are applied.
  //  Rela: Addends are stored as part of relocation entry.
  //
  // In other words, Rela makes it easy to read addends at the price of extra
  // 4 or 8 byte for each relocation entry. We don't know why ELF defined two
  // different mechanisms in the first place, but this is how the spec is
  // defined.
  //
  // You cannot choose which one, Rel or Rela, you want to use. Instead each
  // ABI defines which one you need to use. The following expression expresses
  // that.
  config->isRela = m == EM_AARCH64 || m == EM_AMDGPU || m == EM_HEXAGON ||
                   m == EM_PPC || m == EM_PPC64 || m == EM_RISCV ||
                   m == EM_X86_64;

  // If the output uses REL relocations we must store the dynamic relocation
  // addends to the output sections. We also store addends for RELA relocations
  // if --apply-dynamic-relocs is used.
  // We default to not writing the addends when using RELA relocations since
  // any standard conforming tool can find it in r_addend.
  config->writeAddends = args.hasFlag(OPT_apply_dynamic_relocs,
                                      OPT_no_apply_dynamic_relocs, false) ||
                         !config->isRela;

  config->tocOptimize =
      args.hasFlag(OPT_toc_optimize, OPT_no_toc_optimize, m == EM_PPC64);
}

// Returns a value of "-format" option.
static bool isFormatBinary(StringRef s) {
  if (s == "binary")
    return true;
  if (s == "elf" || s == "default")
    return false;
  error("unknown -format value: " + s +
        " (supported formats: elf, default, binary)");
  return false;
}

void LinkerDriver::createFiles(opt::InputArgList &args) {
  // For --{push,pop}-state.
  std::vector<std::tuple<bool, bool, bool>> stack;

  // Iterate over argv to process input files and positional arguments.
  for (auto *arg : args) {
    switch (arg->getOption().getID()) {
    case OPT_library:
      addLibrary(arg->getValue());
      break;
    case OPT_INPUT:
      addFile(arg->getValue(), /*withLOption=*/false);
      break;
    case OPT_defsym: {
      StringRef from;
      StringRef to;
      std::tie(from, to) = StringRef(arg->getValue()).split('=');
      if (from.empty() || to.empty())
        error("-defsym: syntax error: " + StringRef(arg->getValue()));
      else
        readDefsym(from, MemoryBufferRef(to, "-defsym"));
      break;
    }
    case OPT_script:
      if (Optional<std::string> path = searchScript(arg->getValue())) {
        if (Optional<MemoryBufferRef> mb = readFile(*path))
          readLinkerScript(*mb);
        break;
      }
      error(Twine("cannot find linker script ") + arg->getValue());
      break;
    case OPT_as_needed:
      config->asNeeded = true;
      break;
    case OPT_format:
      config->formatBinary = isFormatBinary(arg->getValue());
      break;
    case OPT_no_as_needed:
      config->asNeeded = false;
      break;
    case OPT_Bstatic:
    case OPT_omagic:
    case OPT_nmagic:
      config->isStatic = true;
      break;
    case OPT_Bdynamic:
      config->isStatic = false;
      break;
    case OPT_whole_archive:
      inWholeArchive = true;
      break;
    case OPT_no_whole_archive:
      inWholeArchive = false;
      break;
    case OPT_just_symbols:
      if (Optional<MemoryBufferRef> mb = readFile(arg->getValue())) {
        files.push_back(createObjectFile(*mb));
        files.back()->justSymbols = true;
      }
      break;
    case OPT_start_group:
      if (InputFile::isInGroup)
        error("nested --start-group");
      InputFile::isInGroup = true;
      break;
    case OPT_end_group:
      if (!InputFile::isInGroup)
        error("stray --end-group");
      InputFile::isInGroup = false;
      ++InputFile::nextGroupId;
      break;
    case OPT_start_lib:
      if (inLib)
        error("nested --start-lib");
      if (InputFile::isInGroup)
        error("may not nest --start-lib in --start-group");
      inLib = true;
      InputFile::isInGroup = true;
      break;
    case OPT_end_lib:
      if (!inLib)
        error("stray --end-lib");
      inLib = false;
      InputFile::isInGroup = false;
      ++InputFile::nextGroupId;
      break;
    case OPT_push_state:
      stack.emplace_back(config->asNeeded, config->isStatic, inWholeArchive);
      break;
    case OPT_pop_state:
      if (stack.empty()) {
        error("unbalanced --push-state/--pop-state");
        break;
      }
      std::tie(config->asNeeded, config->isStatic, inWholeArchive) = stack.back();
      stack.pop_back();
      break;
    }
  }

  if (files.empty() && errorCount() == 0)
    error("no input files");
}

// If -m <machine_type> was not given, infer it from object files.
void LinkerDriver::inferMachineType() {
  if (config->ekind != ELFNoneKind)
    return;

  for (InputFile *f : files) {
    if (f->ekind == ELFNoneKind)
      continue;
    config->ekind = f->ekind;
    config->emachine = f->emachine;
    config->osabi = f->osabi;
    config->mipsN32Abi = config->emachine == EM_MIPS && isMipsN32Abi(f);
    return;
  }
  error("target emulation unknown: -m or at least one .o file required");
}

// Parse -z max-page-size=<value>. The default value is defined by
// each target.
static uint64_t getMaxPageSize(opt::InputArgList &args) {
  uint64_t val = args::getZOptionValue(args, OPT_z, "max-page-size",
                                       target->defaultMaxPageSize);
  if (!isPowerOf2_64(val))
    error("max-page-size: value isn't a power of 2");
  if (config->nmagic || config->omagic) {
    if (val != target->defaultMaxPageSize)
      warn("-z max-page-size set, but paging disabled by omagic or nmagic");
    return 1;
  }
  return val;
}

// Parse -z common-page-size=<value>. The default value is defined by
// each target.
static uint64_t getCommonPageSize(opt::InputArgList &args) {
  uint64_t val = args::getZOptionValue(args, OPT_z, "common-page-size",
                                       target->defaultCommonPageSize);
  if (!isPowerOf2_64(val))
    error("common-page-size: value isn't a power of 2");
  if (config->nmagic || config->omagic) {
    if (val != target->defaultCommonPageSize)
      warn("-z common-page-size set, but paging disabled by omagic or nmagic");
    return 1;
  }
  // commonPageSize can't be larger than maxPageSize.
  if (val > config->maxPageSize)
    val = config->maxPageSize;
  return val;
}

// Parses -image-base option.
static Optional<uint64_t> getImageBase(opt::InputArgList &args) {
  // Because we are using "Config->maxPageSize" here, this function has to be
  // called after the variable is initialized.
  auto *arg = args.getLastArg(OPT_image_base);
  if (!arg)
    return None;

  StringRef s = arg->getValue();
  uint64_t v;
  if (!to_integer(s, v)) {
    error("-image-base: number expected, but got " + s);
    return 0;
  }
  if ((v % config->maxPageSize) != 0)
    warn("-image-base: address isn't multiple of page size: " + s);
  return v;
}

// Parses `--exclude-libs=lib,lib,...`.
// The library names may be delimited by commas or colons.
static DenseSet<StringRef> getExcludeLibs(opt::InputArgList &args) {
  DenseSet<StringRef> ret;
  for (auto *arg : args.filtered(OPT_exclude_libs)) {
    StringRef s = arg->getValue();
    for (;;) {
      size_t pos = s.find_first_of(",:");
      if (pos == StringRef::npos)
        break;
      ret.insert(s.substr(0, pos));
      s = s.substr(pos + 1);
    }
    ret.insert(s);
  }
  return ret;
}

// Handles the -exclude-libs option. If a static library file is specified
// by the -exclude-libs option, all public symbols from the archive become
// private unless otherwise specified by version scripts or something.
// A special library name "ALL" means all archive files.
//
// This is not a popular option, but some programs such as bionic libc use it.
static void excludeLibs(opt::InputArgList &args) {
  DenseSet<StringRef> libs = getExcludeLibs(args);
  bool all = libs.count("ALL");

  auto visit = [&](InputFile *file) {
    if (!file->archiveName.empty())
      if (all || libs.count(path::filename(file->archiveName)))
        for (Symbol *sym : file->getSymbols())
          if (!sym->isLocal() && sym->file == file)
            sym->versionId = VER_NDX_LOCAL;
  };

  for (InputFile *file : objectFiles)
    visit(file);

  for (BitcodeFile *file : bitcodeFiles)
    visit(file);
}

// Force Sym to be entered in the output. Used for -u or equivalent.
static void handleUndefined(Symbol *sym) {
  // Since a symbol may not be used inside the program, LTO may
  // eliminate it. Mark the symbol as "used" to prevent it.
  sym->isUsedInRegularObj = true;

  if (sym->isLazy())
    sym->fetch();
}

// As an extention to GNU linkers, lld supports a variant of `-u`
// which accepts wildcard patterns. All symbols that match a given
// pattern are handled as if they were given by `-u`.
static void handleUndefinedGlob(StringRef arg) {
  Expected<GlobPattern> pat = GlobPattern::create(arg);
  if (!pat) {
    error("--undefined-glob: " + toString(pat.takeError()));
    return;
  }

  std::vector<Symbol *> syms;
  symtab->forEachSymbol([&](Symbol *sym) {
    // Calling Sym->fetch() from here is not safe because it may
    // add new symbols to the symbol table, invalidating the
    // current iterator. So we just keep a note.
    if (pat->match(sym->getName()))
      syms.push_back(sym);
  });

  for (Symbol *sym : syms)
    handleUndefined(sym);
}

static void handleLibcall(StringRef name) {
  Symbol *sym = symtab->find(name);
  if (!sym || !sym->isLazy())
    return;

  MemoryBufferRef mb;
  if (auto *lo = dyn_cast<LazyObject>(sym))
    mb = lo->file->mb;
  else
    mb = cast<LazyArchive>(sym)->getMemberBuffer();

  if (isBitcode(mb))
    sym->fetch();
}

// Replaces common symbols with defined symbols reside in .bss sections.
// This function is called after all symbol names are resolved. As a
// result, the passes after the symbol resolution won't see any
// symbols of type CommonSymbol.
static void replaceCommonSymbols() {
  symtab->forEachSymbol([](Symbol *sym) {
    auto *s = dyn_cast<CommonSymbol>(sym);
    if (!s)
      return;

    auto *bss = make<BssSection>("COMMON", s->size, s->alignment);
    bss->file = s->file;
    bss->markDead();
    inputSections.push_back(bss);
    s->replace(Defined{s->file, s->getName(), s->binding, s->stOther, s->type,
                       /*value=*/0, s->size, bss});
  });
}

// If all references to a DSO happen to be weak, the DSO is not added
// to DT_NEEDED. If that happens, we need to eliminate shared symbols
// created from the DSO. Otherwise, they become dangling references
// that point to a non-existent DSO.
static void demoteSharedSymbols() {
  symtab->forEachSymbol([](Symbol *sym) {
    auto *s = dyn_cast<SharedSymbol>(sym);
    if (!s || s->getFile().isNeeded)
      return;

    bool used = s->used;
    s->replace(Undefined{nullptr, s->getName(), STB_WEAK, s->stOther, s->type});
    s->used = used;
  });
}

// The section referred to by `s` is considered address-significant. Set the
// keepUnique flag on the section if appropriate.
static void markAddrsig(Symbol *s) {
  if (auto *d = dyn_cast_or_null<Defined>(s))
    if (d->section)
      // We don't need to keep text sections unique under --icf=all even if they
      // are address-significant.
      if (config->icf == ICFLevel::Safe || !(d->section->flags & SHF_EXECINSTR))
        d->section->keepUnique = true;
}

// Record sections that define symbols mentioned in --keep-unique <symbol>
// and symbols referred to by address-significance tables. These sections are
// ineligible for ICF.
template <class ELFT>
static void findKeepUniqueSections(opt::InputArgList &args) {
  for (auto *arg : args.filtered(OPT_keep_unique)) {
    StringRef name = arg->getValue();
    auto *d = dyn_cast_or_null<Defined>(symtab->find(name));
    if (!d || !d->section) {
      warn("could not find symbol " + name + " to keep unique");
      continue;
    }
    d->section->keepUnique = true;
  }

  // --icf=all --ignore-data-address-equality means that we can ignore
  // the dynsym and address-significance tables entirely.
  if (config->icf == ICFLevel::All && config->ignoreDataAddressEquality)
    return;

  // Symbols in the dynsym could be address-significant in other executables
  // or DSOs, so we conservatively mark them as address-significant.
  symtab->forEachSymbol([&](Symbol *sym) {
    if (sym->includeInDynsym())
      markAddrsig(sym);
  });

  // Visit the address-significance table in each object file and mark each
  // referenced symbol as address-significant.
  for (InputFile *f : objectFiles) {
    auto *obj = cast<ObjFile<ELFT>>(f);
    ArrayRef<Symbol *> syms = obj->getSymbols();
    if (obj->addrsigSec) {
      ArrayRef<uint8_t> contents =
          check(obj->getObj().getSectionContents(obj->addrsigSec));
      const uint8_t *cur = contents.begin();
      while (cur != contents.end()) {
        unsigned size;
        const char *err;
        uint64_t symIndex = decodeULEB128(cur, &size, contents.end(), &err);
        if (err)
          fatal(toString(f) + ": could not decode addrsig section: " + err);
        markAddrsig(syms[symIndex]);
        cur += size;
      }
    } else {
      // If an object file does not have an address-significance table,
      // conservatively mark all of its symbols as address-significant.
      for (Symbol *s : syms)
        markAddrsig(s);
    }
  }
}

// This function reads a symbol partition specification section. These sections
// are used to control which partition a symbol is allocated to. See
// https://lld.llvm.org/Partitions.html for more details on partitions.
template <typename ELFT>
static void readSymbolPartitionSection(InputSectionBase *s) {
  // Read the relocation that refers to the partition's entry point symbol.
  Symbol *sym;
  if (s->areRelocsRela)
    sym = &s->getFile<ELFT>()->getRelocTargetSym(s->template relas<ELFT>()[0]);
  else
    sym = &s->getFile<ELFT>()->getRelocTargetSym(s->template rels<ELFT>()[0]);
  if (!isa<Defined>(sym) || !sym->includeInDynsym())
    return;

  StringRef partName = reinterpret_cast<const char *>(s->data().data());
  for (Partition &part : partitions) {
    if (part.name == partName) {
      sym->partition = part.getNumber();
      return;
    }
  }

  // Forbid partitions from being used on incompatible targets, and forbid them
  // from being used together with various linker features that assume a single
  // set of output sections.
  if (script->hasSectionsCommand)
    error(toString(s->file) +
          ": partitions cannot be used with the SECTIONS command");
  if (script->hasPhdrsCommands())
    error(toString(s->file) +
          ": partitions cannot be used with the PHDRS command");
  if (!config->sectionStartMap.empty())
    error(toString(s->file) + ": partitions cannot be used with "
                              "--section-start, -Ttext, -Tdata or -Tbss");
  if (config->emachine == EM_MIPS)
    error(toString(s->file) + ": partitions cannot be used on this target");

  // Impose a limit of no more than 254 partitions. This limit comes from the
  // sizes of the Partition fields in InputSectionBase and Symbol, as well as
  // the amount of space devoted to the partition number in RankFlags.
  if (partitions.size() == 254)
    fatal("may not have more than 254 partitions");

  partitions.emplace_back();
  Partition &newPart = partitions.back();
  newPart.name = partName;
  sym->partition = newPart.getNumber();
}

static Symbol *addUndefined(StringRef name) {
  return symtab->addSymbol(
      Undefined{nullptr, name, STB_GLOBAL, STV_DEFAULT, 0});
}

// This function is where all the optimizations of link-time
// optimization takes place. When LTO is in use, some input files are
// not in native object file format but in the LLVM bitcode format.
// This function compiles bitcode files into a few big native files
// using LLVM functions and replaces bitcode symbols with the results.
// Because all bitcode files that the program consists of are passed to
// the compiler at once, it can do a whole-program optimization.
template <class ELFT> void LinkerDriver::compileBitcodeFiles() {
  // Compile bitcode files and replace bitcode symbols.
  lto.reset(new BitcodeCompiler);
  for (BitcodeFile *file : bitcodeFiles)
    lto->add(*file);

  for (InputFile *file : lto->compile()) {
    auto *obj = cast<ObjFile<ELFT>>(file);
    obj->parse(/*ignoreComdats=*/true);
    for (Symbol *sym : obj->getGlobalSymbols())
      sym->parseSymbolVersion();
    objectFiles.push_back(file);
  }
}

// The --wrap option is a feature to rename symbols so that you can write
// wrappers for existing functions. If you pass `-wrap=foo`, all
// occurrences of symbol `foo` are resolved to `wrap_foo` (so, you are
// expected to write `wrap_foo` function as a wrapper). The original
// symbol becomes accessible as `real_foo`, so you can call that from your
// wrapper.
//
// This data structure is instantiated for each -wrap option.
struct WrappedSymbol {
  Symbol *sym;
  Symbol *real;
  Symbol *wrap;
};

// Handles -wrap option.
//
// This function instantiates wrapper symbols. At this point, they seem
// like they are not being used at all, so we explicitly set some flags so
// that LTO won't eliminate them.
static std::vector<WrappedSymbol> addWrappedSymbols(opt::InputArgList &args) {
  std::vector<WrappedSymbol> v;
  DenseSet<StringRef> seen;

  for (auto *arg : args.filtered(OPT_wrap)) {
    StringRef name = arg->getValue();
    if (!seen.insert(name).second)
      continue;

    Symbol *sym = symtab->find(name);
    if (!sym)
      continue;

    Symbol *real = addUndefined(saver.save("__real_" + name));
    Symbol *wrap = addUndefined(saver.save("__wrap_" + name));
    v.push_back({sym, real, wrap});

    // We want to tell LTO not to inline symbols to be overwritten
    // because LTO doesn't know the final symbol contents after renaming.
    real->canInline = false;
    sym->canInline = false;

    // Tell LTO not to eliminate these symbols.
    sym->isUsedInRegularObj = true;
    wrap->isUsedInRegularObj = true;
  }
  return v;
}

// Do renaming for -wrap by updating pointers to symbols.
//
// When this function is executed, only InputFiles and symbol table
// contain pointers to symbol objects. We visit them to replace pointers,
// so that wrapped symbols are swapped as instructed by the command line.
static void wrapSymbols(ArrayRef<WrappedSymbol> wrapped) {
  DenseMap<Symbol *, Symbol *> map;
  for (const WrappedSymbol &w : wrapped) {
    map[w.sym] = w.wrap;
    map[w.real] = w.sym;
  }

  // Update pointers in input files.
  parallelForEach(objectFiles, [&](InputFile *file) {
    MutableArrayRef<Symbol *> syms = file->getMutableSymbols();
    for (size_t i = 0, e = syms.size(); i != e; ++i)
      if (Symbol *s = map.lookup(syms[i]))
        syms[i] = s;
  });

  // Update pointers in the symbol table.
  for (const WrappedSymbol &w : wrapped)
    symtab->wrap(w.sym, w.real, w.wrap);
}

// To enable CET (x86's hardware-assited control flow enforcement), each
// source file must be compiled with -fcf-protection. Object files compiled
// with the flag contain feature flags indicating that they are compatible
// with CET. We enable the feature only when all object files are compatible
// with CET.
//
// This function returns the merged feature flags. If 0, we cannot enable CET.
// This is also the case with AARCH64's BTI and PAC which use the similar
// GNU_PROPERTY_AARCH64_FEATURE_1_AND mechanism.
//
// Note that the CET-aware PLT is not implemented yet. We do error
// check only.
template <class ELFT> static uint32_t getAndFeatures() {
  if (config->emachine != EM_386 && config->emachine != EM_X86_64 &&
      config->emachine != EM_AARCH64)
    return 0;

  uint32_t ret = -1;
  for (InputFile *f : objectFiles) {
    uint32_t features = cast<ObjFile<ELFT>>(f)->andFeatures;
    if (config->forceBTI && !(features & GNU_PROPERTY_AARCH64_FEATURE_1_BTI)) {
      warn(toString(f) + ": --force-bti: file does not have BTI property");
      features |= GNU_PROPERTY_AARCH64_FEATURE_1_BTI;
    } else if (!features && config->requireCET)
      error(toString(f) + ": --require-cet: file is not compatible with CET");
    ret &= features;
  }

  // Force enable pointer authentication Plt, we don't warn in this case as
  // this does not require support in the object for correctness.
  if (config->pacPlt)
    ret |= GNU_PROPERTY_AARCH64_FEATURE_1_PAC;

  return ret;
}

static const char *libcallRoutineNames[] = {
#define HANDLE_LIBCALL(code, name) name,
#include "llvm/IR/RuntimeLibcalls.def"
#undef HANDLE_LIBCALL
};

// Do actual linking. Note that when this function is called,
// all linker scripts have already been parsed.
template <class ELFT> void LinkerDriver::link(opt::InputArgList &args) {
  // If a -hash-style option was not given, set to a default value,
  // which varies depending on the target.
  if (!args.hasArg(OPT_hash_style)) {
    if (config->emachine == EM_MIPS)
      config->sysvHash = true;
    else
      config->sysvHash = config->gnuHash = true;
  }

  // Default output filename is "a.out" by the Unix tradition.
  if (config->outputFile.empty())
    config->outputFile = "a.out";

  // Fail early if the output file or map file is not writable. If a user has a
  // long link, e.g. due to a large LTO link, they do not wish to run it and
  // find that it failed because there was a mistake in their command-line.
  if (auto e = tryCreateFile(config->outputFile))
    error("cannot open output file " + config->outputFile + ": " + e.message());
  if (auto e = tryCreateFile(config->mapFile))
    error("cannot open map file " + config->mapFile + ": " + e.message());
  if (errorCount())
    return;

  // Use default entry point name if no name was given via the command
  // line nor linker scripts. For some reason, MIPS entry point name is
  // different from others.
  config->warnMissingEntry =
      (!config->entry.empty() || (!config->shared && !config->relocatable));
  if (config->entry.empty() && !config->relocatable)
    config->entry = (config->emachine == EM_MIPS) ? "__start" : "_start";

  // Handle --trace-symbol.
  for (auto *arg : args.filtered(OPT_trace_symbol))
    symtab->insert(arg->getValue())->traced = true;

  // Add all files to the symbol table. This will add almost all
  // symbols that we need to the symbol table. This process might
  // add files to the link, via autolinking, these files are always
  // appended to the Files vector.
  for (size_t i = 0; i < files.size(); ++i)
    parseFile(files[i]);

  // Now that we have every file, we can decide if we will need a
  // dynamic symbol table.
  // We need one if we were asked to export dynamic symbols or if we are
  // producing a shared library.
  // We also need one if any shared libraries are used and for pie executables
  // (probably because the dynamic linker needs it).
  config->hasDynSymTab =
      !sharedFiles.empty() || config->isPic || config->exportDynamic;

  // Some symbols (such as __ehdr_start) are defined lazily only when there
  // are undefined symbols for them, so we add these to trigger that logic.
  for (StringRef name : script->referencedSymbols)
    addUndefined(name);

  // Handle the `--undefined <sym>` options.
  for (StringRef arg : config->undefined)
    if (Symbol *sym = symtab->find(arg))
      handleUndefined(sym);

  // If an entry symbol is in a static archive, pull out that file now.
  if (Symbol *sym = symtab->find(config->entry))
    handleUndefined(sym);

  // Handle the `--undefined-glob <pattern>` options.
  for (StringRef pat : args::getStrings(args, OPT_undefined_glob))
    handleUndefinedGlob(pat);

  // If any of our inputs are bitcode files, the LTO code generator may create
  // references to certain library functions that might not be explicit in the
  // bitcode file's symbol table. If any of those library functions are defined
  // in a bitcode file in an archive member, we need to arrange to use LTO to
  // compile those archive members by adding them to the link beforehand.
  //
  // However, adding all libcall symbols to the link can have undesired
  // consequences. For example, the libgcc implementation of
  // __sync_val_compare_and_swap_8 on 32-bit ARM pulls in an .init_array entry
  // that aborts the program if the Linux kernel does not support 64-bit
  // atomics, which would prevent the program from running even if it does not
  // use 64-bit atomics.
  //
  // Therefore, we only add libcall symbols to the link before LTO if we have
  // to, i.e. if the symbol's definition is in bitcode. Any other required
  // libcall symbols will be added to the link after LTO when we add the LTO
  // object file to the link.
  if (!bitcodeFiles.empty())
    for (const char *s : libcallRoutineNames)
      handleLibcall(s);

  // Return if there were name resolution errors.
  if (errorCount())
    return;

  // Now when we read all script files, we want to finalize order of linker
  // script commands, which can be not yet final because of INSERT commands.
  script->processInsertCommands();

  // We want to declare linker script's symbols early,
  // so that we can version them.
  // They also might be exported if referenced by DSOs.
  script->declareSymbols();

  // Handle the -exclude-libs option.
  if (args.hasArg(OPT_exclude_libs))
    excludeLibs(args);

  // Create elfHeader early. We need a dummy section in
  // addReservedSymbols to mark the created symbols as not absolute.
  Out::elfHeader = make<OutputSection>("", 0, SHF_ALLOC);
  Out::elfHeader->size = sizeof(typename ELFT::Ehdr);

  // Create wrapped symbols for -wrap option.
  std::vector<WrappedSymbol> wrapped = addWrappedSymbols(args);

  // We need to create some reserved symbols such as _end. Create them.
  if (!config->relocatable)
    addReservedSymbols();

  // Apply version scripts.
  //
  // For a relocatable output, version scripts don't make sense, and
  // parsing a symbol version string (e.g. dropping "@ver1" from a symbol
  // name "foo@ver1") rather do harm, so we don't call this if -r is given.
  if (!config->relocatable)
    symtab->scanVersionScript();

  // Do link-time optimization if given files are LLVM bitcode files.
  // This compiles bitcode files into real object files.
  //
  // With this the symbol table should be complete. After this, no new names
  // except a few linker-synthesized ones will be added to the symbol table.
  compileBitcodeFiles<ELFT>();
  if (errorCount())
    return;

  // If -thinlto-index-only is given, we should create only "index
  // files" and not object files. Index file creation is already done
  // in addCombinedLTOObject, so we are done if that's the case.
  if (config->thinLTOIndexOnly)
    return;

  // Likewise, --plugin-opt=emit-llvm is an option to make LTO create
  // an output file in bitcode and exit, so that you can just get a
  // combined bitcode file.
  if (config->emitLLVM)
    return;

  // Apply symbol renames for -wrap.
  if (!wrapped.empty())
    wrapSymbols(wrapped);

  // Now that we have a complete list of input files.
  // Beyond this point, no new files are added.
  // Aggregate all input sections into one place.
  for (InputFile *f : objectFiles)
    for (InputSectionBase *s : f->getSections())
      if (s && s != &InputSection::discarded)
        inputSections.push_back(s);
  for (BinaryFile *f : binaryFiles)
    for (InputSectionBase *s : f->getSections())
      inputSections.push_back(cast<InputSection>(s));

  if (!config->propeller.empty()) {
    lld::propeller::Propeller P(symtab);
    if (P.processFiles(objectFiles)) {
      config->symbolOrderingFile = P.genSymbolOrderingFile();
    } else {
      error("Propeller stage failed.");
    }
  }

  if(!config->symbolAlignmentFile.empty()){
    auto alignSym = [&](Symbol &sym) {
      auto it = config->symbolAlignmentFile.find(sym.getName());
      if (it == config->symbolAlignmentFile.end())
        return;
      if (auto *d = dyn_cast<Defined>(&sym)) {
        if (auto *sec = dyn_cast_or_null<InputSectionBase>(d->section)) {
          sec->alignment = it->second;
          //warn("Setting alignment (" + Twine(it->second) + ") for symbol: " + sym.getName());
        }
      }
    };

    for (InputFile *file : objectFiles)
      for (Symbol *sym : file->getSymbols())
        if (sym->isLocal())
          alignSym(*sym);

    symtab->forEachSymbol([&](Symbol *sym) {
      if(!sym->isLazy())
        alignSym(*sym);
    });
  }

  llvm::erase_if(inputSections, [](InputSectionBase *s) {
    if (s->type == SHT_LLVM_SYMPART) {
      readSymbolPartitionSection<ELFT>(s);
      return true;
    }

    // We do not want to emit debug sections if --strip-all
    // or -strip-debug are given.
    return config->strip != StripPolicy::None &&
           (s->name.startswith(".debug") || s->name.startswith(".zdebug"));
  });


  // Now that the number of partitions is fixed, save a pointer to the main
  // partition.
  mainPart = &partitions[0];

  // Read .note.gnu.property sections from input object files which
  // contain a hint to tweak linker's and loader's behaviors.
  config->andFeatures = getAndFeatures<ELFT>();

  // The Target instance handles target-specific stuff, such as applying
  // relocations or writing a PLT section. It also contains target-dependent
  // values such as a default image base address.
  target = getTarget();

  config->eflags = target->calcEFlags();
  // maxPageSize (sometimes called abi page size) is the maximum page size that
  // the output can be run on. For example if the OS can use 4k or 64k page
  // sizes then maxPageSize must be 64k for the output to be useable on both.
  // All important alignment decisions must use this value.
  config->maxPageSize = getMaxPageSize(args);
  // commonPageSize is the most common page size that the output will be run on.
  // For example if an OS can use 4k or 64k page sizes and 4k is more common
  // than 64k then commonPageSize is set to 4k. commonPageSize can be used for
  // optimizations such as DATA_SEGMENT_ALIGN in linker scripts. LLD's use of it
  // is limited to writing trap instructions on the last executable segment.
  config->commonPageSize = getCommonPageSize(args);

  config->imageBase = getImageBase(args);

  if (config->emachine == EM_ARM) {
    // FIXME: These warnings can be removed when lld only uses these features
    // when the input objects have been compiled with an architecture that
    // supports them.
    if (config->armHasBlx == false)
      warn("lld uses blx instruction, no object with architecture supporting "
           "feature detected");
  }

  // This adds a .comment section containing a version string. We have to add it
  // before mergeSections because the .comment section is a mergeable section.
  if (!config->relocatable)
    inputSections.push_back(createCommentSection());

  // Replace common symbols with regular symbols.
  replaceCommonSymbols();

  // Do size optimizations: garbage collection, merging of SHF_MERGE sections
  // and identical code folding.
  splitSections<ELFT>();
  markLive<ELFT>();
  demoteSharedSymbols();
  mergeSections();
  if (config->icf != ICFLevel::None) {
    findKeepUniqueSections<ELFT>(args);
    doIcf<ELFT>();
  }

  // Read the callgraph now that we know what was gced or icfed
  if (config->callGraphProfileSort) {
    if (auto *arg = args.getLastArg(OPT_call_graph_ordering_file))
      if (Optional<MemoryBufferRef> buffer = readFile(arg->getValue()))
        readCallGraph(*buffer);
    readCallGraphsFromObjectFiles<ELFT>();
  }

  // Write the result to the file.
  writeResult<ELFT>();
}<|MERGE_RESOLUTION|>--- conflicted
+++ resolved
@@ -1097,18 +1097,16 @@
     }
   }
 
-<<<<<<< HEAD
   if (auto *arg = args.getLastArg(OPT_symbol_alignment_file)){
     if (Optional<MemoryBufferRef> buffer = readFile(arg->getValue())){
       config->symbolAlignmentFile = getSymbolAlignmentFile(*buffer);
     }
   }
-=======
+
   assert(config->versionDefinitions.empty());
   config->versionDefinitions.push_back({"local", (uint16_t)VER_NDX_LOCAL, {}});
   config->versionDefinitions.push_back(
       {"global", (uint16_t)VER_NDX_GLOBAL, {}});
->>>>>>> 6e8b79e3
 
   // If --retain-symbol-file is used, we'll keep only the symbols listed in
   // the file and discard all others.
