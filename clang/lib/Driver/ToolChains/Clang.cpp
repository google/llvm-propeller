--- conflicted
+++ resolved
@@ -4219,7 +4219,6 @@
                     options::OPT_fno_unique_section_names, true))
     CmdArgs.push_back("-fno-unique-section-names");
 
-<<<<<<< HEAD
   if (Args.hasFlag(options::OPT_funique_internal_funcnames,
                    options::OPT_fno_unique_internal_funcnames, false))
     CmdArgs.push_back("-funique-internal-funcnames");
@@ -4228,16 +4227,9 @@
                    options::OPT_fno_unique_bb_section_names, false))
     CmdArgs.push_back("-funique-bb-section-names");
 
-  if (auto *A = Args.getLastArg(
-      options::OPT_finstrument_functions,
-      options::OPT_finstrument_functions_after_inlining,
-      options::OPT_finstrument_function_entry_bare))
-    A->render(Args, CmdArgs);
-=======
   Args.AddLastArg(CmdArgs, options::OPT_finstrument_functions,
                   options::OPT_finstrument_functions_after_inlining,
                   options::OPT_finstrument_function_entry_bare);
->>>>>>> 9a6cef74
 
   // NVPTX doesn't support PGO or coverage. There's no runtime support for
   // sampling, overhead of call arc collection is way too high and there's no
