--- conflicted
+++ resolved
@@ -690,12 +690,8 @@
     std::ofstream LOS;
     LOS.open(opts::LayoutDump.getValue(), std::ios::out);
     for(auto& Cfg: CfgReader.Cfgs){
-<<<<<<< HEAD
       if (Cfg->IsHot()){
         /*
-=======
-      if (Cfg->isHot()){
->>>>>>> 1b6b11c3
         auto ChainBuilder = lld::plo::NodeChainBuilder(Cfg.get());
         ChainBuilder.GreedyChain();
         ChainBuilder.ChainSort();
