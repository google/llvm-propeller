--- conflicted
+++ resolved
@@ -311,8 +311,6 @@
     "Do not delete basic block section symbols",
     "Delete unused basic block section symbols (default)">;
 
-<<<<<<< HEAD
-=======
 defm propeller_print_stats: B<"propeller-print-stats",
     "Print propeller statistics.",
     "Do not print propeller statistics (default)">;
@@ -324,7 +322,6 @@
 defm propeller_dump_cfg: Eq<"propeller-dump-cfg",
     "Dump the cfg of the function in DOT format (in a file named the same as the function).">;
 
->>>>>>> 7233b296
 def pop_state: F<"pop-state">,
   HelpText<"Undo the effect of -push-state">;
 
