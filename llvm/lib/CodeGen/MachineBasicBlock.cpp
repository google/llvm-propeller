//===-- llvm/CodeGen/MachineBasicBlock.cpp ----------------------*- C++ -*-===//
//
// Part of the LLVM Project, under the Apache License v2.0 with LLVM Exceptions.
// See https://llvm.org/LICENSE.txt for license information.
// SPDX-License-Identifier: Apache-2.0 WITH LLVM-exception
//
//===----------------------------------------------------------------------===//
//
// Collect the sequence of machine instructions for a basic block.
//
//===----------------------------------------------------------------------===//

#include "llvm/CodeGen/MachineBasicBlock.h"
#include "llvm/ADT/SmallPtrSet.h"
#include "llvm/CodeGen/LiveIntervals.h"
#include "llvm/CodeGen/LiveVariables.h"
#include "llvm/CodeGen/MachineDominators.h"
#include "llvm/CodeGen/MachineFunction.h"
#include "llvm/CodeGen/MachineInstrBuilder.h"
#include "llvm/CodeGen/MachineLoopInfo.h"
#include "llvm/CodeGen/MachineRegisterInfo.h"
#include "llvm/CodeGen/SlotIndexes.h"
#include "llvm/CodeGen/TargetInstrInfo.h"
#include "llvm/CodeGen/TargetRegisterInfo.h"
#include "llvm/CodeGen/TargetSubtargetInfo.h"
#include "llvm/Config/llvm-config.h"
#include "llvm/IR/BasicBlock.h"
#include "llvm/IR/DataLayout.h"
#include "llvm/IR/DebugInfoMetadata.h"
#include "llvm/IR/ModuleSlotTracker.h"
#include "llvm/MC/MCAsmInfo.h"
#include "llvm/MC/MCContext.h"
#include "llvm/Support/DataTypes.h"
#include "llvm/Support/Debug.h"
#include "llvm/Support/raw_ostream.h"
#include "llvm/Target/TargetMachine.h"
#include <algorithm>
using namespace llvm;

#define DEBUG_TYPE "codegen"

static cl::opt<bool> PrintSlotIndexes(
    "print-slotindexes",
    cl::desc("When printing machine IR, annotate instructions and blocks with "
             "SlotIndexes when available"),
    cl::init(true), cl::Hidden);

MachineBasicBlock::MachineBasicBlock(MachineFunction &MF, const BasicBlock *B)
    : BB(B), Number(-1), xParent(&MF) {
  Insts.Parent = this;
  if (B)
    IrrLoopHeaderWeight = B->getIrrLoopHeaderWeight();
}

MachineBasicBlock::~MachineBasicBlock() {
}

unsigned MachineBasicBlock::getBBInfoMetadata() const {
  const TargetInstrInfo *TII = getParent()->getSubtarget().getInstrInfo();
  bool has_indirect_jump = !empty() && rbegin()->isIndirectBranch();
  return ((unsigned)isReturnBlock()) |
         ((!empty() && TII->isTailCall(back())) << 1) | (isEHPad() << 2)
         | (has_indirect_jump << 3);
}

MCSymbol *MachineBasicBlock::getLabelSymbol() const {
  if (!CachedLabelMCSymbol) {
    const MachineFunction *MF = getParent();
    MCContext &Ctx = MF->getContext();
    auto Iter = MF->getBBSectionsSymbolPrefix().begin();
    if (getNumber() < 0 ||
        getNumber() >= (int)MF->getBBSectionsSymbolPrefix().size())
      report_fatal_error("Unreachable MBB: " + Twine(getNumber()));
    // The basic blocks for function foo are named a.BB.foo, aa.BB.foo, and
    // so on.
    std::string Prefix(Iter + 1, Iter + getNumber() + 1);
    std::reverse(Prefix.begin(), Prefix.end());
    CachedLabelMCSymbol =
        Ctx.getOrCreateSymbol(Twine(Prefix) + ".BB." + Twine(MF->getName()));
  }
  return CachedLabelMCSymbol;
}

/// Return the MCSymbol for this basic block.
MCSymbol *MachineBasicBlock::getSymbol() const {
  if (!CachedMCSymbol) {
    const MachineFunction *MF = getParent();
    MCContext &Ctx = MF->getContext();

<<<<<<< HEAD
    assert(getNumber() >= 0 && "cannot get label for unreachable MBB");

    // We emit a non-temporary symbol for every basic block if we have BBLabels
    // or -- with basic block sections -- when a basic block begins a section.
    // With basic block symbols, we use a unary encoding which can
    // compress the symbol names significantly. For basic block sections where
    // this block is the first in a cluster, we use a non-temp descriptive name.
    // Otherwise we fall back to use temp label.
    if (MF->hasBBLabels()) {
      CachedMCSymbol = getLabelSymbol();
    } else if (MF->hasBBSections() && isBeginSection()) {
=======
    // We emit a non-temporary symbol -- with a descriptive name -- if it begins
    // a section (with basic block sections). Otherwise we fall back to use temp
    // label.
    if (MF->hasBBSections() && isBeginSection()) {
>>>>>>> 75a5eee3
      SmallString<5> Suffix;
      if (SectionID == MBBSectionID::ColdSectionID) {
        Suffix += ".cold";
      } else if (SectionID == MBBSectionID::ExceptionSectionID) {
        Suffix += ".eh";
      } else {
        Suffix += "." + std::to_string(SectionID.Number);
      }
      CachedMCSymbol = Ctx.getOrCreateSymbol(MF->getName() + Suffix);
    } else {
      const StringRef Prefix = Ctx.getAsmInfo()->getPrivateLabelPrefix();
      CachedMCSymbol = Ctx.getOrCreateSymbol(Twine(Prefix) + "BB" +
                                             Twine(MF->getFunctionNumber()) +
                                             "_" + Twine(getNumber()));
    }
  }
  return CachedMCSymbol;
}

MCSymbol *MachineBasicBlock::getEndSymbol() const {
  if (!CachedEndMCSymbol) {
    const MachineFunction *MF = getParent();
    MCContext &Ctx = MF->getContext();
    auto Prefix = Ctx.getAsmInfo()->getPrivateLabelPrefix();
    CachedEndMCSymbol = Ctx.getOrCreateSymbol(Twine(Prefix) + "BB_END" +
                                              Twine(MF->getFunctionNumber()) +
                                              "_" + Twine(getNumber()));
  }
  return CachedEndMCSymbol;
}

raw_ostream &llvm::operator<<(raw_ostream &OS, const MachineBasicBlock &MBB) {
  MBB.print(OS);
  return OS;
}

Printable llvm::printMBBReference(const MachineBasicBlock &MBB) {
  return Printable([&MBB](raw_ostream &OS) { return MBB.printAsOperand(OS); });
}

/// When an MBB is added to an MF, we need to update the parent pointer of the
/// MBB, the MBB numbering, and any instructions in the MBB to be on the right
/// operand list for registers.
///
/// MBBs start out as #-1. When a MBB is added to a MachineFunction, it
/// gets the next available unique MBB number. If it is removed from a
/// MachineFunction, it goes back to being #-1.
void ilist_callback_traits<MachineBasicBlock>::addNodeToList(
    MachineBasicBlock *N) {
  MachineFunction &MF = *N->getParent();
  N->Number = MF.addToMBBNumbering(N);

  // Make sure the instructions have their operands in the reginfo lists.
  MachineRegisterInfo &RegInfo = MF.getRegInfo();
  for (MachineBasicBlock::instr_iterator
         I = N->instr_begin(), E = N->instr_end(); I != E; ++I)
    I->AddRegOperandsToUseLists(RegInfo);
}

void ilist_callback_traits<MachineBasicBlock>::removeNodeFromList(
    MachineBasicBlock *N) {
  N->getParent()->removeFromMBBNumbering(N->Number);
  N->Number = -1;
}

/// When we add an instruction to a basic block list, we update its parent
/// pointer and add its operands from reg use/def lists if appropriate.
void ilist_traits<MachineInstr>::addNodeToList(MachineInstr *N) {
  assert(!N->getParent() && "machine instruction already in a basic block");
  N->setParent(Parent);

  // Add the instruction's register operands to their corresponding
  // use/def lists.
  MachineFunction *MF = Parent->getParent();
  N->AddRegOperandsToUseLists(MF->getRegInfo());
  MF->handleInsertion(*N);
}

/// When we remove an instruction from a basic block list, we update its parent
/// pointer and remove its operands from reg use/def lists if appropriate.
void ilist_traits<MachineInstr>::removeNodeFromList(MachineInstr *N) {
  assert(N->getParent() && "machine instruction not in a basic block");

  // Remove from the use/def lists.
  if (MachineFunction *MF = N->getMF()) {
    MF->handleRemoval(*N);
    N->RemoveRegOperandsFromUseLists(MF->getRegInfo());
  }

  N->setParent(nullptr);
}

/// When moving a range of instructions from one MBB list to another, we need to
/// update the parent pointers and the use/def lists.
void ilist_traits<MachineInstr>::transferNodesFromList(ilist_traits &FromList,
                                                       instr_iterator First,
                                                       instr_iterator Last) {
  assert(Parent->getParent() == FromList.Parent->getParent() &&
         "cannot transfer MachineInstrs between MachineFunctions");

  // If it's within the same BB, there's nothing to do.
  if (this == &FromList)
    return;

  assert(Parent != FromList.Parent && "Two lists have the same parent?");

  // If splicing between two blocks within the same function, just update the
  // parent pointers.
  for (; First != Last; ++First)
    First->setParent(Parent);
}

void ilist_traits<MachineInstr>::deleteNode(MachineInstr *MI) {
  assert(!MI->getParent() && "MI is still in a block!");
  Parent->getParent()->DeleteMachineInstr(MI);
}

MachineBasicBlock::iterator MachineBasicBlock::getFirstNonPHI() {
  instr_iterator I = instr_begin(), E = instr_end();
  while (I != E && I->isPHI())
    ++I;
  assert((I == E || !I->isInsideBundle()) &&
         "First non-phi MI cannot be inside a bundle!");
  return I;
}

MachineBasicBlock::iterator
MachineBasicBlock::SkipPHIsAndLabels(MachineBasicBlock::iterator I) {
  const TargetInstrInfo *TII = getParent()->getSubtarget().getInstrInfo();

  iterator E = end();
  while (I != E && (I->isPHI() || I->isPosition() ||
                    TII->isBasicBlockPrologue(*I)))
    ++I;
  // FIXME: This needs to change if we wish to bundle labels
  // inside the bundle.
  assert((I == E || !I->isInsideBundle()) &&
         "First non-phi / non-label instruction is inside a bundle!");
  return I;
}

MachineBasicBlock::iterator
MachineBasicBlock::SkipPHIsLabelsAndDebug(MachineBasicBlock::iterator I) {
  const TargetInstrInfo *TII = getParent()->getSubtarget().getInstrInfo();

  iterator E = end();
  while (I != E && (I->isPHI() || I->isPosition() || I->isDebugInstr() ||
                    TII->isBasicBlockPrologue(*I)))
    ++I;
  // FIXME: This needs to change if we wish to bundle labels / dbg_values
  // inside the bundle.
  assert((I == E || !I->isInsideBundle()) &&
         "First non-phi / non-label / non-debug "
         "instruction is inside a bundle!");
  return I;
}

MachineBasicBlock::iterator MachineBasicBlock::getFirstTerminator() {
  iterator B = begin(), E = end(), I = E;
  while (I != B && ((--I)->isTerminator() || I->isDebugInstr()))
    ; /*noop */
  while (I != E && !I->isTerminator())
    ++I;
  return I;
}

MachineBasicBlock::instr_iterator MachineBasicBlock::getFirstInstrTerminator() {
  instr_iterator B = instr_begin(), E = instr_end(), I = E;
  while (I != B && ((--I)->isTerminator() || I->isDebugInstr()))
    ; /*noop */
  while (I != E && !I->isTerminator())
    ++I;
  return I;
}

MachineBasicBlock::iterator MachineBasicBlock::getFirstNonDebugInstr() {
  // Skip over begin-of-block dbg_value instructions.
  return skipDebugInstructionsForward(begin(), end());
}

MachineBasicBlock::iterator MachineBasicBlock::getLastNonDebugInstr() {
  // Skip over end-of-block dbg_value instructions.
  instr_iterator B = instr_begin(), I = instr_end();
  while (I != B) {
    --I;
    // Return instruction that starts a bundle.
    if (I->isDebugInstr() || I->isInsideBundle())
      continue;
    return I;
  }
  // The block is all debug values.
  return end();
}

bool MachineBasicBlock::hasEHPadSuccessor() const {
  for (const_succ_iterator I = succ_begin(), E = succ_end(); I != E; ++I)
    if ((*I)->isEHPad())
      return true;
  return false;
}

#if !defined(NDEBUG) || defined(LLVM_ENABLE_DUMP)
LLVM_DUMP_METHOD void MachineBasicBlock::dump() const {
  print(dbgs());
}
#endif

bool MachineBasicBlock::mayHaveInlineAsmBr() const {
  for (const MachineBasicBlock *Succ : successors()) {
    if (Succ->isInlineAsmBrIndirectTarget())
      return true;
  }
  return false;
}

bool MachineBasicBlock::isLegalToHoistInto() const {
  if (isReturnBlock() || hasEHPadSuccessor() || mayHaveInlineAsmBr())
    return false;
  return true;
}

StringRef MachineBasicBlock::getName() const {
  if (const BasicBlock *LBB = getBasicBlock())
    return LBB->getName();
  else
    return StringRef("", 0);
}

/// Return a hopefully unique identifier for this block.
std::string MachineBasicBlock::getFullName() const {
  std::string Name;
  if (getParent())
    Name = (getParent()->getName() + ":").str();
  if (getBasicBlock())
    Name += getBasicBlock()->getName();
  else
    Name += ("BB" + Twine(getNumber())).str();
  return Name;
}

void MachineBasicBlock::print(raw_ostream &OS, const SlotIndexes *Indexes,
                              bool IsStandalone) const {
  const MachineFunction *MF = getParent();
  if (!MF) {
    OS << "Can't print out MachineBasicBlock because parent MachineFunction"
       << " is null\n";
    return;
  }
  const Function &F = MF->getFunction();
  const Module *M = F.getParent();
  ModuleSlotTracker MST(M);
  MST.incorporateFunction(F);
  print(OS, MST, Indexes, IsStandalone);
}

void MachineBasicBlock::print(raw_ostream &OS, ModuleSlotTracker &MST,
                              const SlotIndexes *Indexes,
                              bool IsStandalone) const {
  const MachineFunction *MF = getParent();
  if (!MF) {
    OS << "Can't print out MachineBasicBlock because parent MachineFunction"
       << " is null\n";
    return;
  }

  if (Indexes && PrintSlotIndexes)
    OS << Indexes->getMBBStartIdx(this) << '\t';

  printName(OS, PrintNameIr | PrintNameAttributes, &MST);
  OS << ":\n";

  const TargetRegisterInfo *TRI = MF->getSubtarget().getRegisterInfo();
  const MachineRegisterInfo &MRI = MF->getRegInfo();
  const TargetInstrInfo &TII = *getParent()->getSubtarget().getInstrInfo();
  bool HasLineAttributes = false;

  // Print the preds of this block according to the CFG.
  if (!pred_empty() && IsStandalone) {
    if (Indexes) OS << '\t';
    // Don't indent(2), align with previous line attributes.
    OS << "; predecessors: ";
    for (auto I = pred_begin(), E = pred_end(); I != E; ++I) {
      if (I != pred_begin())
        OS << ", ";
      OS << printMBBReference(**I);
    }
    OS << '\n';
    HasLineAttributes = true;
  }

  if (!succ_empty()) {
    if (Indexes) OS << '\t';
    // Print the successors
    OS.indent(2) << "successors: ";
    for (auto I = succ_begin(), E = succ_end(); I != E; ++I) {
      if (I != succ_begin())
        OS << ", ";
      OS << printMBBReference(**I);
      if (!Probs.empty())
        OS << '('
           << format("0x%08" PRIx32, getSuccProbability(I).getNumerator())
           << ')';
    }
    if (!Probs.empty() && IsStandalone) {
      // Print human readable probabilities as comments.
      OS << "; ";
      for (auto I = succ_begin(), E = succ_end(); I != E; ++I) {
        const BranchProbability &BP = getSuccProbability(I);
        if (I != succ_begin())
          OS << ", ";
        OS << printMBBReference(**I) << '('
           << format("%.2f%%",
                     rint(((double)BP.getNumerator() / BP.getDenominator()) *
                          100.0 * 100.0) /
                         100.0)
           << ')';
      }
    }

    OS << '\n';
    HasLineAttributes = true;
  }

  if (!livein_empty() && MRI.tracksLiveness()) {
    if (Indexes) OS << '\t';
    OS.indent(2) << "liveins: ";

    bool First = true;
    for (const auto &LI : liveins()) {
      if (!First)
        OS << ", ";
      First = false;
      OS << printReg(LI.PhysReg, TRI);
      if (!LI.LaneMask.all())
        OS << ":0x" << PrintLaneMask(LI.LaneMask);
    }
    HasLineAttributes = true;
  }

  if (HasLineAttributes)
    OS << '\n';

  bool IsInBundle = false;
  for (const MachineInstr &MI : instrs()) {
    if (Indexes && PrintSlotIndexes) {
      if (Indexes->hasIndex(MI))
        OS << Indexes->getInstructionIndex(MI);
      OS << '\t';
    }

    if (IsInBundle && !MI.isInsideBundle()) {
      OS.indent(2) << "}\n";
      IsInBundle = false;
    }

    OS.indent(IsInBundle ? 4 : 2);
    MI.print(OS, MST, IsStandalone, /*SkipOpers=*/false, /*SkipDebugLoc=*/false,
             /*AddNewLine=*/false, &TII);

    if (!IsInBundle && MI.getFlag(MachineInstr::BundledSucc)) {
      OS << " {";
      IsInBundle = true;
    }
    OS << '\n';
  }

  if (IsInBundle)
    OS.indent(2) << "}\n";

  if (IrrLoopHeaderWeight && IsStandalone) {
    if (Indexes) OS << '\t';
    OS.indent(2) << "; Irreducible loop header weight: "
                 << IrrLoopHeaderWeight.getValue() << '\n';
  }
}

/// Print the basic block's name as:
///
///    bb.{number}[.{ir-name}] [(attributes...)]
///
/// The {ir-name} is only printed when the \ref PrintNameIr flag is passed
/// (which is the default). If the IR block has no name, it is identified
/// numerically using the attribute syntax as "(%ir-block.{ir-slot})".
///
/// When the \ref PrintNameAttributes flag is passed, additional attributes
/// of the block are printed when set.
///
/// \param printNameFlags Combination of \ref PrintNameFlag flags indicating
///                       the parts to print.
/// \param moduleSlotTracker Optional ModuleSlotTracker. This method will
///                          incorporate its own tracker when necessary to
///                          determine the block's IR name.
void MachineBasicBlock::printName(raw_ostream &os, unsigned printNameFlags,
                                  ModuleSlotTracker *moduleSlotTracker) const {
  os << "bb." << getNumber();
  bool hasAttributes = false;

  if (printNameFlags & PrintNameIr) {
    if (const auto *bb = getBasicBlock()) {
      if (bb->hasName()) {
        os << '.' << bb->getName();
      } else {
        hasAttributes = true;
        os << " (";

        int slot = -1;

        if (moduleSlotTracker) {
          slot = moduleSlotTracker->getLocalSlot(bb);
        } else if (bb->getParent()) {
          ModuleSlotTracker tmpTracker(bb->getModule(), false);
          tmpTracker.incorporateFunction(*bb->getParent());
          slot = tmpTracker.getLocalSlot(bb);
        }

        if (slot == -1)
          os << "<ir-block badref>";
        else
          os << (Twine("%ir-block.") + Twine(slot)).str();
      }
    }
  }

  if (printNameFlags & PrintNameAttributes) {
    if (hasAddressTaken()) {
      os << (hasAttributes ? ", " : " (");
      os << "address-taken";
      hasAttributes = true;
    }
    if (isEHPad()) {
      os << (hasAttributes ? ", " : " (");
      os << "landing-pad";
      hasAttributes = true;
    }
    if (isEHFuncletEntry()) {
      os << (hasAttributes ? ", " : " (");
      os << "ehfunclet-entry";
      hasAttributes = true;
    }
    if (getAlignment() != Align(1)) {
      os << (hasAttributes ? ", " : " (");
      os << "align " << getAlignment().value();
      hasAttributes = true;
    }
    if (getSectionID() != MBBSectionID(0)) {
      os << (hasAttributes ? ", " : " (");
      os << "bbsections ";
      switch (getSectionID().Type) {
      case MBBSectionID::SectionType::Exception:
        os << "Exception";
        break;
      case MBBSectionID::SectionType::Cold:
        os << "Cold";
        break;
      default:
        os << getSectionID().Number;
      }
      hasAttributes = true;
    }
  }

  if (hasAttributes)
    os << ')';
}

void MachineBasicBlock::printAsOperand(raw_ostream &OS,
                                       bool /*PrintType*/) const {
  OS << '%';
  printName(OS, 0);
}

void MachineBasicBlock::removeLiveIn(MCPhysReg Reg, LaneBitmask LaneMask) {
  LiveInVector::iterator I = find_if(
      LiveIns, [Reg](const RegisterMaskPair &LI) { return LI.PhysReg == Reg; });
  if (I == LiveIns.end())
    return;

  I->LaneMask &= ~LaneMask;
  if (I->LaneMask.none())
    LiveIns.erase(I);
}

MachineBasicBlock::livein_iterator
MachineBasicBlock::removeLiveIn(MachineBasicBlock::livein_iterator I) {
  // Get non-const version of iterator.
  LiveInVector::iterator LI = LiveIns.begin() + (I - LiveIns.begin());
  return LiveIns.erase(LI);
}

bool MachineBasicBlock::isLiveIn(MCPhysReg Reg, LaneBitmask LaneMask) const {
  livein_iterator I = find_if(
      LiveIns, [Reg](const RegisterMaskPair &LI) { return LI.PhysReg == Reg; });
  return I != livein_end() && (I->LaneMask & LaneMask).any();
}

void MachineBasicBlock::sortUniqueLiveIns() {
  llvm::sort(LiveIns,
             [](const RegisterMaskPair &LI0, const RegisterMaskPair &LI1) {
               return LI0.PhysReg < LI1.PhysReg;
             });
  // Liveins are sorted by physreg now we can merge their lanemasks.
  LiveInVector::const_iterator I = LiveIns.begin();
  LiveInVector::const_iterator J;
  LiveInVector::iterator Out = LiveIns.begin();
  for (; I != LiveIns.end(); ++Out, I = J) {
    MCRegister PhysReg = I->PhysReg;
    LaneBitmask LaneMask = I->LaneMask;
    for (J = std::next(I); J != LiveIns.end() && J->PhysReg == PhysReg; ++J)
      LaneMask |= J->LaneMask;
    Out->PhysReg = PhysReg;
    Out->LaneMask = LaneMask;
  }
  LiveIns.erase(Out, LiveIns.end());
}

Register
MachineBasicBlock::addLiveIn(MCRegister PhysReg, const TargetRegisterClass *RC) {
  assert(getParent() && "MBB must be inserted in function");
  assert(PhysReg.isPhysical() && "Expected physreg");
  assert(RC && "Register class is required");
  assert((isEHPad() || this == &getParent()->front()) &&
         "Only the entry block and landing pads can have physreg live ins");

  bool LiveIn = isLiveIn(PhysReg);
  iterator I = SkipPHIsAndLabels(begin()), E = end();
  MachineRegisterInfo &MRI = getParent()->getRegInfo();
  const TargetInstrInfo &TII = *getParent()->getSubtarget().getInstrInfo();

  // Look for an existing copy.
  if (LiveIn)
    for (;I != E && I->isCopy(); ++I)
      if (I->getOperand(1).getReg() == PhysReg) {
        Register VirtReg = I->getOperand(0).getReg();
        if (!MRI.constrainRegClass(VirtReg, RC))
          llvm_unreachable("Incompatible live-in register class.");
        return VirtReg;
      }

  // No luck, create a virtual register.
  Register VirtReg = MRI.createVirtualRegister(RC);
  BuildMI(*this, I, DebugLoc(), TII.get(TargetOpcode::COPY), VirtReg)
    .addReg(PhysReg, RegState::Kill);
  if (!LiveIn)
    addLiveIn(PhysReg);
  return VirtReg;
}

void MachineBasicBlock::moveBefore(MachineBasicBlock *NewAfter) {
  getParent()->splice(NewAfter->getIterator(), getIterator());
}

void MachineBasicBlock::moveAfter(MachineBasicBlock *NewBefore) {
  getParent()->splice(++NewBefore->getIterator(), getIterator());
}

void MachineBasicBlock::updateTerminator(
    MachineBasicBlock *PreviousLayoutSuccessor) {
  LLVM_DEBUG(dbgs() << "Updating terminators on " << printMBBReference(*this)
                    << "\n");

  const TargetInstrInfo *TII = getParent()->getSubtarget().getInstrInfo();
  // A block with no successors has no concerns with fall-through edges.
  if (this->succ_empty())
    return;

  MachineBasicBlock *TBB = nullptr, *FBB = nullptr;
  SmallVector<MachineOperand, 4> Cond;
  DebugLoc DL = findBranchDebugLoc();
  bool B = TII->analyzeBranch(*this, TBB, FBB, Cond);
  (void) B;
  assert(!B && "UpdateTerminators requires analyzable predecessors!");
  if (Cond.empty()) {
    if (TBB) {
      // The block has an unconditional branch. If its successor is now its
      // layout successor, delete the branch.
      if (isLayoutSuccessor(TBB))
        TII->removeBranch(*this);
    } else {
      // The block has an unconditional fallthrough, or the end of the block is
      // unreachable.

      // Unfortunately, whether the end of the block is unreachable is not
      // immediately obvious; we must fall back to checking the successor list,
      // and assuming that if the passed in block is in the succesor list and
      // not an EHPad, it must be the intended target.
      if (!PreviousLayoutSuccessor || !isSuccessor(PreviousLayoutSuccessor) ||
          PreviousLayoutSuccessor->isEHPad())
        return;

      // If the unconditional successor block is not the current layout
      // successor, insert a branch to jump to it.
      if (!isLayoutSuccessor(PreviousLayoutSuccessor))
        TII->insertBranch(*this, PreviousLayoutSuccessor, nullptr, Cond, DL);
    }
    return;
  }

  if (FBB) {
    // The block has a non-fallthrough conditional branch. If one of its
    // successors is its layout successor, rewrite it to a fallthrough
    // conditional branch.
    if (isLayoutSuccessor(TBB)) {
      if (TII->reverseBranchCondition(Cond))
        return;
      TII->removeBranch(*this);
      TII->insertBranch(*this, FBB, nullptr, Cond, DL);
    } else if (isLayoutSuccessor(FBB)) {
      TII->removeBranch(*this);
      TII->insertBranch(*this, TBB, nullptr, Cond, DL);
    }
    return;
  }

  // We now know we're going to fallthrough to PreviousLayoutSuccessor.
  assert(PreviousLayoutSuccessor);
  assert(!PreviousLayoutSuccessor->isEHPad());
  assert(isSuccessor(PreviousLayoutSuccessor));

  if (PreviousLayoutSuccessor == TBB) {
    // We had a fallthrough to the same basic block as the conditional jump
    // targets.  Remove the conditional jump, leaving an unconditional
    // fallthrough or an unconditional jump.
    TII->removeBranch(*this);
    if (!isLayoutSuccessor(TBB)) {
      Cond.clear();
      TII->insertBranch(*this, TBB, nullptr, Cond, DL);
    }
    return;
  }

  // The block has a fallthrough conditional branch.
  if (isLayoutSuccessor(TBB)) {
    if (TII->reverseBranchCondition(Cond)) {
      // We can't reverse the condition, add an unconditional branch.
      Cond.clear();
      TII->insertBranch(*this, PreviousLayoutSuccessor, nullptr, Cond, DL);
      return;
    }
    TII->removeBranch(*this);
    TII->insertBranch(*this, PreviousLayoutSuccessor, nullptr, Cond, DL);
  } else if (!isLayoutSuccessor(PreviousLayoutSuccessor)) {
    TII->removeBranch(*this);
    TII->insertBranch(*this, TBB, PreviousLayoutSuccessor, Cond, DL);
  }
}

void MachineBasicBlock::validateSuccProbs() const {
#ifndef NDEBUG
  int64_t Sum = 0;
  for (auto Prob : Probs)
    Sum += Prob.getNumerator();
  // Due to precision issue, we assume that the sum of probabilities is one if
  // the difference between the sum of their numerators and the denominator is
  // no greater than the number of successors.
  assert((uint64_t)std::abs(Sum - BranchProbability::getDenominator()) <=
             Probs.size() &&
         "The sum of successors's probabilities exceeds one.");
#endif // NDEBUG
}

void MachineBasicBlock::addSuccessor(MachineBasicBlock *Succ,
                                     BranchProbability Prob) {
  // Probability list is either empty (if successor list isn't empty, this means
  // disabled optimization) or has the same size as successor list.
  if (!(Probs.empty() && !Successors.empty()))
    Probs.push_back(Prob);
  Successors.push_back(Succ);
  Succ->addPredecessor(this);
}

void MachineBasicBlock::addSuccessorWithoutProb(MachineBasicBlock *Succ) {
  // We need to make sure probability list is either empty or has the same size
  // of successor list. When this function is called, we can safely delete all
  // probability in the list.
  Probs.clear();
  Successors.push_back(Succ);
  Succ->addPredecessor(this);
}

void MachineBasicBlock::splitSuccessor(MachineBasicBlock *Old,
                                       MachineBasicBlock *New,
                                       bool NormalizeSuccProbs) {
  succ_iterator OldI = llvm::find(successors(), Old);
  assert(OldI != succ_end() && "Old is not a successor of this block!");
  assert(llvm::find(successors(), New) == succ_end() &&
         "New is already a successor of this block!");

  // Add a new successor with equal probability as the original one. Note
  // that we directly copy the probability using the iterator rather than
  // getting a potentially synthetic probability computed when unknown. This
  // preserves the probabilities as-is and then we can renormalize them and
  // query them effectively afterward.
  addSuccessor(New, Probs.empty() ? BranchProbability::getUnknown()
                                  : *getProbabilityIterator(OldI));
  if (NormalizeSuccProbs)
    normalizeSuccProbs();
}

void MachineBasicBlock::removeSuccessor(MachineBasicBlock *Succ,
                                        bool NormalizeSuccProbs) {
  succ_iterator I = find(Successors, Succ);
  removeSuccessor(I, NormalizeSuccProbs);
}

MachineBasicBlock::succ_iterator
MachineBasicBlock::removeSuccessor(succ_iterator I, bool NormalizeSuccProbs) {
  assert(I != Successors.end() && "Not a current successor!");

  // If probability list is empty it means we don't use it (disabled
  // optimization).
  if (!Probs.empty()) {
    probability_iterator WI = getProbabilityIterator(I);
    Probs.erase(WI);
    if (NormalizeSuccProbs)
      normalizeSuccProbs();
  }

  (*I)->removePredecessor(this);
  return Successors.erase(I);
}

void MachineBasicBlock::replaceSuccessor(MachineBasicBlock *Old,
                                         MachineBasicBlock *New) {
  if (Old == New)
    return;

  succ_iterator E = succ_end();
  succ_iterator NewI = E;
  succ_iterator OldI = E;
  for (succ_iterator I = succ_begin(); I != E; ++I) {
    if (*I == Old) {
      OldI = I;
      if (NewI != E)
        break;
    }
    if (*I == New) {
      NewI = I;
      if (OldI != E)
        break;
    }
  }
  assert(OldI != E && "Old is not a successor of this block");

  // If New isn't already a successor, let it take Old's place.
  if (NewI == E) {
    Old->removePredecessor(this);
    New->addPredecessor(this);
    *OldI = New;
    return;
  }

  // New is already a successor.
  // Update its probability instead of adding a duplicate edge.
  if (!Probs.empty()) {
    auto ProbIter = getProbabilityIterator(NewI);
    if (!ProbIter->isUnknown())
      *ProbIter += *getProbabilityIterator(OldI);
  }
  removeSuccessor(OldI);
}

void MachineBasicBlock::copySuccessor(MachineBasicBlock *Orig,
                                      succ_iterator I) {
  if (Orig->Probs.empty())
    addSuccessor(*I, Orig->getSuccProbability(I));
  else
    addSuccessorWithoutProb(*I);
}

void MachineBasicBlock::addPredecessor(MachineBasicBlock *Pred) {
  Predecessors.push_back(Pred);
}

void MachineBasicBlock::removePredecessor(MachineBasicBlock *Pred) {
  pred_iterator I = find(Predecessors, Pred);
  assert(I != Predecessors.end() && "Pred is not a predecessor of this block!");
  Predecessors.erase(I);
}

void MachineBasicBlock::transferSuccessors(MachineBasicBlock *FromMBB) {
  if (this == FromMBB)
    return;

  while (!FromMBB->succ_empty()) {
    MachineBasicBlock *Succ = *FromMBB->succ_begin();

    // If probability list is empty it means we don't use it (disabled
    // optimization).
    if (!FromMBB->Probs.empty()) {
      auto Prob = *FromMBB->Probs.begin();
      addSuccessor(Succ, Prob);
    } else
      addSuccessorWithoutProb(Succ);

    FromMBB->removeSuccessor(Succ);
  }
}

void
MachineBasicBlock::transferSuccessorsAndUpdatePHIs(MachineBasicBlock *FromMBB) {
  if (this == FromMBB)
    return;

  while (!FromMBB->succ_empty()) {
    MachineBasicBlock *Succ = *FromMBB->succ_begin();
    if (!FromMBB->Probs.empty()) {
      auto Prob = *FromMBB->Probs.begin();
      addSuccessor(Succ, Prob);
    } else
      addSuccessorWithoutProb(Succ);
    FromMBB->removeSuccessor(Succ);

    // Fix up any PHI nodes in the successor.
    Succ->replacePhiUsesWith(FromMBB, this);
  }
  normalizeSuccProbs();
}

bool MachineBasicBlock::isPredecessor(const MachineBasicBlock *MBB) const {
  return is_contained(predecessors(), MBB);
}

bool MachineBasicBlock::isSuccessor(const MachineBasicBlock *MBB) const {
  return is_contained(successors(), MBB);
}

bool MachineBasicBlock::isLayoutSuccessor(const MachineBasicBlock *MBB) const {
  MachineFunction::const_iterator I(this);
  return std::next(I) == MachineFunction::const_iterator(MBB);
}

MachineBasicBlock *MachineBasicBlock::getFallThrough() {
  MachineFunction::iterator Fallthrough = getIterator();
  ++Fallthrough;
  // If FallthroughBlock is off the end of the function, it can't fall through.
  if (Fallthrough == getParent()->end())
    return nullptr;

  // If FallthroughBlock isn't a successor, no fallthrough is possible.
  if (!isSuccessor(&*Fallthrough))
    return nullptr;

  // Analyze the branches, if any, at the end of the block.
  MachineBasicBlock *TBB = nullptr, *FBB = nullptr;
  SmallVector<MachineOperand, 4> Cond;
  const TargetInstrInfo *TII = getParent()->getSubtarget().getInstrInfo();
  if (TII->analyzeBranch(*this, TBB, FBB, Cond)) {
    // If we couldn't analyze the branch, examine the last instruction.
    // If the block doesn't end in a known control barrier, assume fallthrough
    // is possible. The isPredicated check is needed because this code can be
    // called during IfConversion, where an instruction which is normally a
    // Barrier is predicated and thus no longer an actual control barrier.
    return (empty() || !back().isBarrier() || TII->isPredicated(back()))
               ? &*Fallthrough
               : nullptr;
  }

  // If there is no branch, control always falls through.
  if (!TBB) return &*Fallthrough;

  // If there is some explicit branch to the fallthrough block, it can obviously
  // reach, even though the branch should get folded to fall through implicitly.
  if (MachineFunction::iterator(TBB) == Fallthrough ||
      MachineFunction::iterator(FBB) == Fallthrough)
    return &*Fallthrough;

  // If it's an unconditional branch to some block not the fall through, it
  // doesn't fall through.
  if (Cond.empty()) return nullptr;

  // Otherwise, if it is conditional and has no explicit false block, it falls
  // through.
  return (FBB == nullptr) ? &*Fallthrough : nullptr;
}

bool MachineBasicBlock::canFallThrough() {
  return getFallThrough() != nullptr;
}

MachineBasicBlock *MachineBasicBlock::SplitCriticalEdge(
    MachineBasicBlock *Succ, Pass &P,
    std::vector<SparseBitVector<>> *LiveInSets) {
  if (!canSplitCriticalEdge(Succ))
    return nullptr;

  MachineFunction *MF = getParent();
  MachineBasicBlock *PrevFallthrough = getNextNode();
  DebugLoc DL;  // FIXME: this is nowhere

  MachineBasicBlock *NMBB = MF->CreateMachineBasicBlock();
  MF->insert(std::next(MachineFunction::iterator(this)), NMBB);
  LLVM_DEBUG(dbgs() << "Splitting critical edge: " << printMBBReference(*this)
                    << " -- " << printMBBReference(*NMBB) << " -- "
                    << printMBBReference(*Succ) << '\n');

  LiveIntervals *LIS = P.getAnalysisIfAvailable<LiveIntervals>();
  SlotIndexes *Indexes = P.getAnalysisIfAvailable<SlotIndexes>();
  if (LIS)
    LIS->insertMBBInMaps(NMBB);
  else if (Indexes)
    Indexes->insertMBBInMaps(NMBB);

  // On some targets like Mips, branches may kill virtual registers. Make sure
  // that LiveVariables is properly updated after updateTerminator replaces the
  // terminators.
  LiveVariables *LV = P.getAnalysisIfAvailable<LiveVariables>();

  // Collect a list of virtual registers killed by the terminators.
  SmallVector<Register, 4> KilledRegs;
  if (LV)
    for (instr_iterator I = getFirstInstrTerminator(), E = instr_end();
         I != E; ++I) {
      MachineInstr *MI = &*I;
      for (MachineInstr::mop_iterator OI = MI->operands_begin(),
           OE = MI->operands_end(); OI != OE; ++OI) {
        if (!OI->isReg() || OI->getReg() == 0 ||
            !OI->isUse() || !OI->isKill() || OI->isUndef())
          continue;
        Register Reg = OI->getReg();
        if (Register::isPhysicalRegister(Reg) ||
            LV->getVarInfo(Reg).removeKill(*MI)) {
          KilledRegs.push_back(Reg);
          LLVM_DEBUG(dbgs() << "Removing terminator kill: " << *MI);
          OI->setIsKill(false);
        }
      }
    }

  SmallVector<Register, 4> UsedRegs;
  if (LIS) {
    for (instr_iterator I = getFirstInstrTerminator(), E = instr_end();
         I != E; ++I) {
      MachineInstr *MI = &*I;

      for (MachineInstr::mop_iterator OI = MI->operands_begin(),
           OE = MI->operands_end(); OI != OE; ++OI) {
        if (!OI->isReg() || OI->getReg() == 0)
          continue;

        Register Reg = OI->getReg();
        if (!is_contained(UsedRegs, Reg))
          UsedRegs.push_back(Reg);
      }
    }
  }

  ReplaceUsesOfBlockWith(Succ, NMBB);

  // If updateTerminator() removes instructions, we need to remove them from
  // SlotIndexes.
  SmallVector<MachineInstr*, 4> Terminators;
  if (Indexes) {
    for (instr_iterator I = getFirstInstrTerminator(), E = instr_end();
         I != E; ++I)
      Terminators.push_back(&*I);
  }

  // Since we replaced all uses of Succ with NMBB, that should also be treated
  // as the fallthrough successor
  if (Succ == PrevFallthrough)
    PrevFallthrough = NMBB;
  updateTerminator(PrevFallthrough);

  if (Indexes) {
    SmallVector<MachineInstr*, 4> NewTerminators;
    for (instr_iterator I = getFirstInstrTerminator(), E = instr_end();
         I != E; ++I)
      NewTerminators.push_back(&*I);

    for (SmallVectorImpl<MachineInstr*>::iterator I = Terminators.begin(),
        E = Terminators.end(); I != E; ++I) {
      if (!is_contained(NewTerminators, *I))
        Indexes->removeMachineInstrFromMaps(**I);
    }
  }

  // Insert unconditional "jump Succ" instruction in NMBB if necessary.
  NMBB->addSuccessor(Succ);
  if (!NMBB->isLayoutSuccessor(Succ)) {
    SmallVector<MachineOperand, 4> Cond;
    const TargetInstrInfo *TII = getParent()->getSubtarget().getInstrInfo();
    TII->insertBranch(*NMBB, Succ, nullptr, Cond, DL);

    if (Indexes) {
      for (MachineInstr &MI : NMBB->instrs()) {
        // Some instructions may have been moved to NMBB by updateTerminator(),
        // so we first remove any instruction that already has an index.
        if (Indexes->hasIndex(MI))
          Indexes->removeMachineInstrFromMaps(MI);
        Indexes->insertMachineInstrInMaps(MI);
      }
    }
  }

  // Fix PHI nodes in Succ so they refer to NMBB instead of this.
  Succ->replacePhiUsesWith(this, NMBB);

  // Inherit live-ins from the successor
  for (const auto &LI : Succ->liveins())
    NMBB->addLiveIn(LI);

  // Update LiveVariables.
  const TargetRegisterInfo *TRI = MF->getSubtarget().getRegisterInfo();
  if (LV) {
    // Restore kills of virtual registers that were killed by the terminators.
    while (!KilledRegs.empty()) {
      Register Reg = KilledRegs.pop_back_val();
      for (instr_iterator I = instr_end(), E = instr_begin(); I != E;) {
        if (!(--I)->addRegisterKilled(Reg, TRI, /* AddIfNotFound= */ false))
          continue;
        if (Register::isVirtualRegister(Reg))
          LV->getVarInfo(Reg).Kills.push_back(&*I);
        LLVM_DEBUG(dbgs() << "Restored terminator kill: " << *I);
        break;
      }
    }
    // Update relevant live-through information.
    if (LiveInSets != nullptr)
      LV->addNewBlock(NMBB, this, Succ, *LiveInSets);
    else
      LV->addNewBlock(NMBB, this, Succ);
  }

  if (LIS) {
    // After splitting the edge and updating SlotIndexes, live intervals may be
    // in one of two situations, depending on whether this block was the last in
    // the function. If the original block was the last in the function, all
    // live intervals will end prior to the beginning of the new split block. If
    // the original block was not at the end of the function, all live intervals
    // will extend to the end of the new split block.

    bool isLastMBB =
      std::next(MachineFunction::iterator(NMBB)) == getParent()->end();

    SlotIndex StartIndex = Indexes->getMBBEndIdx(this);
    SlotIndex PrevIndex = StartIndex.getPrevSlot();
    SlotIndex EndIndex = Indexes->getMBBEndIdx(NMBB);

    // Find the registers used from NMBB in PHIs in Succ.
    SmallSet<Register, 8> PHISrcRegs;
    for (MachineBasicBlock::instr_iterator
         I = Succ->instr_begin(), E = Succ->instr_end();
         I != E && I->isPHI(); ++I) {
      for (unsigned ni = 1, ne = I->getNumOperands(); ni != ne; ni += 2) {
        if (I->getOperand(ni+1).getMBB() == NMBB) {
          MachineOperand &MO = I->getOperand(ni);
          Register Reg = MO.getReg();
          PHISrcRegs.insert(Reg);
          if (MO.isUndef())
            continue;

          LiveInterval &LI = LIS->getInterval(Reg);
          VNInfo *VNI = LI.getVNInfoAt(PrevIndex);
          assert(VNI &&
                 "PHI sources should be live out of their predecessors.");
          LI.addSegment(LiveInterval::Segment(StartIndex, EndIndex, VNI));
        }
      }
    }

    MachineRegisterInfo *MRI = &getParent()->getRegInfo();
    for (unsigned i = 0, e = MRI->getNumVirtRegs(); i != e; ++i) {
      Register Reg = Register::index2VirtReg(i);
      if (PHISrcRegs.count(Reg) || !LIS->hasInterval(Reg))
        continue;

      LiveInterval &LI = LIS->getInterval(Reg);
      if (!LI.liveAt(PrevIndex))
        continue;

      bool isLiveOut = LI.liveAt(LIS->getMBBStartIdx(Succ));
      if (isLiveOut && isLastMBB) {
        VNInfo *VNI = LI.getVNInfoAt(PrevIndex);
        assert(VNI && "LiveInterval should have VNInfo where it is live.");
        LI.addSegment(LiveInterval::Segment(StartIndex, EndIndex, VNI));
      } else if (!isLiveOut && !isLastMBB) {
        LI.removeSegment(StartIndex, EndIndex);
      }
    }

    // Update all intervals for registers whose uses may have been modified by
    // updateTerminator().
    LIS->repairIntervalsInRange(this, getFirstTerminator(), end(), UsedRegs);
  }

  if (MachineDominatorTree *MDT =
          P.getAnalysisIfAvailable<MachineDominatorTree>())
    MDT->recordSplitCriticalEdge(this, Succ, NMBB);

  if (MachineLoopInfo *MLI = P.getAnalysisIfAvailable<MachineLoopInfo>())
    if (MachineLoop *TIL = MLI->getLoopFor(this)) {
      // If one or the other blocks were not in a loop, the new block is not
      // either, and thus LI doesn't need to be updated.
      if (MachineLoop *DestLoop = MLI->getLoopFor(Succ)) {
        if (TIL == DestLoop) {
          // Both in the same loop, the NMBB joins loop.
          DestLoop->addBasicBlockToLoop(NMBB, MLI->getBase());
        } else if (TIL->contains(DestLoop)) {
          // Edge from an outer loop to an inner loop.  Add to the outer loop.
          TIL->addBasicBlockToLoop(NMBB, MLI->getBase());
        } else if (DestLoop->contains(TIL)) {
          // Edge from an inner loop to an outer loop.  Add to the outer loop.
          DestLoop->addBasicBlockToLoop(NMBB, MLI->getBase());
        } else {
          // Edge from two loops with no containment relation.  Because these
          // are natural loops, we know that the destination block must be the
          // header of its loop (adding a branch into a loop elsewhere would
          // create an irreducible loop).
          assert(DestLoop->getHeader() == Succ &&
                 "Should not create irreducible loops!");
          if (MachineLoop *P = DestLoop->getParentLoop())
            P->addBasicBlockToLoop(NMBB, MLI->getBase());
        }
      }
    }

  return NMBB;
}

bool MachineBasicBlock::canSplitCriticalEdge(
    const MachineBasicBlock *Succ) const {
  // Splitting the critical edge to a landing pad block is non-trivial. Don't do
  // it in this generic function.
  if (Succ->isEHPad())
    return false;

  // Splitting the critical edge to a callbr's indirect block isn't advised.
  // Don't do it in this generic function.
  if (Succ->isInlineAsmBrIndirectTarget())
    return false;

  const MachineFunction *MF = getParent();
  // Performance might be harmed on HW that implements branching using exec mask
  // where both sides of the branches are always executed.
  if (MF->getTarget().requiresStructuredCFG())
    return false;

  // We may need to update this's terminator, but we can't do that if
  // analyzeBranch fails. If this uses a jump table, we won't touch it.
  const TargetInstrInfo *TII = MF->getSubtarget().getInstrInfo();
  MachineBasicBlock *TBB = nullptr, *FBB = nullptr;
  SmallVector<MachineOperand, 4> Cond;
  // AnalyzeBanch should modify this, since we did not allow modification.
  if (TII->analyzeBranch(*const_cast<MachineBasicBlock *>(this), TBB, FBB, Cond,
                         /*AllowModify*/ false))
    return false;

  // Avoid bugpoint weirdness: A block may end with a conditional branch but
  // jumps to the same MBB is either case. We have duplicate CFG edges in that
  // case that we can't handle. Since this never happens in properly optimized
  // code, just skip those edges.
  if (TBB && TBB == FBB) {
    LLVM_DEBUG(dbgs() << "Won't split critical edge after degenerate "
                      << printMBBReference(*this) << '\n');
    return false;
  }
  return true;
}

/// Prepare MI to be removed from its bundle. This fixes bundle flags on MI's
/// neighboring instructions so the bundle won't be broken by removing MI.
static void unbundleSingleMI(MachineInstr *MI) {
  // Removing the first instruction in a bundle.
  if (MI->isBundledWithSucc() && !MI->isBundledWithPred())
    MI->unbundleFromSucc();
  // Removing the last instruction in a bundle.
  if (MI->isBundledWithPred() && !MI->isBundledWithSucc())
    MI->unbundleFromPred();
  // If MI is not bundled, or if it is internal to a bundle, the neighbor flags
  // are already fine.
}

MachineBasicBlock::instr_iterator
MachineBasicBlock::erase(MachineBasicBlock::instr_iterator I) {
  unbundleSingleMI(&*I);
  return Insts.erase(I);
}

MachineInstr *MachineBasicBlock::remove_instr(MachineInstr *MI) {
  unbundleSingleMI(MI);
  MI->clearFlag(MachineInstr::BundledPred);
  MI->clearFlag(MachineInstr::BundledSucc);
  return Insts.remove(MI);
}

MachineBasicBlock::instr_iterator
MachineBasicBlock::insert(instr_iterator I, MachineInstr *MI) {
  assert(!MI->isBundledWithPred() && !MI->isBundledWithSucc() &&
         "Cannot insert instruction with bundle flags");
  // Set the bundle flags when inserting inside a bundle.
  if (I != instr_end() && I->isBundledWithPred()) {
    MI->setFlag(MachineInstr::BundledPred);
    MI->setFlag(MachineInstr::BundledSucc);
  }
  return Insts.insert(I, MI);
}

/// This method unlinks 'this' from the containing function, and returns it, but
/// does not delete it.
MachineBasicBlock *MachineBasicBlock::removeFromParent() {
  assert(getParent() && "Not embedded in a function!");
  getParent()->remove(this);
  return this;
}

/// This method unlinks 'this' from the containing function, and deletes it.
void MachineBasicBlock::eraseFromParent() {
  assert(getParent() && "Not embedded in a function!");
  getParent()->erase(this);
}

/// Given a machine basic block that branched to 'Old', change the code and CFG
/// so that it branches to 'New' instead.
void MachineBasicBlock::ReplaceUsesOfBlockWith(MachineBasicBlock *Old,
                                               MachineBasicBlock *New) {
  assert(Old != New && "Cannot replace self with self!");

  MachineBasicBlock::instr_iterator I = instr_end();
  while (I != instr_begin()) {
    --I;
    if (!I->isTerminator()) break;

    // Scan the operands of this machine instruction, replacing any uses of Old
    // with New.
    for (unsigned i = 0, e = I->getNumOperands(); i != e; ++i)
      if (I->getOperand(i).isMBB() &&
          I->getOperand(i).getMBB() == Old)
        I->getOperand(i).setMBB(New);
  }

  // Update the successor information.
  replaceSuccessor(Old, New);
}

void MachineBasicBlock::replacePhiUsesWith(MachineBasicBlock *Old,
                                           MachineBasicBlock *New) {
  for (MachineInstr &MI : phis())
    for (unsigned i = 2, e = MI.getNumOperands() + 1; i != e; i += 2) {
      MachineOperand &MO = MI.getOperand(i);
      if (MO.getMBB() == Old)
        MO.setMBB(New);
    }
}

/// Find the next valid DebugLoc starting at MBBI, skipping any DBG_VALUE
/// instructions.  Return UnknownLoc if there is none.
DebugLoc
MachineBasicBlock::findDebugLoc(instr_iterator MBBI) {
  // Skip debug declarations, we don't want a DebugLoc from them.
  MBBI = skipDebugInstructionsForward(MBBI, instr_end());
  if (MBBI != instr_end())
    return MBBI->getDebugLoc();
  return {};
}

/// Find the previous valid DebugLoc preceding MBBI, skipping and DBG_VALUE
/// instructions.  Return UnknownLoc if there is none.
DebugLoc MachineBasicBlock::findPrevDebugLoc(instr_iterator MBBI) {
  if (MBBI == instr_begin()) return {};
  // Skip debug instructions, we don't want a DebugLoc from them.
  MBBI = prev_nodbg(MBBI, instr_begin());
  if (!MBBI->isDebugInstr()) return MBBI->getDebugLoc();
  return {};
}

/// Find and return the merged DebugLoc of the branch instructions of the block.
/// Return UnknownLoc if there is none.
DebugLoc
MachineBasicBlock::findBranchDebugLoc() {
  DebugLoc DL;
  auto TI = getFirstTerminator();
  while (TI != end() && !TI->isBranch())
    ++TI;

  if (TI != end()) {
    DL = TI->getDebugLoc();
    for (++TI ; TI != end() ; ++TI)
      if (TI->isBranch())
        DL = DILocation::getMergedLocation(DL, TI->getDebugLoc());
  }
  return DL;
}

/// Return probability of the edge from this block to MBB.
BranchProbability
MachineBasicBlock::getSuccProbability(const_succ_iterator Succ) const {
  if (Probs.empty())
    return BranchProbability(1, succ_size());

  const auto &Prob = *getProbabilityIterator(Succ);
  if (Prob.isUnknown()) {
    // For unknown probabilities, collect the sum of all known ones, and evenly
    // ditribute the complemental of the sum to each unknown probability.
    unsigned KnownProbNum = 0;
    auto Sum = BranchProbability::getZero();
    for (auto &P : Probs) {
      if (!P.isUnknown()) {
        Sum += P;
        KnownProbNum++;
      }
    }
    return Sum.getCompl() / (Probs.size() - KnownProbNum);
  } else
    return Prob;
}

/// Set successor probability of a given iterator.
void MachineBasicBlock::setSuccProbability(succ_iterator I,
                                           BranchProbability Prob) {
  assert(!Prob.isUnknown());
  if (Probs.empty())
    return;
  *getProbabilityIterator(I) = Prob;
}

/// Return probability iterator corresonding to the I successor iterator
MachineBasicBlock::const_probability_iterator
MachineBasicBlock::getProbabilityIterator(
    MachineBasicBlock::const_succ_iterator I) const {
  assert(Probs.size() == Successors.size() && "Async probability list!");
  const size_t index = std::distance(Successors.begin(), I);
  assert(index < Probs.size() && "Not a current successor!");
  return Probs.begin() + index;
}

/// Return probability iterator corresonding to the I successor iterator.
MachineBasicBlock::probability_iterator
MachineBasicBlock::getProbabilityIterator(MachineBasicBlock::succ_iterator I) {
  assert(Probs.size() == Successors.size() && "Async probability list!");
  const size_t index = std::distance(Successors.begin(), I);
  assert(index < Probs.size() && "Not a current successor!");
  return Probs.begin() + index;
}

/// Return whether (physical) register "Reg" has been <def>ined and not <kill>ed
/// as of just before "MI".
///
/// Search is localised to a neighborhood of
/// Neighborhood instructions before (searching for defs or kills) and N
/// instructions after (searching just for defs) MI.
MachineBasicBlock::LivenessQueryResult
MachineBasicBlock::computeRegisterLiveness(const TargetRegisterInfo *TRI,
                                           MCRegister Reg, const_iterator Before,
                                           unsigned Neighborhood) const {
  unsigned N = Neighborhood;

  // Try searching forwards from Before, looking for reads or defs.
  const_iterator I(Before);
  for (; I != end() && N > 0; ++I) {
    if (I->isDebugInstr())
      continue;

    --N;

    PhysRegInfo Info = AnalyzePhysRegInBundle(*I, Reg, TRI);

    // Register is live when we read it here.
    if (Info.Read)
      return LQR_Live;
    // Register is dead if we can fully overwrite or clobber it here.
    if (Info.FullyDefined || Info.Clobbered)
      return LQR_Dead;
  }

  // If we reached the end, it is safe to clobber Reg at the end of a block of
  // no successor has it live in.
  if (I == end()) {
    for (MachineBasicBlock *S : successors()) {
      for (const MachineBasicBlock::RegisterMaskPair &LI : S->liveins()) {
        if (TRI->regsOverlap(LI.PhysReg, Reg))
          return LQR_Live;
      }
    }

    return LQR_Dead;
  }


  N = Neighborhood;

  // Start by searching backwards from Before, looking for kills, reads or defs.
  I = const_iterator(Before);
  // If this is the first insn in the block, don't search backwards.
  if (I != begin()) {
    do {
      --I;

      if (I->isDebugInstr())
        continue;

      --N;

      PhysRegInfo Info = AnalyzePhysRegInBundle(*I, Reg, TRI);

      // Defs happen after uses so they take precedence if both are present.

      // Register is dead after a dead def of the full register.
      if (Info.DeadDef)
        return LQR_Dead;
      // Register is (at least partially) live after a def.
      if (Info.Defined) {
        if (!Info.PartialDeadDef)
          return LQR_Live;
        // As soon as we saw a partial definition (dead or not),
        // we cannot tell if the value is partial live without
        // tracking the lanemasks. We are not going to do this,
        // so fall back on the remaining of the analysis.
        break;
      }
      // Register is dead after a full kill or clobber and no def.
      if (Info.Killed || Info.Clobbered)
        return LQR_Dead;
      // Register must be live if we read it.
      if (Info.Read)
        return LQR_Live;

    } while (I != begin() && N > 0);
  }

  // If all the instructions before this in the block are debug instructions,
  // skip over them.
  while (I != begin() && std::prev(I)->isDebugInstr())
    --I;

  // Did we get to the start of the block?
  if (I == begin()) {
    // If so, the register's state is definitely defined by the live-in state.
    for (const MachineBasicBlock::RegisterMaskPair &LI : liveins())
      if (TRI->regsOverlap(LI.PhysReg, Reg))
        return LQR_Live;

    return LQR_Dead;
  }

  // At this point we have no idea of the liveness of the register.
  return LQR_Unknown;
}

const uint32_t *
MachineBasicBlock::getBeginClobberMask(const TargetRegisterInfo *TRI) const {
  // EH funclet entry does not preserve any registers.
  return isEHFuncletEntry() ? TRI->getNoPreservedMask() : nullptr;
}

const uint32_t *
MachineBasicBlock::getEndClobberMask(const TargetRegisterInfo *TRI) const {
  // If we see a return block with successors, this must be a funclet return,
  // which does not preserve any registers. If there are no successors, we don't
  // care what kind of return it is, putting a mask after it is a no-op.
  return isReturnBlock() && !succ_empty() ? TRI->getNoPreservedMask() : nullptr;
}

void MachineBasicBlock::clearLiveIns() {
  LiveIns.clear();
}

MachineBasicBlock::livein_iterator MachineBasicBlock::livein_begin() const {
  assert(getParent()->getProperties().hasProperty(
      MachineFunctionProperties::Property::TracksLiveness) &&
      "Liveness information is accurate");
  return LiveIns.begin();
}

const MBBSectionID MBBSectionID::ColdSectionID(MBBSectionID::SectionType::Cold);
const MBBSectionID
    MBBSectionID::ExceptionSectionID(MBBSectionID::SectionType::Exception);<|MERGE_RESOLUTION|>--- conflicted
+++ resolved
@@ -87,24 +87,10 @@
     const MachineFunction *MF = getParent();
     MCContext &Ctx = MF->getContext();
 
-<<<<<<< HEAD
-    assert(getNumber() >= 0 && "cannot get label for unreachable MBB");
-
-    // We emit a non-temporary symbol for every basic block if we have BBLabels
-    // or -- with basic block sections -- when a basic block begins a section.
-    // With basic block symbols, we use a unary encoding which can
-    // compress the symbol names significantly. For basic block sections where
-    // this block is the first in a cluster, we use a non-temp descriptive name.
-    // Otherwise we fall back to use temp label.
-    if (MF->hasBBLabels()) {
-      CachedMCSymbol = getLabelSymbol();
-    } else if (MF->hasBBSections() && isBeginSection()) {
-=======
     // We emit a non-temporary symbol -- with a descriptive name -- if it begins
     // a section (with basic block sections). Otherwise we fall back to use temp
     // label.
     if (MF->hasBBSections() && isBeginSection()) {
->>>>>>> 75a5eee3
       SmallString<5> Suffix;
       if (SectionID == MBBSectionID::ColdSectionID) {
         Suffix += ".cold";
