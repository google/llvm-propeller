--- conflicted
+++ resolved
@@ -956,16 +956,10 @@
                             cast<MCSymbolELF>(TextSec.getBeginSymbol()));
 }
 
-<<<<<<< HEAD
-MCSection *MCObjectFileInfo::getBBInfoSection(const MCSection &TextSec) const {
-  if (Env != IsELF)
-    return BBInfoSection;
-=======
 MCSection *
 MCObjectFileInfo::getBBAddrMapSection(const MCSection &TextSec) const {
   if (Env != IsELF)
     return nullptr;
->>>>>>> c9190423
 
   const MCSectionELF &ElfSec = static_cast<const MCSectionELF &>(TextSec);
   unsigned Flags = ELF::SHF_LINK_ORDER;
@@ -975,12 +969,7 @@
     Flags |= ELF::SHF_GROUP;
   }
 
-<<<<<<< HEAD
-  return Ctx->getELFSection(".bb_info", ELF::SHT_PROGBITS, Flags, 0, GroupName,
-                            MCSection::NonUniqueID,
-=======
   return Ctx->getELFSection(".bb_addr_map", ELF::SHT_PROGBITS, Flags, 0,
                             GroupName, MCSection::NonUniqueID,
->>>>>>> c9190423
                             cast<MCSymbolELF>(TextSec.getBeginSymbol()));
 }