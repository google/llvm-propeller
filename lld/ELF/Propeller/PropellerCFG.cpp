//===-------------------- PropellerELFCfg.cpp -----------------------------===//
//
// Part of the LLVM Project, under the Apache License v2.0 with LLVM Exceptions.
// See https://llvm.org/LICENSE.txt for license information.
// SPDX-License-Identifier: Apache-2.0 WITH LLVM-exception
//
//===----------------------------------------------------------------------===//
//
// This file creates cfg and maps propeller profile onto cfg nodes / edges.
//
//===----------------------------------------------------------------------===//
#include "PropellerCFG.h"

#include "Propeller.h"

#include "llvm/Object/ELFObjectFile.h"
#include "llvm/Support/raw_ostream.h"

#include <algorithm>
#include <iomanip>
#include <map>
#include <memory>
#include <ostream>
#include <stdio.h>
#include <string>
#include <vector>

using llvm::object::ObjectFile;
using llvm::object::RelocationRef;
using llvm::object::section_iterator;
using llvm::object::SectionRef;
using llvm::object::SymbolRef;

namespace lld {
namespace propeller {

bool CFGNode::isEntryNode() const {
  return CFG->getEntryNode() == this;
}

bool ControlFlowGraph::writeAsDotGraph(StringRef cfgOutName) {
  std::error_code ec;
  llvm::raw_fd_ostream os(cfgOutName, ec, llvm::sys::fs::CD_CreateAlways);
  if (ec.value()) {
    warn("failed to open: '" + cfgOutName + "'");
    return false;
  }
  os << "digraph " << Name.str() << "{\n";
  forEachNodeRef([&os](CFGNode &n) {
    os << n.getBBIndex() << " [size=\"" << n.ShSize << "\"];";
  });
  os << "\n";
  for (auto &e : IntraEdges) {
    bool IsFTEdge = (e->Src->FTEdge == e.get());
    os << " " << e->Src->getBBIndex() << " -> " << e->Sink->getBBIndex()
       << " [label=\"" << e->Weight
       << "\", weight=" << (IsFTEdge ? "1.0" : "0.1") << "];\n";
  }
  os << "}\n";
  llvm::outs() << "done dumping cfg '" << Name.str() << "' into '"
               << cfgOutName.str() << "'\n";
  return true;
}

// Create an edge for "from->to".
CFGEdge *ControlFlowGraph::createEdge(CFGNode *from, CFGNode *to,
                                      typename CFGEdge::EdgeType type) {
  CFGEdge *edge = nullptr;
  auto CheckExistingEdge = [from, to,
                            type, &edge](std::vector<CFGEdge *> &Edges) {
    for (auto *E : Edges) {
      if (E->Src == from && E->Sink == to && E->Type == type) {
        edge = E;
        return true;
      }
    }
    return false;
  };
  if (!from->HotTag || !to->HotTag) {
    if (type < CFGEdge::EdgeType::INTER_FUNC_CALL &&
        CheckExistingEdge(from->Outs))
      return edge;
    if (type >= CFGEdge::EdgeType::INTER_FUNC_CALL &&
        CheckExistingEdge(from->CallOuts))
      return edge;
  }

  edge = new CFGEdge(from, to, type);
  if (type < CFGEdge::EdgeType::INTER_FUNC_CALL) {
    from->Outs.push_back(edge);
    to->Ins.push_back(edge);
  } else {
    from->CallOuts.push_back(edge);
    to->CallIns.push_back(edge);
  }
  // Take ownership of "edge", cfg is responsible for all edges.
  emplaceEdge(edge);
  return edge;
}

// Apply counter (cnt) to all edges between node from -> to. Both nodes are from
// the same cfg.
bool ControlFlowGraph::markPath(CFGNode *from, CFGNode *to, uint64_t cnt) {
  if (from == nullptr) {
    /* If the from node is null, walk backward from the to node while only
     * one INTRA_FUNC incoming edge is found. */
    assert(to != nullptr);
    CFGNode *p = to;
    do {
      if (p->Ins.size() == 1 && p->Ins.front()->isFTEdge()){
        p->Ins.front()->Weight += cnt;
        p = p->Ins.front()->Src;
      } else
        p = nullptr;
    } while (p && p != to);
    return true;
  }

  if (to == nullptr) {
    /* If the to node is null, walk forward from the from node while only
     * one INTRA_FUNC outgoing edge is found. */
    assert(from != nullptr);
    CFGNode *p = from;
    do {
      if (p->Outs.size() == 1 && p->Outs.front()->isFTEdge()) {
        p->Outs.front()->Weight += cnt;
        p = p->Outs.front()->Sink;
      } else
        p = nullptr;
    } while (p && p != from);
    return true;
  }

  assert(from->CFG == to->CFG);
  if (from == to)
    return true;
  CFGNode *p = from;
  while (p && p != to) {
    if (p->FTEdge) {
      p->FTEdge->Weight += cnt;
      p = p->FTEdge->Sink;
    } else
      p = nullptr;
  }
  if (!p)
    return false;
  return true;
}

// Apply counter (cnt) to the edge from node from -> to. Both nodes are from the
// same cfg.
void ControlFlowGraph::mapBranch(CFGNode *from, CFGNode *to, uint64_t cnt,
                                 bool isCall, bool isReturn) {
  assert(from->CFG == to->CFG);

  for (auto &e : from->Outs) {
    bool edgeTypeOk = true;
    if (!isCall && !isReturn)
      edgeTypeOk =
          e->Type == CFGEdge::INTRA_FUNC || e->Type == CFGEdge::INTRA_DYNA;
    else if (isCall)
      edgeTypeOk = e->Type == CFGEdge::INTRA_RSC;
    if (isReturn)
      edgeTypeOk = e->Type == CFGEdge::INTRA_RSR;
    if (edgeTypeOk && e->Sink == to) {
      e->Weight += cnt;
      return;
    }
  }

  CFGEdge::EdgeType type = CFGEdge::INTRA_DYNA;
  if (isCall)
    type = CFGEdge::INTRA_RSC;
  else if (isReturn)
    type = CFGEdge::INTRA_RSR;

  createEdge(from, to, type)->Weight += cnt;
}

// Apply counter (cnt) for calls/returns/ that cross function boundaries.
void ControlFlowGraph::mapCallOut(CFGNode *from, CFGNode *to, uint64_t toAddr,
                                  uint64_t cnt, bool isCall, bool isReturn) {
  assert(from->CFG == this);
  assert(from->CFG != to->CFG);
  CFGEdge::EdgeType edgeType = CFGEdge::INTER_FUNC_RETURN;
  if (isCall ||
      (toAddr && to->CFG->getEntryNode() == to && toAddr == to->MappedAddr))
    edgeType = CFGEdge::INTER_FUNC_CALL;
  if (isReturn)
    edgeType = CFGEdge::INTER_FUNC_RETURN;
  for (auto &e : from->CallOuts)
    if (e->Sink == to && e->Type == edgeType) {
      e->Weight += cnt;
      return;
    }
  createEdge(from, to, edgeType)->Weight += cnt;
}

std::map<StringRef, std::list<SymbolRef>> CFGBuilder::buildPreCFGGroups() {
  std::map<StringRef, std::list<SymbolRef>> groups;
  auto symbols = View->ViewFile->symbols();
  for (const SymbolRef &sym : symbols) {
    auto r = sym.getType();
    auto s = sym.getName();
    if (r && s && *r == SymbolRef::ST_Function) {
      StringRef symName = *s;
      auto ri = groups.emplace(std::piecewise_construct,
                               std::forward_as_tuple(symName),
                               std::forward_as_tuple(1, sym));
      (void)(ri.second);
      assert(ri.second);
    }
  }

  // Now we have a map of function names, group "x.bb.funcname".
  for (const SymbolRef &sym : symbols) {
    // All bb symbols are local, upon seeing the first global, exit.
    if ((sym.getFlags() & SymbolRef::SF_Global) != 0)
      break;
    auto nameOrErr = sym.getName();
    if (!nameOrErr)
      continue;
    StringRef sName = *nameOrErr;
    StringRef fName;
    if (SymbolEntry::isBBSymbol(sName, &fName, nullptr)) {
      auto L = groups.find(fName);
      if (L != groups.end())
        L->second.push_back(sym);
    }
  }
<<<<<<< HEAD
  return groups;
=======

  // Groups are like
  //   {
  //     { "func1", {a.BB.func1, aa.BB.func1, aaa.BB.func1}
  //     { "func2", {a.BB.func2, aa.BB.func2, aaa.BB.func2}
  //       ...
  //       ...
  //   }
  for (auto &i : groups) {
    assert(i.second.size() >= 1);
    std::map<uint64_t, std::unique_ptr<CFGNode>> tmpNodeMap;
    SymbolRef cfgSym = *(i.second.begin());
    StringRef cfgName = i.first;
    std::unique_ptr<ControlFlowGraph> cfg(
        new ControlFlowGraph(View, cfgName, 0));
    for (SymbolRef sym : i.second) {
      auto symNameE = sym.getName();
      auto sectionIE = sym.getSection();
      if (symNameE && sectionIE &&
          (*sectionIE) != sym.getObject()->section_end()) {
        StringRef symName = *symNameE;
        uint64_t symShndx = (*sectionIE)->getIndex();
        // Note here: BB symbols only carry size information when
        // -fbasicblock-section=all. Objects built with
        // -fbasicblock-section=labels do not have size information
        // for BB symbols.
        uint64_t symSize = llvm::object::ELFSymbolRef(sym).getSize();
        // Drop bb sections with no code
        if (!symSize)
          continue;
        auto *sE = prop->Propf->findSymbol(symName);
        if (sE) {
          if (tmpNodeMap.find(sE->Ordinal) != tmpNodeMap.end()) {
            error("Internal error checking cfg map.");
            return false;
          }
          tmpNodeMap.emplace(
              std::piecewise_construct, std::forward_as_tuple(sE->Ordinal),
              //std::forward_as_tuple(new CFGNode(symShndx, symName, symSize,
              std::forward_as_tuple(new CFGNode(symShndx, symName, sE->Size,
                                                sE->Ordinal, cfg.get())));
          continue;
        }
        // Otherwise fallthrough to ditch cfg & tmpNodeMap.
      }
      tmpNodeMap.clear();
      cfg.reset(nullptr);
      break;
    }

    if (tmpNodeMap.empty())
      cfg.reset(nullptr);

    if (!cfg)
      continue; // to next cfg group.

    uint32_t groupShndx = 0;
    for (auto &T : tmpNodeMap) {
      if (groupShndx != 0 && T.second->Shndx == groupShndx) {
        cfg.reset(nullptr);
        tmpNodeMap.clear();
        warn("basicblock sections must not have same section index, this is "
             "usually caused by -fbasicblock-sections=labels. "
             "Use -fbasicblock-sections=list/all instead");
        return false;
      }
      groupShndx = T.second->Shndx;
    }

    if (cfg) {
      buildCFG(*cfg, cfgSym, tmpNodeMap);
      View->CFGs.emplace(cfg->Name, std::move(cfg));
    }
  } // Enf of processing all groups.
  return true;
>>>>>>> 9efc4ad0
}

// Build map: TextSection -> It's Relocation Section.
// ELF file only contains link from Relocation Section -> It's text section.
std::map<uint64_t, section_iterator> CFGBuilder::buildRelocationSectionMap() {
  std::map<uint64_t, section_iterator> relocationSectionMap;
  for (section_iterator i = View->ViewFile->section_begin(),
                        J = View->ViewFile->section_end();
       i != J; ++i) {
    SectionRef secRef = *i;
    if (llvm::object::ELFSectionRef(secRef).getType() == llvm::ELF::SHT_RELA) {
      Expected<section_iterator> rr = secRef.getRelocatedSection();
      if (rr) {
        section_iterator &r = *rr;
        assert(r != J);
        relocationSectionMap.emplace(r->getIndex(), *i);
      }
    }
  }
  return relocationSectionMap;
}

// Helper method, process an entry of group.
// In selective bb sections, different cold bb lables are grouped into one same
// cold section. Like below:
//
//    section .txt.func:        bb1 (ordinal=100)
//    section .txt.func:        bb2 (ordinal=101)
//    section .txt.func.cold:   bb3 (ordinal=102)
//                              bb4 (ordinal=103)
//                              bb5 (ordinal=104)
//
// After processing, OrdinalRemapping contains:
//    102 -> 102
//    103 -> 102
//    104 -> 102
//
// And tmpNodeMap contains:
//    100 -> CfgNode(MappedAddr=100) 
//    101 -> CfgNode(MappedAddr=101) 
//    102 -> CfgNode(MappedAddr=102) 
//
std::unique_ptr<ControlFlowGraph> CFGBuilder::buildCFGNodes(
    std::map<StringRef, std::list<SymbolRef>>::value_type &GE,
    std::map<uint64_t, std::unique_ptr<CFGNode>> &tmpNodeMap,
    std::map<uint64_t, uint64_t> &OrdinalRemapping) {
  assert(GE.second.size() >= 1);
  std::map<uint32_t,
           std::pair<CFGNode *,
                     std::set<SymbolEntry *, SymbolEntryOrdinalLessComparator>>>
      coldSectionMap;
  StringRef cfgName = GE.first;
  std::unique_ptr<ControlFlowGraph> cfg(new ControlFlowGraph(View, cfgName, 0));

  for (SymbolRef sym : GE.second) {
    auto symNameE = sym.getName();
    auto sectionIE = sym.getSection();
    if (!symNameE && !sectionIE &&
        (*sectionIE) == sym.getObject()->section_end()) {
      tmpNodeMap.clear();
      break;
    }

    StringRef symName = *symNameE;
    uint64_t symShndx = (*sectionIE)->getIndex();
    uint64_t symSectionSize = (*sectionIE)->getSize();
    // Note here: BB symbols only carry size information when
    // -fbasicblock-section=all. Objects built with
    // -fbasicblock-section=labels do not have size information
    // for BB symbols.
    // uint64_t symSize = llvm::object::ELFSymbolRef(sym).getSize();
    SymbolEntry *sE = prop->Propf->findSymbol(symName);
    if (!sE) {
      tmpNodeMap.clear();
      break;
    }

    if (tmpNodeMap.find(sE->Ordinal) != tmpNodeMap.end()) {
      tmpNodeMap.clear();
      error("Internal error checking cfg map.");
      break;
    }
    if (!sE->HotTag) {
      auto coldI = coldSectionMap.find(symShndx);
      if (coldI != coldSectionMap.end()) {
        CFGNode *coldNode = coldI->second.first;
        // All codeNodes share the same section, so the ShSize field must equal.
        if (coldNode->ShSize != symSectionSize) {
          tmpNodeMap.clear();
          error("Check internal size error.");
          break;
        }
        if (coldNode->MappedAddr > sE->Ordinal) {
          coldNode->MappedAddr = sE->Ordinal;
          coldNode->ShName = symName;
          coldNode->ShSize = symSectionSize;
        }
        if (!coldI->second.second.insert(sE).second) {
          tmpNodeMap.clear();
          error("Internal error grouping cold sections.");
          break;
        }
        continue; // to next sym.
      }
    }
    // Drop bb sections with no code
    if (!symSectionSize || !sE->Size)
      continue;
    CFGNode *node = new CFGNode(symShndx, symName, symSectionSize, sE->Ordinal,
                                cfg.get(), sE->HotTag);
    tmpNodeMap.emplace(sE->Ordinal, node);
    if (!sE->HotTag) {
      auto &P = coldSectionMap[symShndx];
      P.first = node;
      if (!P.second.insert(sE).second) {
        error("Internal error grouping duplicated cold sections.");
        tmpNodeMap.clear();
        break;
      }
    }
  }
  if (tmpNodeMap.empty()) {
    cfg.reset(nullptr);
    return cfg;
  }

  for (auto &P : coldSectionMap) {
    CFGNode *Node = P.second.first;
    auto &SymSet = P.second.second;
    if (SymSet.size() > 1) {
      SymbolEntry *FirstSymbol = *(SymSet.begin());
      if (FirstSymbol->Ordinal != Node->MappedAddr) {
        error("Internal error grouping cold sections.");
        cfg.reset(nullptr);
        return cfg;
      }
      for (SymbolEntry *SS : SymSet) {
        if (!OrdinalRemapping.emplace(SS->Ordinal, Node->MappedAddr).second
            /* hot symbols can never be remapped to other symbols */
            || SS->HotTag
            /* The representative Node must have the smallest MappedAddr
               (Ordinal) */
            || SS->Ordinal < Node->MappedAddr) {
          error("Internal error remapping duplicated cold sections.");
          cfg.reset(nullptr);
          return cfg;
        }
      }
    }
  }
  return cfg;
}

// This function creates CFGs for a single object file.
//
// Step 1 - scan all the symbols, for each function symbols, create an entry in
// "groups", below is what "groups" looks like:
//  groups: {
//    "foo": [],
//    "bar": [],
//  }
//
// Step 2 - scan all the symbols, for each BB symbol, find it's function's
// group, and insert the bb symbol into the group. For example, if we have BB
// symbols "a.BB.foo", "aa.BB.foo" and "a.BB.bar", after step 2, the groups
// structure looks like:
//   groups: {
//     "foo": ["a.BB.foo", "aa.BB.foo"],
//     "bar": ["a.BB.bar"],
//   }
//
// Step 3 - for each group, create CFG and tmpNodeMap, the latter is an ordered
// map of CFGNode (index key is Symbol Ordinal). For the above example, the
// following data structure is created:
//   CFG[Name=foo], tmpNodeMap={1: CFGNode[BBIndex="1"], 2:CFGNode[BBIndex="2"]}
//   CFG[Name=bar], tmpNodeMap={3: CFGNode[BBIndex="3"]}
//
// For each CFG and tmpNodeMap, call CFGBuilder::buildCFG().
bool CFGBuilder::buildCFGs(std::map<uint64_t, uint64_t> &OrdinalRemapping) {
  std::map<StringRef, std::list<SymbolRef>> groups{buildPreCFGGroups()};
  std::map<uint64_t, section_iterator> relocationSectionMap{
      buildRelocationSectionMap()};

  // Groups built in the above step are like:
  //   {
  //     { "func1", {a.BB.func1, aa.BB.func1, aaa.BB.func1}
  //     { "func2", {a.BB.func2, aa.BB.func2, aaa.BB.func2}
  //       ...
  //       ...
  //   }
  for (auto &i : groups) {
    std::map<uint64_t, std::unique_ptr<CFGNode>> tmpNodeMap;
    std::unique_ptr<ControlFlowGraph> cfg{
        buildCFGNodes(i, tmpNodeMap, OrdinalRemapping)};

    if (cfg) {
      SymbolRef cfgSym = *(i.second.begin());
      buildCFG(*cfg, cfgSym, tmpNodeMap, relocationSectionMap);
      View->CFGs.emplace(cfg->Name, std::move(cfg));
    }
  } // Enf of processing all groups.
  return true;
}

// Build map: basicblock section index -> basicblock section node.
void CFGBuilder::buildShndxNodeMap(
    std::map<uint64_t, std::unique_ptr<CFGNode>> &tmpNodeMap,
    std::map<uint64_t, CFGNode *> &shndxNodeMap) {
  for (auto &nodeL : tmpNodeMap) {
    auto &node = nodeL.second;
    auto insertResult = shndxNodeMap.emplace(node->Shndx, node.get());
    (void)(insertResult);
    assert(insertResult.second);
  }
}

// Build CFG for a single function.
//
// For each BB sections of a single function, we iterate all the relocation
// entries, and for relocations that targets another BB in the same function,
// we create an edge between these 2 BBs.
void CFGBuilder::buildCFG(
    ControlFlowGraph &cfg, const SymbolRef &cfgSym,
    std::map<uint64_t, std::unique_ptr<CFGNode>> &tmpNodeMap,
    std::map<uint64_t, section_iterator> &relocationSectionMap) {
  std::map<uint64_t, CFGNode *> shndxNodeMap;
  buildShndxNodeMap(tmpNodeMap, shndxNodeMap);

  // Recursive call edges.
  std::list<CFGEdge *> rscEdges;
  // Iterate all bb symbols.
  for (auto &nPair : tmpNodeMap) {
    CFGNode *srcNode = nPair.second.get();
    // For each bb section, we find its rela sections.
    auto relaSecRefI = relocationSectionMap.find(srcNode->Shndx);
    if (relaSecRefI == relocationSectionMap.end())
      continue;

    // Iterate all rela entries.
    for (const RelocationRef &rela : relaSecRefI->second->relocations()) {
      SymbolRef rSym = *(rela.getSymbol());
      bool isRSC = (cfgSym == rSym);

      // All bb section symbols are local symbols.
      if (!isRSC &&
          ((rSym.getFlags() & llvm::object::BasicSymbolRef::SF_Global) != 0))
        continue;

      auto sectionIE = rSym.getSection();
      if (!sectionIE)
        continue;
      // Now we have the Shndx of one relocation target.
      uint64_t symShndx((*sectionIE)->getIndex());
      CFGNode *targetNode{nullptr};
      // Check to see if Shndx is another BB section within the same function.
      auto result = shndxNodeMap.find(symShndx);
      if (result != shndxNodeMap.end()) {
        targetNode = result->second;
        if (targetNode) {
          // If so, we create the edge.
          CFGEdge *e =
              cfg.createEdge(srcNode, targetNode,
                             isRSC ? CFGEdge::INTRA_RSC : CFGEdge::INTRA_FUNC);
          // If it's a recursive call, record it.
          if (isRSC)
            rscEdges.push_back(e);
        }
      }
    }
  }

  /*
  // For each recursive call, we create a recursive-self-return edges for all
  // exit edges. In the following example, create an edge bb5->bb3 FuncA:
  //    bb1:            <---+
  //        ...             |
  //    bb2:                |
  //        ...             |   r(ecursie)-s(elf)-C(all) edge
  //    bb3:                |
  //        ...             |
  //        call FuncA  --- +
  //        xxx yyy     <---+
  //        ...             |
  //    bb4:                |
  //        ...             |   r(ecursie)-s(elf)-r(eturn) edge
  //    bb5:                |
  //        ...             |
  //        ret   ----------+
  for (auto *rEdge : rscEdges) {
    for (auto &nPair : tmpNodeMap) {
      auto &n = nPair.second;
      if (n->Outs.size() == 0 ||
          (n->Outs.size() == 1 &&
           (*n->Outs.begin())->Type == CFGEdge::INTRA_RSC)) {
        // Now "n" is the exit node.
        cfg.createEdge(n.get(), rEdge->Src, CFGEdge::INTRA_RSR);
      }
    }
  }
  */
  calculateFallthroughEdges(cfg, tmpNodeMap);

  // Transfer nodes ownership to cfg and destroy tmpNodeMap.
  for (auto &pair : tmpNodeMap) {
    cfg.Nodes.emplace_back(std::move(pair.second));
    pair.second.reset(nullptr);
  }
  tmpNodeMap.clear();

  // Set cfg size and re-calculate size of the entry basicblock, which is
  // initially the size of the whole function.
<<<<<<< HEAD
  // cfg.Size = cfg.getEntryNode()->ShSize;
  // cfg.forEachNodeRef([&cfg](CFGNode &n) {
  //   if (&n != cfg.getEntryNode())
  //     cfg.getEntryNode()->ShSize -= n.ShSize;
  // });
  /*
  cfg.Size = cfg.getEntryNode()->ShSize;
  auto * entryNode = cfg.getEntryNode();
  fprintf(stderr, "Initial size of entry bb: %s to %lu\n",
  cfg.Name.str().c_str(), entryNode->ShSize);
=======
  cfg.Size = cfg.getEntryNode()->ShSize;
  auto * entryNode = cfg.getEntryNode();
  //fprintf(stderr, "Initial size of entry bb: %s to %lu\n", cfg.Name.str().c_str(), entryNode->ShSize);
>>>>>>> 9efc4ad0
  cfg.forEachNodeRef([entryNode](CFGNode &n) {
    if (&n != entryNode)
      entryNode->ShSize -= n.ShSize;
  });
<<<<<<< HEAD
  fprintf(stderr, "Resetting the size of entry bb: %s to %lu\n",
  cfg.Name.str().c_str(), entryNode->ShSize);
  */
=======
  //fprintf(stderr, "Resetting the size of entry bb: %s to %lu\n", cfg.Name.str().c_str(), entryNode->ShSize);
  /*
>>>>>>> 9efc4ad0
  cfg.Size = 0;
  cfg.forEachNodeRef([&cfg](CFGNode &n) {
    cfg.Size += n.ShSize;
  });
  */

}

// Calculate fallthroughs. Edge p->q is fallthrough if p & q are adjacent (e.g.
// no other bbs are between p & q), and there is a NORMAL edge from p->Q.
//
// tmpNodeMap groups nodes according to their beginning address:
//      addr1: [Node1]
//      addr2: [Node2]
//      addr3: [Node3]
//      addr4: [Node4]
//    And addr1 <= addr2 <= addr3 <= addr4.
void CFGBuilder::calculateFallthroughEdges(
    ControlFlowGraph &cfg,
    std::map<uint64_t, std::unique_ptr<CFGNode>> &tmpNodeMap) {

  auto setupFallthrough = [&cfg](CFGNode *n1, CFGNode *n2) {
    for (auto *e : n1->Outs)
      if (e->Type == CFGEdge::INTRA_FUNC && e->Sink == n2) {
        n1->FTEdge = e;
        return;
      }
    if (n1->ShSize == 0)
      // An empty section always fallthrough to the next adjacent section.
      n1->FTEdge = cfg.createEdge(n1, n2, CFGEdge::INTRA_FUNC);
  };

  for (auto p = tmpNodeMap.begin(), q = std::next(p), e = tmpNodeMap.end();
       q != e; ++p, ++q)
    setupFallthrough(p->second.get(), q->second.get());
}

std::ostream &operator<<(std::ostream &out, const CFGNode &node) {
  out << "["
      << (node.ShName == node.CFG->Name
              ? "Entry"
              : std::to_string(node.ShName.size() - node.CFG->Name.size() - 4))
      << "]"
      << " [size=" << std::noshowbase << std::dec << node.ShSize << ", "
      << " addr=" << std::showbase << std::hex << node.MappedAddr << ", "
      << " frequency=" << std::showbase << std::dec << node.Freq << ", "
      << " shndx=" << std::noshowbase << std::dec << node.Shndx << "]";
  return out;
}

std::ostream &operator<<(std::ostream &out, const CFGEdge &edge) {
  static const char *TypeStr[] = {"", " (*RSC*)", " (*RSR*)", " (*DYNA*)"};
  out << "edge: " << *edge.Src << " -> " << *edge.Sink << " [" << std::setw(12)
      << std::setfill('0') << std::noshowbase << std::dec << edge.Weight << "]"
      << TypeStr[edge.Type];
  return out;
}

std::ostream &operator<<(std::ostream &out, const ControlFlowGraph &cfg) {
  out << "cfg: '" << cfg.View->ViewName.str() << ":" << cfg.Name.str()
      << "', size=" << std::noshowbase << std::dec << cfg.Size << std::endl;
  for (auto &n : cfg.Nodes) {
    auto &node = *n;
    out << "  node: " << node << std::endl;
    for (auto &edge : node.Outs) {
      out << "    " << *edge << (edge == node.FTEdge ? " (*FT*)" : "")
          << std::endl;
    }
    for (auto &edge : node.CallOuts) {
      out << "    Calls: '" << edge->Sink->ShName.str()
          << "': " << std::noshowbase << std::dec << edge->Weight << std::endl;
    }
  }
  out << std::endl;
  return out;
}

bool CFGEdge::isFTEdge() const {
  return Src->FTEdge == this;
}

} // namespace propeller
} // namespace lld<|MERGE_RESOLUTION|>--- conflicted
+++ resolved
@@ -228,85 +228,7 @@
         L->second.push_back(sym);
     }
   }
-<<<<<<< HEAD
   return groups;
-=======
-
-  // Groups are like
-  //   {
-  //     { "func1", {a.BB.func1, aa.BB.func1, aaa.BB.func1}
-  //     { "func2", {a.BB.func2, aa.BB.func2, aaa.BB.func2}
-  //       ...
-  //       ...
-  //   }
-  for (auto &i : groups) {
-    assert(i.second.size() >= 1);
-    std::map<uint64_t, std::unique_ptr<CFGNode>> tmpNodeMap;
-    SymbolRef cfgSym = *(i.second.begin());
-    StringRef cfgName = i.first;
-    std::unique_ptr<ControlFlowGraph> cfg(
-        new ControlFlowGraph(View, cfgName, 0));
-    for (SymbolRef sym : i.second) {
-      auto symNameE = sym.getName();
-      auto sectionIE = sym.getSection();
-      if (symNameE && sectionIE &&
-          (*sectionIE) != sym.getObject()->section_end()) {
-        StringRef symName = *symNameE;
-        uint64_t symShndx = (*sectionIE)->getIndex();
-        // Note here: BB symbols only carry size information when
-        // -fbasicblock-section=all. Objects built with
-        // -fbasicblock-section=labels do not have size information
-        // for BB symbols.
-        uint64_t symSize = llvm::object::ELFSymbolRef(sym).getSize();
-        // Drop bb sections with no code
-        if (!symSize)
-          continue;
-        auto *sE = prop->Propf->findSymbol(symName);
-        if (sE) {
-          if (tmpNodeMap.find(sE->Ordinal) != tmpNodeMap.end()) {
-            error("Internal error checking cfg map.");
-            return false;
-          }
-          tmpNodeMap.emplace(
-              std::piecewise_construct, std::forward_as_tuple(sE->Ordinal),
-              //std::forward_as_tuple(new CFGNode(symShndx, symName, symSize,
-              std::forward_as_tuple(new CFGNode(symShndx, symName, sE->Size,
-                                                sE->Ordinal, cfg.get())));
-          continue;
-        }
-        // Otherwise fallthrough to ditch cfg & tmpNodeMap.
-      }
-      tmpNodeMap.clear();
-      cfg.reset(nullptr);
-      break;
-    }
-
-    if (tmpNodeMap.empty())
-      cfg.reset(nullptr);
-
-    if (!cfg)
-      continue; // to next cfg group.
-
-    uint32_t groupShndx = 0;
-    for (auto &T : tmpNodeMap) {
-      if (groupShndx != 0 && T.second->Shndx == groupShndx) {
-        cfg.reset(nullptr);
-        tmpNodeMap.clear();
-        warn("basicblock sections must not have same section index, this is "
-             "usually caused by -fbasicblock-sections=labels. "
-             "Use -fbasicblock-sections=list/all instead");
-        return false;
-      }
-      groupShndx = T.second->Shndx;
-    }
-
-    if (cfg) {
-      buildCFG(*cfg, cfgSym, tmpNodeMap);
-      View->CFGs.emplace(cfg->Name, std::move(cfg));
-    }
-  } // Enf of processing all groups.
-  return true;
->>>>>>> 9efc4ad0
 }
 
 // Build map: TextSection -> It's Relocation Section.
@@ -380,6 +302,7 @@
     // uint64_t symSize = llvm::object::ELFSymbolRef(sym).getSize();
     SymbolEntry *sE = prop->Propf->findSymbol(symName);
     if (!sE) {
+      fprintf(stderr, "WAS NOT ABLE TO FIND: %s\n", symName.str().c_str());
       tmpNodeMap.clear();
       break;
     }
@@ -429,6 +352,7 @@
     }
   }
   if (tmpNodeMap.empty()) {
+    warn("DITCH CFG: " + cfg->Name);
     cfg.reset(nullptr);
     return cfg;
   }
@@ -536,7 +460,7 @@
   buildShndxNodeMap(tmpNodeMap, shndxNodeMap);
 
   // Recursive call edges.
-  std::list<CFGEdge *> rscEdges;
+  //std::list<CFGEdge *> rscEdges;
   // Iterate all bb symbols.
   for (auto &nPair : tmpNodeMap) {
     CFGNode *srcNode = nPair.second.get();
@@ -567,12 +491,12 @@
         targetNode = result->second;
         if (targetNode) {
           // If so, we create the edge.
-          CFGEdge *e =
-              cfg.createEdge(srcNode, targetNode,
-                             isRSC ? CFGEdge::INTRA_RSC : CFGEdge::INTRA_FUNC);
+          // CFGEdge *e =
+          cfg.createEdge(srcNode, targetNode,
+                            isRSC ? CFGEdge::INTRA_RSC : CFGEdge::INTRA_FUNC);
           // If it's a recursive call, record it.
-          if (isRSC)
-            rscEdges.push_back(e);
+          //if (isRSC)
+          //  rscEdges.push_back(e);
         }
       }
     }
@@ -616,42 +540,11 @@
   }
   tmpNodeMap.clear();
 
-  // Set cfg size and re-calculate size of the entry basicblock, which is
-  // initially the size of the whole function.
-<<<<<<< HEAD
-  // cfg.Size = cfg.getEntryNode()->ShSize;
-  // cfg.forEachNodeRef([&cfg](CFGNode &n) {
-  //   if (&n != cfg.getEntryNode())
-  //     cfg.getEntryNode()->ShSize -= n.ShSize;
-  // });
-  /*
-  cfg.Size = cfg.getEntryNode()->ShSize;
-  auto * entryNode = cfg.getEntryNode();
-  fprintf(stderr, "Initial size of entry bb: %s to %lu\n",
-  cfg.Name.str().c_str(), entryNode->ShSize);
-=======
-  cfg.Size = cfg.getEntryNode()->ShSize;
-  auto * entryNode = cfg.getEntryNode();
-  //fprintf(stderr, "Initial size of entry bb: %s to %lu\n", cfg.Name.str().c_str(), entryNode->ShSize);
->>>>>>> 9efc4ad0
-  cfg.forEachNodeRef([entryNode](CFGNode &n) {
-    if (&n != entryNode)
-      entryNode->ShSize -= n.ShSize;
-  });
-<<<<<<< HEAD
-  fprintf(stderr, "Resetting the size of entry bb: %s to %lu\n",
-  cfg.Name.str().c_str(), entryNode->ShSize);
-  */
-=======
-  //fprintf(stderr, "Resetting the size of entry bb: %s to %lu\n", cfg.Name.str().c_str(), entryNode->ShSize);
-  /*
->>>>>>> 9efc4ad0
+  // Calculate the cfg size
   cfg.Size = 0;
   cfg.forEachNodeRef([&cfg](CFGNode &n) {
     cfg.Size += n.ShSize;
   });
-  */
-
 }
 
 // Calculate fallthroughs. Edge p->q is fallthrough if p & q are adjacent (e.g.
