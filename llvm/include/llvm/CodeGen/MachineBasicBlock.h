//===- llvm/CodeGen/MachineBasicBlock.h -------------------------*- C++ -*-===//
//
// Part of the LLVM Project, under the Apache License v2.0 with LLVM Exceptions.
// See https://llvm.org/LICENSE.txt for license information.
// SPDX-License-Identifier: Apache-2.0 WITH LLVM-exception
//
//===----------------------------------------------------------------------===//
//
// Collect the sequence of machine instructions for a basic block.
//
//===----------------------------------------------------------------------===//

#ifndef LLVM_CODEGEN_MACHINEBASICBLOCK_H
#define LLVM_CODEGEN_MACHINEBASICBLOCK_H

#include "llvm/ADT/GraphTraits.h"
#include "llvm/ADT/ilist.h"
#include "llvm/ADT/iterator_range.h"
#include "llvm/ADT/SparseBitVector.h"
#include "llvm/CodeGen/MachineInstr.h"
#include "llvm/CodeGen/MachineInstrBundleIterator.h"
#include "llvm/IR/DebugLoc.h"
#include "llvm/MC/LaneBitmask.h"
#include "llvm/Support/BranchProbability.h"
#include <cassert>
#include <cstdint>
#include <functional>
#include <iterator>
#include <string>
#include <vector>

namespace llvm {

class BasicBlock;
class MachineFunction;
class MCSymbol;
class ModuleSlotTracker;
class Pass;
class Printable;
class SlotIndexes;
class StringRef;
class raw_ostream;
class TargetRegisterClass;
class TargetRegisterInfo;

// This structure uniquely identifies a basic block section.
// Possible values are
//  {Type: Default, Number: (unsigned)} (These are regular section IDs)
//  {Type: Exception, Number: 0}  (ExceptionSectionID)
//  {Type: Cold, Number: 0}  (ColdSectionID)
struct MBBSectionID {
  enum SectionType {
    Default = 0, // Regular section (these sections are distinguished by the
                 // Number field).
    Exception,   // Special section type for exception handling blocks
    Unknown,     // Special section type for blocks with unknown hotness
    Cold,        // Special section type for cold blocks
  } Type;
  unsigned Number;

  MBBSectionID(unsigned N) : Type(Default), Number(N) {}

  // Special unique sections for cold, unknown and exception blocks.
  const static MBBSectionID UnknownSectionID;
  const static MBBSectionID ColdSectionID;
  const static MBBSectionID ExceptionSectionID;

  bool operator==(const MBBSectionID &Other) const {
    return Type == Other.Type && Number == Other.Number;
  }

  bool operator!=(const MBBSectionID &Other) const { return !(*this == Other); }

private:
  // This is only used to construct the special cold and exception sections.
  MBBSectionID(SectionType T) : Type(T), Number(0) {}
};

template <> struct ilist_traits<MachineInstr> {
private:
  friend class MachineBasicBlock; // Set by the owning MachineBasicBlock.

  MachineBasicBlock *Parent;

  using instr_iterator =
      simple_ilist<MachineInstr, ilist_sentinel_tracking<true>>::iterator;

public:
  void addNodeToList(MachineInstr *N);
  void removeNodeFromList(MachineInstr *N);
  void transferNodesFromList(ilist_traits &FromList, instr_iterator First,
                             instr_iterator Last);
  void deleteNode(MachineInstr *MI);
};

class MachineBasicBlock
    : public ilist_node_with_parent<MachineBasicBlock, MachineFunction> {
public:
  /// Pair of physical register and lane mask.
  /// This is not simply a std::pair typedef because the members should be named
  /// clearly as they both have an integer type.
  struct RegisterMaskPair {
  public:
    MCPhysReg PhysReg;
    LaneBitmask LaneMask;

    RegisterMaskPair(MCPhysReg PhysReg, LaneBitmask LaneMask)
        : PhysReg(PhysReg), LaneMask(LaneMask) {}
  };

private:
  using Instructions = ilist<MachineInstr, ilist_sentinel_tracking<true>>;

  Instructions Insts;
  const BasicBlock *BB;
  int Number;
  MachineFunction *xParent;

  /// Keep track of the predecessor / successor basic blocks.
  std::vector<MachineBasicBlock *> Predecessors;
  std::vector<MachineBasicBlock *> Successors;

  /// Keep track of the probabilities to the successors. This vector has the
  /// same order as Successors, or it is empty if we don't use it (disable
  /// optimization).
  std::vector<BranchProbability> Probs;
  using probability_iterator = std::vector<BranchProbability>::iterator;
  using const_probability_iterator =
      std::vector<BranchProbability>::const_iterator;

  Optional<uint64_t> IrrLoopHeaderWeight;

  /// Keep track of the physical registers that are livein of the basicblock.
  using LiveInVector = std::vector<RegisterMaskPair>;
  LiveInVector LiveIns;

  /// Alignment of the basic block. One if the basic block does not need to be
  /// aligned.
  Align Alignment;

  /// Indicate that this basic block is entered via an exception handler.
  bool IsEHPad = false;

  /// Indicate that this basic block is potentially the target of an indirect
  /// branch.
  bool AddressTaken = false;

  /// Indicate that this basic block needs its symbol be emitted regardless of
  /// whether the flow just falls-through to it.
  bool LabelMustBeEmitted = false;

  /// Indicate that this basic block is the entry block of an EH scope, i.e.,
  /// the block that used to have a catchpad or cleanuppad instruction in the
  /// LLVM IR.
  bool IsEHScopeEntry = false;

  /// Indicate that this basic block is the entry block of an EH funclet.
  bool IsEHFuncletEntry = false;

  /// Indicate that this basic block is the entry block of a cleanup funclet.
  bool IsCleanupFuncletEntry = false;

  /// With basic block sections, this stores the Section ID of the basic block.
  MBBSectionID SectionID{0};

  // Symbol marking the end of the basic block. (assigned by AsmPrinter).
  MCSymbol *EndSymbol = nullptr;

  // Indicate that this basic block begins a section.
  bool IsBeginSection = false;

  // Indicate that this basic block ends a section.
  bool IsEndSection = false;

  /// Indicate that this basic block is the indirect dest of an INLINEASM_BR.
  bool IsInlineAsmBrIndirectTarget = false;

  /// since getSymbol is a relatively heavy-weight operation, the symbol
  /// is only computed once and is cached.
  mutable MCSymbol *CachedMCSymbol = nullptr;

  /// Used during basic block sections to mark the end of a basic block.
  MCSymbol *EndMCSymbol = nullptr;

  // Intrusive list support
  MachineBasicBlock() = default;

  explicit MachineBasicBlock(MachineFunction &MF, const BasicBlock *BB);

  ~MachineBasicBlock();

  // MachineBasicBlocks are allocated and owned by MachineFunction.
  friend class MachineFunction;

public:
  /// Return the LLVM basic block that this instance corresponded to originally.
  /// Note that this may be NULL if this instance does not correspond directly
  /// to an LLVM basic block.
  const BasicBlock *getBasicBlock() const { return BB; }

  /// Return the name of the corresponding LLVM basic block, or an empty string.
  StringRef getName() const;

  /// Return a formatted string to identify this block and its parent function.
  std::string getFullName() const;

  /// Test whether this block is potentially the target of an indirect branch.
  bool hasAddressTaken() const { return AddressTaken; }

  /// Set this block to reflect that it potentially is the target of an indirect
  /// branch.
  void setHasAddressTaken() { AddressTaken = true; }

  /// Test whether this block must have its label emitted.
  bool hasLabelMustBeEmitted() const { return LabelMustBeEmitted; }

  /// Set this block to reflect that, regardless how we flow to it, we need
  /// its label be emitted.
  void setLabelMustBeEmitted() { LabelMustBeEmitted = true; }

  /// Return the MachineFunction containing this basic block.
  const MachineFunction *getParent() const { return xParent; }
  MachineFunction *getParent() { return xParent; }

  using instr_iterator = Instructions::iterator;
  using const_instr_iterator = Instructions::const_iterator;
  using reverse_instr_iterator = Instructions::reverse_iterator;
  using const_reverse_instr_iterator = Instructions::const_reverse_iterator;

  using iterator = MachineInstrBundleIterator<MachineInstr>;
  using const_iterator = MachineInstrBundleIterator<const MachineInstr>;
  using reverse_iterator = MachineInstrBundleIterator<MachineInstr, true>;
  using const_reverse_iterator =
      MachineInstrBundleIterator<const MachineInstr, true>;

  unsigned size() const { return (unsigned)Insts.size(); }
  bool empty() const { return Insts.empty(); }

  MachineInstr       &instr_front()       { return Insts.front(); }
  MachineInstr       &instr_back()        { return Insts.back();  }
  const MachineInstr &instr_front() const { return Insts.front(); }
  const MachineInstr &instr_back()  const { return Insts.back();  }

  MachineInstr       &front()             { return Insts.front(); }
  MachineInstr       &back()              { return *--end();      }
  const MachineInstr &front()       const { return Insts.front(); }
  const MachineInstr &back()        const { return *--end();      }

  instr_iterator                instr_begin()       { return Insts.begin();  }
  const_instr_iterator          instr_begin() const { return Insts.begin();  }
  instr_iterator                  instr_end()       { return Insts.end();    }
  const_instr_iterator            instr_end() const { return Insts.end();    }
  reverse_instr_iterator       instr_rbegin()       { return Insts.rbegin(); }
  const_reverse_instr_iterator instr_rbegin() const { return Insts.rbegin(); }
  reverse_instr_iterator       instr_rend  ()       { return Insts.rend();   }
  const_reverse_instr_iterator instr_rend  () const { return Insts.rend();   }

  using instr_range = iterator_range<instr_iterator>;
  using const_instr_range = iterator_range<const_instr_iterator>;
  instr_range instrs() { return instr_range(instr_begin(), instr_end()); }
  const_instr_range instrs() const {
    return const_instr_range(instr_begin(), instr_end());
  }

  iterator                begin()       { return instr_begin();  }
  const_iterator          begin() const { return instr_begin();  }
  iterator                end  ()       { return instr_end();    }
  const_iterator          end  () const { return instr_end();    }
  reverse_iterator rbegin() {
    return reverse_iterator::getAtBundleBegin(instr_rbegin());
  }
  const_reverse_iterator rbegin() const {
    return const_reverse_iterator::getAtBundleBegin(instr_rbegin());
  }
  reverse_iterator rend() { return reverse_iterator(instr_rend()); }
  const_reverse_iterator rend() const {
    return const_reverse_iterator(instr_rend());
  }

  /// Support for MachineInstr::getNextNode().
  static Instructions MachineBasicBlock::*getSublistAccess(MachineInstr *) {
    return &MachineBasicBlock::Insts;
  }

  inline iterator_range<iterator> terminators() {
    return make_range(getFirstTerminator(), end());
  }
  inline iterator_range<const_iterator> terminators() const {
    return make_range(getFirstTerminator(), end());
  }

  /// Returns a range that iterates over the phis in the basic block.
  inline iterator_range<iterator> phis() {
    return make_range(begin(), getFirstNonPHI());
  }
  inline iterator_range<const_iterator> phis() const {
    return const_cast<MachineBasicBlock *>(this)->phis();
  }

  // Machine-CFG iterators
  using pred_iterator = std::vector<MachineBasicBlock *>::iterator;
  using const_pred_iterator = std::vector<MachineBasicBlock *>::const_iterator;
  using succ_iterator = std::vector<MachineBasicBlock *>::iterator;
  using const_succ_iterator = std::vector<MachineBasicBlock *>::const_iterator;
  using pred_reverse_iterator =
      std::vector<MachineBasicBlock *>::reverse_iterator;
  using const_pred_reverse_iterator =
      std::vector<MachineBasicBlock *>::const_reverse_iterator;
  using succ_reverse_iterator =
      std::vector<MachineBasicBlock *>::reverse_iterator;
  using const_succ_reverse_iterator =
      std::vector<MachineBasicBlock *>::const_reverse_iterator;
  pred_iterator        pred_begin()       { return Predecessors.begin(); }
  const_pred_iterator  pred_begin() const { return Predecessors.begin(); }
  pred_iterator        pred_end()         { return Predecessors.end();   }
  const_pred_iterator  pred_end()   const { return Predecessors.end();   }
  pred_reverse_iterator        pred_rbegin()
                                          { return Predecessors.rbegin();}
  const_pred_reverse_iterator  pred_rbegin() const
                                          { return Predecessors.rbegin();}
  pred_reverse_iterator        pred_rend()
                                          { return Predecessors.rend();  }
  const_pred_reverse_iterator  pred_rend()   const
                                          { return Predecessors.rend();  }
  unsigned             pred_size()  const {
    return (unsigned)Predecessors.size();
  }
  bool                 pred_empty() const { return Predecessors.empty(); }
  succ_iterator        succ_begin()       { return Successors.begin();   }
  const_succ_iterator  succ_begin() const { return Successors.begin();   }
  succ_iterator        succ_end()         { return Successors.end();     }
  const_succ_iterator  succ_end()   const { return Successors.end();     }
  succ_reverse_iterator        succ_rbegin()
                                          { return Successors.rbegin();  }
  const_succ_reverse_iterator  succ_rbegin() const
                                          { return Successors.rbegin();  }
  succ_reverse_iterator        succ_rend()
                                          { return Successors.rend();    }
  const_succ_reverse_iterator  succ_rend()   const
                                          { return Successors.rend();    }
  unsigned             succ_size()  const {
    return (unsigned)Successors.size();
  }
  bool                 succ_empty() const { return Successors.empty();   }

  inline iterator_range<pred_iterator> predecessors() {
    return make_range(pred_begin(), pred_end());
  }
  inline iterator_range<const_pred_iterator> predecessors() const {
    return make_range(pred_begin(), pred_end());
  }
  inline iterator_range<succ_iterator> successors() {
    return make_range(succ_begin(), succ_end());
  }
  inline iterator_range<const_succ_iterator> successors() const {
    return make_range(succ_begin(), succ_end());
  }

  // LiveIn management methods.

  /// Adds the specified register as a live in. Note that it is an error to add
  /// the same register to the same set more than once unless the intention is
  /// to call sortUniqueLiveIns after all registers are added.
  void addLiveIn(MCRegister PhysReg,
                 LaneBitmask LaneMask = LaneBitmask::getAll()) {
    LiveIns.push_back(RegisterMaskPair(PhysReg, LaneMask));
  }
  void addLiveIn(const RegisterMaskPair &RegMaskPair) {
    LiveIns.push_back(RegMaskPair);
  }

  /// Sorts and uniques the LiveIns vector. It can be significantly faster to do
  /// this than repeatedly calling isLiveIn before calling addLiveIn for every
  /// LiveIn insertion.
  void sortUniqueLiveIns();

  /// Clear live in list.
  void clearLiveIns();

  /// Add PhysReg as live in to this block, and ensure that there is a copy of
  /// PhysReg to a virtual register of class RC. Return the virtual register
  /// that is a copy of the live in PhysReg.
  Register addLiveIn(MCRegister PhysReg, const TargetRegisterClass *RC);

  /// Remove the specified register from the live in set.
  void removeLiveIn(MCPhysReg Reg,
                    LaneBitmask LaneMask = LaneBitmask::getAll());

  /// Return true if the specified register is in the live in set.
  bool isLiveIn(MCPhysReg Reg,
                LaneBitmask LaneMask = LaneBitmask::getAll()) const;

  // Iteration support for live in sets.  These sets are kept in sorted
  // order by their register number.
  using livein_iterator = LiveInVector::const_iterator;
#ifndef NDEBUG
  /// Unlike livein_begin, this method does not check that the liveness
  /// information is accurate. Still for debug purposes it may be useful
  /// to have iterators that won't assert if the liveness information
  /// is not current.
  livein_iterator livein_begin_dbg() const { return LiveIns.begin(); }
  iterator_range<livein_iterator> liveins_dbg() const {
    return make_range(livein_begin_dbg(), livein_end());
  }
#endif
  livein_iterator livein_begin() const;
  livein_iterator livein_end()   const { return LiveIns.end(); }
  bool            livein_empty() const { return LiveIns.empty(); }
  iterator_range<livein_iterator> liveins() const {
    return make_range(livein_begin(), livein_end());
  }

  /// Remove entry from the livein set and return iterator to the next.
  livein_iterator removeLiveIn(livein_iterator I);

  /// Get the clobber mask for the start of this basic block. Funclets use this
  /// to prevent register allocation across funclet transitions.
  const uint32_t *getBeginClobberMask(const TargetRegisterInfo *TRI) const;

  /// Get the clobber mask for the end of the basic block.
  /// \see getBeginClobberMask()
  const uint32_t *getEndClobberMask(const TargetRegisterInfo *TRI) const;

  /// Return alignment of the basic block.
  Align getAlignment() const { return Alignment; }

  /// Set alignment of the basic block.
  void setAlignment(Align A) { Alignment = A; }

  /// Returns true if the block is a landing pad. That is this basic block is
  /// entered via an exception handler.
  bool isEHPad() const { return IsEHPad; }

  /// Indicates the block is a landing pad.  That is this basic block is entered
  /// via an exception handler.
  void setIsEHPad(bool V = true) { IsEHPad = V; }

  bool hasEHPadSuccessor() const;

  /// Returns true if this is the entry block of an EH scope, i.e., the block
  /// that used to have a catchpad or cleanuppad instruction in the LLVM IR.
  bool isEHScopeEntry() const { return IsEHScopeEntry; }

  /// Indicates if this is the entry block of an EH scope, i.e., the block that
  /// that used to have a catchpad or cleanuppad instruction in the LLVM IR.
  void setIsEHScopeEntry(bool V = true) { IsEHScopeEntry = V; }

  /// Returns true if this is the entry block of an EH funclet.
  bool isEHFuncletEntry() const { return IsEHFuncletEntry; }

  /// Indicates if this is the entry block of an EH funclet.
  void setIsEHFuncletEntry(bool V = true) { IsEHFuncletEntry = V; }

  /// Returns true if this is the entry block of a cleanup funclet.
  bool isCleanupFuncletEntry() const { return IsCleanupFuncletEntry; }

  /// Indicates if this is the entry block of a cleanup funclet.
  void setIsCleanupFuncletEntry(bool V = true) { IsCleanupFuncletEntry = V; }

  /// Returns true if this block begins any section.
  bool isBeginSection() const { return IsBeginSection; }

  /// Returns true if this block ends any section.
  bool isEndSection() const { return IsEndSection; }

  void setIsBeginSection(bool V = true) { IsBeginSection = V; }

  void setIsEndSection(bool V = true) { IsEndSection = V; }

  /// Returns the section ID of this basic block.
  MBBSectionID getSectionID() const { return SectionID; }

  /// Returns the unique section ID number of this basic block.
  unsigned getSectionIDNum() const {
    return ((unsigned)MBBSectionID::SectionType::Cold) -
           ((unsigned)SectionID.Type) + SectionID.Number;
  }

  /// Sets the section ID for this basic block.
  void setSectionID(MBBSectionID V) { SectionID = V; }

<<<<<<< HEAD
  void setEndSymbol(MCSymbol *V) { EndSymbol = V; }

  MCSymbol *getEndSymbol() const { return EndSymbol; }

  unsigned getBBInfoMetadata();
=======
  /// Returns true if this block may have an INLINEASM_BR (overestimate, by
  /// checking if any of the successors are indirect targets of any inlineasm_br
  /// in the function).
  bool mayHaveInlineAsmBr() const;
>>>>>>> 0607c8df

  /// Returns true if this is the indirect dest of an INLINEASM_BR.
  bool isInlineAsmBrIndirectTarget() const {
    return IsInlineAsmBrIndirectTarget;
  }

  /// Indicates if this is the indirect dest of an INLINEASM_BR.
  void setIsInlineAsmBrIndirectTarget(bool V = true) {
    IsInlineAsmBrIndirectTarget = V;
  }

  /// Returns true if it is legal to hoist instructions into this block.
  bool isLegalToHoistInto() const;

  // Code Layout methods.

  /// Move 'this' block before or after the specified block.  This only moves
  /// the block, it does not modify the CFG or adjust potential fall-throughs at
  /// the end of the block.
  void moveBefore(MachineBasicBlock *NewAfter);
  void moveAfter(MachineBasicBlock *NewBefore);

  /// Returns true if this and MBB belong to the same section.
  bool sameSection(const MachineBasicBlock *MBB) const {
    return getSectionID() == MBB->getSectionID();
  }

  /// Update the terminator instructions in block to account for changes to
  /// block layout which may have been made. PreviousLayoutSuccessor should be
  /// set to the block which may have been used as fallthrough before the block
  /// layout was modified.  If the block previously fell through to that block,
  /// it may now need a branch. If it previously branched to another block, it
  /// may now be able to fallthrough to the current layout successor.
  void updateTerminator(MachineBasicBlock *PreviousLayoutSuccessor);

  // Machine-CFG mutators

  /// Add Succ as a successor of this MachineBasicBlock.  The Predecessors list
  /// of Succ is automatically updated. PROB parameter is stored in
  /// Probabilities list. The default probability is set as unknown. Mixing
  /// known and unknown probabilities in successor list is not allowed. When all
  /// successors have unknown probabilities, 1 / N is returned as the
  /// probability for each successor, where N is the number of successors.
  ///
  /// Note that duplicate Machine CFG edges are not allowed.
  void addSuccessor(MachineBasicBlock *Succ,
                    BranchProbability Prob = BranchProbability::getUnknown());

  /// Add Succ as a successor of this MachineBasicBlock.  The Predecessors list
  /// of Succ is automatically updated. The probability is not provided because
  /// BPI is not available (e.g. -O0 is used), in which case edge probabilities
  /// won't be used. Using this interface can save some space.
  void addSuccessorWithoutProb(MachineBasicBlock *Succ);

  /// Set successor probability of a given iterator.
  void setSuccProbability(succ_iterator I, BranchProbability Prob);

  /// Normalize probabilities of all successors so that the sum of them becomes
  /// one. This is usually done when the current update on this MBB is done, and
  /// the sum of its successors' probabilities is not guaranteed to be one. The
  /// user is responsible for the correct use of this function.
  /// MBB::removeSuccessor() has an option to do this automatically.
  void normalizeSuccProbs() {
    BranchProbability::normalizeProbabilities(Probs.begin(), Probs.end());
  }

  /// Validate successors' probabilities and check if the sum of them is
  /// approximate one. This only works in DEBUG mode.
  void validateSuccProbs() const;

  /// Remove successor from the successors list of this MachineBasicBlock. The
  /// Predecessors list of Succ is automatically updated.
  /// If NormalizeSuccProbs is true, then normalize successors' probabilities
  /// after the successor is removed.
  void removeSuccessor(MachineBasicBlock *Succ,
                       bool NormalizeSuccProbs = false);

  /// Remove specified successor from the successors list of this
  /// MachineBasicBlock. The Predecessors list of Succ is automatically updated.
  /// If NormalizeSuccProbs is true, then normalize successors' probabilities
  /// after the successor is removed.
  /// Return the iterator to the element after the one removed.
  succ_iterator removeSuccessor(succ_iterator I,
                                bool NormalizeSuccProbs = false);

  /// Replace successor OLD with NEW and update probability info.
  void replaceSuccessor(MachineBasicBlock *Old, MachineBasicBlock *New);

  /// Copy a successor (and any probability info) from original block to this
  /// block's. Uses an iterator into the original blocks successors.
  ///
  /// This is useful when doing a partial clone of successors. Afterward, the
  /// probabilities may need to be normalized.
  void copySuccessor(MachineBasicBlock *Orig, succ_iterator I);

  /// Split the old successor into old plus new and updates the probability
  /// info.
  void splitSuccessor(MachineBasicBlock *Old, MachineBasicBlock *New,
                      bool NormalizeSuccProbs = false);

  /// Transfers all the successors from MBB to this machine basic block (i.e.,
  /// copies all the successors FromMBB and remove all the successors from
  /// FromMBB).
  void transferSuccessors(MachineBasicBlock *FromMBB);

  /// Transfers all the successors, as in transferSuccessors, and update PHI
  /// operands in the successor blocks which refer to FromMBB to refer to this.
  void transferSuccessorsAndUpdatePHIs(MachineBasicBlock *FromMBB);

  /// Return true if any of the successors have probabilities attached to them.
  bool hasSuccessorProbabilities() const { return !Probs.empty(); }

  /// Return true if the specified MBB is a predecessor of this block.
  bool isPredecessor(const MachineBasicBlock *MBB) const;

  /// Return true if the specified MBB is a successor of this block.
  bool isSuccessor(const MachineBasicBlock *MBB) const;

  /// Return true if the specified MBB will be emitted immediately after this
  /// block, such that if this block exits by falling through, control will
  /// transfer to the specified MBB. Note that MBB need not be a successor at
  /// all, for example if this block ends with an unconditional branch to some
  /// other block.
  bool isLayoutSuccessor(const MachineBasicBlock *MBB) const;

  /// Return the fallthrough block if the block can implicitly
  /// transfer control to the block after it by falling off the end of
  /// it.  This should return null if it can reach the block after
  /// it, but it uses an explicit branch to do so (e.g., a table
  /// jump).  Non-null return  is a conservative answer.
  MachineBasicBlock *getFallThrough();

  /// Return true if the block can implicitly transfer control to the
  /// block after it by falling off the end of it.  This should return
  /// false if it can reach the block after it, but it uses an
  /// explicit branch to do so (e.g., a table jump).  True is a
  /// conservative answer.
  bool canFallThrough();

  /// Returns a pointer to the first instruction in this block that is not a
  /// PHINode instruction. When adding instructions to the beginning of the
  /// basic block, they should be added before the returned value, not before
  /// the first instruction, which might be PHI.
  /// Returns end() is there's no non-PHI instruction.
  iterator getFirstNonPHI();

  /// Return the first instruction in MBB after I that is not a PHI or a label.
  /// This is the correct point to insert lowered copies at the beginning of a
  /// basic block that must be before any debugging information.
  iterator SkipPHIsAndLabels(iterator I);

  /// Return the first instruction in MBB after I that is not a PHI, label or
  /// debug.  This is the correct point to insert copies at the beginning of a
  /// basic block.
  iterator SkipPHIsLabelsAndDebug(iterator I);

  /// Returns an iterator to the first terminator instruction of this basic
  /// block. If a terminator does not exist, it returns end().
  iterator getFirstTerminator();
  const_iterator getFirstTerminator() const {
    return const_cast<MachineBasicBlock *>(this)->getFirstTerminator();
  }

  /// Same getFirstTerminator but it ignores bundles and return an
  /// instr_iterator instead.
  instr_iterator getFirstInstrTerminator();

  /// Returns an iterator to the first non-debug instruction in the basic block,
  /// or end().
  iterator getFirstNonDebugInstr();
  const_iterator getFirstNonDebugInstr() const {
    return const_cast<MachineBasicBlock *>(this)->getFirstNonDebugInstr();
  }

  /// Returns an iterator to the last non-debug instruction in the basic block,
  /// or end().
  iterator getLastNonDebugInstr();
  const_iterator getLastNonDebugInstr() const {
    return const_cast<MachineBasicBlock *>(this)->getLastNonDebugInstr();
  }

  /// Convenience function that returns true if the block ends in a return
  /// instruction.
  bool isReturnBlock() const {
    return !empty() && back().isReturn();
  }

  /// Convenience function that returns true if the bock ends in a EH scope
  /// return instruction.
  bool isEHScopeReturnBlock() const {
    return !empty() && back().isEHScopeReturn();
  }

  /// Split the critical edge from this block to the given successor block, and
  /// return the newly created block, or null if splitting is not possible.
  ///
  /// This function updates LiveVariables, MachineDominatorTree, and
  /// MachineLoopInfo, as applicable.
  MachineBasicBlock *
  SplitCriticalEdge(MachineBasicBlock *Succ, Pass &P,
                    std::vector<SparseBitVector<>> *LiveInSets = nullptr);

  /// Check if the edge between this block and the given successor \p
  /// Succ, can be split. If this returns true a subsequent call to
  /// SplitCriticalEdge is guaranteed to return a valid basic block if
  /// no changes occurred in the meantime.
  bool canSplitCriticalEdge(const MachineBasicBlock *Succ) const;

  void pop_front() { Insts.pop_front(); }
  void pop_back() { Insts.pop_back(); }
  void push_back(MachineInstr *MI) { Insts.push_back(MI); }

  /// Insert MI into the instruction list before I, possibly inside a bundle.
  ///
  /// If the insertion point is inside a bundle, MI will be added to the bundle,
  /// otherwise MI will not be added to any bundle. That means this function
  /// alone can't be used to prepend or append instructions to bundles. See
  /// MIBundleBuilder::insert() for a more reliable way of doing that.
  instr_iterator insert(instr_iterator I, MachineInstr *M);

  /// Insert a range of instructions into the instruction list before I.
  template<typename IT>
  void insert(iterator I, IT S, IT E) {
    assert((I == end() || I->getParent() == this) &&
           "iterator points outside of basic block");
    Insts.insert(I.getInstrIterator(), S, E);
  }

  /// Insert MI into the instruction list before I.
  iterator insert(iterator I, MachineInstr *MI) {
    assert((I == end() || I->getParent() == this) &&
           "iterator points outside of basic block");
    assert(!MI->isBundledWithPred() && !MI->isBundledWithSucc() &&
           "Cannot insert instruction with bundle flags");
    return Insts.insert(I.getInstrIterator(), MI);
  }

  /// Insert MI into the instruction list after I.
  iterator insertAfter(iterator I, MachineInstr *MI) {
    assert((I == end() || I->getParent() == this) &&
           "iterator points outside of basic block");
    assert(!MI->isBundledWithPred() && !MI->isBundledWithSucc() &&
           "Cannot insert instruction with bundle flags");
    return Insts.insertAfter(I.getInstrIterator(), MI);
  }

  /// If I is bundled then insert MI into the instruction list after the end of
  /// the bundle, otherwise insert MI immediately after I.
  instr_iterator insertAfterBundle(instr_iterator I, MachineInstr *MI) {
    assert((I == instr_end() || I->getParent() == this) &&
           "iterator points outside of basic block");
    assert(!MI->isBundledWithPred() && !MI->isBundledWithSucc() &&
           "Cannot insert instruction with bundle flags");
    while (I->isBundledWithSucc())
      ++I;
    return Insts.insertAfter(I, MI);
  }

  /// Remove an instruction from the instruction list and delete it.
  ///
  /// If the instruction is part of a bundle, the other instructions in the
  /// bundle will still be bundled after removing the single instruction.
  instr_iterator erase(instr_iterator I);

  /// Remove an instruction from the instruction list and delete it.
  ///
  /// If the instruction is part of a bundle, the other instructions in the
  /// bundle will still be bundled after removing the single instruction.
  instr_iterator erase_instr(MachineInstr *I) {
    return erase(instr_iterator(I));
  }

  /// Remove a range of instructions from the instruction list and delete them.
  iterator erase(iterator I, iterator E) {
    return Insts.erase(I.getInstrIterator(), E.getInstrIterator());
  }

  /// Remove an instruction or bundle from the instruction list and delete it.
  ///
  /// If I points to a bundle of instructions, they are all erased.
  iterator erase(iterator I) {
    return erase(I, std::next(I));
  }

  /// Remove an instruction from the instruction list and delete it.
  ///
  /// If I is the head of a bundle of instructions, the whole bundle will be
  /// erased.
  iterator erase(MachineInstr *I) {
    return erase(iterator(I));
  }

  /// Remove the unbundled instruction from the instruction list without
  /// deleting it.
  ///
  /// This function can not be used to remove bundled instructions, use
  /// remove_instr to remove individual instructions from a bundle.
  MachineInstr *remove(MachineInstr *I) {
    assert(!I->isBundled() && "Cannot remove bundled instructions");
    return Insts.remove(instr_iterator(I));
  }

  /// Remove the possibly bundled instruction from the instruction list
  /// without deleting it.
  ///
  /// If the instruction is part of a bundle, the other instructions in the
  /// bundle will still be bundled after removing the single instruction.
  MachineInstr *remove_instr(MachineInstr *I);

  void clear() {
    Insts.clear();
  }

  /// Take an instruction from MBB 'Other' at the position From, and insert it
  /// into this MBB right before 'Where'.
  ///
  /// If From points to a bundle of instructions, the whole bundle is moved.
  void splice(iterator Where, MachineBasicBlock *Other, iterator From) {
    // The range splice() doesn't allow noop moves, but this one does.
    if (Where != From)
      splice(Where, Other, From, std::next(From));
  }

  /// Take a block of instructions from MBB 'Other' in the range [From, To),
  /// and insert them into this MBB right before 'Where'.
  ///
  /// The instruction at 'Where' must not be included in the range of
  /// instructions to move.
  void splice(iterator Where, MachineBasicBlock *Other,
              iterator From, iterator To) {
    Insts.splice(Where.getInstrIterator(), Other->Insts,
                 From.getInstrIterator(), To.getInstrIterator());
  }

  /// This method unlinks 'this' from the containing function, and returns it,
  /// but does not delete it.
  MachineBasicBlock *removeFromParent();

  /// This method unlinks 'this' from the containing function and deletes it.
  void eraseFromParent();

  /// Given a machine basic block that branched to 'Old', change the code and
  /// CFG so that it branches to 'New' instead.
  void ReplaceUsesOfBlockWith(MachineBasicBlock *Old, MachineBasicBlock *New);

  /// Update all phi nodes in this basic block to refer to basic block \p New
  /// instead of basic block \p Old.
  void replacePhiUsesWith(MachineBasicBlock *Old, MachineBasicBlock *New);

  /// Find the next valid DebugLoc starting at MBBI, skipping any DBG_VALUE
  /// and DBG_LABEL instructions.  Return UnknownLoc if there is none.
  DebugLoc findDebugLoc(instr_iterator MBBI);
  DebugLoc findDebugLoc(iterator MBBI) {
    return findDebugLoc(MBBI.getInstrIterator());
  }

  /// Find the previous valid DebugLoc preceding MBBI, skipping and DBG_VALUE
  /// instructions.  Return UnknownLoc if there is none.
  DebugLoc findPrevDebugLoc(instr_iterator MBBI);
  DebugLoc findPrevDebugLoc(iterator MBBI) {
    return findPrevDebugLoc(MBBI.getInstrIterator());
  }

  /// Find and return the merged DebugLoc of the branch instructions of the
  /// block. Return UnknownLoc if there is none.
  DebugLoc findBranchDebugLoc();

  /// Possible outcome of a register liveness query to computeRegisterLiveness()
  enum LivenessQueryResult {
    LQR_Live,   ///< Register is known to be (at least partially) live.
    LQR_Dead,   ///< Register is known to be fully dead.
    LQR_Unknown ///< Register liveness not decidable from local neighborhood.
  };

  /// Return whether (physical) register \p Reg has been defined and not
  /// killed as of just before \p Before.
  ///
  /// Search is localised to a neighborhood of \p Neighborhood instructions
  /// before (searching for defs or kills) and \p Neighborhood instructions
  /// after (searching just for defs) \p Before.
  ///
  /// \p Reg must be a physical register.
  LivenessQueryResult computeRegisterLiveness(const TargetRegisterInfo *TRI,
                                              MCRegister Reg,
                                              const_iterator Before,
                                              unsigned Neighborhood = 10) const;

  // Debugging methods.
  void dump() const;
  void print(raw_ostream &OS, const SlotIndexes * = nullptr,
             bool IsStandalone = true) const;
  void print(raw_ostream &OS, ModuleSlotTracker &MST,
             const SlotIndexes * = nullptr, bool IsStandalone = true) const;

  // Printing method used by LoopInfo.
  void printAsOperand(raw_ostream &OS, bool PrintType = true) const;

  /// MachineBasicBlocks are uniquely numbered at the function level, unless
  /// they're not in a MachineFunction yet, in which case this will return -1.
  int getNumber() const { return Number; }
  void setNumber(int N) { Number = N; }

  /// Return the MCSymbol for this basic block.
  MCSymbol *getSymbol() const;

  Optional<uint64_t> getIrrLoopHeaderWeight() const {
    return IrrLoopHeaderWeight;
  }

  void setIrrLoopHeaderWeight(uint64_t Weight) {
    IrrLoopHeaderWeight = Weight;
  }

private:
  /// Return probability iterator corresponding to the I successor iterator.
  probability_iterator getProbabilityIterator(succ_iterator I);
  const_probability_iterator
  getProbabilityIterator(const_succ_iterator I) const;

  friend class MachineBranchProbabilityInfo;
  friend class MIPrinter;

  /// Return probability of the edge from this block to MBB. This method should
  /// NOT be called directly, but by using getEdgeProbability method from
  /// MachineBranchProbabilityInfo class.
  BranchProbability getSuccProbability(const_succ_iterator Succ) const;

  // Methods used to maintain doubly linked list of blocks...
  friend struct ilist_callback_traits<MachineBasicBlock>;

  // Machine-CFG mutators

  /// Add Pred as a predecessor of this MachineBasicBlock. Don't do this
  /// unless you know what you're doing, because it doesn't update Pred's
  /// successors list. Use Pred->addSuccessor instead.
  void addPredecessor(MachineBasicBlock *Pred);

  /// Remove Pred as a predecessor of this MachineBasicBlock. Don't do this
  /// unless you know what you're doing, because it doesn't update Pred's
  /// successors list. Use Pred->removeSuccessor instead.
  void removePredecessor(MachineBasicBlock *Pred);
};

raw_ostream& operator<<(raw_ostream &OS, const MachineBasicBlock &MBB);

/// Prints a machine basic block reference.
///
/// The format is:
///   %bb.5           - a machine basic block with MBB.getNumber() == 5.
///
/// Usage: OS << printMBBReference(MBB) << '\n';
Printable printMBBReference(const MachineBasicBlock &MBB);

// This is useful when building IndexedMaps keyed on basic block pointers.
struct MBB2NumberFunctor {
  using argument_type = const MachineBasicBlock *;
  unsigned operator()(const MachineBasicBlock *MBB) const {
    return MBB->getNumber();
  }
};

//===--------------------------------------------------------------------===//
// GraphTraits specializations for machine basic block graphs (machine-CFGs)
//===--------------------------------------------------------------------===//

// Provide specializations of GraphTraits to be able to treat a
// MachineFunction as a graph of MachineBasicBlocks.
//

template <> struct GraphTraits<MachineBasicBlock *> {
  using NodeRef = MachineBasicBlock *;
  using ChildIteratorType = MachineBasicBlock::succ_iterator;

  static NodeRef getEntryNode(MachineBasicBlock *BB) { return BB; }
  static ChildIteratorType child_begin(NodeRef N) { return N->succ_begin(); }
  static ChildIteratorType child_end(NodeRef N) { return N->succ_end(); }
};

template <> struct GraphTraits<const MachineBasicBlock *> {
  using NodeRef = const MachineBasicBlock *;
  using ChildIteratorType = MachineBasicBlock::const_succ_iterator;

  static NodeRef getEntryNode(const MachineBasicBlock *BB) { return BB; }
  static ChildIteratorType child_begin(NodeRef N) { return N->succ_begin(); }
  static ChildIteratorType child_end(NodeRef N) { return N->succ_end(); }
};

// Provide specializations of GraphTraits to be able to treat a
// MachineFunction as a graph of MachineBasicBlocks and to walk it
// in inverse order.  Inverse order for a function is considered
// to be when traversing the predecessor edges of a MBB
// instead of the successor edges.
//
template <> struct GraphTraits<Inverse<MachineBasicBlock*>> {
  using NodeRef = MachineBasicBlock *;
  using ChildIteratorType = MachineBasicBlock::pred_iterator;

  static NodeRef getEntryNode(Inverse<MachineBasicBlock *> G) {
    return G.Graph;
  }

  static ChildIteratorType child_begin(NodeRef N) { return N->pred_begin(); }
  static ChildIteratorType child_end(NodeRef N) { return N->pred_end(); }
};

template <> struct GraphTraits<Inverse<const MachineBasicBlock*>> {
  using NodeRef = const MachineBasicBlock *;
  using ChildIteratorType = MachineBasicBlock::const_pred_iterator;

  static NodeRef getEntryNode(Inverse<const MachineBasicBlock *> G) {
    return G.Graph;
  }

  static ChildIteratorType child_begin(NodeRef N) { return N->pred_begin(); }
  static ChildIteratorType child_end(NodeRef N) { return N->pred_end(); }
};

/// MachineInstrSpan provides an interface to get an iteration range
/// containing the instruction it was initialized with, along with all
/// those instructions inserted prior to or following that instruction
/// at some point after the MachineInstrSpan is constructed.
class MachineInstrSpan {
  MachineBasicBlock &MBB;
  MachineBasicBlock::iterator I, B, E;

public:
  MachineInstrSpan(MachineBasicBlock::iterator I, MachineBasicBlock *BB)
      : MBB(*BB), I(I), B(I == MBB.begin() ? MBB.end() : std::prev(I)),
        E(std::next(I)) {
    assert(I == BB->end() || I->getParent() == BB);
  }

  MachineBasicBlock::iterator begin() {
    return B == MBB.end() ? MBB.begin() : std::next(B);
  }
  MachineBasicBlock::iterator end() { return E; }
  bool empty() { return begin() == end(); }

  MachineBasicBlock::iterator getInitial() { return I; }
};

/// Increment \p It until it points to a non-debug instruction or to \p End
/// and return the resulting iterator. This function should only be used
/// MachineBasicBlock::{iterator, const_iterator, instr_iterator,
/// const_instr_iterator} and the respective reverse iterators.
template<typename IterT>
inline IterT skipDebugInstructionsForward(IterT It, IterT End) {
  while (It != End && It->isDebugInstr())
    ++It;
  return It;
}

/// Decrement \p It until it points to a non-debug instruction or to \p Begin
/// and return the resulting iterator. This function should only be used
/// MachineBasicBlock::{iterator, const_iterator, instr_iterator,
/// const_instr_iterator} and the respective reverse iterators.
template<class IterT>
inline IterT skipDebugInstructionsBackward(IterT It, IterT Begin) {
  while (It != Begin && It->isDebugInstr())
    --It;
  return It;
}

/// Increment \p It, then continue incrementing it while it points to a debug
/// instruction. A replacement for std::next.
template <typename IterT> inline IterT next_nodbg(IterT It, IterT End) {
  return skipDebugInstructionsForward(std::next(It), End);
}

/// Decrement \p It, then continue decrementing it while it points to a debug
/// instruction. A replacement for std::prev.
template <typename IterT> inline IterT prev_nodbg(IterT It, IterT Begin) {
  return skipDebugInstructionsBackward(std::prev(It), Begin);
}

/// Construct a range iterator which begins at \p It and moves forwards until
/// \p End is reached, skipping any debug instructions.
template <typename IterT>
inline auto instructionsWithoutDebug(IterT It, IterT End) {
  return make_filter_range(make_range(It, End), [](const MachineInstr &MI) {
    return !MI.isDebugInstr();
  });
}

} // end namespace llvm

#endif // LLVM_CODEGEN_MACHINEBASICBLOCK_H<|MERGE_RESOLUTION|>--- conflicted
+++ resolved
@@ -479,18 +479,16 @@
   /// Sets the section ID for this basic block.
   void setSectionID(MBBSectionID V) { SectionID = V; }
 
-<<<<<<< HEAD
   void setEndSymbol(MCSymbol *V) { EndSymbol = V; }
 
   MCSymbol *getEndSymbol() const { return EndSymbol; }
 
   unsigned getBBInfoMetadata();
-=======
+
   /// Returns true if this block may have an INLINEASM_BR (overestimate, by
   /// checking if any of the successors are indirect targets of any inlineasm_br
   /// in the function).
   bool mayHaveInlineAsmBr() const;
->>>>>>> 0607c8df
 
   /// Returns true if this is the indirect dest of an INLINEASM_BR.
   bool isInlineAsmBrIndirectTarget() const {
