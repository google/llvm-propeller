//===- llvm/CodeGen/DwarfCompileUnit.cpp - Dwarf Compile Units ------------===//
//
// Part of the LLVM Project, under the Apache License v2.0 with LLVM Exceptions.
// See https://llvm.org/LICENSE.txt for license information.
// SPDX-License-Identifier: Apache-2.0 WITH LLVM-exception
//
//===----------------------------------------------------------------------===//
//
// This file contains support for constructing a dwarf compile unit.
//
//===----------------------------------------------------------------------===//

#include "DwarfCompileUnit.h"
#include "AddressPool.h"
#include "DwarfDebug.h"
#include "DwarfExpression.h"
#include "DwarfUnit.h"
#include "llvm/ADT/None.h"
#include "llvm/ADT/STLExtras.h"
#include "llvm/ADT/SmallString.h"
#include "llvm/ADT/SmallVector.h"
#include "llvm/ADT/StringRef.h"
#include "llvm/BinaryFormat/Dwarf.h"
#include "llvm/CodeGen/AsmPrinter.h"
#include "llvm/CodeGen/DIE.h"
#include "llvm/CodeGen/LexicalScopes.h"
#include "llvm/CodeGen/MachineFunction.h"
#include "llvm/CodeGen/MachineInstr.h"
#include "llvm/CodeGen/MachineOperand.h"
#include "llvm/CodeGen/TargetFrameLowering.h"
#include "llvm/CodeGen/TargetRegisterInfo.h"
#include "llvm/CodeGen/TargetSubtargetInfo.h"
#include "llvm/IR/DataLayout.h"
#include "llvm/IR/DebugInfo.h"
#include "llvm/IR/DebugInfoMetadata.h"
#include "llvm/IR/GlobalVariable.h"
#include "llvm/MC/MCSection.h"
#include "llvm/MC/MCStreamer.h"
#include "llvm/MC/MCSymbol.h"
#include "llvm/MC/MachineLocation.h"
#include "llvm/Support/Casting.h"
#include "llvm/Target/TargetLoweringObjectFile.h"
#include "llvm/Target/TargetMachine.h"
#include "llvm/Target/TargetOptions.h"
#include <algorithm>
#include <cassert>
#include <cstdint>
#include <iterator>
#include <memory>
#include <string>
#include <utility>

using namespace llvm;

DwarfCompileUnit::DwarfCompileUnit(unsigned UID, const DICompileUnit *Node,
                                   AsmPrinter *A, DwarfDebug *DW,
                                   DwarfFile *DWU)
    : DwarfUnit(dwarf::DW_TAG_compile_unit, Node, A, DW, DWU), UniqueID(UID) {
  insertDIE(Node, &getUnitDie());
  MacroLabelBegin = Asm->createTempSymbol("cu_macro_begin");
}

/// addLabelAddress - Add a dwarf label attribute data and value using
/// DW_FORM_addr or DW_FORM_GNU_addr_index.
void DwarfCompileUnit::addLabelAddress(DIE &Die, dwarf::Attribute Attribute,
                                       const MCSymbol *Label) {
  // Don't use the address pool in non-fission or in the skeleton unit itself.
  // FIXME: Once GDB supports this, it's probably worthwhile using the address
  // pool from the skeleton - maybe even in non-fission (possibly fewer
  // relocations by sharing them in the pool, but we have other ideas about how
  // to reduce the number of relocations as well/instead).
  if ((!DD->useSplitDwarf() || !Skeleton) && DD->getDwarfVersion() < 5)
    return addLocalLabelAddress(Die, Attribute, Label);

  if (Label)
    DD->addArangeLabel(SymbolCU(this, Label));

  unsigned idx = DD->getAddressPool().getIndex(Label);
  Die.addValue(DIEValueAllocator, Attribute,
               DD->getDwarfVersion() >= 5 ? dwarf::DW_FORM_addrx
                                          : dwarf::DW_FORM_GNU_addr_index,
               DIEInteger(idx));
}

void DwarfCompileUnit::addLocalLabelAddress(DIE &Die,
                                            dwarf::Attribute Attribute,
                                            const MCSymbol *Label) {
  if (Label)
    DD->addArangeLabel(SymbolCU(this, Label));

  if (Label)
    Die.addValue(DIEValueAllocator, Attribute, dwarf::DW_FORM_addr,
                 DIELabel(Label));
  else
    Die.addValue(DIEValueAllocator, Attribute, dwarf::DW_FORM_addr,
                 DIEInteger(0));
}

unsigned DwarfCompileUnit::getOrCreateSourceID(const DIFile *File) {
  // If we print assembly, we can't separate .file entries according to
  // compile units. Thus all files will belong to the default compile unit.

  // FIXME: add a better feature test than hasRawTextSupport. Even better,
  // extend .file to support this.
  unsigned CUID = Asm->OutStreamer->hasRawTextSupport() ? 0 : getUniqueID();
  if (!File)
    return Asm->OutStreamer->EmitDwarfFileDirective(0, "", "", None, None, CUID);
  return Asm->OutStreamer->EmitDwarfFileDirective(
      0, File->getDirectory(), File->getFilename(), getMD5AsBytes(File),
      File->getSource(), CUID);
}

DIE *DwarfCompileUnit::getOrCreateGlobalVariableDIE(
    const DIGlobalVariable *GV, ArrayRef<GlobalExpr> GlobalExprs) {
  // Check for pre-existence.
  if (DIE *Die = getDIE(GV))
    return Die;

  assert(GV);

  auto *GVContext = GV->getScope();
  const DIType *GTy = GV->getType();

  // Construct the context before querying for the existence of the DIE in
  // case such construction creates the DIE.
  auto *CB = GVContext ? dyn_cast<DICommonBlock>(GVContext) : nullptr;
  DIE *ContextDIE = CB ? getOrCreateCommonBlock(CB, GlobalExprs)
    : getOrCreateContextDIE(GVContext);

  // Add to map.
  DIE *VariableDIE = &createAndAddDIE(GV->getTag(), *ContextDIE, GV);
  DIScope *DeclContext;
  if (auto *SDMDecl = GV->getStaticDataMemberDeclaration()) {
    DeclContext = SDMDecl->getScope();
    assert(SDMDecl->isStaticMember() && "Expected static member decl");
    assert(GV->isDefinition());
    // We need the declaration DIE that is in the static member's class.
    DIE *VariableSpecDIE = getOrCreateStaticMemberDIE(SDMDecl);
    addDIEEntry(*VariableDIE, dwarf::DW_AT_specification, *VariableSpecDIE);
    // If the global variable's type is different from the one in the class
    // member type, assume that it's more specific and also emit it.
    if (GTy != SDMDecl->getBaseType())
      addType(*VariableDIE, GTy);
  } else {
    DeclContext = GV->getScope();
    // Add name and type.
    addString(*VariableDIE, dwarf::DW_AT_name, GV->getDisplayName());
    addType(*VariableDIE, GTy);

    // Add scoping info.
    if (!GV->isLocalToUnit())
      addFlag(*VariableDIE, dwarf::DW_AT_external);

    // Add line number info.
    addSourceLine(*VariableDIE, GV);
  }

  if (!GV->isDefinition())
    addFlag(*VariableDIE, dwarf::DW_AT_declaration);
  else
    addGlobalName(GV->getName(), *VariableDIE, DeclContext);

  if (uint32_t AlignInBytes = GV->getAlignInBytes())
    addUInt(*VariableDIE, dwarf::DW_AT_alignment, dwarf::DW_FORM_udata,
            AlignInBytes);

  if (MDTuple *TP = GV->getTemplateParams())
    addTemplateParams(*VariableDIE, DINodeArray(TP));

  // Add location.
  addLocationAttribute(VariableDIE, GV, GlobalExprs);

  return VariableDIE;
}

void DwarfCompileUnit::addLocationAttribute(
    DIE *VariableDIE, const DIGlobalVariable *GV, ArrayRef<GlobalExpr> GlobalExprs) {
  bool addToAccelTable = false;
  DIELoc *Loc = nullptr;
  Optional<unsigned> NVPTXAddressSpace;
  std::unique_ptr<DIEDwarfExpression> DwarfExpr;
  for (const auto &GE : GlobalExprs) {
    const GlobalVariable *Global = GE.Var;
    const DIExpression *Expr = GE.Expr;

    // For compatibility with DWARF 3 and earlier,
    // DW_AT_location(DW_OP_constu, X, DW_OP_stack_value) becomes
    // DW_AT_const_value(X).
    if (GlobalExprs.size() == 1 && Expr && Expr->isConstant()) {
      addToAccelTable = true;
      addConstantValue(*VariableDIE, /*Unsigned=*/true, Expr->getElement(1));
      break;
    }

    // We cannot describe the location of dllimport'd variables: the
    // computation of their address requires loads from the IAT.
    if (Global && Global->hasDLLImportStorageClass())
      continue;

    // Nothing to describe without address or constant.
    if (!Global && (!Expr || !Expr->isConstant()))
      continue;

    if (Global && Global->isThreadLocal() &&
        !Asm->getObjFileLowering().supportDebugThreadLocalLocation())
      continue;

    if (!Loc) {
      addToAccelTable = true;
      Loc = new (DIEValueAllocator) DIELoc;
      DwarfExpr = std::make_unique<DIEDwarfExpression>(*Asm, *this, *Loc);
    }

    if (Expr) {
      // According to
      // https://docs.nvidia.com/cuda/archive/10.0/ptx-writers-guide-to-interoperability/index.html#cuda-specific-dwarf
      // cuda-gdb requires DW_AT_address_class for all variables to be able to
      // correctly interpret address space of the variable address.
      // Decode DW_OP_constu <DWARF Address Space> DW_OP_swap DW_OP_xderef
      // sequence for the NVPTX + gdb target.
      unsigned LocalNVPTXAddressSpace;
      if (Asm->TM.getTargetTriple().isNVPTX() && DD->tuneForGDB()) {
        const DIExpression *NewExpr =
            DIExpression::extractAddressClass(Expr, LocalNVPTXAddressSpace);
        if (NewExpr != Expr) {
          Expr = NewExpr;
          NVPTXAddressSpace = LocalNVPTXAddressSpace;
        }
      }
      DwarfExpr->addFragmentOffset(Expr);
    }

    if (Global) {
      const MCSymbol *Sym = Asm->getSymbol(Global);
      if (Global->isThreadLocal()) {
        if (Asm->TM.useEmulatedTLS()) {
          // TODO: add debug info for emulated thread local mode.
        } else {
          // FIXME: Make this work with -gsplit-dwarf.
          unsigned PointerSize = Asm->getDataLayout().getPointerSize();
          assert((PointerSize == 4 || PointerSize == 8) &&
                 "Add support for other sizes if necessary");
          // Based on GCC's support for TLS:
          if (!DD->useSplitDwarf()) {
            // 1) Start with a constNu of the appropriate pointer size
            addUInt(*Loc, dwarf::DW_FORM_data1,
                    PointerSize == 4 ? dwarf::DW_OP_const4u
                                     : dwarf::DW_OP_const8u);
            // 2) containing the (relocated) offset of the TLS variable
            //    within the module's TLS block.
            addExpr(*Loc, dwarf::DW_FORM_udata,
                    Asm->getObjFileLowering().getDebugThreadLocalSymbol(Sym));
          } else {
            addUInt(*Loc, dwarf::DW_FORM_data1, dwarf::DW_OP_GNU_const_index);
            addUInt(*Loc, dwarf::DW_FORM_udata,
                    DD->getAddressPool().getIndex(Sym, /* TLS */ true));
          }
          // 3) followed by an OP to make the debugger do a TLS lookup.
          addUInt(*Loc, dwarf::DW_FORM_data1,
                  DD->useGNUTLSOpcode() ? dwarf::DW_OP_GNU_push_tls_address
                                        : dwarf::DW_OP_form_tls_address);
        }
      } else {
        DD->addArangeLabel(SymbolCU(this, Sym));
        addOpAddress(*Loc, Sym);
      }
    }
    // Global variables attached to symbols are memory locations.
    // It would be better if this were unconditional, but malformed input that
    // mixes non-fragments and fragments for the same variable is too expensive
    // to detect in the verifier.
    if (DwarfExpr->isUnknownLocation())
      DwarfExpr->setMemoryLocationKind();
    DwarfExpr->addExpression(Expr);
  }
  if (Asm->TM.getTargetTriple().isNVPTX() && DD->tuneForGDB()) {
    // According to
    // https://docs.nvidia.com/cuda/archive/10.0/ptx-writers-guide-to-interoperability/index.html#cuda-specific-dwarf
    // cuda-gdb requires DW_AT_address_class for all variables to be able to
    // correctly interpret address space of the variable address.
    const unsigned NVPTX_ADDR_global_space = 5;
    addUInt(*VariableDIE, dwarf::DW_AT_address_class, dwarf::DW_FORM_data1,
            NVPTXAddressSpace ? *NVPTXAddressSpace : NVPTX_ADDR_global_space);
  }
  if (Loc)
    addBlock(*VariableDIE, dwarf::DW_AT_location, DwarfExpr->finalize());

  if (DD->useAllLinkageNames())
    addLinkageName(*VariableDIE, GV->getLinkageName());

  if (addToAccelTable) {
    DD->addAccelName(*CUNode, GV->getName(), *VariableDIE);

    // If the linkage name is different than the name, go ahead and output
    // that as well into the name table.
    if (GV->getLinkageName() != "" && GV->getName() != GV->getLinkageName() &&
        DD->useAllLinkageNames())
      DD->addAccelName(*CUNode, GV->getLinkageName(), *VariableDIE);
  }
}

DIE *DwarfCompileUnit::getOrCreateCommonBlock(
    const DICommonBlock *CB, ArrayRef<GlobalExpr> GlobalExprs) {
  // Construct the context before querying for the existence of the DIE in case
  // such construction creates the DIE.
  DIE *ContextDIE = getOrCreateContextDIE(CB->getScope());

  if (DIE *NDie = getDIE(CB))
    return NDie;
  DIE &NDie = createAndAddDIE(dwarf::DW_TAG_common_block, *ContextDIE, CB);
  StringRef Name = CB->getName().empty() ? "_BLNK_" : CB->getName();
  addString(NDie, dwarf::DW_AT_name, Name);
  addGlobalName(Name, NDie, CB->getScope());
  if (CB->getFile())
    addSourceLine(NDie, CB->getLineNo(), CB->getFile());
  if (DIGlobalVariable *V = CB->getDecl())
    getCU().addLocationAttribute(&NDie, V, GlobalExprs);
  return &NDie;
}

void DwarfCompileUnit::addRange(RangeSpan Range) {
  bool SameAsPrevCU = this == DD->getPrevCU();
  DD->setPrevCU(this);
  // If we have no current ranges just add the range and return, otherwise,
  // check the current section and CU against the previous section and CU we
  // emitted into and the subprogram was contained within. If these are the
  // same then extend our current range, otherwise add this as a new range.
  if (CURanges.empty() || !SameAsPrevCU ||
      (&CURanges.back().End->getSection() !=
       &Range.End->getSection())) {
    CURanges.push_back(Range);
    return;
  }

  CURanges.back().End = Range.End;
}

void DwarfCompileUnit::initStmtList() {
  if (CUNode->isDebugDirectivesOnly())
    return;

  // Define start line table label for each Compile Unit.
  MCSymbol *LineTableStartSym;
  const TargetLoweringObjectFile &TLOF = Asm->getObjFileLowering();
  if (DD->useSectionsAsReferences()) {
    LineTableStartSym = TLOF.getDwarfLineSection()->getBeginSymbol();
  } else {
    LineTableStartSym =
        Asm->OutStreamer->getDwarfLineTableSymbol(getUniqueID());
  }

  // DW_AT_stmt_list is a offset of line number information for this
  // compile unit in debug_line section. For split dwarf this is
  // left in the skeleton CU and so not included.
  // The line table entries are not always emitted in assembly, so it
  // is not okay to use line_table_start here.
  StmtListValue =
      addSectionLabel(getUnitDie(), dwarf::DW_AT_stmt_list, LineTableStartSym,
                      TLOF.getDwarfLineSection()->getBeginSymbol());
}

void DwarfCompileUnit::applyStmtList(DIE &D) {
  D.addValue(DIEValueAllocator, *StmtListValue);
}

void DwarfCompileUnit::attachLowHighPC(DIE &D, const MCSymbol *Begin,
                                       const MCSymbol *End) {
  assert(Begin && "Begin label should not be null!");
  assert(End && "End label should not be null!");
  assert(Begin->isDefined() && "Invalid starting label");
  assert(End->isDefined() && "Invalid end label");

  addLabelAddress(D, dwarf::DW_AT_low_pc, Begin);
  if (DD->getDwarfVersion() < 4)
    addLabelAddress(D, dwarf::DW_AT_high_pc, End);
  else
    addLabelDelta(D, dwarf::DW_AT_high_pc, End, Begin);
}

// Find DIE for the given subprogram and attach appropriate DW_AT_low_pc
// and DW_AT_high_pc attributes. If there are global variables in this
// scope then create and insert DIEs for these variables.
DIE &DwarfCompileUnit::updateSubprogramScopeDIE(const DISubprogram *SP) {
  DIE *SPDie = getOrCreateSubprogramDIE(SP, includeMinimalInlineScopes());

  if (!Asm->MF->getBasicBlockSections())
    attachLowHighPC(*SPDie, Asm->getFunctionBegin(), Asm->getFunctionEnd());
  else {
    SmallVector<RangeSpan, 2> BB_List;
    BB_List.push_back(
        RangeSpan(Asm->getFunctionBegin(), Asm->getFunctionEnd()));
    // If basic block sections are on, only the entry BB and exception
    // handling BBs will be in the [getFunctionBegin(), getFunctionEnd()]
    // range. Ranges for the other BBs have to be emitted separately.
    for (auto &MBB : *Asm->MF) {
      if (!MBB.pred_empty() && MBB.isUniqueSection()) {
        BB_List.push_back(RangeSpan(MBB.getSymbol(), MBB.getEndMCSymbol()));
      }
    }
    attachRangesOrLowHighPC(*SPDie, BB_List);
  }
  if (DD->useAppleExtensionAttributes() &&
      !DD->getCurrentFunction()->getTarget().Options.DisableFramePointerElim(
          *DD->getCurrentFunction()))
    addFlag(*SPDie, dwarf::DW_AT_APPLE_omit_frame_ptr);

  // Only include DW_AT_frame_base in full debug info
  if (!includeMinimalInlineScopes()) {
    if (Asm->MF->getTarget().getTargetTriple().isNVPTX()) {
      DIELoc *Loc = new (DIEValueAllocator) DIELoc;
      addUInt(*Loc, dwarf::DW_FORM_data1, dwarf::DW_OP_call_frame_cfa);
      addBlock(*SPDie, dwarf::DW_AT_frame_base, Loc);
    } else {
      const TargetRegisterInfo *RI = Asm->MF->getSubtarget().getRegisterInfo();
      MachineLocation Location(RI->getFrameRegister(*Asm->MF));
      if (Register::isPhysicalRegister(Location.getReg()))
        addAddress(*SPDie, dwarf::DW_AT_frame_base, Location);
    }
  }

  // Add name to the name table, we do this here because we're guaranteed
  // to have concrete versions of our DW_TAG_subprogram nodes.
  DD->addSubprogramNames(*CUNode, SP, *SPDie);

  return *SPDie;
}

// Construct a DIE for this scope.
void DwarfCompileUnit::constructScopeDIE(
    LexicalScope *Scope, SmallVectorImpl<DIE *> &FinalChildren) {
  if (!Scope || !Scope->getScopeNode())
    return;

  auto *DS = Scope->getScopeNode();

  assert((Scope->getInlinedAt() || !isa<DISubprogram>(DS)) &&
         "Only handle inlined subprograms here, use "
         "constructSubprogramScopeDIE for non-inlined "
         "subprograms");

  SmallVector<DIE *, 8> Children;

  // We try to create the scope DIE first, then the children DIEs. This will
  // avoid creating un-used children then removing them later when we find out
  // the scope DIE is null.
  DIE *ScopeDIE;
  if (Scope->getParent() && isa<DISubprogram>(DS)) {
    ScopeDIE = constructInlinedScopeDIE(Scope);
    if (!ScopeDIE)
      return;
    // We create children when the scope DIE is not null.
    createScopeChildrenDIE(Scope, Children);
  } else {
    // Early exit when we know the scope DIE is going to be null.
    if (DD->isLexicalScopeDIENull(Scope))
      return;

    bool HasNonScopeChildren = false;

    // We create children here when we know the scope DIE is not going to be
    // null and the children will be added to the scope DIE.
    createScopeChildrenDIE(Scope, Children, &HasNonScopeChildren);

    // If there are only other scopes as children, put them directly in the
    // parent instead, as this scope would serve no purpose.
    if (!HasNonScopeChildren) {
      FinalChildren.insert(FinalChildren.end(),
                           std::make_move_iterator(Children.begin()),
                           std::make_move_iterator(Children.end()));
      return;
    }
    ScopeDIE = constructLexicalScopeDIE(Scope);
    assert(ScopeDIE && "Scope DIE should not be null.");
  }

  // Add children
  for (auto &I : Children)
    ScopeDIE->addChild(std::move(I));

  FinalChildren.push_back(std::move(ScopeDIE));
}

void DwarfCompileUnit::addScopeRangeList(DIE &ScopeDIE,
                                         SmallVector<RangeSpan, 2> Range) {

  HasRangeLists = true;

  // Add the range list to the set of ranges to be emitted.
  auto IndexAndList =
      (DD->getDwarfVersion() < 5 && Skeleton ? Skeleton->DU : DU)
          ->addRange(*(Skeleton ? Skeleton : this), std::move(Range));

  uint32_t Index = IndexAndList.first;
  auto &List = *IndexAndList.second;

  // Under fission, ranges are specified by constant offsets relative to the
  // CU's DW_AT_GNU_ranges_base.
  // FIXME: For DWARF v5, do not generate the DW_AT_ranges attribute under
  // fission until we support the forms using the .debug_addr section
  // (DW_RLE_startx_endx etc.).
  if (DD->getDwarfVersion() >= 5)
    addUInt(ScopeDIE, dwarf::DW_AT_ranges, dwarf::DW_FORM_rnglistx, Index);
  else {
    const TargetLoweringObjectFile &TLOF = Asm->getObjFileLowering();
    const MCSymbol *RangeSectionSym =
        TLOF.getDwarfRangesSection()->getBeginSymbol();
    if (isDwoUnit())
      addSectionDelta(ScopeDIE, dwarf::DW_AT_ranges, List.getSym(),
                      RangeSectionSym);
    else
      addSectionLabel(ScopeDIE, dwarf::DW_AT_ranges, List.getSym(),
                      RangeSectionSym);
  }
}

void DwarfCompileUnit::attachRangesOrLowHighPC(
    DIE &Die, SmallVector<RangeSpan, 2> Ranges) {
  if (Ranges.size() == 1 || !DD->useRangesSection()) {
    const RangeSpan &Front = Ranges.front();
    const RangeSpan &Back = Ranges.back();
    attachLowHighPC(Die, Front.Begin, Back.End);
  } else
    addScopeRangeList(Die, std::move(Ranges));
}

void DwarfCompileUnit::attachRangesOrLowHighPC(
    DIE &Die, const SmallVectorImpl<InsnRange> &Ranges) {
  SmallVector<RangeSpan, 2> List;
  List.reserve(Ranges.size());
<<<<<<< HEAD
  for (const InsnRange &R : Ranges) {
    auto *BeginLabel = DD->getLabelBeforeInsn(R.first);
    auto *EndLabel = DD->getLabelAfterInsn(R.second);

    const auto *BeginMBB = R.first->getParent();
    const auto *EndBB = R.second->getParent();

    if (BeginMBB == EndBB || !EndBB->isUniqueSection() ||
        Asm->MF->getBasicBlockSections() == llvm::BasicBlockSection::None) {
      // Without basic block sections, there is just one continuous range.
      // The same holds if EndBB is in the initial non-unique-section BB range.
      List.push_back(RangeSpan(BeginLabel, EndLabel));
      continue;
    }

    const auto *LastMBBInSection = BeginMBB;

    if (BeginMBB->isUniqueSection()) {
      // BeginLabel lies in a unique section ending at the BeginMBB's end
      // symbol.
      assert(BeginMBB->getEndMCSymbol() &&
             "Unique BB sections should have end symbols.");
      List.push_back(RangeSpan(BeginLabel, BeginMBB->getEndMCSymbol()));
    } else {
      // BeginLabel lies in a non-unique section, but EndLabel does not. The
      // section for non-unique-section BBs ends at Asm->getFunctionEnd().
      List.push_back(RangeSpan(BeginLabel, Asm->getFunctionEnd()));
      while (!LastMBBInSection->getNextNode()->isUniqueSection())
        LastMBBInSection = LastMBBInSection->getNextNode();
    }

    for (auto *MBB = LastMBBInSection->getNextNode(); MBB != EndBB;
         MBB = MBB->getNextNode()) {
      assert(MBB->isUniqueSection() && "All non-unique-section BBs should be"
                                       " before the unique-section ones.");
      assert(MBB->getSymbol() && "Unique BB sections should have symbols.");
      assert(MBB->getEndMCSymbol() &&
             "Unique BB sections should have end symbols.");
      List.push_back(RangeSpan(MBB->getSymbol(), MBB->getEndMCSymbol()));
    }

    assert(EndBB->getSymbol() && "Unique BB sections should have symbols.");
    List.push_back(RangeSpan(EndBB->getSymbol(), EndLabel));
  }
=======
  for (const InsnRange &R : Ranges)
    List.push_back(
        {DD->getLabelBeforeInsn(R.first), DD->getLabelAfterInsn(R.second)});
>>>>>>> f897d087
  attachRangesOrLowHighPC(Die, std::move(List));
}

// This scope represents inlined body of a function. Construct DIE to
// represent this concrete inlined copy of the function.
DIE *DwarfCompileUnit::constructInlinedScopeDIE(LexicalScope *Scope) {
  assert(Scope->getScopeNode());
  auto *DS = Scope->getScopeNode();
  auto *InlinedSP = getDISubprogram(DS);
  // Find the subprogram's DwarfCompileUnit in the SPMap in case the subprogram
  // was inlined from another compile unit.
  DIE *OriginDIE = getAbstractSPDies()[InlinedSP];
  assert(OriginDIE && "Unable to find original DIE for an inlined subprogram.");

  auto ScopeDIE = DIE::get(DIEValueAllocator, dwarf::DW_TAG_inlined_subroutine);
  addDIEEntry(*ScopeDIE, dwarf::DW_AT_abstract_origin, *OriginDIE);

  attachRangesOrLowHighPC(*ScopeDIE, Scope->getRanges());

  // Add the call site information to the DIE.
  const DILocation *IA = Scope->getInlinedAt();
  addUInt(*ScopeDIE, dwarf::DW_AT_call_file, None,
          getOrCreateSourceID(IA->getFile()));
  addUInt(*ScopeDIE, dwarf::DW_AT_call_line, None, IA->getLine());
  if (IA->getColumn())
    addUInt(*ScopeDIE, dwarf::DW_AT_call_column, None, IA->getColumn());
  if (IA->getDiscriminator() && DD->getDwarfVersion() >= 4)
    addUInt(*ScopeDIE, dwarf::DW_AT_GNU_discriminator, None,
            IA->getDiscriminator());

  // Add name to the name table, we do this here because we're guaranteed
  // to have concrete versions of our DW_TAG_inlined_subprogram nodes.
  DD->addSubprogramNames(*CUNode, InlinedSP, *ScopeDIE);

  return ScopeDIE;
}

// Construct new DW_TAG_lexical_block for this scope and attach
// DW_AT_low_pc/DW_AT_high_pc labels.
DIE *DwarfCompileUnit::constructLexicalScopeDIE(LexicalScope *Scope) {
  if (DD->isLexicalScopeDIENull(Scope))
    return nullptr;

  auto ScopeDIE = DIE::get(DIEValueAllocator, dwarf::DW_TAG_lexical_block);
  if (Scope->isAbstractScope())
    return ScopeDIE;

  attachRangesOrLowHighPC(*ScopeDIE, Scope->getRanges());

  return ScopeDIE;
}

/// constructVariableDIE - Construct a DIE for the given DbgVariable.
DIE *DwarfCompileUnit::constructVariableDIE(DbgVariable &DV, bool Abstract) {
  auto D = constructVariableDIEImpl(DV, Abstract);
  DV.setDIE(*D);
  return D;
}

DIE *DwarfCompileUnit::constructLabelDIE(DbgLabel &DL,
                                         const LexicalScope &Scope) {
  auto LabelDie = DIE::get(DIEValueAllocator, DL.getTag());
  insertDIE(DL.getLabel(), LabelDie);
  DL.setDIE(*LabelDie);

  if (Scope.isAbstractScope())
    applyLabelAttributes(DL, *LabelDie);

  return LabelDie;
}

DIE *DwarfCompileUnit::constructVariableDIEImpl(const DbgVariable &DV,
                                                bool Abstract) {
  // Define variable debug information entry.
  auto VariableDie = DIE::get(DIEValueAllocator, DV.getTag());
  insertDIE(DV.getVariable(), VariableDie);

  if (Abstract) {
    applyVariableAttributes(DV, *VariableDie);
    return VariableDie;
  }

  // Add variable address.

  unsigned Offset = DV.getDebugLocListIndex();
  if (Offset != ~0U) {
    addLocationList(*VariableDie, dwarf::DW_AT_location, Offset);
    return VariableDie;
  }

  // Check if variable has a single location description.
  if (auto *DVal = DV.getValueLoc()) {
    if (DVal->isLocation())
      addVariableAddress(DV, *VariableDie, DVal->getLoc());
    else if (DVal->isInt()) {
      auto *Expr = DV.getSingleExpression();
      if (Expr && Expr->getNumElements()) {
        DIELoc *Loc = new (DIEValueAllocator) DIELoc;
        DIEDwarfExpression DwarfExpr(*Asm, *this, *Loc);
        // If there is an expression, emit raw unsigned bytes.
        DwarfExpr.addFragmentOffset(Expr);
        DwarfExpr.addUnsignedConstant(DVal->getInt());
        DwarfExpr.addExpression(Expr);
        addBlock(*VariableDie, dwarf::DW_AT_location, DwarfExpr.finalize());
      } else
        addConstantValue(*VariableDie, DVal->getInt(), DV.getType());
    } else if (DVal->isConstantFP()) {
      addConstantFPValue(*VariableDie, DVal->getConstantFP());
    } else if (DVal->isConstantInt()) {
      addConstantValue(*VariableDie, DVal->getConstantInt(), DV.getType());
    }
    return VariableDie;
  }

  // .. else use frame index.
  if (!DV.hasFrameIndexExprs())
    return VariableDie;

  Optional<unsigned> NVPTXAddressSpace;
  DIELoc *Loc = new (DIEValueAllocator) DIELoc;
  DIEDwarfExpression DwarfExpr(*Asm, *this, *Loc);
  for (auto &Fragment : DV.getFrameIndexExprs()) {
    unsigned FrameReg = 0;
    const DIExpression *Expr = Fragment.Expr;
    const TargetFrameLowering *TFI = Asm->MF->getSubtarget().getFrameLowering();
    int Offset = TFI->getFrameIndexReference(*Asm->MF, Fragment.FI, FrameReg);
    DwarfExpr.addFragmentOffset(Expr);
    SmallVector<uint64_t, 8> Ops;
    DIExpression::appendOffset(Ops, Offset);
    // According to
    // https://docs.nvidia.com/cuda/archive/10.0/ptx-writers-guide-to-interoperability/index.html#cuda-specific-dwarf
    // cuda-gdb requires DW_AT_address_class for all variables to be able to
    // correctly interpret address space of the variable address.
    // Decode DW_OP_constu <DWARF Address Space> DW_OP_swap DW_OP_xderef
    // sequence for the NVPTX + gdb target.
    unsigned LocalNVPTXAddressSpace;
    if (Asm->TM.getTargetTriple().isNVPTX() && DD->tuneForGDB()) {
      const DIExpression *NewExpr =
          DIExpression::extractAddressClass(Expr, LocalNVPTXAddressSpace);
      if (NewExpr != Expr) {
        Expr = NewExpr;
        NVPTXAddressSpace = LocalNVPTXAddressSpace;
      }
    }
    if (Expr)
      Ops.append(Expr->elements_begin(), Expr->elements_end());
    DIExpressionCursor Cursor(Ops);
    DwarfExpr.setMemoryLocationKind();
    if (const MCSymbol *FrameSymbol = Asm->getFunctionFrameSymbol())
      addOpAddress(*Loc, FrameSymbol);
    else
      DwarfExpr.addMachineRegExpression(
          *Asm->MF->getSubtarget().getRegisterInfo(), Cursor, FrameReg);
    DwarfExpr.addExpression(std::move(Cursor));
  }
  if (Asm->TM.getTargetTriple().isNVPTX() && DD->tuneForGDB()) {
    // According to
    // https://docs.nvidia.com/cuda/archive/10.0/ptx-writers-guide-to-interoperability/index.html#cuda-specific-dwarf
    // cuda-gdb requires DW_AT_address_class for all variables to be able to
    // correctly interpret address space of the variable address.
    const unsigned NVPTX_ADDR_local_space = 6;
    addUInt(*VariableDie, dwarf::DW_AT_address_class, dwarf::DW_FORM_data1,
            NVPTXAddressSpace ? *NVPTXAddressSpace : NVPTX_ADDR_local_space);
  }
  addBlock(*VariableDie, dwarf::DW_AT_location, DwarfExpr.finalize());
  if (DwarfExpr.TagOffset)
    addUInt(*VariableDie, dwarf::DW_AT_LLVM_tag_offset, dwarf::DW_FORM_data1,
            *DwarfExpr.TagOffset);

  return VariableDie;
}

DIE *DwarfCompileUnit::constructVariableDIE(DbgVariable &DV,
                                            const LexicalScope &Scope,
                                            DIE *&ObjectPointer) {
  auto Var = constructVariableDIE(DV, Scope.isAbstractScope());
  if (DV.isObjectPointer())
    ObjectPointer = Var;
  return Var;
}

/// Return all DIVariables that appear in count: expressions.
static SmallVector<const DIVariable *, 2> dependencies(DbgVariable *Var) {
  SmallVector<const DIVariable *, 2> Result;
  auto *Array = dyn_cast<DICompositeType>(Var->getType());
  if (!Array || Array->getTag() != dwarf::DW_TAG_array_type)
    return Result;
  for (auto *El : Array->getElements()) {
    if (auto *Subrange = dyn_cast<DISubrange>(El)) {
      auto Count = Subrange->getCount();
      if (auto *Dependency = Count.dyn_cast<DIVariable *>())
        Result.push_back(Dependency);
    }
  }
  return Result;
}

/// Sort local variables so that variables appearing inside of helper
/// expressions come first.
static SmallVector<DbgVariable *, 8>
sortLocalVars(SmallVectorImpl<DbgVariable *> &Input) {
  SmallVector<DbgVariable *, 8> Result;
  SmallVector<PointerIntPair<DbgVariable *, 1>, 8> WorkList;
  // Map back from a DIVariable to its containing DbgVariable.
  SmallDenseMap<const DILocalVariable *, DbgVariable *> DbgVar;
  // Set of DbgVariables in Result.
  SmallDenseSet<DbgVariable *, 8> Visited;
  // For cycle detection.
  SmallDenseSet<DbgVariable *, 8> Visiting;

  // Initialize the worklist and the DIVariable lookup table.
  for (auto Var : reverse(Input)) {
    DbgVar.insert({Var->getVariable(), Var});
    WorkList.push_back({Var, 0});
  }

  // Perform a stable topological sort by doing a DFS.
  while (!WorkList.empty()) {
    auto Item = WorkList.back();
    DbgVariable *Var = Item.getPointer();
    bool visitedAllDependencies = Item.getInt();
    WorkList.pop_back();

    // Dependency is in a different lexical scope or a global.
    if (!Var)
      continue;

    // Already handled.
    if (Visited.count(Var))
      continue;

    // Add to Result if all dependencies are visited.
    if (visitedAllDependencies) {
      Visited.insert(Var);
      Result.push_back(Var);
      continue;
    }

    // Detect cycles.
    auto Res = Visiting.insert(Var);
    if (!Res.second) {
      assert(false && "dependency cycle in local variables");
      return Result;
    }

    // Push dependencies and this node onto the worklist, so that this node is
    // visited again after all of its dependencies are handled.
    WorkList.push_back({Var, 1});
    for (auto *Dependency : dependencies(Var)) {
      auto Dep = dyn_cast_or_null<const DILocalVariable>(Dependency);
      WorkList.push_back({DbgVar[Dep], 0});
    }
  }
  return Result;
}

DIE *DwarfCompileUnit::createScopeChildrenDIE(LexicalScope *Scope,
                                              SmallVectorImpl<DIE *> &Children,
                                              bool *HasNonScopeChildren) {
  assert(Children.empty());
  DIE *ObjectPointer = nullptr;

  // Emit function arguments (order is significant).
  auto Vars = DU->getScopeVariables().lookup(Scope);
  for (auto &DV : Vars.Args)
    Children.push_back(constructVariableDIE(*DV.second, *Scope, ObjectPointer));

  // Emit local variables.
  auto Locals = sortLocalVars(Vars.Locals);
  for (DbgVariable *DV : Locals)
    Children.push_back(constructVariableDIE(*DV, *Scope, ObjectPointer));

  // Skip imported directives in gmlt-like data.
  if (!includeMinimalInlineScopes()) {
    // There is no need to emit empty lexical block DIE.
    for (const auto *IE : ImportedEntities[Scope->getScopeNode()])
      Children.push_back(
          constructImportedEntityDIE(cast<DIImportedEntity>(IE)));
  }

  if (HasNonScopeChildren)
    *HasNonScopeChildren = !Children.empty();

  for (DbgLabel *DL : DU->getScopeLabels().lookup(Scope))
    Children.push_back(constructLabelDIE(*DL, *Scope));

  for (LexicalScope *LS : Scope->getChildren())
    constructScopeDIE(LS, Children);

  return ObjectPointer;
}

DIE &DwarfCompileUnit::constructSubprogramScopeDIE(const DISubprogram *Sub,
                                                   LexicalScope *Scope) {
  DIE &ScopeDIE = updateSubprogramScopeDIE(Sub);

  if (Scope) {
    assert(!Scope->getInlinedAt());
    assert(!Scope->isAbstractScope());
    // Collect lexical scope children first.
    // ObjectPointer might be a local (non-argument) local variable if it's a
    // block's synthetic this pointer.
    if (DIE *ObjectPointer = createAndAddScopeChildren(Scope, ScopeDIE))
      addDIEEntry(ScopeDIE, dwarf::DW_AT_object_pointer, *ObjectPointer);
  }

  // If this is a variadic function, add an unspecified parameter.
  DITypeRefArray FnArgs = Sub->getType()->getTypeArray();

  // If we have a single element of null, it is a function that returns void.
  // If we have more than one elements and the last one is null, it is a
  // variadic function.
  if (FnArgs.size() > 1 && !FnArgs[FnArgs.size() - 1] &&
      !includeMinimalInlineScopes())
    ScopeDIE.addChild(
        DIE::get(DIEValueAllocator, dwarf::DW_TAG_unspecified_parameters));

  return ScopeDIE;
}

DIE *DwarfCompileUnit::createAndAddScopeChildren(LexicalScope *Scope,
                                                 DIE &ScopeDIE) {
  // We create children when the scope DIE is not null.
  SmallVector<DIE *, 8> Children;
  DIE *ObjectPointer = createScopeChildrenDIE(Scope, Children);

  // Add children
  for (auto &I : Children)
    ScopeDIE.addChild(std::move(I));

  return ObjectPointer;
}

void DwarfCompileUnit::constructAbstractSubprogramScopeDIE(
    LexicalScope *Scope) {
  DIE *&AbsDef = getAbstractSPDies()[Scope->getScopeNode()];
  if (AbsDef)
    return;

  auto *SP = cast<DISubprogram>(Scope->getScopeNode());

  DIE *ContextDIE;
  DwarfCompileUnit *ContextCU = this;

  if (includeMinimalInlineScopes())
    ContextDIE = &getUnitDie();
  // Some of this is duplicated from DwarfUnit::getOrCreateSubprogramDIE, with
  // the important distinction that the debug node is not associated with the
  // DIE (since the debug node will be associated with the concrete DIE, if
  // any). It could be refactored to some common utility function.
  else if (auto *SPDecl = SP->getDeclaration()) {
    ContextDIE = &getUnitDie();
    getOrCreateSubprogramDIE(SPDecl);
  } else {
    ContextDIE = getOrCreateContextDIE(SP->getScope());
    // The scope may be shared with a subprogram that has already been
    // constructed in another CU, in which case we need to construct this
    // subprogram in the same CU.
    ContextCU = DD->lookupCU(ContextDIE->getUnitDie());
  }

  // Passing null as the associated node because the abstract definition
  // shouldn't be found by lookup.
  AbsDef = &ContextCU->createAndAddDIE(dwarf::DW_TAG_subprogram, *ContextDIE, nullptr);
  ContextCU->applySubprogramAttributesToDefinition(SP, *AbsDef);

  if (!ContextCU->includeMinimalInlineScopes())
    ContextCU->addUInt(*AbsDef, dwarf::DW_AT_inline, None, dwarf::DW_INL_inlined);
  if (DIE *ObjectPointer = ContextCU->createAndAddScopeChildren(Scope, *AbsDef))
    ContextCU->addDIEEntry(*AbsDef, dwarf::DW_AT_object_pointer, *ObjectPointer);
}

/// Whether to use the GNU analog for a DWARF5 tag, attribute, or location atom.
static bool useGNUAnalogForDwarf5Feature(DwarfDebug *DD) {
  return DD->getDwarfVersion() == 4 && DD->tuneForGDB();
}

dwarf::Tag DwarfCompileUnit::getDwarf5OrGNUTag(dwarf::Tag Tag) const {
  if (!useGNUAnalogForDwarf5Feature(DD))
    return Tag;
  switch (Tag) {
  case dwarf::DW_TAG_call_site:
    return dwarf::DW_TAG_GNU_call_site;
  case dwarf::DW_TAG_call_site_parameter:
    return dwarf::DW_TAG_GNU_call_site_parameter;
  default:
    llvm_unreachable("DWARF5 tag with no GNU analog");
  }
}

dwarf::Attribute
DwarfCompileUnit::getDwarf5OrGNUAttr(dwarf::Attribute Attr) const {
  if (!useGNUAnalogForDwarf5Feature(DD))
    return Attr;
  switch (Attr) {
  case dwarf::DW_AT_call_all_calls:
    return dwarf::DW_AT_GNU_all_call_sites;
  case dwarf::DW_AT_call_target:
    return dwarf::DW_AT_GNU_call_site_target;
  case dwarf::DW_AT_call_origin:
    return dwarf::DW_AT_abstract_origin;
  case dwarf::DW_AT_call_pc:
    return dwarf::DW_AT_low_pc;
  case dwarf::DW_AT_call_value:
    return dwarf::DW_AT_GNU_call_site_value;
  case dwarf::DW_AT_call_tail_call:
    return dwarf::DW_AT_GNU_tail_call;
  default:
    llvm_unreachable("DWARF5 attribute with no GNU analog");
  }
}

dwarf::LocationAtom
DwarfCompileUnit::getDwarf5OrGNULocationAtom(dwarf::LocationAtom Loc) const {
  if (!useGNUAnalogForDwarf5Feature(DD))
    return Loc;
  switch (Loc) {
  case dwarf::DW_OP_entry_value:
    return dwarf::DW_OP_GNU_entry_value;
  default:
    llvm_unreachable("DWARF5 location atom with no GNU analog");
  }
}

DIE &DwarfCompileUnit::constructCallSiteEntryDIE(
    DIE &ScopeDIE, const DISubprogram *CalleeSP, bool IsTail,
    const MCSymbol *PCAddr, const MCExpr *PCOffset, unsigned CallReg) {
  // Insert a call site entry DIE within ScopeDIE.
  DIE &CallSiteDIE = createAndAddDIE(getDwarf5OrGNUTag(dwarf::DW_TAG_call_site),
                                     ScopeDIE, nullptr);

  if (CallReg) {
    // Indirect call.
    addAddress(CallSiteDIE, getDwarf5OrGNUAttr(dwarf::DW_AT_call_target),
               MachineLocation(CallReg));
  } else {
    DIE *CalleeDIE = getOrCreateSubprogramDIE(CalleeSP);
    assert(CalleeDIE && "Could not create DIE for call site entry origin");
    addDIEEntry(CallSiteDIE, getDwarf5OrGNUAttr(dwarf::DW_AT_call_origin),
                *CalleeDIE);
  }

  if (IsTail)
    // Attach DW_AT_call_tail_call to tail calls for standards compliance.
    addFlag(CallSiteDIE, getDwarf5OrGNUAttr(dwarf::DW_AT_call_tail_call));

  // Attach the return PC to allow the debugger to disambiguate call paths
  // from one function to another.
  if (DD->getDwarfVersion() == 4 && DD->tuneForGDB()) {
    assert(PCAddr && "Missing PC information for a call");
    addLabelAddress(CallSiteDIE, dwarf::DW_AT_low_pc, PCAddr);
  } else if (!IsTail || DD->tuneForGDB()) {
    assert(PCOffset && "Missing return PC information for a call");
    addAddressExpr(CallSiteDIE, dwarf::DW_AT_call_return_pc, PCOffset);
  }

  return CallSiteDIE;
}

void DwarfCompileUnit::constructCallSiteParmEntryDIEs(
    DIE &CallSiteDIE, SmallVector<DbgCallSiteParam, 4> &Params) {
  for (const auto &Param : Params) {
    unsigned Register = Param.getRegister();
    auto CallSiteDieParam =
        DIE::get(DIEValueAllocator,
                 getDwarf5OrGNUTag(dwarf::DW_TAG_call_site_parameter));
    insertDIE(CallSiteDieParam);
    addAddress(*CallSiteDieParam, dwarf::DW_AT_location,
               MachineLocation(Register));

    DIELoc *Loc = new (DIEValueAllocator) DIELoc;
    DIEDwarfExpression DwarfExpr(*Asm, *this, *Loc);
    DwarfExpr.setCallSiteParamValueFlag();

    DwarfDebug::emitDebugLocValue(*Asm, nullptr, Param.getValue(), DwarfExpr);

    addBlock(*CallSiteDieParam, getDwarf5OrGNUAttr(dwarf::DW_AT_call_value),
             DwarfExpr.finalize());

    CallSiteDIE.addChild(CallSiteDieParam);
  }
}

DIE *DwarfCompileUnit::constructImportedEntityDIE(
    const DIImportedEntity *Module) {
  DIE *IMDie = DIE::get(DIEValueAllocator, (dwarf::Tag)Module->getTag());
  insertDIE(Module, IMDie);
  DIE *EntityDie;
  auto *Entity = Module->getEntity();
  if (auto *NS = dyn_cast<DINamespace>(Entity))
    EntityDie = getOrCreateNameSpace(NS);
  else if (auto *M = dyn_cast<DIModule>(Entity))
    EntityDie = getOrCreateModule(M);
  else if (auto *SP = dyn_cast<DISubprogram>(Entity))
    EntityDie = getOrCreateSubprogramDIE(SP);
  else if (auto *T = dyn_cast<DIType>(Entity))
    EntityDie = getOrCreateTypeDIE(T);
  else if (auto *GV = dyn_cast<DIGlobalVariable>(Entity))
    EntityDie = getOrCreateGlobalVariableDIE(GV, {});
  else
    EntityDie = getDIE(Entity);
  assert(EntityDie);
  addSourceLine(*IMDie, Module->getLine(), Module->getFile());
  addDIEEntry(*IMDie, dwarf::DW_AT_import, *EntityDie);
  StringRef Name = Module->getName();
  if (!Name.empty())
    addString(*IMDie, dwarf::DW_AT_name, Name);

  return IMDie;
}

void DwarfCompileUnit::finishSubprogramDefinition(const DISubprogram *SP) {
  DIE *D = getDIE(SP);
  if (DIE *AbsSPDIE = getAbstractSPDies().lookup(SP)) {
    if (D)
      // If this subprogram has an abstract definition, reference that
      addDIEEntry(*D, dwarf::DW_AT_abstract_origin, *AbsSPDIE);
  } else {
    assert(D || includeMinimalInlineScopes());
    if (D)
      // And attach the attributes
      applySubprogramAttributesToDefinition(SP, *D);
  }
}

void DwarfCompileUnit::finishEntityDefinition(const DbgEntity *Entity) {
  DbgEntity *AbsEntity = getExistingAbstractEntity(Entity->getEntity());

  auto *Die = Entity->getDIE();
  /// Label may be used to generate DW_AT_low_pc, so put it outside
  /// if/else block.
  const DbgLabel *Label = nullptr;
  if (AbsEntity && AbsEntity->getDIE()) {
    addDIEEntry(*Die, dwarf::DW_AT_abstract_origin, *AbsEntity->getDIE());
    Label = dyn_cast<const DbgLabel>(Entity);
  } else {
    if (const DbgVariable *Var = dyn_cast<const DbgVariable>(Entity))
      applyVariableAttributes(*Var, *Die);
    else if ((Label = dyn_cast<const DbgLabel>(Entity)))
      applyLabelAttributes(*Label, *Die);
    else
      llvm_unreachable("DbgEntity must be DbgVariable or DbgLabel.");
  }

  if (Label)
    if (const auto *Sym = Label->getSymbol())
      addLabelAddress(*Die, dwarf::DW_AT_low_pc, Sym);
}

DbgEntity *DwarfCompileUnit::getExistingAbstractEntity(const DINode *Node) {
  auto &AbstractEntities = getAbstractEntities();
  auto I = AbstractEntities.find(Node);
  if (I != AbstractEntities.end())
    return I->second.get();
  return nullptr;
}

void DwarfCompileUnit::createAbstractEntity(const DINode *Node,
                                            LexicalScope *Scope) {
  assert(Scope && Scope->isAbstractScope());
  auto &Entity = getAbstractEntities()[Node];
  if (isa<const DILocalVariable>(Node)) {
    Entity = std::make_unique<DbgVariable>(
                        cast<const DILocalVariable>(Node), nullptr /* IA */);;
    DU->addScopeVariable(Scope, cast<DbgVariable>(Entity.get()));
  } else if (isa<const DILabel>(Node)) {
    Entity = std::make_unique<DbgLabel>(
                        cast<const DILabel>(Node), nullptr /* IA */);
    DU->addScopeLabel(Scope, cast<DbgLabel>(Entity.get()));
  }
}

void DwarfCompileUnit::emitHeader(bool UseOffsets) {
  // Don't bother labeling the .dwo unit, as its offset isn't used.
  if (!Skeleton && !DD->useSectionsAsReferences()) {
    LabelBegin = Asm->createTempSymbol("cu_begin");
    Asm->OutStreamer->EmitLabel(LabelBegin);
  }

  dwarf::UnitType UT = Skeleton ? dwarf::DW_UT_split_compile
                                : DD->useSplitDwarf() ? dwarf::DW_UT_skeleton
                                                      : dwarf::DW_UT_compile;
  DwarfUnit::emitCommonHeader(UseOffsets, UT);
  if (DD->getDwarfVersion() >= 5 && UT != dwarf::DW_UT_compile)
    Asm->emitInt64(getDWOId());
}

bool DwarfCompileUnit::hasDwarfPubSections() const {
  switch (CUNode->getNameTableKind()) {
  case DICompileUnit::DebugNameTableKind::None:
    return false;
    // Opting in to GNU Pubnames/types overrides the default to ensure these are
    // generated for things like Gold's gdb_index generation.
  case DICompileUnit::DebugNameTableKind::GNU:
    return true;
  case DICompileUnit::DebugNameTableKind::Default:
    return DD->tuneForGDB() && !includeMinimalInlineScopes() &&
           !CUNode->isDebugDirectivesOnly() &&
           DD->getAccelTableKind() != AccelTableKind::Apple &&
           DD->getDwarfVersion() < 5;
  }
  llvm_unreachable("Unhandled DICompileUnit::DebugNameTableKind enum");
}

/// addGlobalName - Add a new global name to the compile unit.
void DwarfCompileUnit::addGlobalName(StringRef Name, const DIE &Die,
                                     const DIScope *Context) {
  if (!hasDwarfPubSections())
    return;
  std::string FullName = getParentContextString(Context) + Name.str();
  GlobalNames[FullName] = &Die;
}

void DwarfCompileUnit::addGlobalNameForTypeUnit(StringRef Name,
                                                const DIScope *Context) {
  if (!hasDwarfPubSections())
    return;
  std::string FullName = getParentContextString(Context) + Name.str();
  // Insert, allowing the entry to remain as-is if it's already present
  // This way the CU-level type DIE is preferred over the "can't describe this
  // type as a unit offset because it's not really in the CU at all, it's only
  // in a type unit"
  GlobalNames.insert(std::make_pair(std::move(FullName), &getUnitDie()));
}

/// Add a new global type to the unit.
void DwarfCompileUnit::addGlobalType(const DIType *Ty, const DIE &Die,
                                     const DIScope *Context) {
  if (!hasDwarfPubSections())
    return;
  std::string FullName = getParentContextString(Context) + Ty->getName().str();
  GlobalTypes[FullName] = &Die;
}

void DwarfCompileUnit::addGlobalTypeUnitType(const DIType *Ty,
                                             const DIScope *Context) {
  if (!hasDwarfPubSections())
    return;
  std::string FullName = getParentContextString(Context) + Ty->getName().str();
  // Insert, allowing the entry to remain as-is if it's already present
  // This way the CU-level type DIE is preferred over the "can't describe this
  // type as a unit offset because it's not really in the CU at all, it's only
  // in a type unit"
  GlobalTypes.insert(std::make_pair(std::move(FullName), &getUnitDie()));
}

void DwarfCompileUnit::addVariableAddress(const DbgVariable &DV, DIE &Die,
                                          MachineLocation Location) {
  if (DV.hasComplexAddress())
    addComplexAddress(DV, Die, dwarf::DW_AT_location, Location);
  else
    addAddress(Die, dwarf::DW_AT_location, Location);
}

/// Add an address attribute to a die based on the location provided.
void DwarfCompileUnit::addAddress(DIE &Die, dwarf::Attribute Attribute,
                                  const MachineLocation &Location) {
  DIELoc *Loc = new (DIEValueAllocator) DIELoc;
  DIEDwarfExpression DwarfExpr(*Asm, *this, *Loc);
  if (Location.isIndirect())
    DwarfExpr.setMemoryLocationKind();

  DIExpressionCursor Cursor({});
  const TargetRegisterInfo &TRI = *Asm->MF->getSubtarget().getRegisterInfo();
  if (!DwarfExpr.addMachineRegExpression(TRI, Cursor, Location.getReg()))
    return;
  DwarfExpr.addExpression(std::move(Cursor));

  // Now attach the location information to the DIE.
  addBlock(Die, Attribute, DwarfExpr.finalize());
}

/// Start with the address based on the location provided, and generate the
/// DWARF information necessary to find the actual variable given the extra
/// address information encoded in the DbgVariable, starting from the starting
/// location.  Add the DWARF information to the die.
void DwarfCompileUnit::addComplexAddress(const DbgVariable &DV, DIE &Die,
                                         dwarf::Attribute Attribute,
                                         const MachineLocation &Location) {
  DIELoc *Loc = new (DIEValueAllocator) DIELoc;
  DIEDwarfExpression DwarfExpr(*Asm, *this, *Loc);
  const DIExpression *DIExpr = DV.getSingleExpression();
  DwarfExpr.addFragmentOffset(DIExpr);
  if (Location.isIndirect())
    DwarfExpr.setMemoryLocationKind();

  DIExpressionCursor Cursor(DIExpr);

  if (DIExpr->isEntryValue()) {
    DwarfExpr.setEntryValueFlag();
    DwarfExpr.beginEntryValueExpression(Cursor);
  }

  const TargetRegisterInfo &TRI = *Asm->MF->getSubtarget().getRegisterInfo();
  if (!DwarfExpr.addMachineRegExpression(TRI, Cursor, Location.getReg()))
    return;
  DwarfExpr.addExpression(std::move(Cursor));

  // Now attach the location information to the DIE.
  addBlock(Die, Attribute, DwarfExpr.finalize());
}

/// Add a Dwarf loclistptr attribute data and value.
void DwarfCompileUnit::addLocationList(DIE &Die, dwarf::Attribute Attribute,
                                       unsigned Index) {
  dwarf::Form Form = DD->getDwarfVersion() >= 4 ? dwarf::DW_FORM_sec_offset
                                                : dwarf::DW_FORM_data4;
  Die.addValue(DIEValueAllocator, Attribute, Form, DIELocList(Index));
}

void DwarfCompileUnit::applyVariableAttributes(const DbgVariable &Var,
                                               DIE &VariableDie) {
  StringRef Name = Var.getName();
  if (!Name.empty())
    addString(VariableDie, dwarf::DW_AT_name, Name);
  const auto *DIVar = Var.getVariable();
  if (DIVar)
    if (uint32_t AlignInBytes = DIVar->getAlignInBytes())
      addUInt(VariableDie, dwarf::DW_AT_alignment, dwarf::DW_FORM_udata,
              AlignInBytes);

  addSourceLine(VariableDie, DIVar);
  addType(VariableDie, Var.getType());
  if (Var.isArtificial())
    addFlag(VariableDie, dwarf::DW_AT_artificial);
}

void DwarfCompileUnit::applyLabelAttributes(const DbgLabel &Label,
                                            DIE &LabelDie) {
  StringRef Name = Label.getName();
  if (!Name.empty())
    addString(LabelDie, dwarf::DW_AT_name, Name);
  const auto *DILabel = Label.getLabel();
  addSourceLine(LabelDie, DILabel);
}

/// Add a Dwarf expression attribute data and value.
void DwarfCompileUnit::addExpr(DIELoc &Die, dwarf::Form Form,
                               const MCExpr *Expr) {
  Die.addValue(DIEValueAllocator, (dwarf::Attribute)0, Form, DIEExpr(Expr));
}

void DwarfCompileUnit::addAddressExpr(DIE &Die, dwarf::Attribute Attribute,
                                      const MCExpr *Expr) {
  Die.addValue(DIEValueAllocator, Attribute, dwarf::DW_FORM_addr,
               DIEExpr(Expr));
}

void DwarfCompileUnit::applySubprogramAttributesToDefinition(
    const DISubprogram *SP, DIE &SPDie) {
  auto *SPDecl = SP->getDeclaration();
  auto *Context = SPDecl ? SPDecl->getScope() : SP->getScope();
  applySubprogramAttributes(SP, SPDie, includeMinimalInlineScopes());
  addGlobalName(SP->getName(), SPDie, Context);
}

bool DwarfCompileUnit::isDwoUnit() const {
  return DD->useSplitDwarf() && Skeleton;
}

void DwarfCompileUnit::finishNonUnitTypeDIE(DIE& D, const DICompositeType *CTy) {
  constructTypeDIE(D, CTy);
}

bool DwarfCompileUnit::includeMinimalInlineScopes() const {
  return getCUNode()->getEmissionKind() == DICompileUnit::LineTablesOnly ||
         (DD->useSplitDwarf() && !Skeleton);
}

void DwarfCompileUnit::addAddrTableBase() {
  const TargetLoweringObjectFile &TLOF = Asm->getObjFileLowering();
  MCSymbol *Label = DD->getAddressPool().getLabel();
  addSectionLabel(getUnitDie(),
                  getDwarfVersion() >= 5 ? dwarf::DW_AT_addr_base
                                         : dwarf::DW_AT_GNU_addr_base,
                  Label, TLOF.getDwarfAddrSection()->getBeginSymbol());
}

void DwarfCompileUnit::addBaseTypeRef(DIEValueList &Die, int64_t Idx) {
  Die.addValue(DIEValueAllocator, (dwarf::Attribute)0, dwarf::DW_FORM_udata,
               new (DIEValueAllocator) DIEBaseTypeRef(this, Idx));
}

void DwarfCompileUnit::createBaseTypeDIEs() {
  // Insert the base_type DIEs directly after the CU so that their offsets will
  // fit in the fixed size ULEB128 used inside the location expressions.
  // Maintain order by iterating backwards and inserting to the front of CU
  // child list.
  for (auto &Btr : reverse(ExprRefedBaseTypes)) {
    DIE &Die = getUnitDie().addChildFront(
      DIE::get(DIEValueAllocator, dwarf::DW_TAG_base_type));
    SmallString<32> Str;
    addString(Die, dwarf::DW_AT_name,
              Twine(dwarf::AttributeEncodingString(Btr.Encoding) +
                    "_" + Twine(Btr.BitSize)).toStringRef(Str));
    addUInt(Die, dwarf::DW_AT_encoding, dwarf::DW_FORM_data1, Btr.Encoding);
    addUInt(Die, dwarf::DW_AT_byte_size, None, Btr.BitSize / 8);

    Btr.Die = &Die;
  }
}<|MERGE_RESOLUTION|>--- conflicted
+++ resolved
@@ -527,7 +527,6 @@
     DIE &Die, const SmallVectorImpl<InsnRange> &Ranges) {
   SmallVector<RangeSpan, 2> List;
   List.reserve(Ranges.size());
-<<<<<<< HEAD
   for (const InsnRange &R : Ranges) {
     auto *BeginLabel = DD->getLabelBeforeInsn(R.first);
     auto *EndLabel = DD->getLabelAfterInsn(R.second);
@@ -572,11 +571,6 @@
     assert(EndBB->getSymbol() && "Unique BB sections should have symbols.");
     List.push_back(RangeSpan(EndBB->getSymbol(), EndLabel));
   }
-=======
-  for (const InsnRange &R : Ranges)
-    List.push_back(
-        {DD->getLabelBeforeInsn(R.first), DD->getLabelAfterInsn(R.second)});
->>>>>>> f897d087
   attachRangesOrLowHighPC(Die, std::move(List));
 }
 
