//===------------------------- Propeller.cpp ------------------------------===//
//
// Part of the LLVM Project, under the Apache License v2.0 with LLVM Exceptions.
// See https://llvm.org/LICENSE.txt for license information.
// SPDX-License-Identifier: Apache-2.0 WITH LLVM-exception
//
//===----------------------------------------------------------------------===//
//
// Propeller.cpp is the entry point to Propeller framework. The main
// functionalities are:
//
//   - parses propeller profile file, which contains profile information in the
//     granularity of basicblocks.  (a)
//
//   - parses each ELF object file and generates CFG based on relocation
//     information of each basicblock section.
//
//   - maps profile in (a) onto (b) and get CFGs with profile counters (c)
//
//   - calls optimization passes that uses (c).
//
//===----------------------------------------------------------------------===//

#include "Propeller.h"
#include "PropellerBBReordering.h"
#include "PropellerConfig.h"
#include "PropellerCFG.h"

#ifdef PROPELLER_PROTOBUF
#include "propeller_cfg.pb.h"
#endif
#include "lld/Common/ErrorHandler.h"
#include "lld/Common/Memory.h"
#include "llvm/ADT/SmallString.h"
#include "llvm/Support/Format.h"
#include "llvm/Support/Parallel.h"
#include "llvm/Support/Path.h"
#include "llvm/Support/raw_ostream.h"

#include <fcntl.h>
#include <sys/types.h>
#include <sys/stat.h>
#if LLVM_ON_UNIX
#include <unistd.h>
#endif

#include <fstream>
#include <list>
#include <map>
#include <numeric> // For std::accumulate.
#include <tuple>
#include <vector>

namespace lld {
namespace propeller {

Propeller::Propeller() : Propf(nullptr) {}

Propeller::~Propeller() {}

// Read the "@" directives in the propeller file, compare it against "-o"
// filename, return true "-o" file name equals to one of the "@" directives.
bool Propfile::matchesOutputFileName(const StringRef outputFileName) {
  int outputFileTagSeen = 0;
  std::string line;
  LineNo = 0;
  while ((std::getline(PropfStream, line)).good()) {
    ++LineNo;
    if (line.empty())
      continue;
    if (line[0] != '@')
      break;
    ++outputFileTagSeen;
    if (StringRef(line.c_str() + 1) == outputFileName)
      return true;
  }
  if (outputFileTagSeen)
    return false;
  // If no @outputFileName is specified, reset the stream and assume linker
  // shall proceed propellering.
  PropfStream.close();
  PropfStream.open(PropfName);
  LineNo = 0;
  return true;
}

// Given a symbol name, return the corresponding SymbolEntry pointer.
// This is done by looking into table SymbolNameMap, which is a 2-dimension
// lookup table. The first dimension is the function name, the second one the
// bbindex. For example, symbol "111.bb.foo" is placed in
// SymbolNameMap["foo"]["3"], symbol "foo" is placed in
// SymbolNameMap["foo"][""].
SymbolEntry *Propfile::findSymbol(StringRef symName) {
  StringRef funcName;
  StringRef bbIndex;
  std::string tmpStr;
  if (!SymbolEntry::isBBSymbol(symName, &funcName, &bbIndex)) {
    funcName = symName;
    bbIndex = "";
  } else {
    // When symName is like "11111.bb.foo", set BBIndex to "5".
    // "1111" -> "4".
    tmpStr = std::to_string(bbIndex.size());
    bbIndex = StringRef(tmpStr);
  }
  auto L1 = SymbolNameMap.find(funcName);
  if (L1 != SymbolNameMap.end()) {
    auto L2 = L1->second.find(bbIndex);
    if (L2 != L1->second.end())
      return L2->second;
  }
  return nullptr;
}

void Propfile::reportParseError(const StringRef msg) const {
  error(PropfName + ":" + std::to_string(LineNo) + ": " + msg);
}

// Refer header file for detailed information about symbols section.
bool Propfile::readSymbols() {
  std::string line;
  // A list of bbsymbols<ordinal, function_ordinal, bbindex and size> that
  // appears before its wrapping function. This should be rather rare.
  std::list<std::tuple<uint64_t, uint64_t, StringRef, uint64_t>> bbSymbols;
  std::map<std::string, std::set<uint64_t>> HotBBSymbols;
  auto IsHotBB = [this, &HotBBSymbols](SymbolEntry *FuncSym,
                                       StringRef BBIndex) -> bool {
    std::string N("");
    for (auto A : FuncSym->Aliases) {
      if (N.empty())
        N = A.str(); // Most of the times.
      else
        N += "/" + A.str();
    }
    auto I0 = HotBBSymbols.find(N);
    if (I0 == HotBBSymbols.end())
      return false;
    // Under AllBBMode, all BBs within a hot function are hotbbs.
    if (this->AllBBMode) return true;
    uint64_t index = std::stoull(BBIndex.str());
    return I0->second.find(index) != I0->second.end();
  };
  std::map<std::string, std::set<uint64_t>>::iterator CurrentHotBBSetI =
      HotBBSymbols.end();
  while (std::getline(PropfStream, line).good()) {
    ++LineNo;
    if (line.empty())
      continue;
    if (line == "#AllBB") {
      AllBBMode = true;
      continue;
    }
    if (line[0] == '#' || line[0] == '@')
      continue;
    if (line[0] == '!' && line.size() > 1) {
      if (AllBBMode) {
        if (line[1] != '!' &&
            !HotBBSymbols.emplace(line.substr(1), std::set<uint64_t>())
                 .second) {
          reportParseError("duplicated hot bb function field");
          return false;
        }
        continue;
      }
      // Now AllBBMode is false, we consider every function and every hot bbs.
      if (line[1] == '!') {
        uint64_t bbindex = std::stoull(line.substr(2));
        if (CurrentHotBBSetI == HotBBSymbols.end() || !bbindex) {
          reportParseError("invalid hot bb index field");
          return false;
        }
        CurrentHotBBSetI->second.insert(bbindex);
      } else {
        auto RP = HotBBSymbols.emplace(line.substr(1), std::set<uint64_t>());
        if (!RP.second) {
          reportParseError("duplicated hot bb function field");
          return false;
        }
        CurrentHotBBSetI = RP.first;
      }
      continue;
    }
    if (line[0] == 'B' || line[0] == 'F') {
      LineTag = line[0];
      break; // Done symbol section.
    }
    if (line[0] == 'S') {
      LineTag = line[0];
      continue;
    }
    StringRef lineStrRef(line);

    uint64_t symOrdinal;
    uint64_t symSize;
    auto l1S = lineStrRef.split(' ');
    auto l1 = l1S.first;
    auto l2S = l1S.second.split(' ');
    auto l2 = l2S.first;
    auto ephemeralStr = l2S.second;
    if (l1.getAsInteger(10, symOrdinal) /* means error happens */ ||
        symOrdinal == 0) {
      reportParseError("invalid ordinal field");
      return false;
    }
    if (l2.getAsInteger(16, symSize)) {
      reportParseError("invalid size field");
      return false;
    }
    if (ephemeralStr.empty()) {
      reportParseError("invalid name field");
      return false;
    }
    if (ephemeralStr[0] == 'N') { // Function symbol?
      // Save ephemeralStr for persistency across Propeller lifecycle.
      StringRef savedNameStr = PropfileStrSaver.save(ephemeralStr.substr(1));
      SymbolEntry::AliasesTy sAliases;
      savedNameStr.split(sAliases, '/');
      StringRef sName = sAliases[0];
      assert(SymbolOrdinalMap.find(symOrdinal) == SymbolOrdinalMap.end());
      createFunctionSymbol(symOrdinal, sName, std::move(sAliases), symSize);
    } else {
      // It's a bb symbol.
      auto lineStrRef = ephemeralStr.split('.');
      uint64_t funcIndex;
      if (lineStrRef.first.getAsInteger(10, funcIndex) || funcIndex == 0) {
        reportParseError("invalid function index field");
        return false;
      }
      // Only save the index part, which is highly reusable. Note
      // PropfileStrSaver is a UniqueStringSaver.
      StringRef bbIndex = PropfileStrSaver.save(lineStrRef.second);
      auto existingI = SymbolOrdinalMap.find(funcIndex);
      if (existingI != SymbolOrdinalMap.end()) {
        if (existingI->second->BBTag) {
          reportParseError("index '" + std::to_string(funcIndex) +
                           "' is not a function index, but a bb index");
          return false;
        }
        createBasicBlockSymbol(symOrdinal, existingI->second.get(), bbIndex,
                               symSize,
                               IsHotBB(existingI->second.get(), bbIndex));
      } else
        // A bb symbol appears earlier than its wrapping function, rare, but
        // not impossible, rather play it safely.
        bbSymbols.emplace_back(symOrdinal, funcIndex, bbIndex, symSize);
    }
  } // End of iterating all symbols.

  for (std::tuple<uint64_t, uint64_t, StringRef, uint64_t> &sym : bbSymbols) {
    uint64_t symOrdinal;
    uint64_t funcIndex;
    uint64_t symSize;
    StringRef bbIndex;
    std::tie(symOrdinal, funcIndex, bbIndex, symSize) = sym;
    auto existingI = SymbolOrdinalMap.find(funcIndex);
    if (existingI == SymbolOrdinalMap.end()) {
      reportParseError("function with index number '" +
                       std::to_string(funcIndex) + "' does not exist");
      return false;
    }
    SymbolEntry *FuncSym = existingI->second.get();
    createBasicBlockSymbol(symOrdinal, FuncSym, bbIndex, symSize,
                           IsHotBB(FuncSym, bbIndex));
  }
  return true;
}

// Helper method to parse a branch or fallthrough record like below
//   10 12 232590 R
static bool parseBranchOrFallthroughLine(StringRef lineRef,
                                         uint64_t *fromNodeIdx,
                                         uint64_t *toNodeIdx, uint64_t *count,
                                         char *type) {
  /*
  auto getInt = [](const StringRef &S) -> uint64_t {
    uint64_t r;
    if (S.getAsInteger(10, r) // string contains more than numbers
        || r == 0)
      return 0;
    return r;
  };
  */
  auto s0 = lineRef.split(' ');
  auto s1 = s0.second.split(' ');
  auto s2 = s1.second.split(' ');
  if (s0.first.getAsInteger(10, *fromNodeIdx) ||
      s1.first.getAsInteger(10, *toNodeIdx) ||
      s2.first.getAsInteger(10, *count))
    return false;
  if (!*count)
    return false;
  if (!s2.second.empty()) {
    if (s2.second == "C" || s2.second == "R")
      *type = s2.second[0];
    else
      return false;
    if (!*fromNodeIdx || !*toNodeIdx)
      return false;
  } else
    *type = '\0';
  return true;
}

// Read propeller profile. Refer header file for detail about propeller profile.
bool Propfile::processProfile() {
  std::string line;
  uint64_t branchCnt = 0;
  uint64_t fallthroughCnt = 0;
  while (std::getline(PropfStream, line).good()) {
    ++LineNo;
    if (line[0] == '#' || line[0] == '!')
      continue;
    if (line[0] == 'S' || line[0] == 'B' || line[0] == 'F') {
      LineTag = line[0];
      continue;
    }
    if (LineTag != 'B' && LineTag != 'F')
      break;

    StringRef L(line); // LineBuf is null-terminated.
    uint64_t from, to, count;
    char tag;
    auto UpdateOrdinal = [this](uint64_t OriginOrdinal) -> uint64_t {
      auto I = OrdinalRemapping.find(OriginOrdinal);
      if (I != OrdinalRemapping.end()) {
        //fprintf(stderr, "Updated %lu->%lu\n", OriginOrdinal, I->second);
        return I->second;
      }
      return OriginOrdinal;
    };
    if (!parseBranchOrFallthroughLine(L, &from, &to, &count, &tag)) {
      reportParseError("unrecognized line:\n" + L.str());
      return false;
    }
    from = UpdateOrdinal(from);
    to = UpdateOrdinal(to);
    CFGNode *fromN = prop->findCfgNode(from);
    CFGNode *toN = prop->findCfgNode(to);
    if (!fromN || !toN)
      continue;

    if (LineTag == 'B') {
      if(!fromN || !toN)
        continue;
      ++branchCnt;
      if (fromN->CFG == toN->CFG)
        fromN->CFG->mapBranch(fromN, toN, count, tag == 'C', tag == 'R');
      else
        fromN->CFG->mapCallOut(fromN, toN, 0, count, tag == 'C', tag == 'R');
    } else {
      if (fromN && toN && (fromN->CFG != toN->CFG))
        continue;
      ++fallthroughCnt;
      // LineTag == 'F'
      ControlFlowGraph * cfg = fromN ? fromN->CFG : toN->CFG;
      cfg->markPath(fromN, toN, count);
    }
  }

  if (!branchCnt)
    warn("propeller processed 0 branch info");
  if (!fallthroughCnt)
    warn("propeller processed 0 fallthrough info");
  return true;
}

// Parse each ELF file, create CFG and attach profile data to CFG.
void Propeller::processFile(ObjectView *view) {
  if (view) {
    std::map<uint64_t, uint64_t> OrdinalRemapping;
    if (CFGBuilder(view).buildCFGs(OrdinalRemapping)) {
      // Updating global data structure.
      std::lock_guard<std::mutex> lock(Lock);
      Views.emplace_back(view);
      for (std::pair<const StringRef, std::unique_ptr<ControlFlowGraph>> &P :
           view->CFGs) {
        auto result = CFGMap[P.first].emplace(P.second.get());
        (void)(result);
        assert(result.second);
      }
      Propf->OrdinalRemapping.insert(OrdinalRemapping.begin(),
                                     OrdinalRemapping.end());

    } else {
      warn("skipped building CFG for '" + view->ViewName +"'");
      ++ProcessFailureCount;
    }
  }
}

CFGNode *Propeller::findCfgNode(uint64_t symbolOrdinal) {
  if (symbolOrdinal == 0)
    return nullptr;
  assert(Propf->SymbolOrdinalMap.find(symbolOrdinal) !=
         Propf->SymbolOrdinalMap.end());
  SymbolEntry *symbol = Propf->SymbolOrdinalMap[symbolOrdinal].get();
  if (!symbol) {
    // This is an internal error, should not happen.
    error(std::string("invalid symbol ordinal: " +
                      std::to_string(symbolOrdinal)));
    return nullptr;
  }
  SymbolEntry *funcSym = symbol->BBTag ? symbol->ContainingFunc : symbol;
  for (auto &funcAliasName : funcSym->Aliases) {
    auto cfgLI = CFGMap.find(funcAliasName);
    if (cfgLI == CFGMap.end())
      continue;

    // Objects (CfgLI->second) are sorted in the way they appear on the command
    // line, which is the same as how linker chooses the weak symbol definition.
    if (!symbol->BBTag) {
      for (auto *CFG : cfgLI->second)
        // Check CFG does have name "SymName".
        for (auto &node : CFG->Nodes)
          if (node->ShName == funcAliasName)
            return node.get();
    } else {
      uint32_t NumOnes;
      // Compare the number of "a" in aaa...a.BB.funcname against integer
      // NumOnes.
      if (symbol->Name.getAsInteger(10, NumOnes) || !NumOnes)
        warn("internal error, BB name is invalid: '" + symbol->Name.str());
      else
        for (auto *CFG : cfgLI->second)
          for (auto &node : CFG->Nodes) {
<<<<<<< HEAD
            if (node->isEntryNode()) continue;
=======
            // Skip the entry node as we know this is a BB symbol.
            if (node->isEntryNode())
              continue;
>>>>>>> a57d6905
            // Check CFG does have name "SymName".
            auto t = node->ShName.find_first_of('.');
            if (t != std::string::npos && t == NumOnes)
              return node.get();
          }
    }
  }
  return nullptr;
}

void Propeller::calculateNodeFreqs() {
  auto sumEdgeWeights = [](std::vector<CFGEdge *> &edges) -> uint64_t {
    return std::accumulate(
        edges.begin(), edges.end(), 0,
        [](uint64_t pSum, const CFGEdge *edge) { return pSum + edge->Weight; });
  };
  auto ZeroOutEdgeWeights = [](std::vector<CFGEdge *> &Es) {
    for (auto *E : Es)
      E->Weight = 0;
  };

  for (auto &cfgP : CFGMap) {
    auto &cfg = *cfgP.second.begin();
    if (cfg->Nodes.empty())
      continue;
    cfg->forEachNodeRef([&cfg, &sumEdgeWeights,
                         &ZeroOutEdgeWeights](CFGNode &node) {
      uint64_t maxCallOut =
          node.CallOuts.empty()
              ? 0
              : (*std::max_element(node.CallOuts.begin(), node.CallOuts.end(),
                                   [](const CFGEdge *E1, const CFGEdge *E2) {
                                     return E1->Weight < E2->Weight;
                                   }))
                    ->Weight;
      if (node.HotTag)
        node.Freq =
            std::max({sumEdgeWeights(node.Outs), sumEdgeWeights(node.Ins),
                      sumEdgeWeights(node.CallIns), maxCallOut});
      else {
        node.Freq = 0;
        ZeroOutEdgeWeights(node.Ins);
        ZeroOutEdgeWeights(node.Outs);
        ZeroOutEdgeWeights(node.CallIns);
        ZeroOutEdgeWeights(node.CallOuts);
      }

      cfg->Hot |= (node.Freq != 0);

      // Find non-zero frequency nodes with fallthroughs and propagate the
      // weight via the fallthrough edge if no other normal edge carries weight.
      if (node.Freq && node.FTEdge && node.FTEdge->Sink->HotTag) {
        uint64_t sumIntraOut = 0;
        for (auto * e: node.Outs) {
          if (e->Type == CFGEdge::EdgeType::INTRA_FUNC)
            sumIntraOut += e->Weight;
        }

        if (!sumIntraOut)
          node.FTEdge->Weight = node.Freq;
      }
    });

    /*
    if (cfg->Hot && cfg->getEntryNode()->Freq == 0)
      cfg->getEntryNode()->Freq = 1;
      */
  }
}

// Returns true if linker output target matches propeller profile.
bool Propeller::checkTarget() {
  if (propellerConfig.optPropeller.empty())
    return false;
  std::string propellerFileName = propellerConfig.optPropeller.str();
  // Propfile takes ownership of FPtr.
  Propf.reset(new Propfile(propellerFileName));
  Propf->PropfStream.open(Propf->PropfName);
  if (!Propf->PropfStream.good()) {
    error(std::string("failed to open '") + propellerFileName + "'");
    return false;
  }
  return Propf->matchesOutputFileName(
      llvm::sys::path::filename(propellerConfig.optLinkerOutputFile));
}

// Entrance of Propeller framework. This processes each elf input file in
// parallel and stores the result information.
bool Propeller::processFiles(std::vector<ObjectView *> &views) {
  if (!Propf->readSymbols()) {
    error(std::string("invalid propfile: '") +
          propellerConfig.optPropeller.str() + "'");
    return false;
  }

  if(!propellerConfig.optBBOrder.empty()){
    for (StringRef s: propellerConfig.optBBOrder){
      auto r = s.split('.');
      std::string bbIndex = r.first.str() == "0" ? "" : r.first;
      std::string funcName = r.second;
      bool found = false;
      auto l1 = prop->Propf->SymbolNameMap.find(funcName);
      if (l1 != prop->Propf->SymbolNameMap.end()) {
        auto l2 = l1->second.find(bbIndex);
        if (l2 != l1->second.end()) {
          BBLayouts[funcName].push_back(l2->second->Ordinal);
          found = true;
        }
      }
      if (!found)
        warn("Symbol not found: " + s);
    }
  }

  ProcessFailureCount = 0;
  llvm::parallel::for_each(
      llvm::parallel::parallel_execution_policy(), views.begin(), views.end(),
      std::bind(&Propeller::processFile, this, std::placeholders::_1));

  if (ProcessFailureCount * 100 / views.size() >= 50)
    warn("propeller failed to parse more than half the objects, "
         "optimization would suffer");

  /* Drop alias cfgs. */
  for (SymbolEntry *funcS : Propf->FunctionsWithAliases) {
    ControlFlowGraph *primaryCfg = nullptr;
    CfgMapTy::iterator primaryCfgMapEntry;
    for (StringRef &AliasName : funcS->Aliases) {
      auto cfgMapI = CFGMap.find(AliasName);
      if (cfgMapI == CFGMap.end())
        continue;

      if (cfgMapI->second.empty())
        continue;

      if (!primaryCfg ||
          primaryCfg->Nodes.size() < (*cfgMapI->second.begin())->Nodes.size()) {
        if (primaryCfg)
          CFGMap.erase(primaryCfgMapEntry);

        primaryCfg = *cfgMapI->second.begin();
        primaryCfgMapEntry = cfgMapI;
      } else
        CFGMap.erase(cfgMapI);
    }
  }

  // Map profiles.
  if (!Propf->processProfile())
    return false;

  calculateNodeFreqs();

  dumpCfgs();
  
  // Releasing all support data (symbol ordinal / name map, saved string refs,
  // etc) before moving to reordering.
  Propf.reset(nullptr);
  return true;
}

bool Propeller::dumpCfgs() {
  if (propellerConfig.optDumpCfgs.empty()) return true;

  std::set<std::string> cfgToDump(propellerConfig.optDumpCfgs.begin(),
                                  propellerConfig.optDumpCfgs.end());
  llvm::SmallString<128> cfgOutputDir(propellerConfig.optLinkerOutputFile);
  llvm::sys::path::remove_filename(cfgOutputDir);
  for (auto &cfgName : cfgToDump) {
    StringRef cfgNameRef(cfgName);
    if (cfgName == "@" || cfgNameRef.startswith("@@")) {
#ifdef PROPELLER_PROTOBUF
      if (!protobufPrinter.get())
        protobufPrinter.reset(ProtobufPrinter::create(
            Twine(propellerConfig.optLinkerOutputFile, ".cfg.pb.txt").str()));
      if (cfgNameRef.consume_front("@@")) {
        protobufPrinter->clearCFGGroup();
        const bool cfgNameEmpty = cfgNameRef.empty();
        for (auto &cfgMapEntry: CFGMap)
          for (auto *cfg: cfgMapEntry.second)
            if (cfgNameEmpty || cfg->Name == cfgNameRef)
              protobufPrinter->addCFG(*cfg);
        protobufPrinter->printCFGGroup();
        protobufPrinter.reset(nullptr);
      }
#else
      warn("dump to protobuf not supported");
#endif
      continue;
    }
    auto cfgLI = CFGMap.find(cfgName);
    if (cfgLI == CFGMap.end()) {
      warn("could not dump cfg for function '" + cfgName +
           "' : no such function name exists");
      continue;
    }
    int Index = 0;
    for (auto *CFG : cfgLI->second)
      if (CFG->Name == cfgName) {
        llvm::SmallString<128> cfgOutput = cfgOutputDir;
        if (++Index <= 1)
          llvm::sys::path::append(cfgOutput, (CFG->Name + ".dot"));
        else
          llvm::sys::path::append(
              cfgOutput,
              (CFG->Name + "." + StringRef(std::to_string(Index) + ".dot")));
        if (!CFG->writeAsDotGraph(StringRef(cfgOutput)))
          warn("failed to dump CFG: '" + cfgName + "'");
      }
  }
  return true;
}

ObjectView *Propeller::createObjectView(const StringRef &vN,
                                        const uint32_t ordinal,
                                        const MemoryBufferRef &fR) {
  const char *FH = fR.getBufferStart();
  if (fR.getBufferSize() > 6 && FH[0] == 0x7f && FH[1] == 'E' && FH[2] == 'L' &&
      FH[3] == 'F') {
    auto r = ObjectFile::createELFObjectFile(fR);
    if (r)
      return new ObjectView(*r, vN, ordinal, fR);
  }
  return nullptr;
}

// Generate symbol ordering file according to selected optimization pass and
// feed it to the linker.
std::vector<StringRef> Propeller::genSymbolOrderingFile() {
  int total_objs = 0;
  int hot_objs = 0;
  for (auto &Obj : Views) {
    for (auto &CP : Obj->CFGs) {
      auto &C = *(CP.second);
      if (C.isHot()) {
        ++hot_objs;
        break; // process to next object.
      }
    }
    ++total_objs;
  }

  std::list<StringRef> symbolList(1, "Hot");
  const auto hotPlaceHolder = symbolList.begin();
  const auto coldPlaceHolder = symbolList.end();
  propLayout = make<PropellerBBReordering>();
  propLayout->doSplitOrder(symbolList, hotPlaceHolder, coldPlaceHolder);
#ifdef PROPELLER_PROTOBUF
  if (protobufPrinter) {
    protobufPrinter->printCFGGroup();
    protobufPrinter.reset();
  }
#endif

  calculateLegacy(symbolList, hotPlaceHolder, coldPlaceHolder);

  if (!propellerConfig.optDumpSymbolOrder.empty()) {
    FILE *fp = fopen(propellerConfig.optDumpSymbolOrder.str().c_str(), "w");
    if (!fp)
      warn(StringRef("dump symbol order: failed to open ") + "'" +
           propellerConfig.optDumpSymbolOrder + "'");
    else {
      for (auto &sym : symbolList) {
        auto A = sym.split(".BB.");
        if (A.second.empty()) {
          fprintf(fp, "%s\n", sym.str().c_str());
        } else {
          fprintf(fp, "%zu.BB.%s\n", A.first.size(), A.second.str().c_str());
        }
      }
      fclose(fp);
      llvm::outs() << "Dumped symbol order file to: '"
                   << propellerConfig.optDumpSymbolOrder.str() << "'\n";
    }
  }

  symbolList.erase(hotPlaceHolder);

  return std::vector<StringRef>(
      std::move_iterator<std::list<StringRef>::iterator>(symbolList.begin()),
      std::move_iterator<std::list<StringRef>::iterator>(symbolList.end()));
}

// Calculate a std::list of basicblock symbols that are to be kept in the final
// binary. For hot bb symbols, all bb symbols are to be dropped, because the
// content of all hot bb sections are grouped together with the origin function.
// For cold bb symbols, only the first bb symbols of the same function are kept.
void Propeller::calculateLegacy(
    std::list<StringRef> &symList,
    std::list<StringRef>::iterator hotPlaceHolder,
    std::list<StringRef>::iterator coldPlaceHolder) {
  // No function split or no cold symbols, all bb symbols shall be removed.
  if (hotPlaceHolder == coldPlaceHolder)
    return;
  // For cold bb symbols that are split and placed in cold segements,
  // only the first bb symbol of every function partition is kept.
  StringRef LastFuncName = "";
  for (auto i = std::next(hotPlaceHolder), j = coldPlaceHolder; i != j; ++i) {
    StringRef sName = *i;
    StringRef fName;
    if (SymbolEntry::isBBSymbol(sName, &fName)) {
      if (LastFuncName.empty() || LastFuncName != fName)
        PropLeg.BBSymbolsToKeep.insert(sName);
      LastFuncName = fName;
    }
  }
  return;
}

bool Propeller::ObjectViewOrdinalComparator::
operator()(const ControlFlowGraph *a, const ControlFlowGraph *b) const {
  return a->View->Ordinal < b->View->Ordinal;
}

PropellerLegacy PropLeg;

PropellerConfig propellerConfig;

} // namespace propeller
} // namespace lld<|MERGE_RESOLUTION|>--- conflicted
+++ resolved
@@ -423,13 +423,8 @@
       else
         for (auto *CFG : cfgLI->second)
           for (auto &node : CFG->Nodes) {
-<<<<<<< HEAD
+            // Skip the entry node as we know this is a BB symbol.
             if (node->isEntryNode()) continue;
-=======
-            // Skip the entry node as we know this is a BB symbol.
-            if (node->isEntryNode())
-              continue;
->>>>>>> a57d6905
             // Check CFG does have name "SymName".
             auto t = node->ShName.find_first_of('.');
             if (t != std::string::npos && t == NumOnes)
