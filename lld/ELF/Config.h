--- conflicted
+++ resolved
@@ -103,11 +103,8 @@
   llvm::StringRef OptRemarksFormat;
   llvm::StringRef ProgName;
   llvm::StringRef Propeller;
-<<<<<<< HEAD
-=======
   llvm::StringRef PropellerDumpSymbolOrder;
   std::vector<std::string> PropellerDumpCfgs;
->>>>>>> 7233b296
   std::vector<std::string> PropellerOpts;
   llvm::StringRef PrintSymbolOrder;
   llvm::StringRef SoName;
@@ -186,10 +183,7 @@
   bool Relocatable;
   bool RelrPackDynRelocs;
   bool PropellerKeepNamedSymbols;
-<<<<<<< HEAD
-=======
   bool PropellerPrintStats;
->>>>>>> 7233b296
   bool PropellerReorderBlocks;
   bool PropellerReorderFuncs;
   bool PropellerSplitFuncs;
