--- conflicted
+++ resolved
@@ -441,10 +441,6 @@
   BFI.reset(new BlockFrequencyInfo(F, *BPI, *LI));
   PSI = &getAnalysis<ProfileSummaryInfoWrapperPass>().getPSI();
   OptSize = F.hasOptSize();
-<<<<<<< HEAD
-
-  ProfileSummaryInfo *PSI =
-      &getAnalysis<ProfileSummaryInfoWrapperPass>().getPSI();
 
   if (TM && TM->getBasicBlockSections() == llvm::BasicBlockSection::All)
     F.setBasicBlockSections(true);
@@ -458,8 +454,6 @@
   if (TM && TM->getBasicBlockSections() == llvm::BasicBlockSection::Labels)
     F.setBasicBlockLabels(true);
 
-=======
->>>>>>> 40c5bd42
   if (ProfileGuidedSectionPrefix) {
     if (PSI->isFunctionHotInCallGraph(&F, *BFI))
       F.setSectionPrefix(".hot");
