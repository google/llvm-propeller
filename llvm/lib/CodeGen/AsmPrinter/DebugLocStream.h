//===--- lib/CodeGen/DebugLocStream.h - DWARF debug_loc stream --*- C++ -*-===//
//
// Part of the LLVM Project, under the Apache License v2.0 with LLVM Exceptions.
// See https://llvm.org/LICENSE.txt for license information.
// SPDX-License-Identifier: Apache-2.0 WITH LLVM-exception
//
//===----------------------------------------------------------------------===//

#ifndef LLVM_LIB_CODEGEN_ASMPRINTER_DEBUGLOCSTREAM_H
#define LLVM_LIB_CODEGEN_ASMPRINTER_DEBUGLOCSTREAM_H

#include "ByteStreamer.h"
#include "llvm/ADT/ArrayRef.h"
#include "llvm/ADT/SmallVector.h"

namespace llvm {

class AsmPrinter;
class DbgVariable;
class DwarfCompileUnit;
class MachineInstr;
class MCSymbol;

/// Byte stream of .debug_loc entries.
///
/// Stores a unified stream of .debug_loc entries.  There's \a List for each
/// variable/inlined-at pair, and an \a Entry for each \a DebugLocEntry.
///
/// FIXME: Do we need all these temp symbols?
/// FIXME: Why not output directly to the output stream?
class DebugLocStream {
public:
  struct List {
    DwarfCompileUnit *CU;
    MCSymbol *Label = nullptr;
    size_t EntryOffset;
    List(DwarfCompileUnit *CU, size_t EntryOffset)
        : CU(CU), EntryOffset(EntryOffset) {}
  };
  struct Entry {
    const MCSymbol *Begin;
    const MCSymbol *End;
    size_t ByteOffset;
    size_t CommentOffset;
  };

private:
  SmallVector<List, 4> Lists;
  SmallVector<Entry, 32> Entries;
  SmallString<256> DWARFBytes;
  std::vector<std::string> Comments;
  MCSymbol *Sym;

  /// Only verbose textual output needs comments.  This will be set to
  /// true for that case, and false otherwise.
  bool GenerateComments;

public:
  DebugLocStream(bool GenerateComments) : GenerateComments(GenerateComments) { }
  size_t getNumLists() const { return Lists.size(); }
  const List &getList(size_t LI) const { return Lists[LI]; }
  ArrayRef<List> getLists() const { return Lists; }
  MCSymbol *getSym() const {
    return Sym;
  }
  void setSym(MCSymbol *Sym) {
    this->Sym = Sym;
  }

  class ListBuilder;
  class EntryBuilder;

private:
  /// Start a new .debug_loc entry list.
  ///
  /// Start a new .debug_loc entry list.  Return the new list's index so it can
  /// be retrieved later via \a getList().
  ///
  /// Until the next call, \a startEntry() will add entries to this list.
  size_t startList(DwarfCompileUnit *CU) {
    size_t LI = Lists.size();
    Lists.emplace_back(CU, Entries.size());
    return LI;
  }

  /// Finalize a .debug_loc entry list.
  ///
  /// If there are no entries in this list, delete it outright.  Otherwise,
  /// create a label with \a Asm.
  ///
  /// \return false iff the list is deleted.
  bool finalizeList(AsmPrinter &Asm);

  /// Start a new .debug_loc entry.
  ///
  /// Until the next call, bytes added to the stream will be added to this
  /// entry.
  void startEntry(const MCSymbol *BeginSym, const MCSymbol *EndSym) {
<<<<<<< HEAD
=======
    assert(&BeginSym->getSection() == &EndSym->getSection() &&
           "debug_loc entries cannot span across multiple sections");
>>>>>>> 82abae4f
    Entries.push_back({BeginSym, EndSym, DWARFBytes.size(), Comments.size()});
  }

  /// Finalize a .debug_loc entry, deleting if it's empty.
  void finalizeEntry();

public:
  BufferByteStreamer getStreamer() {
    return BufferByteStreamer(DWARFBytes, Comments, GenerateComments);
  }

  ArrayRef<Entry> getEntries(const List &L) const {
    size_t LI = getIndex(L);
    return makeArrayRef(Entries)
        .slice(Lists[LI].EntryOffset, getNumEntries(LI));
  }

  ArrayRef<char> getBytes(const Entry &E) const {
    size_t EI = getIndex(E);
    return makeArrayRef(DWARFBytes.begin(), DWARFBytes.end())
        .slice(Entries[EI].ByteOffset, getNumBytes(EI));
  }
  ArrayRef<std::string> getComments(const Entry &E) const {
    size_t EI = getIndex(E);
    return makeArrayRef(Comments)
        .slice(Entries[EI].CommentOffset, getNumComments(EI));
  }

private:
  size_t getIndex(const List &L) const {
    assert(&Lists.front() <= &L && &L <= &Lists.back() &&
           "Expected valid list");
    return &L - &Lists.front();
  }
  size_t getIndex(const Entry &E) const {
    assert(&Entries.front() <= &E && &E <= &Entries.back() &&
           "Expected valid entry");
    return &E - &Entries.front();
  }
  size_t getNumEntries(size_t LI) const {
    if (LI + 1 == Lists.size())
      return Entries.size() - Lists[LI].EntryOffset;
    return Lists[LI + 1].EntryOffset - Lists[LI].EntryOffset;
  }
  size_t getNumBytes(size_t EI) const {
    if (EI + 1 == Entries.size())
      return DWARFBytes.size() - Entries[EI].ByteOffset;
    return Entries[EI + 1].ByteOffset - Entries[EI].ByteOffset;
  }
  size_t getNumComments(size_t EI) const {
    if (EI + 1 == Entries.size())
      return Comments.size() - Entries[EI].CommentOffset;
    return Entries[EI + 1].CommentOffset - Entries[EI].CommentOffset;
  }
};

/// Builder for DebugLocStream lists.
class DebugLocStream::ListBuilder {
  DebugLocStream &Locs;
  AsmPrinter &Asm;
  DbgVariable &V;
  const MachineInstr &MI;
  size_t ListIndex;

public:
  ListBuilder(DebugLocStream &Locs, DwarfCompileUnit &CU, AsmPrinter &Asm,
              DbgVariable &V, const MachineInstr &MI)
      : Locs(Locs), Asm(Asm), V(V), MI(MI), ListIndex(Locs.startList(&CU)) {}

  /// Finalize the list.
  ///
  /// If the list is empty, delete it.  Otherwise, finalize it by creating a
  /// temp symbol in \a Asm and setting up the \a DbgVariable.
  ~ListBuilder();

  DebugLocStream &getLocs() { return Locs; }
};

/// Builder for DebugLocStream entries.
class DebugLocStream::EntryBuilder {
  DebugLocStream &Locs;

public:
  EntryBuilder(ListBuilder &List, const MCSymbol *Begin, const MCSymbol *End)
      : Locs(List.getLocs()) {
    Locs.startEntry(Begin, End);
  }

  /// Finalize the entry, deleting it if it's empty.
  ~EntryBuilder() { Locs.finalizeEntry(); }

  BufferByteStreamer getStreamer() { return Locs.getStreamer(); }
};

} // namespace llvm

#endif<|MERGE_RESOLUTION|>--- conflicted
+++ resolved
@@ -96,11 +96,8 @@
   /// Until the next call, bytes added to the stream will be added to this
   /// entry.
   void startEntry(const MCSymbol *BeginSym, const MCSymbol *EndSym) {
-<<<<<<< HEAD
-=======
     assert(&BeginSym->getSection() == &EndSym->getSection() &&
            "debug_loc entries cannot span across multiple sections");
->>>>>>> 82abae4f
     Entries.push_back({BeginSym, EndSym, DWARFBytes.size(), Comments.size()});
   }
 
