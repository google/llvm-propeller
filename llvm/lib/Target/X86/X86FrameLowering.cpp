//===-- X86FrameLowering.cpp - X86 Frame Information ----------------------===//
//
// Part of the LLVM Project, under the Apache License v2.0 with LLVM Exceptions.
// See https://llvm.org/LICENSE.txt for license information.
// SPDX-License-Identifier: Apache-2.0 WITH LLVM-exception
//
//===----------------------------------------------------------------------===//
//
// This file contains the X86 implementation of TargetFrameLowering class.
//
//===----------------------------------------------------------------------===//

#include "X86FrameLowering.h"
#include "X86InstrBuilder.h"
#include "X86InstrInfo.h"
#include "X86MachineFunctionInfo.h"
#include "X86Subtarget.h"
#include "X86TargetMachine.h"
#include "llvm/ADT/SmallSet.h"
#include "llvm/ADT/Statistic.h"
#include "llvm/Analysis/EHPersonalities.h"
#include "llvm/CodeGen/MachineFrameInfo.h"
#include "llvm/CodeGen/MachineFunction.h"
#include "llvm/CodeGen/MachineInstrBuilder.h"
#include "llvm/CodeGen/MachineModuleInfo.h"
#include "llvm/CodeGen/MachineRegisterInfo.h"
#include "llvm/CodeGen/WinEHFuncInfo.h"
#include "llvm/IR/DataLayout.h"
#include "llvm/IR/Function.h"
#include "llvm/MC/MCAsmInfo.h"
#include "llvm/MC/MCSymbol.h"
#include "llvm/Support/Debug.h"
#include "llvm/Target/TargetOptions.h"
#include <cstdlib>

#define DEBUG_TYPE "x86-fl"

STATISTIC(NumFrameLoopProbe, "Number of loop stack probes used in prologue");
STATISTIC(NumFrameExtraProbe,
          "Number of extra stack probes generated in prologue");

using namespace llvm;

X86FrameLowering::X86FrameLowering(const X86Subtarget &STI,
                                   MaybeAlign StackAlignOverride)
    : TargetFrameLowering(StackGrowsDown, StackAlignOverride.valueOrOne(),
                          STI.is64Bit() ? -8 : -4),
      STI(STI), TII(*STI.getInstrInfo()), TRI(STI.getRegisterInfo()) {
  // Cache a bunch of frame-related predicates for this subtarget.
  SlotSize = TRI->getSlotSize();
  Is64Bit = STI.is64Bit();
  IsLP64 = STI.isTarget64BitLP64();
  // standard x86_64 and NaCl use 64-bit frame/stack pointers, x32 - 32-bit.
  Uses64BitFramePtr = STI.isTarget64BitLP64() || STI.isTargetNaCl64();
  StackPtr = TRI->getStackRegister();
}

bool X86FrameLowering::hasReservedCallFrame(const MachineFunction &MF) const {
  return !MF.getFrameInfo().hasVarSizedObjects() &&
         !MF.getInfo<X86MachineFunctionInfo>()->getHasPushSequences() &&
         !MF.getInfo<X86MachineFunctionInfo>()->hasPreallocatedCall();
}

/// canSimplifyCallFramePseudos - If there is a reserved call frame, the
/// call frame pseudos can be simplified.  Having a FP, as in the default
/// implementation, is not sufficient here since we can't always use it.
/// Use a more nuanced condition.
bool
X86FrameLowering::canSimplifyCallFramePseudos(const MachineFunction &MF) const {
  return hasReservedCallFrame(MF) ||
         MF.getInfo<X86MachineFunctionInfo>()->hasPreallocatedCall() ||
         (hasFP(MF) && !TRI->needsStackRealignment(MF)) ||
         TRI->hasBasePointer(MF);
}

// needsFrameIndexResolution - Do we need to perform FI resolution for
// this function. Normally, this is required only when the function
// has any stack objects. However, FI resolution actually has another job,
// not apparent from the title - it resolves callframesetup/destroy
// that were not simplified earlier.
// So, this is required for x86 functions that have push sequences even
// when there are no stack objects.
bool
X86FrameLowering::needsFrameIndexResolution(const MachineFunction &MF) const {
  return MF.getFrameInfo().hasStackObjects() ||
         MF.getInfo<X86MachineFunctionInfo>()->getHasPushSequences();
}

/// hasFP - Return true if the specified function should have a dedicated frame
/// pointer register.  This is true if the function has variable sized allocas
/// or if frame pointer elimination is disabled.
bool X86FrameLowering::hasFP(const MachineFunction &MF) const {
  const MachineFrameInfo &MFI = MF.getFrameInfo();
  return (MF.getTarget().Options.DisableFramePointerElim(MF) ||
          TRI->needsStackRealignment(MF) || MFI.hasVarSizedObjects() ||
          MFI.isFrameAddressTaken() || MFI.hasOpaqueSPAdjustment() ||
          MF.getInfo<X86MachineFunctionInfo>()->getForceFramePointer() ||
          MF.getInfo<X86MachineFunctionInfo>()->hasPreallocatedCall() ||
          MF.callsUnwindInit() || MF.hasEHFunclets() || MF.callsEHReturn() ||
          MFI.hasStackMap() || MFI.hasPatchPoint() ||
          MFI.hasCopyImplyingStackAdjustment());
}

static unsigned getSUBriOpcode(bool IsLP64, int64_t Imm) {
  if (IsLP64) {
    if (isInt<8>(Imm))
      return X86::SUB64ri8;
    return X86::SUB64ri32;
  } else {
    if (isInt<8>(Imm))
      return X86::SUB32ri8;
    return X86::SUB32ri;
  }
}

static unsigned getADDriOpcode(bool IsLP64, int64_t Imm) {
  if (IsLP64) {
    if (isInt<8>(Imm))
      return X86::ADD64ri8;
    return X86::ADD64ri32;
  } else {
    if (isInt<8>(Imm))
      return X86::ADD32ri8;
    return X86::ADD32ri;
  }
}

static unsigned getSUBrrOpcode(bool IsLP64) {
  return IsLP64 ? X86::SUB64rr : X86::SUB32rr;
}

static unsigned getADDrrOpcode(bool IsLP64) {
  return IsLP64 ? X86::ADD64rr : X86::ADD32rr;
}

static unsigned getANDriOpcode(bool IsLP64, int64_t Imm) {
  if (IsLP64) {
    if (isInt<8>(Imm))
      return X86::AND64ri8;
    return X86::AND64ri32;
  }
  if (isInt<8>(Imm))
    return X86::AND32ri8;
  return X86::AND32ri;
}

static unsigned getLEArOpcode(bool IsLP64) {
  return IsLP64 ? X86::LEA64r : X86::LEA32r;
}

/// findDeadCallerSavedReg - Return a caller-saved register that isn't live
/// when it reaches the "return" instruction. We can then pop a stack object
/// to this register without worry about clobbering it.
static unsigned findDeadCallerSavedReg(MachineBasicBlock &MBB,
                                       MachineBasicBlock::iterator &MBBI,
                                       const X86RegisterInfo *TRI,
                                       bool Is64Bit) {
  const MachineFunction *MF = MBB.getParent();
  if (MF->callsEHReturn())
    return 0;

  const TargetRegisterClass &AvailableRegs = *TRI->getGPRsForTailCall(*MF);

  if (MBBI == MBB.end())
    return 0;

  switch (MBBI->getOpcode()) {
  default: return 0;
  case TargetOpcode::PATCHABLE_RET:
  case X86::RET:
  case X86::RETL:
  case X86::RETQ:
  case X86::RETIL:
  case X86::RETIQ:
  case X86::TCRETURNdi:
  case X86::TCRETURNri:
  case X86::TCRETURNmi:
  case X86::TCRETURNdi64:
  case X86::TCRETURNri64:
  case X86::TCRETURNmi64:
  case X86::EH_RETURN:
  case X86::EH_RETURN64: {
    SmallSet<uint16_t, 8> Uses;
    for (unsigned i = 0, e = MBBI->getNumOperands(); i != e; ++i) {
      MachineOperand &MO = MBBI->getOperand(i);
      if (!MO.isReg() || MO.isDef())
        continue;
      Register Reg = MO.getReg();
      if (!Reg)
        continue;
      for (MCRegAliasIterator AI(Reg, TRI, true); AI.isValid(); ++AI)
        Uses.insert(*AI);
    }

    for (auto CS : AvailableRegs)
      if (!Uses.count(CS) && CS != X86::RIP && CS != X86::RSP &&
          CS != X86::ESP)
        return CS;
  }
  }

  return 0;
}

static bool isEAXLiveIn(MachineBasicBlock &MBB) {
  for (MachineBasicBlock::RegisterMaskPair RegMask : MBB.liveins()) {
    unsigned Reg = RegMask.PhysReg;

    if (Reg == X86::RAX || Reg == X86::EAX || Reg == X86::AX ||
        Reg == X86::AH || Reg == X86::AL)
      return true;
  }

  return false;
}

/// Check if the flags need to be preserved before the terminators.
/// This would be the case, if the eflags is live-in of the region
/// composed by the terminators or live-out of that region, without
/// being defined by a terminator.
static bool
flagsNeedToBePreservedBeforeTheTerminators(const MachineBasicBlock &MBB) {
  for (const MachineInstr &MI : MBB.terminators()) {
    bool BreakNext = false;
    for (const MachineOperand &MO : MI.operands()) {
      if (!MO.isReg())
        continue;
      Register Reg = MO.getReg();
      if (Reg != X86::EFLAGS)
        continue;

      // This terminator needs an eflags that is not defined
      // by a previous another terminator:
      // EFLAGS is live-in of the region composed by the terminators.
      if (!MO.isDef())
        return true;
      // This terminator defines the eflags, i.e., we don't need to preserve it.
      // However, we still need to check this specific terminator does not
      // read a live-in value.
      BreakNext = true;
    }
    // We found a definition of the eflags, no need to preserve them.
    if (BreakNext)
      return false;
  }

  // None of the terminators use or define the eflags.
  // Check if they are live-out, that would imply we need to preserve them.
  for (const MachineBasicBlock *Succ : MBB.successors())
    if (Succ->isLiveIn(X86::EFLAGS))
      return true;

  return false;
}

/// emitSPUpdate - Emit a series of instructions to increment / decrement the
/// stack pointer by a constant value.
void X86FrameLowering::emitSPUpdate(MachineBasicBlock &MBB,
                                    MachineBasicBlock::iterator &MBBI,
                                    const DebugLoc &DL,
                                    int64_t NumBytes, bool InEpilogue) const {
  bool isSub = NumBytes < 0;
  uint64_t Offset = isSub ? -NumBytes : NumBytes;
  MachineInstr::MIFlag Flag =
      isSub ? MachineInstr::FrameSetup : MachineInstr::FrameDestroy;

  uint64_t Chunk = (1LL << 31) - 1;

  MachineFunction &MF = *MBB.getParent();
  const X86Subtarget &STI = MF.getSubtarget<X86Subtarget>();
  const X86TargetLowering &TLI = *STI.getTargetLowering();
  const bool EmitInlineStackProbe = TLI.hasInlineStackProbe(MF);

  // It's ok to not take into account large chunks when probing, as the
  // allocation is split in smaller chunks anyway.
  if (EmitInlineStackProbe && !InEpilogue) {

    // This pseudo-instruction is going to be expanded, potentially using a
    // loop, by inlineStackProbe().
    BuildMI(MBB, MBBI, DL, TII.get(X86::STACKALLOC_W_PROBING)).addImm(Offset);
    return;
  } else if (Offset > Chunk) {
    // Rather than emit a long series of instructions for large offsets,
    // load the offset into a register and do one sub/add
    unsigned Reg = 0;
    unsigned Rax = (unsigned)(Is64Bit ? X86::RAX : X86::EAX);

    if (isSub && !isEAXLiveIn(MBB))
      Reg = Rax;
    else
      Reg = findDeadCallerSavedReg(MBB, MBBI, TRI, Is64Bit);

    unsigned MovRIOpc = Is64Bit ? X86::MOV64ri : X86::MOV32ri;
    unsigned AddSubRROpc =
        isSub ? getSUBrrOpcode(Is64Bit) : getADDrrOpcode(Is64Bit);
    if (Reg) {
      BuildMI(MBB, MBBI, DL, TII.get(MovRIOpc), Reg)
          .addImm(Offset)
          .setMIFlag(Flag);
      MachineInstr *MI = BuildMI(MBB, MBBI, DL, TII.get(AddSubRROpc), StackPtr)
                             .addReg(StackPtr)
                             .addReg(Reg);
      MI->getOperand(3).setIsDead(); // The EFLAGS implicit def is dead.
      return;
    } else if (Offset > 8 * Chunk) {
      // If we would need more than 8 add or sub instructions (a >16GB stack
      // frame), it's worth spilling RAX to materialize this immediate.
      //   pushq %rax
      //   movabsq +-$Offset+-SlotSize, %rax
      //   addq %rsp, %rax
      //   xchg %rax, (%rsp)
      //   movq (%rsp), %rsp
      assert(Is64Bit && "can't have 32-bit 16GB stack frame");
      BuildMI(MBB, MBBI, DL, TII.get(X86::PUSH64r))
          .addReg(Rax, RegState::Kill)
          .setMIFlag(Flag);
      // Subtract is not commutative, so negate the offset and always use add.
      // Subtract 8 less and add 8 more to account for the PUSH we just did.
      if (isSub)
        Offset = -(Offset - SlotSize);
      else
        Offset = Offset + SlotSize;
      BuildMI(MBB, MBBI, DL, TII.get(MovRIOpc), Rax)
          .addImm(Offset)
          .setMIFlag(Flag);
      MachineInstr *MI = BuildMI(MBB, MBBI, DL, TII.get(X86::ADD64rr), Rax)
                             .addReg(Rax)
                             .addReg(StackPtr);
      MI->getOperand(3).setIsDead(); // The EFLAGS implicit def is dead.
      // Exchange the new SP in RAX with the top of the stack.
      addRegOffset(
          BuildMI(MBB, MBBI, DL, TII.get(X86::XCHG64rm), Rax).addReg(Rax),
          StackPtr, false, 0);
      // Load new SP from the top of the stack into RSP.
      addRegOffset(BuildMI(MBB, MBBI, DL, TII.get(X86::MOV64rm), StackPtr),
                   StackPtr, false, 0);
      return;
    }
  }

  while (Offset) {
    uint64_t ThisVal = std::min(Offset, Chunk);
    if (ThisVal == SlotSize) {
      // Use push / pop for slot sized adjustments as a size optimization. We
      // need to find a dead register when using pop.
      unsigned Reg = isSub
        ? (unsigned)(Is64Bit ? X86::RAX : X86::EAX)
        : findDeadCallerSavedReg(MBB, MBBI, TRI, Is64Bit);
      if (Reg) {
        unsigned Opc = isSub
          ? (Is64Bit ? X86::PUSH64r : X86::PUSH32r)
          : (Is64Bit ? X86::POP64r  : X86::POP32r);
        BuildMI(MBB, MBBI, DL, TII.get(Opc))
            .addReg(Reg, getDefRegState(!isSub) | getUndefRegState(isSub))
            .setMIFlag(Flag);
        Offset -= ThisVal;
        continue;
      }
    }

    BuildStackAdjustment(MBB, MBBI, DL, isSub ? -ThisVal : ThisVal, InEpilogue)
        .setMIFlag(Flag);

    Offset -= ThisVal;
  }
}

MachineInstrBuilder X86FrameLowering::BuildStackAdjustment(
    MachineBasicBlock &MBB, MachineBasicBlock::iterator MBBI,
    const DebugLoc &DL, int64_t Offset, bool InEpilogue) const {
  assert(Offset != 0 && "zero offset stack adjustment requested");

  // On Atom, using LEA to adjust SP is preferred, but using it in the epilogue
  // is tricky.
  bool UseLEA;
  if (!InEpilogue) {
    // Check if inserting the prologue at the beginning
    // of MBB would require to use LEA operations.
    // We need to use LEA operations if EFLAGS is live in, because
    // it means an instruction will read it before it gets defined.
    UseLEA = STI.useLeaForSP() || MBB.isLiveIn(X86::EFLAGS);
  } else {
    // If we can use LEA for SP but we shouldn't, check that none
    // of the terminators uses the eflags. Otherwise we will insert
    // a ADD that will redefine the eflags and break the condition.
    // Alternatively, we could move the ADD, but this may not be possible
    // and is an optimization anyway.
    UseLEA = canUseLEAForSPInEpilogue(*MBB.getParent());
    if (UseLEA && !STI.useLeaForSP())
      UseLEA = flagsNeedToBePreservedBeforeTheTerminators(MBB);
    // If that assert breaks, that means we do not do the right thing
    // in canUseAsEpilogue.
    assert((UseLEA || !flagsNeedToBePreservedBeforeTheTerminators(MBB)) &&
           "We shouldn't have allowed this insertion point");
  }

  MachineInstrBuilder MI;
  if (UseLEA) {
    MI = addRegOffset(BuildMI(MBB, MBBI, DL,
                              TII.get(getLEArOpcode(Uses64BitFramePtr)),
                              StackPtr),
                      StackPtr, false, Offset);
  } else {
    bool IsSub = Offset < 0;
    uint64_t AbsOffset = IsSub ? -Offset : Offset;
    const unsigned Opc = IsSub ? getSUBriOpcode(Uses64BitFramePtr, AbsOffset)
                               : getADDriOpcode(Uses64BitFramePtr, AbsOffset);
    MI = BuildMI(MBB, MBBI, DL, TII.get(Opc), StackPtr)
             .addReg(StackPtr)
             .addImm(AbsOffset);
    MI->getOperand(3).setIsDead(); // The EFLAGS implicit def is dead.
  }
  return MI;
}

int X86FrameLowering::mergeSPUpdates(MachineBasicBlock &MBB,
                                     MachineBasicBlock::iterator &MBBI,
                                     bool doMergeWithPrevious) const {
  if ((doMergeWithPrevious && MBBI == MBB.begin()) ||
      (!doMergeWithPrevious && MBBI == MBB.end()))
    return 0;

  MachineBasicBlock::iterator PI = doMergeWithPrevious ? std::prev(MBBI) : MBBI;

  PI = skipDebugInstructionsBackward(PI, MBB.begin());
  // It is assumed that ADD/SUB/LEA instruction is succeded by one CFI
  // instruction, and that there are no DBG_VALUE or other instructions between
  // ADD/SUB/LEA and its corresponding CFI instruction.
  /* TODO: Add support for the case where there are multiple CFI instructions
    below the ADD/SUB/LEA, e.g.:
    ...
    add
    cfi_def_cfa_offset
    cfi_offset
    ...
  */
  if (doMergeWithPrevious && PI != MBB.begin() && PI->isCFIInstruction())
    PI = std::prev(PI);

  unsigned Opc = PI->getOpcode();
  int Offset = 0;

  if ((Opc == X86::ADD64ri32 || Opc == X86::ADD64ri8 ||
       Opc == X86::ADD32ri || Opc == X86::ADD32ri8) &&
      PI->getOperand(0).getReg() == StackPtr){
    assert(PI->getOperand(1).getReg() == StackPtr);
    Offset = PI->getOperand(2).getImm();
  } else if ((Opc == X86::LEA32r || Opc == X86::LEA64_32r) &&
             PI->getOperand(0).getReg() == StackPtr &&
             PI->getOperand(1).getReg() == StackPtr &&
             PI->getOperand(2).getImm() == 1 &&
             PI->getOperand(3).getReg() == X86::NoRegister &&
             PI->getOperand(5).getReg() == X86::NoRegister) {
    // For LEAs we have: def = lea SP, FI, noreg, Offset, noreg.
    Offset = PI->getOperand(4).getImm();
  } else if ((Opc == X86::SUB64ri32 || Opc == X86::SUB64ri8 ||
              Opc == X86::SUB32ri || Opc == X86::SUB32ri8) &&
             PI->getOperand(0).getReg() == StackPtr) {
    assert(PI->getOperand(1).getReg() == StackPtr);
    Offset = -PI->getOperand(2).getImm();
  } else
    return 0;

  PI = MBB.erase(PI);
  if (PI != MBB.end() && PI->isCFIInstruction()) PI = MBB.erase(PI);
  if (!doMergeWithPrevious)
    MBBI = skipDebugInstructionsForward(PI, MBB.end());

  return Offset;
}

void X86FrameLowering::BuildCFI(MachineBasicBlock &MBB,
                                MachineBasicBlock::iterator MBBI,
                                const DebugLoc &DL,
                                const MCCFIInstruction &CFIInst) const {
  MachineFunction &MF = *MBB.getParent();
  unsigned CFIIndex = MF.addFrameInst(CFIInst);
  BuildMI(MBB, MBBI, DL, TII.get(TargetOpcode::CFI_INSTRUCTION))
      .addCFIIndex(CFIIndex);
}

/// Emits Dwarf Info specifying offsets of callee saved registers and
<<<<<<< HEAD
/// frame pointer.
=======
/// frame pointer. This is called only when basic block sections are enabled.
>>>>>>> c3e65556
void X86FrameLowering::emitCalleeSavedFrameMoves(
    MachineBasicBlock &MBB, MachineBasicBlock::iterator MBBI) const {
  MachineFunction &MF = *MBB.getParent();
  if (!hasFP(MF)) {
    emitCalleeSavedFrameMoves(MBB, MBBI, DebugLoc{}, true);
    return;
  }
  const MachineModuleInfo &MMI = MF.getMMI();
  const MCRegisterInfo *MRI = MMI.getContext().getRegisterInfo();
  const unsigned FramePtr = TRI->getFrameRegister(MF);
  const unsigned MachineFramePtr =
      STI.isTarget64BitILP32() ? unsigned(getX86SubSuperRegister(FramePtr, 64))
                               : FramePtr;
  unsigned DwarfReg = MRI->getDwarfRegNum(MachineFramePtr, true);
  // Offset = space for return address + size of the frame pointer itself.
  unsigned Offset = (Is64Bit ? 8 : 4) + (Uses64BitFramePtr ? 8 : 4);
  BuildCFI(MBB, MBBI, DebugLoc{},
           MCCFIInstruction::createOffset(nullptr, DwarfReg, -Offset));
  emitCalleeSavedFrameMoves(MBB, MBBI, DebugLoc{}, true);
}

void X86FrameLowering::emitCalleeSavedFrameMoves(
    MachineBasicBlock &MBB, MachineBasicBlock::iterator MBBI,
    const DebugLoc &DL, bool IsPrologue) const {
  MachineFunction &MF = *MBB.getParent();
  MachineFrameInfo &MFI = MF.getFrameInfo();
  MachineModuleInfo &MMI = MF.getMMI();
  const MCRegisterInfo *MRI = MMI.getContext().getRegisterInfo();

  // Add callee saved registers to move list.
  const std::vector<CalleeSavedInfo> &CSI = MFI.getCalleeSavedInfo();
  if (CSI.empty()) return;

  // Calculate offsets.
  for (std::vector<CalleeSavedInfo>::const_iterator
         I = CSI.begin(), E = CSI.end(); I != E; ++I) {
    int64_t Offset = MFI.getObjectOffset(I->getFrameIdx());
    unsigned Reg = I->getReg();
    unsigned DwarfReg = MRI->getDwarfRegNum(Reg, true);

    if (IsPrologue) {
      BuildCFI(MBB, MBBI, DL,
               MCCFIInstruction::createOffset(nullptr, DwarfReg, Offset));
    } else {
      BuildCFI(MBB, MBBI, DL,
               MCCFIInstruction::createRestore(nullptr, DwarfReg));
    }
  }
}

void X86FrameLowering::emitStackProbe(MachineFunction &MF,
                                      MachineBasicBlock &MBB,
                                      MachineBasicBlock::iterator MBBI,
                                      const DebugLoc &DL, bool InProlog) const {
  const X86Subtarget &STI = MF.getSubtarget<X86Subtarget>();
  if (STI.isTargetWindowsCoreCLR()) {
    if (InProlog) {
      BuildMI(MBB, MBBI, DL, TII.get(X86::STACKALLOC_W_PROBING))
          .addImm(0 /* no explicit stack size */);
    } else {
      emitStackProbeInline(MF, MBB, MBBI, DL, false);
    }
  } else {
    emitStackProbeCall(MF, MBB, MBBI, DL, InProlog);
  }
}

void X86FrameLowering::inlineStackProbe(MachineFunction &MF,
                                        MachineBasicBlock &PrologMBB) const {
  auto Where = llvm::find_if(PrologMBB, [](MachineInstr &MI) {
    return MI.getOpcode() == X86::STACKALLOC_W_PROBING;
  });
  if (Where != PrologMBB.end()) {
    DebugLoc DL = PrologMBB.findDebugLoc(Where);
    emitStackProbeInline(MF, PrologMBB, Where, DL, true);
    Where->eraseFromParent();
  }
}

void X86FrameLowering::emitStackProbeInline(MachineFunction &MF,
                                            MachineBasicBlock &MBB,
                                            MachineBasicBlock::iterator MBBI,
                                            const DebugLoc &DL,
                                            bool InProlog) const {
  const X86Subtarget &STI = MF.getSubtarget<X86Subtarget>();
  if (STI.isTargetWindowsCoreCLR() && STI.is64Bit())
    emitStackProbeInlineWindowsCoreCLR64(MF, MBB, MBBI, DL, InProlog);
  else
    emitStackProbeInlineGeneric(MF, MBB, MBBI, DL, InProlog);
}

void X86FrameLowering::emitStackProbeInlineGeneric(
    MachineFunction &MF, MachineBasicBlock &MBB,
    MachineBasicBlock::iterator MBBI, const DebugLoc &DL, bool InProlog) const {
  MachineInstr &AllocWithProbe = *MBBI;
  uint64_t Offset = AllocWithProbe.getOperand(0).getImm();

  const X86Subtarget &STI = MF.getSubtarget<X86Subtarget>();
  const X86TargetLowering &TLI = *STI.getTargetLowering();
  assert(!(STI.is64Bit() && STI.isTargetWindowsCoreCLR()) &&
         "different expansion expected for CoreCLR 64 bit");

  const uint64_t StackProbeSize = TLI.getStackProbeSize(MF);
  uint64_t ProbeChunk = StackProbeSize * 8;

  // Synthesize a loop or unroll it, depending on the number of iterations.
  if (Offset > ProbeChunk) {
    emitStackProbeInlineGenericLoop(MF, MBB, MBBI, DL, Offset);
  } else {
    emitStackProbeInlineGenericBlock(MF, MBB, MBBI, DL, Offset);
  }
}

void X86FrameLowering::emitStackProbeInlineGenericBlock(
    MachineFunction &MF, MachineBasicBlock &MBB,
    MachineBasicBlock::iterator MBBI, const DebugLoc &DL,
    uint64_t Offset) const {

  const X86Subtarget &STI = MF.getSubtarget<X86Subtarget>();
  const X86TargetLowering &TLI = *STI.getTargetLowering();
  const unsigned Opc = getSUBriOpcode(Uses64BitFramePtr, Offset);
  const unsigned MovMIOpc = Is64Bit ? X86::MOV64mi32 : X86::MOV32mi;
  const uint64_t StackProbeSize = TLI.getStackProbeSize(MF);
  uint64_t CurrentOffset = 0;
  // 0 Thanks to return address being saved on the stack
  uint64_t CurrentProbeOffset = 0;

  // For the first N - 1 pages, just probe. I tried to take advantage of
  // natural probes but it implies much more logic and there was very few
  // interesting natural probes to interleave.
  while (CurrentOffset + StackProbeSize < Offset) {
    MachineInstr *MI = BuildMI(MBB, MBBI, DL, TII.get(Opc), StackPtr)
                           .addReg(StackPtr)
                           .addImm(StackProbeSize)
                           .setMIFlag(MachineInstr::FrameSetup);
    MI->getOperand(3).setIsDead(); // The EFLAGS implicit def is dead.


    addRegOffset(BuildMI(MBB, MBBI, DL, TII.get(MovMIOpc))
                     .setMIFlag(MachineInstr::FrameSetup),
                 StackPtr, false, 0)
        .addImm(0)
        .setMIFlag(MachineInstr::FrameSetup);
    NumFrameExtraProbe++;
    CurrentOffset += StackProbeSize;
    CurrentProbeOffset += StackProbeSize;
  }

  uint64_t ChunkSize = Offset - CurrentOffset;
  MachineInstr *MI = BuildMI(MBB, MBBI, DL, TII.get(Opc), StackPtr)
                         .addReg(StackPtr)
                         .addImm(ChunkSize)
                         .setMIFlag(MachineInstr::FrameSetup);
  MI->getOperand(3).setIsDead(); // The EFLAGS implicit def is dead.
}

void X86FrameLowering::emitStackProbeInlineGenericLoop(
    MachineFunction &MF, MachineBasicBlock &MBB,
    MachineBasicBlock::iterator MBBI, const DebugLoc &DL,
    uint64_t Offset) const {
  assert(Offset && "null offset");

  const X86Subtarget &STI = MF.getSubtarget<X86Subtarget>();
  const X86TargetLowering &TLI = *STI.getTargetLowering();
  const unsigned MovMIOpc = Is64Bit ? X86::MOV64mi32 : X86::MOV32mi;
  const uint64_t StackProbeSize = TLI.getStackProbeSize(MF);

  // Synthesize a loop
  NumFrameLoopProbe++;
  const BasicBlock *LLVM_BB = MBB.getBasicBlock();

  MachineBasicBlock *testMBB = MF.CreateMachineBasicBlock(LLVM_BB);
  MachineBasicBlock *tailMBB = MF.CreateMachineBasicBlock(LLVM_BB);

  MachineFunction::iterator MBBIter = ++MBB.getIterator();
  MF.insert(MBBIter, testMBB);
  MF.insert(MBBIter, tailMBB);

  Register FinalStackProbed = Uses64BitFramePtr ? X86::R11 : X86::R11D;
  BuildMI(MBB, MBBI, DL, TII.get(TargetOpcode::COPY), FinalStackProbed)
      .addReg(StackPtr)
      .setMIFlag(MachineInstr::FrameSetup);

  // save loop bound
  {
    const unsigned Opc = getSUBriOpcode(Uses64BitFramePtr, Offset);
    BuildMI(MBB, MBBI, DL, TII.get(Opc), FinalStackProbed)
        .addReg(FinalStackProbed)
        .addImm(Offset / StackProbeSize * StackProbeSize)
        .setMIFlag(MachineInstr::FrameSetup);
  }

  // allocate a page
  {
    const unsigned Opc = getSUBriOpcode(Uses64BitFramePtr, StackProbeSize);
    BuildMI(testMBB, DL, TII.get(Opc), StackPtr)
        .addReg(StackPtr)
        .addImm(StackProbeSize)
        .setMIFlag(MachineInstr::FrameSetup);
  }

  // touch the page
  addRegOffset(BuildMI(testMBB, DL, TII.get(MovMIOpc))
                   .setMIFlag(MachineInstr::FrameSetup),
               StackPtr, false, 0)
      .addImm(0)
      .setMIFlag(MachineInstr::FrameSetup);

  // cmp with stack pointer bound
  BuildMI(testMBB, DL, TII.get(Uses64BitFramePtr ? X86::CMP64rr : X86::CMP32rr))
      .addReg(StackPtr)
      .addReg(FinalStackProbed)
      .setMIFlag(MachineInstr::FrameSetup);

  // jump
  BuildMI(testMBB, DL, TII.get(X86::JCC_1))
      .addMBB(testMBB)
      .addImm(X86::COND_NE)
      .setMIFlag(MachineInstr::FrameSetup);
  testMBB->addSuccessor(testMBB);
  testMBB->addSuccessor(tailMBB);

  // BB management
  tailMBB->splice(tailMBB->end(), &MBB, MBBI, MBB.end());
  tailMBB->transferSuccessorsAndUpdatePHIs(&MBB);
  MBB.addSuccessor(testMBB);

  // handle tail
  unsigned TailOffset = Offset % StackProbeSize;
  if (TailOffset) {
    const unsigned Opc = getSUBriOpcode(Uses64BitFramePtr, TailOffset);
    BuildMI(*tailMBB, tailMBB->begin(), DL, TII.get(Opc), StackPtr)
        .addReg(StackPtr)
        .addImm(TailOffset)
        .setMIFlag(MachineInstr::FrameSetup);
  }

  // Update Live In information
  recomputeLiveIns(*testMBB);
  recomputeLiveIns(*tailMBB);
}

void X86FrameLowering::emitStackProbeInlineWindowsCoreCLR64(
    MachineFunction &MF, MachineBasicBlock &MBB,
    MachineBasicBlock::iterator MBBI, const DebugLoc &DL, bool InProlog) const {
  const X86Subtarget &STI = MF.getSubtarget<X86Subtarget>();
  assert(STI.is64Bit() && "different expansion needed for 32 bit");
  assert(STI.isTargetWindowsCoreCLR() && "custom expansion expects CoreCLR");
  const TargetInstrInfo &TII = *STI.getInstrInfo();
  const BasicBlock *LLVM_BB = MBB.getBasicBlock();

  // RAX contains the number of bytes of desired stack adjustment.
  // The handling here assumes this value has already been updated so as to
  // maintain stack alignment.
  //
  // We need to exit with RSP modified by this amount and execute suitable
  // page touches to notify the OS that we're growing the stack responsibly.
  // All stack probing must be done without modifying RSP.
  //
  // MBB:
  //    SizeReg = RAX;
  //    ZeroReg = 0
  //    CopyReg = RSP
  //    Flags, TestReg = CopyReg - SizeReg
  //    FinalReg = !Flags.Ovf ? TestReg : ZeroReg
  //    LimitReg = gs magic thread env access
  //    if FinalReg >= LimitReg goto ContinueMBB
  // RoundBB:
  //    RoundReg = page address of FinalReg
  // LoopMBB:
  //    LoopReg = PHI(LimitReg,ProbeReg)
  //    ProbeReg = LoopReg - PageSize
  //    [ProbeReg] = 0
  //    if (ProbeReg > RoundReg) goto LoopMBB
  // ContinueMBB:
  //    RSP = RSP - RAX
  //    [rest of original MBB]

  // Set up the new basic blocks
  MachineBasicBlock *RoundMBB = MF.CreateMachineBasicBlock(LLVM_BB);
  MachineBasicBlock *LoopMBB = MF.CreateMachineBasicBlock(LLVM_BB);
  MachineBasicBlock *ContinueMBB = MF.CreateMachineBasicBlock(LLVM_BB);

  MachineFunction::iterator MBBIter = std::next(MBB.getIterator());
  MF.insert(MBBIter, RoundMBB);
  MF.insert(MBBIter, LoopMBB);
  MF.insert(MBBIter, ContinueMBB);

  // Split MBB and move the tail portion down to ContinueMBB.
  MachineBasicBlock::iterator BeforeMBBI = std::prev(MBBI);
  ContinueMBB->splice(ContinueMBB->begin(), &MBB, MBBI, MBB.end());
  ContinueMBB->transferSuccessorsAndUpdatePHIs(&MBB);

  // Some useful constants
  const int64_t ThreadEnvironmentStackLimit = 0x10;
  const int64_t PageSize = 0x1000;
  const int64_t PageMask = ~(PageSize - 1);

  // Registers we need. For the normal case we use virtual
  // registers. For the prolog expansion we use RAX, RCX and RDX.
  MachineRegisterInfo &MRI = MF.getRegInfo();
  const TargetRegisterClass *RegClass = &X86::GR64RegClass;
  const Register SizeReg = InProlog ? X86::RAX
                                    : MRI.createVirtualRegister(RegClass),
                 ZeroReg = InProlog ? X86::RCX
                                    : MRI.createVirtualRegister(RegClass),
                 CopyReg = InProlog ? X86::RDX
                                    : MRI.createVirtualRegister(RegClass),
                 TestReg = InProlog ? X86::RDX
                                    : MRI.createVirtualRegister(RegClass),
                 FinalReg = InProlog ? X86::RDX
                                     : MRI.createVirtualRegister(RegClass),
                 RoundedReg = InProlog ? X86::RDX
                                       : MRI.createVirtualRegister(RegClass),
                 LimitReg = InProlog ? X86::RCX
                                     : MRI.createVirtualRegister(RegClass),
                 JoinReg = InProlog ? X86::RCX
                                    : MRI.createVirtualRegister(RegClass),
                 ProbeReg = InProlog ? X86::RCX
                                     : MRI.createVirtualRegister(RegClass);

  // SP-relative offsets where we can save RCX and RDX.
  int64_t RCXShadowSlot = 0;
  int64_t RDXShadowSlot = 0;

  // If inlining in the prolog, save RCX and RDX.
  if (InProlog) {
    // Compute the offsets. We need to account for things already
    // pushed onto the stack at this point: return address, frame
    // pointer (if used), and callee saves.
    X86MachineFunctionInfo *X86FI = MF.getInfo<X86MachineFunctionInfo>();
    const int64_t CalleeSaveSize = X86FI->getCalleeSavedFrameSize();
    const bool HasFP = hasFP(MF);

    // Check if we need to spill RCX and/or RDX.
    // Here we assume that no earlier prologue instruction changes RCX and/or
    // RDX, so checking the block live-ins is enough.
    const bool IsRCXLiveIn = MBB.isLiveIn(X86::RCX);
    const bool IsRDXLiveIn = MBB.isLiveIn(X86::RDX);
    int64_t InitSlot = 8 + CalleeSaveSize + (HasFP ? 8 : 0);
    // Assign the initial slot to both registers, then change RDX's slot if both
    // need to be spilled.
    if (IsRCXLiveIn)
      RCXShadowSlot = InitSlot;
    if (IsRDXLiveIn)
      RDXShadowSlot = InitSlot;
    if (IsRDXLiveIn && IsRCXLiveIn)
      RDXShadowSlot += 8;
    // Emit the saves if needed.
    if (IsRCXLiveIn)
      addRegOffset(BuildMI(&MBB, DL, TII.get(X86::MOV64mr)), X86::RSP, false,
                   RCXShadowSlot)
          .addReg(X86::RCX);
    if (IsRDXLiveIn)
      addRegOffset(BuildMI(&MBB, DL, TII.get(X86::MOV64mr)), X86::RSP, false,
                   RDXShadowSlot)
          .addReg(X86::RDX);
  } else {
    // Not in the prolog. Copy RAX to a virtual reg.
    BuildMI(&MBB, DL, TII.get(X86::MOV64rr), SizeReg).addReg(X86::RAX);
  }

  // Add code to MBB to check for overflow and set the new target stack pointer
  // to zero if so.
  BuildMI(&MBB, DL, TII.get(X86::XOR64rr), ZeroReg)
      .addReg(ZeroReg, RegState::Undef)
      .addReg(ZeroReg, RegState::Undef);
  BuildMI(&MBB, DL, TII.get(X86::MOV64rr), CopyReg).addReg(X86::RSP);
  BuildMI(&MBB, DL, TII.get(X86::SUB64rr), TestReg)
      .addReg(CopyReg)
      .addReg(SizeReg);
  BuildMI(&MBB, DL, TII.get(X86::CMOV64rr), FinalReg)
      .addReg(TestReg)
      .addReg(ZeroReg)
      .addImm(X86::COND_B);

  // FinalReg now holds final stack pointer value, or zero if
  // allocation would overflow. Compare against the current stack
  // limit from the thread environment block. Note this limit is the
  // lowest touched page on the stack, not the point at which the OS
  // will cause an overflow exception, so this is just an optimization
  // to avoid unnecessarily touching pages that are below the current
  // SP but already committed to the stack by the OS.
  BuildMI(&MBB, DL, TII.get(X86::MOV64rm), LimitReg)
      .addReg(0)
      .addImm(1)
      .addReg(0)
      .addImm(ThreadEnvironmentStackLimit)
      .addReg(X86::GS);
  BuildMI(&MBB, DL, TII.get(X86::CMP64rr)).addReg(FinalReg).addReg(LimitReg);
  // Jump if the desired stack pointer is at or above the stack limit.
  BuildMI(&MBB, DL, TII.get(X86::JCC_1)).addMBB(ContinueMBB).addImm(X86::COND_AE);

  // Add code to roundMBB to round the final stack pointer to a page boundary.
  RoundMBB->addLiveIn(FinalReg);
  BuildMI(RoundMBB, DL, TII.get(X86::AND64ri32), RoundedReg)
      .addReg(FinalReg)
      .addImm(PageMask);
  BuildMI(RoundMBB, DL, TII.get(X86::JMP_1)).addMBB(LoopMBB);

  // LimitReg now holds the current stack limit, RoundedReg page-rounded
  // final RSP value. Add code to loopMBB to decrement LimitReg page-by-page
  // and probe until we reach RoundedReg.
  if (!InProlog) {
    BuildMI(LoopMBB, DL, TII.get(X86::PHI), JoinReg)
        .addReg(LimitReg)
        .addMBB(RoundMBB)
        .addReg(ProbeReg)
        .addMBB(LoopMBB);
  }

  LoopMBB->addLiveIn(JoinReg);
  addRegOffset(BuildMI(LoopMBB, DL, TII.get(X86::LEA64r), ProbeReg), JoinReg,
               false, -PageSize);

  // Probe by storing a byte onto the stack.
  BuildMI(LoopMBB, DL, TII.get(X86::MOV8mi))
      .addReg(ProbeReg)
      .addImm(1)
      .addReg(0)
      .addImm(0)
      .addReg(0)
      .addImm(0);

  LoopMBB->addLiveIn(RoundedReg);
  BuildMI(LoopMBB, DL, TII.get(X86::CMP64rr))
      .addReg(RoundedReg)
      .addReg(ProbeReg);
  BuildMI(LoopMBB, DL, TII.get(X86::JCC_1)).addMBB(LoopMBB).addImm(X86::COND_NE);

  MachineBasicBlock::iterator ContinueMBBI = ContinueMBB->getFirstNonPHI();

  // If in prolog, restore RDX and RCX.
  if (InProlog) {
    if (RCXShadowSlot) // It means we spilled RCX in the prologue.
      addRegOffset(BuildMI(*ContinueMBB, ContinueMBBI, DL,
                           TII.get(X86::MOV64rm), X86::RCX),
                   X86::RSP, false, RCXShadowSlot);
    if (RDXShadowSlot) // It means we spilled RDX in the prologue.
      addRegOffset(BuildMI(*ContinueMBB, ContinueMBBI, DL,
                           TII.get(X86::MOV64rm), X86::RDX),
                   X86::RSP, false, RDXShadowSlot);
  }

  // Now that the probing is done, add code to continueMBB to update
  // the stack pointer for real.
  ContinueMBB->addLiveIn(SizeReg);
  BuildMI(*ContinueMBB, ContinueMBBI, DL, TII.get(X86::SUB64rr), X86::RSP)
      .addReg(X86::RSP)
      .addReg(SizeReg);

  // Add the control flow edges we need.
  MBB.addSuccessor(ContinueMBB);
  MBB.addSuccessor(RoundMBB);
  RoundMBB->addSuccessor(LoopMBB);
  LoopMBB->addSuccessor(ContinueMBB);
  LoopMBB->addSuccessor(LoopMBB);

  // Mark all the instructions added to the prolog as frame setup.
  if (InProlog) {
    for (++BeforeMBBI; BeforeMBBI != MBB.end(); ++BeforeMBBI) {
      BeforeMBBI->setFlag(MachineInstr::FrameSetup);
    }
    for (MachineInstr &MI : *RoundMBB) {
      MI.setFlag(MachineInstr::FrameSetup);
    }
    for (MachineInstr &MI : *LoopMBB) {
      MI.setFlag(MachineInstr::FrameSetup);
    }
    for (MachineBasicBlock::iterator CMBBI = ContinueMBB->begin();
         CMBBI != ContinueMBBI; ++CMBBI) {
      CMBBI->setFlag(MachineInstr::FrameSetup);
    }
  }
}

void X86FrameLowering::emitStackProbeCall(MachineFunction &MF,
                                          MachineBasicBlock &MBB,
                                          MachineBasicBlock::iterator MBBI,
                                          const DebugLoc &DL,
                                          bool InProlog) const {
  bool IsLargeCodeModel = MF.getTarget().getCodeModel() == CodeModel::Large;

  // FIXME: Add indirect thunk support and remove this.
  if (Is64Bit && IsLargeCodeModel && STI.useIndirectThunkCalls())
    report_fatal_error("Emitting stack probe calls on 64-bit with the large "
                       "code model and indirect thunks not yet implemented.");

  unsigned CallOp;
  if (Is64Bit)
    CallOp = IsLargeCodeModel ? X86::CALL64r : X86::CALL64pcrel32;
  else
    CallOp = X86::CALLpcrel32;

  StringRef Symbol = STI.getTargetLowering()->getStackProbeSymbolName(MF);

  MachineInstrBuilder CI;
  MachineBasicBlock::iterator ExpansionMBBI = std::prev(MBBI);

  // All current stack probes take AX and SP as input, clobber flags, and
  // preserve all registers. x86_64 probes leave RSP unmodified.
  if (Is64Bit && MF.getTarget().getCodeModel() == CodeModel::Large) {
    // For the large code model, we have to call through a register. Use R11,
    // as it is scratch in all supported calling conventions.
    BuildMI(MBB, MBBI, DL, TII.get(X86::MOV64ri), X86::R11)
        .addExternalSymbol(MF.createExternalSymbolName(Symbol));
    CI = BuildMI(MBB, MBBI, DL, TII.get(CallOp)).addReg(X86::R11);
  } else {
    CI = BuildMI(MBB, MBBI, DL, TII.get(CallOp))
        .addExternalSymbol(MF.createExternalSymbolName(Symbol));
  }

  unsigned AX = Uses64BitFramePtr ? X86::RAX : X86::EAX;
  unsigned SP = Uses64BitFramePtr ? X86::RSP : X86::ESP;
  CI.addReg(AX, RegState::Implicit)
      .addReg(SP, RegState::Implicit)
      .addReg(AX, RegState::Define | RegState::Implicit)
      .addReg(SP, RegState::Define | RegState::Implicit)
      .addReg(X86::EFLAGS, RegState::Define | RegState::Implicit);

  if (STI.isTargetWin64() || !STI.isOSWindows()) {
    // MSVC x32's _chkstk and cygwin/mingw's _alloca adjust %esp themselves.
    // MSVC x64's __chkstk and cygwin/mingw's ___chkstk_ms do not adjust %rsp
    // themselves. They also does not clobber %rax so we can reuse it when
    // adjusting %rsp.
    // All other platforms do not specify a particular ABI for the stack probe
    // function, so we arbitrarily define it to not adjust %esp/%rsp itself.
    BuildMI(MBB, MBBI, DL, TII.get(getSUBrrOpcode(Uses64BitFramePtr)), SP)
        .addReg(SP)
        .addReg(AX);
  }

  if (InProlog) {
    // Apply the frame setup flag to all inserted instrs.
    for (++ExpansionMBBI; ExpansionMBBI != MBBI; ++ExpansionMBBI)
      ExpansionMBBI->setFlag(MachineInstr::FrameSetup);
  }
}

static unsigned calculateSetFPREG(uint64_t SPAdjust) {
  // Win64 ABI has a less restrictive limitation of 240; 128 works equally well
  // and might require smaller successive adjustments.
  const uint64_t Win64MaxSEHOffset = 128;
  uint64_t SEHFrameOffset = std::min(SPAdjust, Win64MaxSEHOffset);
  // Win64 ABI requires 16-byte alignment for the UWOP_SET_FPREG opcode.
  return SEHFrameOffset & -16;
}

// If we're forcing a stack realignment we can't rely on just the frame
// info, we need to know the ABI stack alignment as well in case we
// have a call out.  Otherwise just make sure we have some alignment - we'll
// go with the minimum SlotSize.
uint64_t X86FrameLowering::calculateMaxStackAlign(const MachineFunction &MF) const {
  const MachineFrameInfo &MFI = MF.getFrameInfo();
  Align MaxAlign = MFI.getMaxAlign(); // Desired stack alignment.
  Align StackAlign = getStackAlign();
  if (MF.getFunction().hasFnAttribute("stackrealign")) {
    if (MFI.hasCalls())
      MaxAlign = (StackAlign > MaxAlign) ? StackAlign : MaxAlign;
    else if (MaxAlign < SlotSize)
      MaxAlign = Align(SlotSize);
  }
  return MaxAlign.value();
}

void X86FrameLowering::BuildStackAlignAND(MachineBasicBlock &MBB,
                                          MachineBasicBlock::iterator MBBI,
                                          const DebugLoc &DL, unsigned Reg,
                                          uint64_t MaxAlign) const {
  uint64_t Val = -MaxAlign;
  unsigned AndOp = getANDriOpcode(Uses64BitFramePtr, Val);
  MachineInstr *MI = BuildMI(MBB, MBBI, DL, TII.get(AndOp), Reg)
                         .addReg(Reg)
                         .addImm(Val)
                         .setMIFlag(MachineInstr::FrameSetup);

  // The EFLAGS implicit def is dead.
  MI->getOperand(3).setIsDead();
}

bool X86FrameLowering::has128ByteRedZone(const MachineFunction& MF) const {
  // x86-64 (non Win64) has a 128 byte red zone which is guaranteed not to be
  // clobbered by any interrupt handler.
  assert(&STI == &MF.getSubtarget<X86Subtarget>() &&
         "MF used frame lowering for wrong subtarget");
  const Function &Fn = MF.getFunction();
  const bool IsWin64CC = STI.isCallingConvWin64(Fn.getCallingConv());
  return Is64Bit && !IsWin64CC && !Fn.hasFnAttribute(Attribute::NoRedZone);
}


/// emitPrologue - Push callee-saved registers onto the stack, which
/// automatically adjust the stack pointer. Adjust the stack pointer to allocate
/// space for local variables. Also emit labels used by the exception handler to
/// generate the exception handling frames.

/*
  Here's a gist of what gets emitted:

  ; Establish frame pointer, if needed
  [if needs FP]
      push  %rbp
      .cfi_def_cfa_offset 16
      .cfi_offset %rbp, -16
      .seh_pushreg %rpb
      mov  %rsp, %rbp
      .cfi_def_cfa_register %rbp

  ; Spill general-purpose registers
  [for all callee-saved GPRs]
      pushq %<reg>
      [if not needs FP]
         .cfi_def_cfa_offset (offset from RETADDR)
      .seh_pushreg %<reg>

  ; If the required stack alignment > default stack alignment
  ; rsp needs to be re-aligned.  This creates a "re-alignment gap"
  ; of unknown size in the stack frame.
  [if stack needs re-alignment]
      and  $MASK, %rsp

  ; Allocate space for locals
  [if target is Windows and allocated space > 4096 bytes]
      ; Windows needs special care for allocations larger
      ; than one page.
      mov $NNN, %rax
      call ___chkstk_ms/___chkstk
      sub  %rax, %rsp
  [else]
      sub  $NNN, %rsp

  [if needs FP]
      .seh_stackalloc (size of XMM spill slots)
      .seh_setframe %rbp, SEHFrameOffset ; = size of all spill slots
  [else]
      .seh_stackalloc NNN

  ; Spill XMMs
  ; Note, that while only Windows 64 ABI specifies XMMs as callee-preserved,
  ; they may get spilled on any platform, if the current function
  ; calls @llvm.eh.unwind.init
  [if needs FP]
      [for all callee-saved XMM registers]
          movaps  %<xmm reg>, -MMM(%rbp)
      [for all callee-saved XMM registers]
          .seh_savexmm %<xmm reg>, (-MMM + SEHFrameOffset)
              ; i.e. the offset relative to (%rbp - SEHFrameOffset)
  [else]
      [for all callee-saved XMM registers]
          movaps  %<xmm reg>, KKK(%rsp)
      [for all callee-saved XMM registers]
          .seh_savexmm %<xmm reg>, KKK

  .seh_endprologue

  [if needs base pointer]
      mov  %rsp, %rbx
      [if needs to restore base pointer]
          mov %rsp, -MMM(%rbp)

  ; Emit CFI info
  [if needs FP]
      [for all callee-saved registers]
          .cfi_offset %<reg>, (offset from %rbp)
  [else]
       .cfi_def_cfa_offset (offset from RETADDR)
      [for all callee-saved registers]
          .cfi_offset %<reg>, (offset from %rsp)

  Notes:
  - .seh directives are emitted only for Windows 64 ABI
  - .cv_fpo directives are emitted on win32 when emitting CodeView
  - .cfi directives are emitted for all other ABIs
  - for 32-bit code, substitute %e?? registers for %r??
*/

void X86FrameLowering::emitPrologue(MachineFunction &MF,
                                    MachineBasicBlock &MBB) const {
  assert(&STI == &MF.getSubtarget<X86Subtarget>() &&
         "MF used frame lowering for wrong subtarget");
  MachineBasicBlock::iterator MBBI = MBB.begin();
  MachineFrameInfo &MFI = MF.getFrameInfo();
  const Function &Fn = MF.getFunction();
  MachineModuleInfo &MMI = MF.getMMI();
  X86MachineFunctionInfo *X86FI = MF.getInfo<X86MachineFunctionInfo>();
  uint64_t MaxAlign = calculateMaxStackAlign(MF); // Desired stack alignment.
  uint64_t StackSize = MFI.getStackSize();    // Number of bytes to allocate.
  bool IsFunclet = MBB.isEHFuncletEntry();
  EHPersonality Personality = EHPersonality::Unknown;
  if (Fn.hasPersonalityFn())
    Personality = classifyEHPersonality(Fn.getPersonalityFn());
  bool FnHasClrFunclet =
      MF.hasEHFunclets() && Personality == EHPersonality::CoreCLR;
  bool IsClrFunclet = IsFunclet && FnHasClrFunclet;
  bool HasFP = hasFP(MF);
  bool IsWin64Prologue = MF.getTarget().getMCAsmInfo()->usesWindowsCFI();
  bool NeedsWin64CFI = IsWin64Prologue && Fn.needsUnwindTableEntry();
  // FIXME: Emit FPO data for EH funclets.
  bool NeedsWinFPO =
      !IsFunclet && STI.isTargetWin32() && MMI.getModule()->getCodeViewFlag();
  bool NeedsWinCFI = NeedsWin64CFI || NeedsWinFPO;
  bool NeedsDwarfCFI = !IsWin64Prologue && MF.needsFrameMoves();
  Register FramePtr = TRI->getFrameRegister(MF);
  const Register MachineFramePtr =
      STI.isTarget64BitILP32()
          ? Register(getX86SubSuperRegister(FramePtr, 64)) : FramePtr;
  Register BasePtr = TRI->getBaseRegister();
  bool HasWinCFI = false;

  // Debug location must be unknown since the first debug location is used
  // to determine the end of the prologue.
  DebugLoc DL;

  // Add RETADDR move area to callee saved frame size.
  int TailCallReturnAddrDelta = X86FI->getTCReturnAddrDelta();
  if (TailCallReturnAddrDelta && IsWin64Prologue)
    report_fatal_error("Can't handle guaranteed tail call under win64 yet");

  if (TailCallReturnAddrDelta < 0)
    X86FI->setCalleeSavedFrameSize(
      X86FI->getCalleeSavedFrameSize() - TailCallReturnAddrDelta);

  const bool EmitStackProbeCall =
      STI.getTargetLowering()->hasStackProbeSymbol(MF);
  unsigned StackProbeSize = STI.getTargetLowering()->getStackProbeSize(MF);

  // Re-align the stack on 64-bit if the x86-interrupt calling convention is
  // used and an error code was pushed, since the x86-64 ABI requires a 16-byte
  // stack alignment.
  if (Fn.getCallingConv() == CallingConv::X86_INTR && Is64Bit &&
      Fn.arg_size() == 2) {
    StackSize += 8;
    MFI.setStackSize(StackSize);
    emitSPUpdate(MBB, MBBI, DL, -8, /*InEpilogue=*/false);
  }

  // If this is x86-64 and the Red Zone is not disabled, if we are a leaf
  // function, and use up to 128 bytes of stack space, don't have a frame
  // pointer, calls, or dynamic alloca then we do not need to adjust the
  // stack pointer (we fit in the Red Zone). We also check that we don't
  // push and pop from the stack.
  if (has128ByteRedZone(MF) && !TRI->needsStackRealignment(MF) &&
      !MFI.hasVarSizedObjects() &&             // No dynamic alloca.
      !MFI.adjustsStack() &&                   // No calls.
      !EmitStackProbeCall &&                   // No stack probes.
      !MFI.hasCopyImplyingStackAdjustment() && // Don't push and pop.
      !MF.shouldSplitStack()) {                // Regular stack
    uint64_t MinSize = X86FI->getCalleeSavedFrameSize();
    if (HasFP) MinSize += SlotSize;
    X86FI->setUsesRedZone(MinSize > 0 || StackSize > 0);
    StackSize = std::max(MinSize, StackSize > 128 ? StackSize - 128 : 0);
    MFI.setStackSize(StackSize);
  }

  // Insert stack pointer adjustment for later moving of return addr.  Only
  // applies to tail call optimized functions where the callee argument stack
  // size is bigger than the callers.
  if (TailCallReturnAddrDelta < 0) {
    BuildStackAdjustment(MBB, MBBI, DL, TailCallReturnAddrDelta,
                         /*InEpilogue=*/false)
        .setMIFlag(MachineInstr::FrameSetup);
  }

  // Mapping for machine moves:
  //
  //   DST: VirtualFP AND
  //        SRC: VirtualFP              => DW_CFA_def_cfa_offset
  //        ELSE                        => DW_CFA_def_cfa
  //
  //   SRC: VirtualFP AND
  //        DST: Register               => DW_CFA_def_cfa_register
  //
  //   ELSE
  //        OFFSET < 0                  => DW_CFA_offset_extended_sf
  //        REG < 64                    => DW_CFA_offset + Reg
  //        ELSE                        => DW_CFA_offset_extended

  uint64_t NumBytes = 0;
  int stackGrowth = -SlotSize;

  // Find the funclet establisher parameter
  Register Establisher = X86::NoRegister;
  if (IsClrFunclet)
    Establisher = Uses64BitFramePtr ? X86::RCX : X86::ECX;
  else if (IsFunclet)
    Establisher = Uses64BitFramePtr ? X86::RDX : X86::EDX;

  if (IsWin64Prologue && IsFunclet && !IsClrFunclet) {
    // Immediately spill establisher into the home slot.
    // The runtime cares about this.
    // MOV64mr %rdx, 16(%rsp)
    unsigned MOVmr = Uses64BitFramePtr ? X86::MOV64mr : X86::MOV32mr;
    addRegOffset(BuildMI(MBB, MBBI, DL, TII.get(MOVmr)), StackPtr, true, 16)
        .addReg(Establisher)
        .setMIFlag(MachineInstr::FrameSetup);
    MBB.addLiveIn(Establisher);
  }

  if (HasFP) {
    assert(MF.getRegInfo().isReserved(MachineFramePtr) && "FP reserved");

    // Calculate required stack adjustment.
    uint64_t FrameSize = StackSize - SlotSize;
    // If required, include space for extra hidden slot for stashing base pointer.
    if (X86FI->getRestoreBasePointer())
      FrameSize += SlotSize;

    NumBytes = FrameSize - X86FI->getCalleeSavedFrameSize();

    // Callee-saved registers are pushed on stack before the stack is realigned.
    if (TRI->needsStackRealignment(MF) && !IsWin64Prologue)
      NumBytes = alignTo(NumBytes, MaxAlign);

    // Save EBP/RBP into the appropriate stack slot.
    BuildMI(MBB, MBBI, DL, TII.get(Is64Bit ? X86::PUSH64r : X86::PUSH32r))
      .addReg(MachineFramePtr, RegState::Kill)
      .setMIFlag(MachineInstr::FrameSetup);

    if (NeedsDwarfCFI) {
      // Mark the place where EBP/RBP was saved.
      // Define the current CFA rule to use the provided offset.
      assert(StackSize);
      BuildCFI(MBB, MBBI, DL,
               MCCFIInstruction::cfiDefCfaOffset(nullptr, -2 * stackGrowth));

      // Change the rule for the FramePtr to be an "offset" rule.
      unsigned DwarfFramePtr = TRI->getDwarfRegNum(MachineFramePtr, true);
      BuildCFI(MBB, MBBI, DL, MCCFIInstruction::createOffset(
                                  nullptr, DwarfFramePtr, 2 * stackGrowth));
    }

    if (NeedsWinCFI) {
      HasWinCFI = true;
      BuildMI(MBB, MBBI, DL, TII.get(X86::SEH_PushReg))
          .addImm(FramePtr)
          .setMIFlag(MachineInstr::FrameSetup);
    }

    if (!IsWin64Prologue && !IsFunclet) {
      // Update EBP with the new base value.
      BuildMI(MBB, MBBI, DL,
              TII.get(Uses64BitFramePtr ? X86::MOV64rr : X86::MOV32rr),
              FramePtr)
          .addReg(StackPtr)
          .setMIFlag(MachineInstr::FrameSetup);

      if (NeedsDwarfCFI) {
        // Mark effective beginning of when frame pointer becomes valid.
        // Define the current CFA to use the EBP/RBP register.
        unsigned DwarfFramePtr = TRI->getDwarfRegNum(MachineFramePtr, true);
        BuildCFI(MBB, MBBI, DL, MCCFIInstruction::createDefCfaRegister(
                                    nullptr, DwarfFramePtr));
      }

      if (NeedsWinFPO) {
        // .cv_fpo_setframe $FramePtr
        HasWinCFI = true;
        BuildMI(MBB, MBBI, DL, TII.get(X86::SEH_SetFrame))
            .addImm(FramePtr)
            .addImm(0)
            .setMIFlag(MachineInstr::FrameSetup);
      }
    }
  } else {
    assert(!IsFunclet && "funclets without FPs not yet implemented");
    NumBytes = StackSize - X86FI->getCalleeSavedFrameSize();
  }

  // Update the offset adjustment, which is mainly used by codeview to translate
  // from ESP to VFRAME relative local variable offsets.
  if (!IsFunclet) {
    if (HasFP && TRI->needsStackRealignment(MF))
      MFI.setOffsetAdjustment(-NumBytes);
    else
      MFI.setOffsetAdjustment(-StackSize);
  }

  // For EH funclets, only allocate enough space for outgoing calls. Save the
  // NumBytes value that we would've used for the parent frame.
  unsigned ParentFrameNumBytes = NumBytes;
  if (IsFunclet)
    NumBytes = getWinEHFuncletFrameSize(MF);

  // Skip the callee-saved push instructions.
  bool PushedRegs = false;
  int StackOffset = 2 * stackGrowth;

  while (MBBI != MBB.end() &&
         MBBI->getFlag(MachineInstr::FrameSetup) &&
         (MBBI->getOpcode() == X86::PUSH32r ||
          MBBI->getOpcode() == X86::PUSH64r)) {
    PushedRegs = true;
    Register Reg = MBBI->getOperand(0).getReg();
    ++MBBI;

    if (!HasFP && NeedsDwarfCFI) {
      // Mark callee-saved push instruction.
      // Define the current CFA rule to use the provided offset.
      assert(StackSize);
      BuildCFI(MBB, MBBI, DL,
               MCCFIInstruction::cfiDefCfaOffset(nullptr, -StackOffset));
      StackOffset += stackGrowth;
    }

    if (NeedsWinCFI) {
      HasWinCFI = true;
      BuildMI(MBB, MBBI, DL, TII.get(X86::SEH_PushReg))
          .addImm(Reg)
          .setMIFlag(MachineInstr::FrameSetup);
    }
  }

  // Realign stack after we pushed callee-saved registers (so that we'll be
  // able to calculate their offsets from the frame pointer).
  // Don't do this for Win64, it needs to realign the stack after the prologue.
  if (!IsWin64Prologue && !IsFunclet && TRI->needsStackRealignment(MF)) {
    assert(HasFP && "There should be a frame pointer if stack is realigned.");
    BuildStackAlignAND(MBB, MBBI, DL, StackPtr, MaxAlign);

    if (NeedsWinCFI) {
      HasWinCFI = true;
      BuildMI(MBB, MBBI, DL, TII.get(X86::SEH_StackAlign))
          .addImm(MaxAlign)
          .setMIFlag(MachineInstr::FrameSetup);
    }
  }

  // If there is an SUB32ri of ESP immediately before this instruction, merge
  // the two. This can be the case when tail call elimination is enabled and
  // the callee has more arguments then the caller.
  NumBytes -= mergeSPUpdates(MBB, MBBI, true);

  // Adjust stack pointer: ESP -= numbytes.

  // Windows and cygwin/mingw require a prologue helper routine when allocating
  // more than 4K bytes on the stack.  Windows uses __chkstk and cygwin/mingw
  // uses __alloca.  __alloca and the 32-bit version of __chkstk will probe the
  // stack and adjust the stack pointer in one go.  The 64-bit version of
  // __chkstk is only responsible for probing the stack.  The 64-bit prologue is
  // responsible for adjusting the stack pointer.  Touching the stack at 4K
  // increments is necessary to ensure that the guard pages used by the OS
  // virtual memory manager are allocated in correct sequence.
  uint64_t AlignedNumBytes = NumBytes;
  if (IsWin64Prologue && !IsFunclet && TRI->needsStackRealignment(MF))
    AlignedNumBytes = alignTo(AlignedNumBytes, MaxAlign);
  if (AlignedNumBytes >= StackProbeSize && EmitStackProbeCall) {
    assert(!X86FI->getUsesRedZone() &&
           "The Red Zone is not accounted for in stack probes");

    // Check whether EAX is livein for this block.
    bool isEAXAlive = isEAXLiveIn(MBB);

    if (isEAXAlive) {
      if (Is64Bit) {
        // Save RAX
        BuildMI(MBB, MBBI, DL, TII.get(X86::PUSH64r))
          .addReg(X86::RAX, RegState::Kill)
          .setMIFlag(MachineInstr::FrameSetup);
      } else {
        // Save EAX
        BuildMI(MBB, MBBI, DL, TII.get(X86::PUSH32r))
          .addReg(X86::EAX, RegState::Kill)
          .setMIFlag(MachineInstr::FrameSetup);
      }
    }

    if (Is64Bit) {
      // Handle the 64-bit Windows ABI case where we need to call __chkstk.
      // Function prologue is responsible for adjusting the stack pointer.
      int64_t Alloc = isEAXAlive ? NumBytes - 8 : NumBytes;
      if (isUInt<32>(Alloc)) {
        BuildMI(MBB, MBBI, DL, TII.get(X86::MOV32ri), X86::EAX)
            .addImm(Alloc)
            .setMIFlag(MachineInstr::FrameSetup);
      } else if (isInt<32>(Alloc)) {
        BuildMI(MBB, MBBI, DL, TII.get(X86::MOV64ri32), X86::RAX)
            .addImm(Alloc)
            .setMIFlag(MachineInstr::FrameSetup);
      } else {
        BuildMI(MBB, MBBI, DL, TII.get(X86::MOV64ri), X86::RAX)
            .addImm(Alloc)
            .setMIFlag(MachineInstr::FrameSetup);
      }
    } else {
      // Allocate NumBytes-4 bytes on stack in case of isEAXAlive.
      // We'll also use 4 already allocated bytes for EAX.
      BuildMI(MBB, MBBI, DL, TII.get(X86::MOV32ri), X86::EAX)
          .addImm(isEAXAlive ? NumBytes - 4 : NumBytes)
          .setMIFlag(MachineInstr::FrameSetup);
    }

    // Call __chkstk, __chkstk_ms, or __alloca.
    emitStackProbe(MF, MBB, MBBI, DL, true);

    if (isEAXAlive) {
      // Restore RAX/EAX
      MachineInstr *MI;
      if (Is64Bit)
        MI = addRegOffset(BuildMI(MF, DL, TII.get(X86::MOV64rm), X86::RAX),
                          StackPtr, false, NumBytes - 8);
      else
        MI = addRegOffset(BuildMI(MF, DL, TII.get(X86::MOV32rm), X86::EAX),
                          StackPtr, false, NumBytes - 4);
      MI->setFlag(MachineInstr::FrameSetup);
      MBB.insert(MBBI, MI);
    }
  } else if (NumBytes) {
    emitSPUpdate(MBB, MBBI, DL, -(int64_t)NumBytes, /*InEpilogue=*/false);
  }

  if (NeedsWinCFI && NumBytes) {
    HasWinCFI = true;
    BuildMI(MBB, MBBI, DL, TII.get(X86::SEH_StackAlloc))
        .addImm(NumBytes)
        .setMIFlag(MachineInstr::FrameSetup);
  }

  int SEHFrameOffset = 0;
  unsigned SPOrEstablisher;
  if (IsFunclet) {
    if (IsClrFunclet) {
      // The establisher parameter passed to a CLR funclet is actually a pointer
      // to the (mostly empty) frame of its nearest enclosing funclet; we have
      // to find the root function establisher frame by loading the PSPSym from
      // the intermediate frame.
      unsigned PSPSlotOffset = getPSPSlotOffsetFromSP(MF);
      MachinePointerInfo NoInfo;
      MBB.addLiveIn(Establisher);
      addRegOffset(BuildMI(MBB, MBBI, DL, TII.get(X86::MOV64rm), Establisher),
                   Establisher, false, PSPSlotOffset)
          .addMemOperand(MF.getMachineMemOperand(
              NoInfo, MachineMemOperand::MOLoad, SlotSize, Align(SlotSize)));
      ;
      // Save the root establisher back into the current funclet's (mostly
      // empty) frame, in case a sub-funclet or the GC needs it.
      addRegOffset(BuildMI(MBB, MBBI, DL, TII.get(X86::MOV64mr)), StackPtr,
                   false, PSPSlotOffset)
          .addReg(Establisher)
          .addMemOperand(MF.getMachineMemOperand(
              NoInfo,
              MachineMemOperand::MOStore | MachineMemOperand::MOVolatile,
              SlotSize, Align(SlotSize)));
    }
    SPOrEstablisher = Establisher;
  } else {
    SPOrEstablisher = StackPtr;
  }

  if (IsWin64Prologue && HasFP) {
    // Set RBP to a small fixed offset from RSP. In the funclet case, we base
    // this calculation on the incoming establisher, which holds the value of
    // RSP from the parent frame at the end of the prologue.
    SEHFrameOffset = calculateSetFPREG(ParentFrameNumBytes);
    if (SEHFrameOffset)
      addRegOffset(BuildMI(MBB, MBBI, DL, TII.get(X86::LEA64r), FramePtr),
                   SPOrEstablisher, false, SEHFrameOffset);
    else
      BuildMI(MBB, MBBI, DL, TII.get(X86::MOV64rr), FramePtr)
          .addReg(SPOrEstablisher);

    // If this is not a funclet, emit the CFI describing our frame pointer.
    if (NeedsWinCFI && !IsFunclet) {
      assert(!NeedsWinFPO && "this setframe incompatible with FPO data");
      HasWinCFI = true;
      BuildMI(MBB, MBBI, DL, TII.get(X86::SEH_SetFrame))
          .addImm(FramePtr)
          .addImm(SEHFrameOffset)
          .setMIFlag(MachineInstr::FrameSetup);
      if (isAsynchronousEHPersonality(Personality))
        MF.getWinEHFuncInfo()->SEHSetFrameOffset = SEHFrameOffset;
    }
  } else if (IsFunclet && STI.is32Bit()) {
    // Reset EBP / ESI to something good for funclets.
    MBBI = restoreWin32EHStackPointers(MBB, MBBI, DL);
    // If we're a catch funclet, we can be returned to via catchret. Save ESP
    // into the registration node so that the runtime will restore it for us.
    if (!MBB.isCleanupFuncletEntry()) {
      assert(Personality == EHPersonality::MSVC_CXX);
      Register FrameReg;
      int FI = MF.getWinEHFuncInfo()->EHRegNodeFrameIndex;
      int64_t EHRegOffset = getFrameIndexReference(MF, FI, FrameReg);
      // ESP is the first field, so no extra displacement is needed.
      addRegOffset(BuildMI(MBB, MBBI, DL, TII.get(X86::MOV32mr)), FrameReg,
                   false, EHRegOffset)
          .addReg(X86::ESP);
    }
  }

  while (MBBI != MBB.end() && MBBI->getFlag(MachineInstr::FrameSetup)) {
    const MachineInstr &FrameInstr = *MBBI;
    ++MBBI;

    if (NeedsWinCFI) {
      int FI;
      if (unsigned Reg = TII.isStoreToStackSlot(FrameInstr, FI)) {
        if (X86::FR64RegClass.contains(Reg)) {
          int Offset;
          Register IgnoredFrameReg;
          if (IsWin64Prologue && IsFunclet)
            Offset = getWin64EHFrameIndexRef(MF, FI, IgnoredFrameReg);
          else
            Offset = getFrameIndexReference(MF, FI, IgnoredFrameReg) +
                     SEHFrameOffset;

          HasWinCFI = true;
          assert(!NeedsWinFPO && "SEH_SaveXMM incompatible with FPO data");
          BuildMI(MBB, MBBI, DL, TII.get(X86::SEH_SaveXMM))
              .addImm(Reg)
              .addImm(Offset)
              .setMIFlag(MachineInstr::FrameSetup);
        }
      }
    }
  }

  if (NeedsWinCFI && HasWinCFI)
    BuildMI(MBB, MBBI, DL, TII.get(X86::SEH_EndPrologue))
        .setMIFlag(MachineInstr::FrameSetup);

  if (FnHasClrFunclet && !IsFunclet) {
    // Save the so-called Initial-SP (i.e. the value of the stack pointer
    // immediately after the prolog)  into the PSPSlot so that funclets
    // and the GC can recover it.
    unsigned PSPSlotOffset = getPSPSlotOffsetFromSP(MF);
    auto PSPInfo = MachinePointerInfo::getFixedStack(
        MF, MF.getWinEHFuncInfo()->PSPSymFrameIdx);
    addRegOffset(BuildMI(MBB, MBBI, DL, TII.get(X86::MOV64mr)), StackPtr, false,
                 PSPSlotOffset)
        .addReg(StackPtr)
        .addMemOperand(MF.getMachineMemOperand(
            PSPInfo, MachineMemOperand::MOStore | MachineMemOperand::MOVolatile,
            SlotSize, Align(SlotSize)));
  }

  // Realign stack after we spilled callee-saved registers (so that we'll be
  // able to calculate their offsets from the frame pointer).
  // Win64 requires aligning the stack after the prologue.
  if (IsWin64Prologue && TRI->needsStackRealignment(MF)) {
    assert(HasFP && "There should be a frame pointer if stack is realigned.");
    BuildStackAlignAND(MBB, MBBI, DL, SPOrEstablisher, MaxAlign);
  }

  // We already dealt with stack realignment and funclets above.
  if (IsFunclet && STI.is32Bit())
    return;

  // If we need a base pointer, set it up here. It's whatever the value
  // of the stack pointer is at this point. Any variable size objects
  // will be allocated after this, so we can still use the base pointer
  // to reference locals.
  if (TRI->hasBasePointer(MF)) {
    // Update the base pointer with the current stack pointer.
    unsigned Opc = Uses64BitFramePtr ? X86::MOV64rr : X86::MOV32rr;
    BuildMI(MBB, MBBI, DL, TII.get(Opc), BasePtr)
      .addReg(SPOrEstablisher)
      .setMIFlag(MachineInstr::FrameSetup);
    if (X86FI->getRestoreBasePointer()) {
      // Stash value of base pointer.  Saving RSP instead of EBP shortens
      // dependence chain. Used by SjLj EH.
      unsigned Opm = Uses64BitFramePtr ? X86::MOV64mr : X86::MOV32mr;
      addRegOffset(BuildMI(MBB, MBBI, DL, TII.get(Opm)),
                   FramePtr, true, X86FI->getRestoreBasePointerOffset())
        .addReg(SPOrEstablisher)
        .setMIFlag(MachineInstr::FrameSetup);
    }

    if (X86FI->getHasSEHFramePtrSave() && !IsFunclet) {
      // Stash the value of the frame pointer relative to the base pointer for
      // Win32 EH. This supports Win32 EH, which does the inverse of the above:
      // it recovers the frame pointer from the base pointer rather than the
      // other way around.
      unsigned Opm = Uses64BitFramePtr ? X86::MOV64mr : X86::MOV32mr;
      Register UsedReg;
      int Offset =
          getFrameIndexReference(MF, X86FI->getSEHFramePtrSaveIndex(), UsedReg);
      assert(UsedReg == BasePtr);
      addRegOffset(BuildMI(MBB, MBBI, DL, TII.get(Opm)), UsedReg, true, Offset)
          .addReg(FramePtr)
          .setMIFlag(MachineInstr::FrameSetup);
    }
  }

  if (((!HasFP && NumBytes) || PushedRegs) && NeedsDwarfCFI) {
    // Mark end of stack pointer adjustment.
    if (!HasFP && NumBytes) {
      // Define the current CFA rule to use the provided offset.
      assert(StackSize);
      BuildCFI(
          MBB, MBBI, DL,
          MCCFIInstruction::cfiDefCfaOffset(nullptr, StackSize - stackGrowth));
    }

    // Emit DWARF info specifying the offsets of the callee-saved registers.
    emitCalleeSavedFrameMoves(MBB, MBBI, DL, true);
  }

  // X86 Interrupt handling function cannot assume anything about the direction
  // flag (DF in EFLAGS register). Clear this flag by creating "cld" instruction
  // in each prologue of interrupt handler function.
  //
  // FIXME: Create "cld" instruction only in these cases:
  // 1. The interrupt handling function uses any of the "rep" instructions.
  // 2. Interrupt handling function calls another function.
  //
  if (Fn.getCallingConv() == CallingConv::X86_INTR)
    BuildMI(MBB, MBBI, DL, TII.get(X86::CLD))
        .setMIFlag(MachineInstr::FrameSetup);

  // At this point we know if the function has WinCFI or not.
  MF.setHasWinCFI(HasWinCFI);
}

bool X86FrameLowering::canUseLEAForSPInEpilogue(
    const MachineFunction &MF) const {
  // We can't use LEA instructions for adjusting the stack pointer if we don't
  // have a frame pointer in the Win64 ABI.  Only ADD instructions may be used
  // to deallocate the stack.
  // This means that we can use LEA for SP in two situations:
  // 1. We *aren't* using the Win64 ABI which means we are free to use LEA.
  // 2. We *have* a frame pointer which means we are permitted to use LEA.
  return !MF.getTarget().getMCAsmInfo()->usesWindowsCFI() || hasFP(MF);
}

static bool isFuncletReturnInstr(MachineInstr &MI) {
  switch (MI.getOpcode()) {
  case X86::CATCHRET:
  case X86::CLEANUPRET:
    return true;
  default:
    return false;
  }
  llvm_unreachable("impossible");
}

// CLR funclets use a special "Previous Stack Pointer Symbol" slot on the
// stack. It holds a pointer to the bottom of the root function frame.  The
// establisher frame pointer passed to a nested funclet may point to the
// (mostly empty) frame of its parent funclet, but it will need to find
// the frame of the root function to access locals.  To facilitate this,
// every funclet copies the pointer to the bottom of the root function
// frame into a PSPSym slot in its own (mostly empty) stack frame. Using the
// same offset for the PSPSym in the root function frame that's used in the
// funclets' frames allows each funclet to dynamically accept any ancestor
// frame as its establisher argument (the runtime doesn't guarantee the
// immediate parent for some reason lost to history), and also allows the GC,
// which uses the PSPSym for some bookkeeping, to find it in any funclet's
// frame with only a single offset reported for the entire method.
unsigned
X86FrameLowering::getPSPSlotOffsetFromSP(const MachineFunction &MF) const {
  const WinEHFuncInfo &Info = *MF.getWinEHFuncInfo();
  Register SPReg;
  int Offset = getFrameIndexReferencePreferSP(MF, Info.PSPSymFrameIdx, SPReg,
                                              /*IgnoreSPUpdates*/ true);
  assert(Offset >= 0 && SPReg == TRI->getStackRegister());
  return static_cast<unsigned>(Offset);
}

unsigned
X86FrameLowering::getWinEHFuncletFrameSize(const MachineFunction &MF) const {
  const X86MachineFunctionInfo *X86FI = MF.getInfo<X86MachineFunctionInfo>();
  // This is the size of the pushed CSRs.
  unsigned CSSize = X86FI->getCalleeSavedFrameSize();
  // This is the size of callee saved XMMs.
  const auto& WinEHXMMSlotInfo = X86FI->getWinEHXMMSlotInfo();
  unsigned XMMSize = WinEHXMMSlotInfo.size() *
                     TRI->getSpillSize(X86::VR128RegClass);
  // This is the amount of stack a funclet needs to allocate.
  unsigned UsedSize;
  EHPersonality Personality =
      classifyEHPersonality(MF.getFunction().getPersonalityFn());
  if (Personality == EHPersonality::CoreCLR) {
    // CLR funclets need to hold enough space to include the PSPSym, at the
    // same offset from the stack pointer (immediately after the prolog) as it
    // resides at in the main function.
    UsedSize = getPSPSlotOffsetFromSP(MF) + SlotSize;
  } else {
    // Other funclets just need enough stack for outgoing call arguments.
    UsedSize = MF.getFrameInfo().getMaxCallFrameSize();
  }
  // RBP is not included in the callee saved register block. After pushing RBP,
  // everything is 16 byte aligned. Everything we allocate before an outgoing
  // call must also be 16 byte aligned.
  unsigned FrameSizeMinusRBP = alignTo(CSSize + UsedSize, getStackAlign());
  // Subtract out the size of the callee saved registers. This is how much stack
  // each funclet will allocate.
  return FrameSizeMinusRBP + XMMSize - CSSize;
}

static bool isTailCallOpcode(unsigned Opc) {
    return Opc == X86::TCRETURNri || Opc == X86::TCRETURNdi ||
        Opc == X86::TCRETURNmi ||
        Opc == X86::TCRETURNri64 || Opc == X86::TCRETURNdi64 ||
        Opc == X86::TCRETURNmi64;
}

void X86FrameLowering::emitEpilogue(MachineFunction &MF,
                                    MachineBasicBlock &MBB) const {
  const MachineFrameInfo &MFI = MF.getFrameInfo();
  X86MachineFunctionInfo *X86FI = MF.getInfo<X86MachineFunctionInfo>();
  MachineBasicBlock::iterator Terminator = MBB.getFirstTerminator();
  MachineBasicBlock::iterator MBBI = Terminator;
  DebugLoc DL;
  if (MBBI != MBB.end())
    DL = MBBI->getDebugLoc();
  // standard x86_64 and NaCl use 64-bit frame/stack pointers, x32 - 32-bit.
  const bool Is64BitILP32 = STI.isTarget64BitILP32();
  Register FramePtr = TRI->getFrameRegister(MF);
  unsigned MachineFramePtr =
      Is64BitILP32 ? Register(getX86SubSuperRegister(FramePtr, 64)) : FramePtr;

  bool IsWin64Prologue = MF.getTarget().getMCAsmInfo()->usesWindowsCFI();
  bool NeedsWin64CFI =
      IsWin64Prologue && MF.getFunction().needsUnwindTableEntry();
  bool IsFunclet = MBBI == MBB.end() ? false : isFuncletReturnInstr(*MBBI);

  // Get the number of bytes to allocate from the FrameInfo.
  uint64_t StackSize = MFI.getStackSize();
  uint64_t MaxAlign = calculateMaxStackAlign(MF);
  unsigned CSSize = X86FI->getCalleeSavedFrameSize();
  bool HasFP = hasFP(MF);
  uint64_t NumBytes = 0;

  bool NeedsDwarfCFI = (!MF.getTarget().getTargetTriple().isOSDarwin() &&
                        !MF.getTarget().getTargetTriple().isOSWindows()) &&
                       MF.needsFrameMoves();

  if (IsFunclet) {
    assert(HasFP && "EH funclets without FP not yet implemented");
    NumBytes = getWinEHFuncletFrameSize(MF);
  } else if (HasFP) {
    // Calculate required stack adjustment.
    uint64_t FrameSize = StackSize - SlotSize;
    NumBytes = FrameSize - CSSize;

    // Callee-saved registers were pushed on stack before the stack was
    // realigned.
    if (TRI->needsStackRealignment(MF) && !IsWin64Prologue)
      NumBytes = alignTo(FrameSize, MaxAlign);
  } else {
    NumBytes = StackSize - CSSize;
  }
  uint64_t SEHStackAllocAmt = NumBytes;

  // AfterPop is the position to insert .cfi_restore.
  MachineBasicBlock::iterator AfterPop = MBBI;
  if (HasFP) {
    // Pop EBP.
    BuildMI(MBB, MBBI, DL, TII.get(Is64Bit ? X86::POP64r : X86::POP32r),
            MachineFramePtr)
        .setMIFlag(MachineInstr::FrameDestroy);
    if (NeedsDwarfCFI) {
      unsigned DwarfStackPtr =
          TRI->getDwarfRegNum(Is64Bit ? X86::RSP : X86::ESP, true);
      BuildCFI(MBB, MBBI, DL,
               MCCFIInstruction::cfiDefCfa(nullptr, DwarfStackPtr, SlotSize));
      if (!MBB.succ_empty() && !MBB.isReturnBlock()) {
        unsigned DwarfFramePtr = TRI->getDwarfRegNum(MachineFramePtr, true);
        BuildCFI(MBB, AfterPop, DL,
                 MCCFIInstruction::createRestore(nullptr, DwarfFramePtr));
        --MBBI;
        --AfterPop;
      }
      --MBBI;
    }
  }

  MachineBasicBlock::iterator FirstCSPop = MBBI;
  // Skip the callee-saved pop instructions.
  while (MBBI != MBB.begin()) {
    MachineBasicBlock::iterator PI = std::prev(MBBI);
    unsigned Opc = PI->getOpcode();

    if (Opc != X86::DBG_VALUE && !PI->isTerminator()) {
      if ((Opc != X86::POP32r || !PI->getFlag(MachineInstr::FrameDestroy)) &&
          (Opc != X86::POP64r || !PI->getFlag(MachineInstr::FrameDestroy)))
        break;
      FirstCSPop = PI;
    }

    --MBBI;
  }
  MBBI = FirstCSPop;

  if (IsFunclet && Terminator->getOpcode() == X86::CATCHRET)
    emitCatchRetReturnValue(MBB, FirstCSPop, &*Terminator);

  if (MBBI != MBB.end())
    DL = MBBI->getDebugLoc();

  // If there is an ADD32ri or SUB32ri of ESP immediately before this
  // instruction, merge the two instructions.
  if (NumBytes || MFI.hasVarSizedObjects())
    NumBytes += mergeSPUpdates(MBB, MBBI, true);

  // If dynamic alloca is used, then reset esp to point to the last callee-saved
  // slot before popping them off! Same applies for the case, when stack was
  // realigned. Don't do this if this was a funclet epilogue, since the funclets
  // will not do realignment or dynamic stack allocation.
  if ((TRI->needsStackRealignment(MF) || MFI.hasVarSizedObjects()) &&
      !IsFunclet) {
    if (TRI->needsStackRealignment(MF))
      MBBI = FirstCSPop;
    unsigned SEHFrameOffset = calculateSetFPREG(SEHStackAllocAmt);
    uint64_t LEAAmount =
        IsWin64Prologue ? SEHStackAllocAmt - SEHFrameOffset : -CSSize;

    // There are only two legal forms of epilogue:
    // - add SEHAllocationSize, %rsp
    // - lea SEHAllocationSize(%FramePtr), %rsp
    //
    // 'mov %FramePtr, %rsp' will not be recognized as an epilogue sequence.
    // However, we may use this sequence if we have a frame pointer because the
    // effects of the prologue can safely be undone.
    if (LEAAmount != 0) {
      unsigned Opc = getLEArOpcode(Uses64BitFramePtr);
      addRegOffset(BuildMI(MBB, MBBI, DL, TII.get(Opc), StackPtr),
                   FramePtr, false, LEAAmount);
      --MBBI;
    } else {
      unsigned Opc = (Uses64BitFramePtr ? X86::MOV64rr : X86::MOV32rr);
      BuildMI(MBB, MBBI, DL, TII.get(Opc), StackPtr)
        .addReg(FramePtr);
      --MBBI;
    }
  } else if (NumBytes) {
    // Adjust stack pointer back: ESP += numbytes.
    emitSPUpdate(MBB, MBBI, DL, NumBytes, /*InEpilogue=*/true);
    if (!hasFP(MF) && NeedsDwarfCFI) {
      // Define the current CFA rule to use the provided offset.
      BuildCFI(MBB, MBBI, DL,
               MCCFIInstruction::cfiDefCfaOffset(nullptr, CSSize + SlotSize));
    }
    --MBBI;
  }

  // Windows unwinder will not invoke function's exception handler if IP is
  // either in prologue or in epilogue.  This behavior causes a problem when a
  // call immediately precedes an epilogue, because the return address points
  // into the epilogue.  To cope with that, we insert an epilogue marker here,
  // then replace it with a 'nop' if it ends up immediately after a CALL in the
  // final emitted code.
  if (NeedsWin64CFI && MF.hasWinCFI())
    BuildMI(MBB, MBBI, DL, TII.get(X86::SEH_Epilogue));

  if (!hasFP(MF) && NeedsDwarfCFI) {
    MBBI = FirstCSPop;
    int64_t Offset = -CSSize - SlotSize;
    // Mark callee-saved pop instruction.
    // Define the current CFA rule to use the provided offset.
    while (MBBI != MBB.end()) {
      MachineBasicBlock::iterator PI = MBBI;
      unsigned Opc = PI->getOpcode();
      ++MBBI;
      if (Opc == X86::POP32r || Opc == X86::POP64r) {
        Offset += SlotSize;
        BuildCFI(MBB, MBBI, DL,
                 MCCFIInstruction::cfiDefCfaOffset(nullptr, -Offset));
      }
    }
  }

  // Emit DWARF info specifying the restores of the callee-saved registers.
  // For epilogue with return inside or being other block without successor,
  // no need to generate .cfi_restore for callee-saved registers.
  if (NeedsDwarfCFI && !MBB.succ_empty() && !MBB.isReturnBlock()) {
    emitCalleeSavedFrameMoves(MBB, AfterPop, DL, false);
  }

  if (Terminator == MBB.end() || !isTailCallOpcode(Terminator->getOpcode())) {
    // Add the return addr area delta back since we are not tail calling.
    int Offset = -1 * X86FI->getTCReturnAddrDelta();
    assert(Offset >= 0 && "TCDelta should never be positive");
    if (Offset) {
      // Check for possible merge with preceding ADD instruction.
      Offset += mergeSPUpdates(MBB, Terminator, true);
      emitSPUpdate(MBB, Terminator, DL, Offset, /*InEpilogue=*/true);
    }
  }
}

int X86FrameLowering::getFrameIndexReference(const MachineFunction &MF, int FI,
                                             Register &FrameReg) const {
  const MachineFrameInfo &MFI = MF.getFrameInfo();

  bool IsFixed = MFI.isFixedObjectIndex(FI);
  // We can't calculate offset from frame pointer if the stack is realigned,
  // so enforce usage of stack/base pointer.  The base pointer is used when we
  // have dynamic allocas in addition to dynamic realignment.
  if (TRI->hasBasePointer(MF))
    FrameReg = IsFixed ? TRI->getFramePtr() : TRI->getBaseRegister();
  else if (TRI->needsStackRealignment(MF))
    FrameReg = IsFixed ? TRI->getFramePtr() : TRI->getStackRegister();
  else
    FrameReg = TRI->getFrameRegister(MF);

  // Offset will hold the offset from the stack pointer at function entry to the
  // object.
  // We need to factor in additional offsets applied during the prologue to the
  // frame, base, and stack pointer depending on which is used.
  int Offset = MFI.getObjectOffset(FI) - getOffsetOfLocalArea();
  const X86MachineFunctionInfo *X86FI = MF.getInfo<X86MachineFunctionInfo>();
  unsigned CSSize = X86FI->getCalleeSavedFrameSize();
  uint64_t StackSize = MFI.getStackSize();
  bool HasFP = hasFP(MF);
  bool IsWin64Prologue = MF.getTarget().getMCAsmInfo()->usesWindowsCFI();
  int64_t FPDelta = 0;

  // In an x86 interrupt, remove the offset we added to account for the return
  // address from any stack object allocated in the caller's frame. Interrupts
  // do not have a standard return address. Fixed objects in the current frame,
  // such as SSE register spills, should not get this treatment.
  if (MF.getFunction().getCallingConv() == CallingConv::X86_INTR &&
      Offset >= 0) {
    Offset += getOffsetOfLocalArea();
  }

  if (IsWin64Prologue) {
    assert(!MFI.hasCalls() || (StackSize % 16) == 8);

    // Calculate required stack adjustment.
    uint64_t FrameSize = StackSize - SlotSize;
    // If required, include space for extra hidden slot for stashing base pointer.
    if (X86FI->getRestoreBasePointer())
      FrameSize += SlotSize;
    uint64_t NumBytes = FrameSize - CSSize;

    uint64_t SEHFrameOffset = calculateSetFPREG(NumBytes);
    if (FI && FI == X86FI->getFAIndex())
      return -SEHFrameOffset;

    // FPDelta is the offset from the "traditional" FP location of the old base
    // pointer followed by return address and the location required by the
    // restricted Win64 prologue.
    // Add FPDelta to all offsets below that go through the frame pointer.
    FPDelta = FrameSize - SEHFrameOffset;
    assert((!MFI.hasCalls() || (FPDelta % 16) == 0) &&
           "FPDelta isn't aligned per the Win64 ABI!");
  }


  if (TRI->hasBasePointer(MF)) {
    assert(HasFP && "VLAs and dynamic stack realign, but no FP?!");
    if (FI < 0) {
      // Skip the saved EBP.
      return Offset + SlotSize + FPDelta;
    } else {
      assert(isAligned(MFI.getObjectAlign(FI), -(Offset + StackSize)));
      return Offset + StackSize;
    }
  } else if (TRI->needsStackRealignment(MF)) {
    if (FI < 0) {
      // Skip the saved EBP.
      return Offset + SlotSize + FPDelta;
    } else {
      assert(isAligned(MFI.getObjectAlign(FI), -(Offset + StackSize)));
      return Offset + StackSize;
    }
    // FIXME: Support tail calls
  } else {
    if (!HasFP)
      return Offset + StackSize;

    // Skip the saved EBP.
    Offset += SlotSize;

    // Skip the RETADDR move area
    int TailCallReturnAddrDelta = X86FI->getTCReturnAddrDelta();
    if (TailCallReturnAddrDelta < 0)
      Offset -= TailCallReturnAddrDelta;
  }

  return Offset + FPDelta;
}

int X86FrameLowering::getWin64EHFrameIndexRef(const MachineFunction &MF, int FI,
                                              Register &FrameReg) const {
  const MachineFrameInfo &MFI = MF.getFrameInfo();
  const X86MachineFunctionInfo *X86FI = MF.getInfo<X86MachineFunctionInfo>();
  const auto& WinEHXMMSlotInfo = X86FI->getWinEHXMMSlotInfo();
  const auto it = WinEHXMMSlotInfo.find(FI);

  if (it == WinEHXMMSlotInfo.end())
    return getFrameIndexReference(MF, FI, FrameReg);

  FrameReg = TRI->getStackRegister();
  return alignDown(MFI.getMaxCallFrameSize(), getStackAlign().value()) +
         it->second;
}

int X86FrameLowering::getFrameIndexReferenceSP(const MachineFunction &MF,
                                               int FI, Register &FrameReg,
                                               int Adjustment) const {
  const MachineFrameInfo &MFI = MF.getFrameInfo();
  FrameReg = TRI->getStackRegister();
  return MFI.getObjectOffset(FI) - getOffsetOfLocalArea() + Adjustment;
}

int X86FrameLowering::getFrameIndexReferencePreferSP(
    const MachineFunction &MF, int FI, Register &FrameReg,
    bool IgnoreSPUpdates) const {

  const MachineFrameInfo &MFI = MF.getFrameInfo();
  // Does not include any dynamic realign.
  const uint64_t StackSize = MFI.getStackSize();
  // LLVM arranges the stack as follows:
  //   ...
  //   ARG2
  //   ARG1
  //   RETADDR
  //   PUSH RBP   <-- RBP points here
  //   PUSH CSRs
  //   ~~~~~~~    <-- possible stack realignment (non-win64)
  //   ...
  //   STACK OBJECTS
  //   ...        <-- RSP after prologue points here
  //   ~~~~~~~    <-- possible stack realignment (win64)
  //
  // if (hasVarSizedObjects()):
  //   ...        <-- "base pointer" (ESI/RBX) points here
  //   DYNAMIC ALLOCAS
  //   ...        <-- RSP points here
  //
  // Case 1: In the simple case of no stack realignment and no dynamic
  // allocas, both "fixed" stack objects (arguments and CSRs) are addressable
  // with fixed offsets from RSP.
  //
  // Case 2: In the case of stack realignment with no dynamic allocas, fixed
  // stack objects are addressed with RBP and regular stack objects with RSP.
  //
  // Case 3: In the case of dynamic allocas and stack realignment, RSP is used
  // to address stack arguments for outgoing calls and nothing else. The "base
  // pointer" points to local variables, and RBP points to fixed objects.
  //
  // In cases 2 and 3, we can only answer for non-fixed stack objects, and the
  // answer we give is relative to the SP after the prologue, and not the
  // SP in the middle of the function.

  if (MFI.isFixedObjectIndex(FI) && TRI->needsStackRealignment(MF) &&
      !STI.isTargetWin64())
    return getFrameIndexReference(MF, FI, FrameReg);

  // If !hasReservedCallFrame the function might have SP adjustement in the
  // body.  So, even though the offset is statically known, it depends on where
  // we are in the function.
  if (!IgnoreSPUpdates && !hasReservedCallFrame(MF))
    return getFrameIndexReference(MF, FI, FrameReg);

  // We don't handle tail calls, and shouldn't be seeing them either.
  assert(MF.getInfo<X86MachineFunctionInfo>()->getTCReturnAddrDelta() >= 0 &&
         "we don't handle this case!");

  // This is how the math works out:
  //
  //  %rsp grows (i.e. gets lower) left to right. Each box below is
  //  one word (eight bytes).  Obj0 is the stack slot we're trying to
  //  get to.
  //
  //    ----------------------------------
  //    | BP | Obj0 | Obj1 | ... | ObjN |
  //    ----------------------------------
  //    ^    ^      ^                   ^
  //    A    B      C                   E
  //
  // A is the incoming stack pointer.
  // (B - A) is the local area offset (-8 for x86-64) [1]
  // (C - A) is the Offset returned by MFI.getObjectOffset for Obj0 [2]
  //
  // |(E - B)| is the StackSize (absolute value, positive).  For a
  // stack that grown down, this works out to be (B - E). [3]
  //
  // E is also the value of %rsp after stack has been set up, and we
  // want (C - E) -- the value we can add to %rsp to get to Obj0.  Now
  // (C - E) == (C - A) - (B - A) + (B - E)
  //            { Using [1], [2] and [3] above }
  //         == getObjectOffset - LocalAreaOffset + StackSize

  return getFrameIndexReferenceSP(MF, FI, FrameReg, StackSize);
}

bool X86FrameLowering::assignCalleeSavedSpillSlots(
    MachineFunction &MF, const TargetRegisterInfo *TRI,
    std::vector<CalleeSavedInfo> &CSI) const {
  MachineFrameInfo &MFI = MF.getFrameInfo();
  X86MachineFunctionInfo *X86FI = MF.getInfo<X86MachineFunctionInfo>();

  unsigned CalleeSavedFrameSize = 0;
  unsigned XMMCalleeSavedFrameSize = 0;
  auto &WinEHXMMSlotInfo = X86FI->getWinEHXMMSlotInfo();
  int SpillSlotOffset = getOffsetOfLocalArea() + X86FI->getTCReturnAddrDelta();

  int64_t TailCallReturnAddrDelta = X86FI->getTCReturnAddrDelta();

  if (TailCallReturnAddrDelta < 0) {
    // create RETURNADDR area
    //   arg
    //   arg
    //   RETADDR
    //   { ...
    //     RETADDR area
    //     ...
    //   }
    //   [EBP]
    MFI.CreateFixedObject(-TailCallReturnAddrDelta,
                           TailCallReturnAddrDelta - SlotSize, true);
  }

  // Spill the BasePtr if it's used.
  if (this->TRI->hasBasePointer(MF)) {
    // Allocate a spill slot for EBP if we have a base pointer and EH funclets.
    if (MF.hasEHFunclets()) {
      int FI = MFI.CreateSpillStackObject(SlotSize, Align(SlotSize));
      X86FI->setHasSEHFramePtrSave(true);
      X86FI->setSEHFramePtrSaveIndex(FI);
    }
  }

  if (hasFP(MF)) {
    // emitPrologue always spills frame register the first thing.
    SpillSlotOffset -= SlotSize;
    MFI.CreateFixedSpillStackObject(SlotSize, SpillSlotOffset);

    // Since emitPrologue and emitEpilogue will handle spilling and restoring of
    // the frame register, we can delete it from CSI list and not have to worry
    // about avoiding it later.
    Register FPReg = TRI->getFrameRegister(MF);
    for (unsigned i = 0; i < CSI.size(); ++i) {
      if (TRI->regsOverlap(CSI[i].getReg(),FPReg)) {
        CSI.erase(CSI.begin() + i);
        break;
      }
    }
  }

  // Assign slots for GPRs. It increases frame size.
  for (unsigned i = CSI.size(); i != 0; --i) {
    unsigned Reg = CSI[i - 1].getReg();

    if (!X86::GR64RegClass.contains(Reg) && !X86::GR32RegClass.contains(Reg))
      continue;

    SpillSlotOffset -= SlotSize;
    CalleeSavedFrameSize += SlotSize;

    int SlotIndex = MFI.CreateFixedSpillStackObject(SlotSize, SpillSlotOffset);
    CSI[i - 1].setFrameIdx(SlotIndex);
  }

  X86FI->setCalleeSavedFrameSize(CalleeSavedFrameSize);
  MFI.setCVBytesOfCalleeSavedRegisters(CalleeSavedFrameSize);

  // Assign slots for XMMs.
  for (unsigned i = CSI.size(); i != 0; --i) {
    unsigned Reg = CSI[i - 1].getReg();
    if (X86::GR64RegClass.contains(Reg) || X86::GR32RegClass.contains(Reg))
      continue;

    // If this is k-register make sure we lookup via the largest legal type.
    MVT VT = MVT::Other;
    if (X86::VK16RegClass.contains(Reg))
      VT = STI.hasBWI() ? MVT::v64i1 : MVT::v16i1;

    const TargetRegisterClass *RC = TRI->getMinimalPhysRegClass(Reg, VT);
    unsigned Size = TRI->getSpillSize(*RC);
    Align Alignment = TRI->getSpillAlign(*RC);
    // ensure alignment
    assert(SpillSlotOffset < 0 && "SpillSlotOffset should always < 0 on X86");
    SpillSlotOffset = -alignTo(-SpillSlotOffset, Alignment);

    // spill into slot
    SpillSlotOffset -= Size;
    int SlotIndex = MFI.CreateFixedSpillStackObject(Size, SpillSlotOffset);
    CSI[i - 1].setFrameIdx(SlotIndex);
    MFI.ensureMaxAlignment(Alignment);

    // Save the start offset and size of XMM in stack frame for funclets.
    if (X86::VR128RegClass.contains(Reg)) {
      WinEHXMMSlotInfo[SlotIndex] = XMMCalleeSavedFrameSize;
      XMMCalleeSavedFrameSize += Size;
    }
  }

  return true;
}

bool X86FrameLowering::spillCalleeSavedRegisters(
    MachineBasicBlock &MBB, MachineBasicBlock::iterator MI,
    ArrayRef<CalleeSavedInfo> CSI, const TargetRegisterInfo *TRI) const {
  DebugLoc DL = MBB.findDebugLoc(MI);

  // Don't save CSRs in 32-bit EH funclets. The caller saves EBX, EBP, ESI, EDI
  // for us, and there are no XMM CSRs on Win32.
  if (MBB.isEHFuncletEntry() && STI.is32Bit() && STI.isOSWindows())
    return true;

  // Push GPRs. It increases frame size.
  const MachineFunction &MF = *MBB.getParent();
  unsigned Opc = STI.is64Bit() ? X86::PUSH64r : X86::PUSH32r;
  for (unsigned i = CSI.size(); i != 0; --i) {
    unsigned Reg = CSI[i - 1].getReg();

    if (!X86::GR64RegClass.contains(Reg) && !X86::GR32RegClass.contains(Reg))
      continue;

    const MachineRegisterInfo &MRI = MF.getRegInfo();
    bool isLiveIn = MRI.isLiveIn(Reg);
    if (!isLiveIn)
      MBB.addLiveIn(Reg);

    // Decide whether we can add a kill flag to the use.
    bool CanKill = !isLiveIn;
    // Check if any subregister is live-in
    if (CanKill) {
      for (MCRegAliasIterator AReg(Reg, TRI, false); AReg.isValid(); ++AReg) {
        if (MRI.isLiveIn(*AReg)) {
          CanKill = false;
          break;
        }
      }
    }

    // Do not set a kill flag on values that are also marked as live-in. This
    // happens with the @llvm-returnaddress intrinsic and with arguments
    // passed in callee saved registers.
    // Omitting the kill flags is conservatively correct even if the live-in
    // is not used after all.
    BuildMI(MBB, MI, DL, TII.get(Opc)).addReg(Reg, getKillRegState(CanKill))
      .setMIFlag(MachineInstr::FrameSetup);
  }

  // Make XMM regs spilled. X86 does not have ability of push/pop XMM.
  // It can be done by spilling XMMs to stack frame.
  for (unsigned i = CSI.size(); i != 0; --i) {
    unsigned Reg = CSI[i-1].getReg();
    if (X86::GR64RegClass.contains(Reg) || X86::GR32RegClass.contains(Reg))
      continue;

    // If this is k-register make sure we lookup via the largest legal type.
    MVT VT = MVT::Other;
    if (X86::VK16RegClass.contains(Reg))
      VT = STI.hasBWI() ? MVT::v64i1 : MVT::v16i1;

    // Add the callee-saved register as live-in. It's killed at the spill.
    MBB.addLiveIn(Reg);
    const TargetRegisterClass *RC = TRI->getMinimalPhysRegClass(Reg, VT);

    TII.storeRegToStackSlot(MBB, MI, Reg, true, CSI[i - 1].getFrameIdx(), RC,
                            TRI);
    --MI;
    MI->setFlag(MachineInstr::FrameSetup);
    ++MI;
  }

  return true;
}

void X86FrameLowering::emitCatchRetReturnValue(MachineBasicBlock &MBB,
                                               MachineBasicBlock::iterator MBBI,
                                               MachineInstr *CatchRet) const {
  // SEH shouldn't use catchret.
  assert(!isAsynchronousEHPersonality(classifyEHPersonality(
             MBB.getParent()->getFunction().getPersonalityFn())) &&
         "SEH should not use CATCHRET");
  DebugLoc DL = CatchRet->getDebugLoc();
  MachineBasicBlock *CatchRetTarget = CatchRet->getOperand(0).getMBB();

  // Fill EAX/RAX with the address of the target block.
  if (STI.is64Bit()) {
    // LEA64r CatchRetTarget(%rip), %rax
    BuildMI(MBB, MBBI, DL, TII.get(X86::LEA64r), X86::RAX)
        .addReg(X86::RIP)
        .addImm(0)
        .addReg(0)
        .addMBB(CatchRetTarget)
        .addReg(0);
  } else {
    // MOV32ri $CatchRetTarget, %eax
    BuildMI(MBB, MBBI, DL, TII.get(X86::MOV32ri), X86::EAX)
        .addMBB(CatchRetTarget);
  }

  // Record that we've taken the address of CatchRetTarget and no longer just
  // reference it in a terminator.
  CatchRetTarget->setHasAddressTaken();
}

bool X86FrameLowering::restoreCalleeSavedRegisters(
    MachineBasicBlock &MBB, MachineBasicBlock::iterator MI,
    MutableArrayRef<CalleeSavedInfo> CSI, const TargetRegisterInfo *TRI) const {
  if (CSI.empty())
    return false;

  if (MI != MBB.end() && isFuncletReturnInstr(*MI) && STI.isOSWindows()) {
    // Don't restore CSRs in 32-bit EH funclets. Matches
    // spillCalleeSavedRegisters.
    if (STI.is32Bit())
      return true;
    // Don't restore CSRs before an SEH catchret. SEH except blocks do not form
    // funclets. emitEpilogue transforms these to normal jumps.
    if (MI->getOpcode() == X86::CATCHRET) {
      const Function &F = MBB.getParent()->getFunction();
      bool IsSEH = isAsynchronousEHPersonality(
          classifyEHPersonality(F.getPersonalityFn()));
      if (IsSEH)
        return true;
    }
  }

  DebugLoc DL = MBB.findDebugLoc(MI);

  // Reload XMMs from stack frame.
  for (unsigned i = 0, e = CSI.size(); i != e; ++i) {
    unsigned Reg = CSI[i].getReg();
    if (X86::GR64RegClass.contains(Reg) ||
        X86::GR32RegClass.contains(Reg))
      continue;

    // If this is k-register make sure we lookup via the largest legal type.
    MVT VT = MVT::Other;
    if (X86::VK16RegClass.contains(Reg))
      VT = STI.hasBWI() ? MVT::v64i1 : MVT::v16i1;

    const TargetRegisterClass *RC = TRI->getMinimalPhysRegClass(Reg, VT);
    TII.loadRegFromStackSlot(MBB, MI, Reg, CSI[i].getFrameIdx(), RC, TRI);
  }

  // POP GPRs.
  unsigned Opc = STI.is64Bit() ? X86::POP64r : X86::POP32r;
  for (unsigned i = 0, e = CSI.size(); i != e; ++i) {
    unsigned Reg = CSI[i].getReg();
    if (!X86::GR64RegClass.contains(Reg) &&
        !X86::GR32RegClass.contains(Reg))
      continue;

    BuildMI(MBB, MI, DL, TII.get(Opc), Reg)
        .setMIFlag(MachineInstr::FrameDestroy);
  }
  return true;
}

void X86FrameLowering::determineCalleeSaves(MachineFunction &MF,
                                            BitVector &SavedRegs,
                                            RegScavenger *RS) const {
  TargetFrameLowering::determineCalleeSaves(MF, SavedRegs, RS);

  // Spill the BasePtr if it's used.
  if (TRI->hasBasePointer(MF)){
    Register BasePtr = TRI->getBaseRegister();
    if (STI.isTarget64BitILP32())
      BasePtr = getX86SubSuperRegister(BasePtr, 64);
    SavedRegs.set(BasePtr);
  }
}

static bool
HasNestArgument(const MachineFunction *MF) {
  const Function &F = MF->getFunction();
  for (Function::const_arg_iterator I = F.arg_begin(), E = F.arg_end();
       I != E; I++) {
    if (I->hasNestAttr() && !I->use_empty())
      return true;
  }
  return false;
}

/// GetScratchRegister - Get a temp register for performing work in the
/// segmented stack and the Erlang/HiPE stack prologue. Depending on platform
/// and the properties of the function either one or two registers will be
/// needed. Set primary to true for the first register, false for the second.
static unsigned
GetScratchRegister(bool Is64Bit, bool IsLP64, const MachineFunction &MF, bool Primary) {
  CallingConv::ID CallingConvention = MF.getFunction().getCallingConv();

  // Erlang stuff.
  if (CallingConvention == CallingConv::HiPE) {
    if (Is64Bit)
      return Primary ? X86::R14 : X86::R13;
    else
      return Primary ? X86::EBX : X86::EDI;
  }

  if (Is64Bit) {
    if (IsLP64)
      return Primary ? X86::R11 : X86::R12;
    else
      return Primary ? X86::R11D : X86::R12D;
  }

  bool IsNested = HasNestArgument(&MF);

  if (CallingConvention == CallingConv::X86_FastCall ||
      CallingConvention == CallingConv::Fast ||
      CallingConvention == CallingConv::Tail) {
    if (IsNested)
      report_fatal_error("Segmented stacks does not support fastcall with "
                         "nested function.");
    return Primary ? X86::EAX : X86::ECX;
  }
  if (IsNested)
    return Primary ? X86::EDX : X86::EAX;
  return Primary ? X86::ECX : X86::EAX;
}

// The stack limit in the TCB is set to this many bytes above the actual stack
// limit.
static const uint64_t kSplitStackAvailable = 256;

void X86FrameLowering::adjustForSegmentedStacks(
    MachineFunction &MF, MachineBasicBlock &PrologueMBB) const {
  MachineFrameInfo &MFI = MF.getFrameInfo();
  uint64_t StackSize;
  unsigned TlsReg, TlsOffset;
  DebugLoc DL;

  // To support shrink-wrapping we would need to insert the new blocks
  // at the right place and update the branches to PrologueMBB.
  assert(&(*MF.begin()) == &PrologueMBB && "Shrink-wrapping not supported yet");

  unsigned ScratchReg = GetScratchRegister(Is64Bit, IsLP64, MF, true);
  assert(!MF.getRegInfo().isLiveIn(ScratchReg) &&
         "Scratch register is live-in");

  if (MF.getFunction().isVarArg())
    report_fatal_error("Segmented stacks do not support vararg functions.");
  if (!STI.isTargetLinux() && !STI.isTargetDarwin() && !STI.isTargetWin32() &&
      !STI.isTargetWin64() && !STI.isTargetFreeBSD() &&
      !STI.isTargetDragonFly())
    report_fatal_error("Segmented stacks not supported on this platform.");

  // Eventually StackSize will be calculated by a link-time pass; which will
  // also decide whether checking code needs to be injected into this particular
  // prologue.
  StackSize = MFI.getStackSize();

  // Do not generate a prologue for leaf functions with a stack of size zero.
  // For non-leaf functions we have to allow for the possibility that the
  // callis to a non-split function, as in PR37807. This function could also
  // take the address of a non-split function. When the linker tries to adjust
  // its non-existent prologue, it would fail with an error. Mark the object
  // file so that such failures are not errors. See this Go language bug-report
  // https://go-review.googlesource.com/c/go/+/148819/
  if (StackSize == 0 && !MFI.hasTailCall()) {
    MF.getMMI().setHasNosplitStack(true);
    return;
  }

  MachineBasicBlock *allocMBB = MF.CreateMachineBasicBlock();
  MachineBasicBlock *checkMBB = MF.CreateMachineBasicBlock();
  X86MachineFunctionInfo *X86FI = MF.getInfo<X86MachineFunctionInfo>();
  bool IsNested = false;

  // We need to know if the function has a nest argument only in 64 bit mode.
  if (Is64Bit)
    IsNested = HasNestArgument(&MF);

  // The MOV R10, RAX needs to be in a different block, since the RET we emit in
  // allocMBB needs to be last (terminating) instruction.

  for (const auto &LI : PrologueMBB.liveins()) {
    allocMBB->addLiveIn(LI);
    checkMBB->addLiveIn(LI);
  }

  if (IsNested)
    allocMBB->addLiveIn(IsLP64 ? X86::R10 : X86::R10D);

  MF.push_front(allocMBB);
  MF.push_front(checkMBB);

  // When the frame size is less than 256 we just compare the stack
  // boundary directly to the value of the stack pointer, per gcc.
  bool CompareStackPointer = StackSize < kSplitStackAvailable;

  // Read the limit off the current stacklet off the stack_guard location.
  if (Is64Bit) {
    if (STI.isTargetLinux()) {
      TlsReg = X86::FS;
      TlsOffset = IsLP64 ? 0x70 : 0x40;
    } else if (STI.isTargetDarwin()) {
      TlsReg = X86::GS;
      TlsOffset = 0x60 + 90*8; // See pthread_machdep.h. Steal TLS slot 90.
    } else if (STI.isTargetWin64()) {
      TlsReg = X86::GS;
      TlsOffset = 0x28; // pvArbitrary, reserved for application use
    } else if (STI.isTargetFreeBSD()) {
      TlsReg = X86::FS;
      TlsOffset = 0x18;
    } else if (STI.isTargetDragonFly()) {
      TlsReg = X86::FS;
      TlsOffset = 0x20; // use tls_tcb.tcb_segstack
    } else {
      report_fatal_error("Segmented stacks not supported on this platform.");
    }

    if (CompareStackPointer)
      ScratchReg = IsLP64 ? X86::RSP : X86::ESP;
    else
      BuildMI(checkMBB, DL, TII.get(IsLP64 ? X86::LEA64r : X86::LEA64_32r), ScratchReg).addReg(X86::RSP)
        .addImm(1).addReg(0).addImm(-StackSize).addReg(0);

    BuildMI(checkMBB, DL, TII.get(IsLP64 ? X86::CMP64rm : X86::CMP32rm)).addReg(ScratchReg)
      .addReg(0).addImm(1).addReg(0).addImm(TlsOffset).addReg(TlsReg);
  } else {
    if (STI.isTargetLinux()) {
      TlsReg = X86::GS;
      TlsOffset = 0x30;
    } else if (STI.isTargetDarwin()) {
      TlsReg = X86::GS;
      TlsOffset = 0x48 + 90*4;
    } else if (STI.isTargetWin32()) {
      TlsReg = X86::FS;
      TlsOffset = 0x14; // pvArbitrary, reserved for application use
    } else if (STI.isTargetDragonFly()) {
      TlsReg = X86::FS;
      TlsOffset = 0x10; // use tls_tcb.tcb_segstack
    } else if (STI.isTargetFreeBSD()) {
      report_fatal_error("Segmented stacks not supported on FreeBSD i386.");
    } else {
      report_fatal_error("Segmented stacks not supported on this platform.");
    }

    if (CompareStackPointer)
      ScratchReg = X86::ESP;
    else
      BuildMI(checkMBB, DL, TII.get(X86::LEA32r), ScratchReg).addReg(X86::ESP)
        .addImm(1).addReg(0).addImm(-StackSize).addReg(0);

    if (STI.isTargetLinux() || STI.isTargetWin32() || STI.isTargetWin64() ||
        STI.isTargetDragonFly()) {
      BuildMI(checkMBB, DL, TII.get(X86::CMP32rm)).addReg(ScratchReg)
        .addReg(0).addImm(0).addReg(0).addImm(TlsOffset).addReg(TlsReg);
    } else if (STI.isTargetDarwin()) {

      // TlsOffset doesn't fit into a mod r/m byte so we need an extra register.
      unsigned ScratchReg2;
      bool SaveScratch2;
      if (CompareStackPointer) {
        // The primary scratch register is available for holding the TLS offset.
        ScratchReg2 = GetScratchRegister(Is64Bit, IsLP64, MF, true);
        SaveScratch2 = false;
      } else {
        // Need to use a second register to hold the TLS offset
        ScratchReg2 = GetScratchRegister(Is64Bit, IsLP64, MF, false);

        // Unfortunately, with fastcc the second scratch register may hold an
        // argument.
        SaveScratch2 = MF.getRegInfo().isLiveIn(ScratchReg2);
      }

      // If Scratch2 is live-in then it needs to be saved.
      assert((!MF.getRegInfo().isLiveIn(ScratchReg2) || SaveScratch2) &&
             "Scratch register is live-in and not saved");

      if (SaveScratch2)
        BuildMI(checkMBB, DL, TII.get(X86::PUSH32r))
          .addReg(ScratchReg2, RegState::Kill);

      BuildMI(checkMBB, DL, TII.get(X86::MOV32ri), ScratchReg2)
        .addImm(TlsOffset);
      BuildMI(checkMBB, DL, TII.get(X86::CMP32rm))
        .addReg(ScratchReg)
        .addReg(ScratchReg2).addImm(1).addReg(0)
        .addImm(0)
        .addReg(TlsReg);

      if (SaveScratch2)
        BuildMI(checkMBB, DL, TII.get(X86::POP32r), ScratchReg2);
    }
  }

  // This jump is taken if SP >= (Stacklet Limit + Stack Space required).
  // It jumps to normal execution of the function body.
  BuildMI(checkMBB, DL, TII.get(X86::JCC_1)).addMBB(&PrologueMBB).addImm(X86::COND_A);

  // On 32 bit we first push the arguments size and then the frame size. On 64
  // bit, we pass the stack frame size in r10 and the argument size in r11.
  if (Is64Bit) {
    // Functions with nested arguments use R10, so it needs to be saved across
    // the call to _morestack

    const unsigned RegAX = IsLP64 ? X86::RAX : X86::EAX;
    const unsigned Reg10 = IsLP64 ? X86::R10 : X86::R10D;
    const unsigned Reg11 = IsLP64 ? X86::R11 : X86::R11D;
    const unsigned MOVrr = IsLP64 ? X86::MOV64rr : X86::MOV32rr;
    const unsigned MOVri = IsLP64 ? X86::MOV64ri : X86::MOV32ri;

    if (IsNested)
      BuildMI(allocMBB, DL, TII.get(MOVrr), RegAX).addReg(Reg10);

    BuildMI(allocMBB, DL, TII.get(MOVri), Reg10)
      .addImm(StackSize);
    BuildMI(allocMBB, DL, TII.get(MOVri), Reg11)
      .addImm(X86FI->getArgumentStackSize());
  } else {
    BuildMI(allocMBB, DL, TII.get(X86::PUSHi32))
      .addImm(X86FI->getArgumentStackSize());
    BuildMI(allocMBB, DL, TII.get(X86::PUSHi32))
      .addImm(StackSize);
  }

  // __morestack is in libgcc
  if (Is64Bit && MF.getTarget().getCodeModel() == CodeModel::Large) {
    // Under the large code model, we cannot assume that __morestack lives
    // within 2^31 bytes of the call site, so we cannot use pc-relative
    // addressing. We cannot perform the call via a temporary register,
    // as the rax register may be used to store the static chain, and all
    // other suitable registers may be either callee-save or used for
    // parameter passing. We cannot use the stack at this point either
    // because __morestack manipulates the stack directly.
    //
    // To avoid these issues, perform an indirect call via a read-only memory
    // location containing the address.
    //
    // This solution is not perfect, as it assumes that the .rodata section
    // is laid out within 2^31 bytes of each function body, but this seems
    // to be sufficient for JIT.
    // FIXME: Add retpoline support and remove the error here..
    if (STI.useIndirectThunkCalls())
      report_fatal_error("Emitting morestack calls on 64-bit with the large "
                         "code model and thunks not yet implemented.");
    BuildMI(allocMBB, DL, TII.get(X86::CALL64m))
        .addReg(X86::RIP)
        .addImm(0)
        .addReg(0)
        .addExternalSymbol("__morestack_addr")
        .addReg(0);
    MF.getMMI().setUsesMorestackAddr(true);
  } else {
    if (Is64Bit)
      BuildMI(allocMBB, DL, TII.get(X86::CALL64pcrel32))
        .addExternalSymbol("__morestack");
    else
      BuildMI(allocMBB, DL, TII.get(X86::CALLpcrel32))
        .addExternalSymbol("__morestack");
  }

  if (IsNested)
    BuildMI(allocMBB, DL, TII.get(X86::MORESTACK_RET_RESTORE_R10));
  else
    BuildMI(allocMBB, DL, TII.get(X86::MORESTACK_RET));

  allocMBB->addSuccessor(&PrologueMBB);

  checkMBB->addSuccessor(allocMBB, BranchProbability::getZero());
  checkMBB->addSuccessor(&PrologueMBB, BranchProbability::getOne());

#ifdef EXPENSIVE_CHECKS
  MF.verify();
#endif
}

/// Lookup an ERTS parameter in the !hipe.literals named metadata node.
/// HiPE provides Erlang Runtime System-internal parameters, such as PCB offsets
/// to fields it needs, through a named metadata node "hipe.literals" containing
/// name-value pairs.
static unsigned getHiPELiteral(
    NamedMDNode *HiPELiteralsMD, const StringRef LiteralName) {
  for (int i = 0, e = HiPELiteralsMD->getNumOperands(); i != e; ++i) {
    MDNode *Node = HiPELiteralsMD->getOperand(i);
    if (Node->getNumOperands() != 2) continue;
    MDString *NodeName = dyn_cast<MDString>(Node->getOperand(0));
    ValueAsMetadata *NodeVal = dyn_cast<ValueAsMetadata>(Node->getOperand(1));
    if (!NodeName || !NodeVal) continue;
    ConstantInt *ValConst = dyn_cast_or_null<ConstantInt>(NodeVal->getValue());
    if (ValConst && NodeName->getString() == LiteralName) {
      return ValConst->getZExtValue();
    }
  }

  report_fatal_error("HiPE literal " + LiteralName
                     + " required but not provided");
}

// Return true if there are no non-ehpad successors to MBB and there are no
// non-meta instructions between MBBI and MBB.end().
static bool blockEndIsUnreachable(const MachineBasicBlock &MBB,
                                  MachineBasicBlock::const_iterator MBBI) {
  return std::all_of(
             MBB.succ_begin(), MBB.succ_end(),
             [](const MachineBasicBlock *Succ) { return Succ->isEHPad(); }) &&
         std::all_of(MBBI, MBB.end(), [](const MachineInstr &MI) {
           return MI.isMetaInstruction();
         });
}

/// Erlang programs may need a special prologue to handle the stack size they
/// might need at runtime. That is because Erlang/OTP does not implement a C
/// stack but uses a custom implementation of hybrid stack/heap architecture.
/// (for more information see Eric Stenman's Ph.D. thesis:
/// http://publications.uu.se/uu/fulltext/nbn_se_uu_diva-2688.pdf)
///
/// CheckStack:
///       temp0 = sp - MaxStack
///       if( temp0 < SP_LIMIT(P) ) goto IncStack else goto OldStart
/// OldStart:
///       ...
/// IncStack:
///       call inc_stack   # doubles the stack space
///       temp0 = sp - MaxStack
///       if( temp0 < SP_LIMIT(P) ) goto IncStack else goto OldStart
void X86FrameLowering::adjustForHiPEPrologue(
    MachineFunction &MF, MachineBasicBlock &PrologueMBB) const {
  MachineFrameInfo &MFI = MF.getFrameInfo();
  DebugLoc DL;

  // To support shrink-wrapping we would need to insert the new blocks
  // at the right place and update the branches to PrologueMBB.
  assert(&(*MF.begin()) == &PrologueMBB && "Shrink-wrapping not supported yet");

  // HiPE-specific values
  NamedMDNode *HiPELiteralsMD = MF.getMMI().getModule()
    ->getNamedMetadata("hipe.literals");
  if (!HiPELiteralsMD)
    report_fatal_error(
        "Can't generate HiPE prologue without runtime parameters");
  const unsigned HipeLeafWords
    = getHiPELiteral(HiPELiteralsMD,
                     Is64Bit ? "AMD64_LEAF_WORDS" : "X86_LEAF_WORDS");
  const unsigned CCRegisteredArgs = Is64Bit ? 6 : 5;
  const unsigned Guaranteed = HipeLeafWords * SlotSize;
  unsigned CallerStkArity = MF.getFunction().arg_size() > CCRegisteredArgs ?
                            MF.getFunction().arg_size() - CCRegisteredArgs : 0;
  unsigned MaxStack = MFI.getStackSize() + CallerStkArity*SlotSize + SlotSize;

  assert(STI.isTargetLinux() &&
         "HiPE prologue is only supported on Linux operating systems.");

  // Compute the largest caller's frame that is needed to fit the callees'
  // frames. This 'MaxStack' is computed from:
  //
  // a) the fixed frame size, which is the space needed for all spilled temps,
  // b) outgoing on-stack parameter areas, and
  // c) the minimum stack space this function needs to make available for the
  //    functions it calls (a tunable ABI property).
  if (MFI.hasCalls()) {
    unsigned MoreStackForCalls = 0;

    for (auto &MBB : MF) {
      for (auto &MI : MBB) {
        if (!MI.isCall())
          continue;

        // Get callee operand.
        const MachineOperand &MO = MI.getOperand(0);

        // Only take account of global function calls (no closures etc.).
        if (!MO.isGlobal())
          continue;

        const Function *F = dyn_cast<Function>(MO.getGlobal());
        if (!F)
          continue;

        // Do not update 'MaxStack' for primitive and built-in functions
        // (encoded with names either starting with "erlang."/"bif_" or not
        // having a ".", such as a simple <Module>.<Function>.<Arity>, or an
        // "_", such as the BIF "suspend_0") as they are executed on another
        // stack.
        if (F->getName().find("erlang.") != StringRef::npos ||
            F->getName().find("bif_") != StringRef::npos ||
            F->getName().find_first_of("._") == StringRef::npos)
          continue;

        unsigned CalleeStkArity =
          F->arg_size() > CCRegisteredArgs ? F->arg_size()-CCRegisteredArgs : 0;
        if (HipeLeafWords - 1 > CalleeStkArity)
          MoreStackForCalls = std::max(MoreStackForCalls,
                               (HipeLeafWords - 1 - CalleeStkArity) * SlotSize);
      }
    }
    MaxStack += MoreStackForCalls;
  }

  // If the stack frame needed is larger than the guaranteed then runtime checks
  // and calls to "inc_stack_0" BIF should be inserted in the assembly prologue.
  if (MaxStack > Guaranteed) {
    MachineBasicBlock *stackCheckMBB = MF.CreateMachineBasicBlock();
    MachineBasicBlock *incStackMBB = MF.CreateMachineBasicBlock();

    for (const auto &LI : PrologueMBB.liveins()) {
      stackCheckMBB->addLiveIn(LI);
      incStackMBB->addLiveIn(LI);
    }

    MF.push_front(incStackMBB);
    MF.push_front(stackCheckMBB);

    unsigned ScratchReg, SPReg, PReg, SPLimitOffset;
    unsigned LEAop, CMPop, CALLop;
    SPLimitOffset = getHiPELiteral(HiPELiteralsMD, "P_NSP_LIMIT");
    if (Is64Bit) {
      SPReg = X86::RSP;
      PReg  = X86::RBP;
      LEAop = X86::LEA64r;
      CMPop = X86::CMP64rm;
      CALLop = X86::CALL64pcrel32;
    } else {
      SPReg = X86::ESP;
      PReg  = X86::EBP;
      LEAop = X86::LEA32r;
      CMPop = X86::CMP32rm;
      CALLop = X86::CALLpcrel32;
    }

    ScratchReg = GetScratchRegister(Is64Bit, IsLP64, MF, true);
    assert(!MF.getRegInfo().isLiveIn(ScratchReg) &&
           "HiPE prologue scratch register is live-in");

    // Create new MBB for StackCheck:
    addRegOffset(BuildMI(stackCheckMBB, DL, TII.get(LEAop), ScratchReg),
                 SPReg, false, -MaxStack);
    // SPLimitOffset is in a fixed heap location (pointed by BP).
    addRegOffset(BuildMI(stackCheckMBB, DL, TII.get(CMPop))
                 .addReg(ScratchReg), PReg, false, SPLimitOffset);
    BuildMI(stackCheckMBB, DL, TII.get(X86::JCC_1)).addMBB(&PrologueMBB).addImm(X86::COND_AE);

    // Create new MBB for IncStack:
    BuildMI(incStackMBB, DL, TII.get(CALLop)).
      addExternalSymbol("inc_stack_0");
    addRegOffset(BuildMI(incStackMBB, DL, TII.get(LEAop), ScratchReg),
                 SPReg, false, -MaxStack);
    addRegOffset(BuildMI(incStackMBB, DL, TII.get(CMPop))
                 .addReg(ScratchReg), PReg, false, SPLimitOffset);
    BuildMI(incStackMBB, DL, TII.get(X86::JCC_1)).addMBB(incStackMBB).addImm(X86::COND_LE);

    stackCheckMBB->addSuccessor(&PrologueMBB, {99, 100});
    stackCheckMBB->addSuccessor(incStackMBB, {1, 100});
    incStackMBB->addSuccessor(&PrologueMBB, {99, 100});
    incStackMBB->addSuccessor(incStackMBB, {1, 100});
  }
#ifdef EXPENSIVE_CHECKS
  MF.verify();
#endif
}

bool X86FrameLowering::adjustStackWithPops(MachineBasicBlock &MBB,
                                           MachineBasicBlock::iterator MBBI,
                                           const DebugLoc &DL,
                                           int Offset) const {

  if (Offset <= 0)
    return false;

  if (Offset % SlotSize)
    return false;

  int NumPops = Offset / SlotSize;
  // This is only worth it if we have at most 2 pops.
  if (NumPops != 1 && NumPops != 2)
    return false;

  // Handle only the trivial case where the adjustment directly follows
  // a call. This is the most common one, anyway.
  if (MBBI == MBB.begin())
    return false;
  MachineBasicBlock::iterator Prev = std::prev(MBBI);
  if (!Prev->isCall() || !Prev->getOperand(1).isRegMask())
    return false;

  unsigned Regs[2];
  unsigned FoundRegs = 0;

  auto &MRI = MBB.getParent()->getRegInfo();
  auto RegMask = Prev->getOperand(1);

  auto &RegClass =
      Is64Bit ? X86::GR64_NOREX_NOSPRegClass : X86::GR32_NOREX_NOSPRegClass;
  // Try to find up to NumPops free registers.
  for (auto Candidate : RegClass) {

    // Poor man's liveness:
    // Since we're immediately after a call, any register that is clobbered
    // by the call and not defined by it can be considered dead.
    if (!RegMask.clobbersPhysReg(Candidate))
      continue;

    // Don't clobber reserved registers
    if (MRI.isReserved(Candidate))
      continue;

    bool IsDef = false;
    for (const MachineOperand &MO : Prev->implicit_operands()) {
      if (MO.isReg() && MO.isDef() &&
          TRI->isSuperOrSubRegisterEq(MO.getReg(), Candidate)) {
        IsDef = true;
        break;
      }
    }

    if (IsDef)
      continue;

    Regs[FoundRegs++] = Candidate;
    if (FoundRegs == (unsigned)NumPops)
      break;
  }

  if (FoundRegs == 0)
    return false;

  // If we found only one free register, but need two, reuse the same one twice.
  while (FoundRegs < (unsigned)NumPops)
    Regs[FoundRegs++] = Regs[0];

  for (int i = 0; i < NumPops; ++i)
    BuildMI(MBB, MBBI, DL,
            TII.get(STI.is64Bit() ? X86::POP64r : X86::POP32r), Regs[i]);

  return true;
}

MachineBasicBlock::iterator X86FrameLowering::
eliminateCallFramePseudoInstr(MachineFunction &MF, MachineBasicBlock &MBB,
                              MachineBasicBlock::iterator I) const {
  bool reserveCallFrame = hasReservedCallFrame(MF);
  unsigned Opcode = I->getOpcode();
  bool isDestroy = Opcode == TII.getCallFrameDestroyOpcode();
  DebugLoc DL = I->getDebugLoc();
  uint64_t Amount = TII.getFrameSize(*I);
  uint64_t InternalAmt = (isDestroy || Amount) ? TII.getFrameAdjustment(*I) : 0;
  I = MBB.erase(I);
  auto InsertPos = skipDebugInstructionsForward(I, MBB.end());

  // Try to avoid emitting dead SP adjustments if the block end is unreachable,
  // typically because the function is marked noreturn (abort, throw,
  // assert_fail, etc).
  if (isDestroy && blockEndIsUnreachable(MBB, I))
    return I;

  if (!reserveCallFrame) {
    // If the stack pointer can be changed after prologue, turn the
    // adjcallstackup instruction into a 'sub ESP, <amt>' and the
    // adjcallstackdown instruction into 'add ESP, <amt>'

    // We need to keep the stack aligned properly.  To do this, we round the
    // amount of space needed for the outgoing arguments up to the next
    // alignment boundary.
    Amount = alignTo(Amount, getStackAlign());

    const Function &F = MF.getFunction();
    bool WindowsCFI = MF.getTarget().getMCAsmInfo()->usesWindowsCFI();
    bool DwarfCFI = !WindowsCFI && MF.needsFrameMoves();

    // If we have any exception handlers in this function, and we adjust
    // the SP before calls, we may need to indicate this to the unwinder
    // using GNU_ARGS_SIZE. Note that this may be necessary even when
    // Amount == 0, because the preceding function may have set a non-0
    // GNU_ARGS_SIZE.
    // TODO: We don't need to reset this between subsequent functions,
    // if it didn't change.
    bool HasDwarfEHHandlers = !WindowsCFI && !MF.getLandingPads().empty();

    if (HasDwarfEHHandlers && !isDestroy &&
        MF.getInfo<X86MachineFunctionInfo>()->getHasPushSequences())
      BuildCFI(MBB, InsertPos, DL,
               MCCFIInstruction::createGnuArgsSize(nullptr, Amount));

    if (Amount == 0)
      return I;

    // Factor out the amount that gets handled inside the sequence
    // (Pushes of argument for frame setup, callee pops for frame destroy)
    Amount -= InternalAmt;

    // TODO: This is needed only if we require precise CFA.
    // If this is a callee-pop calling convention, emit a CFA adjust for
    // the amount the callee popped.
    if (isDestroy && InternalAmt && DwarfCFI && !hasFP(MF))
      BuildCFI(MBB, InsertPos, DL,
               MCCFIInstruction::createAdjustCfaOffset(nullptr, -InternalAmt));

    // Add Amount to SP to destroy a frame, or subtract to setup.
    int64_t StackAdjustment = isDestroy ? Amount : -Amount;

    if (StackAdjustment) {
      // Merge with any previous or following adjustment instruction. Note: the
      // instructions merged with here do not have CFI, so their stack
      // adjustments do not feed into CfaAdjustment.
      StackAdjustment += mergeSPUpdates(MBB, InsertPos, true);
      StackAdjustment += mergeSPUpdates(MBB, InsertPos, false);

      if (StackAdjustment) {
        if (!(F.hasMinSize() &&
              adjustStackWithPops(MBB, InsertPos, DL, StackAdjustment)))
          BuildStackAdjustment(MBB, InsertPos, DL, StackAdjustment,
                               /*InEpilogue=*/false);
      }
    }

    if (DwarfCFI && !hasFP(MF)) {
      // If we don't have FP, but need to generate unwind information,
      // we need to set the correct CFA offset after the stack adjustment.
      // How much we adjust the CFA offset depends on whether we're emitting
      // CFI only for EH purposes or for debugging. EH only requires the CFA
      // offset to be correct at each call site, while for debugging we want
      // it to be more precise.

      int64_t CfaAdjustment = -StackAdjustment;
      // TODO: When not using precise CFA, we also need to adjust for the
      // InternalAmt here.
      if (CfaAdjustment) {
        BuildCFI(MBB, InsertPos, DL,
                 MCCFIInstruction::createAdjustCfaOffset(nullptr,
                                                         CfaAdjustment));
      }
    }

    return I;
  }

  if (InternalAmt) {
    MachineBasicBlock::iterator CI = I;
    MachineBasicBlock::iterator B = MBB.begin();
    while (CI != B && !std::prev(CI)->isCall())
      --CI;
    BuildStackAdjustment(MBB, CI, DL, -InternalAmt, /*InEpilogue=*/false);
  }

  return I;
}

bool X86FrameLowering::canUseAsPrologue(const MachineBasicBlock &MBB) const {
  assert(MBB.getParent() && "Block is not attached to a function!");
  const MachineFunction &MF = *MBB.getParent();
  return !TRI->needsStackRealignment(MF) || !MBB.isLiveIn(X86::EFLAGS);
}

bool X86FrameLowering::canUseAsEpilogue(const MachineBasicBlock &MBB) const {
  assert(MBB.getParent() && "Block is not attached to a function!");

  // Win64 has strict requirements in terms of epilogue and we are
  // not taking a chance at messing with them.
  // I.e., unless this block is already an exit block, we can't use
  // it as an epilogue.
  if (STI.isTargetWin64() && !MBB.succ_empty() && !MBB.isReturnBlock())
    return false;

  if (canUseLEAForSPInEpilogue(*MBB.getParent()))
    return true;

  // If we cannot use LEA to adjust SP, we may need to use ADD, which
  // clobbers the EFLAGS. Check that we do not need to preserve it,
  // otherwise, conservatively assume this is not
  // safe to insert the epilogue here.
  return !flagsNeedToBePreservedBeforeTheTerminators(MBB);
}

bool X86FrameLowering::enableShrinkWrapping(const MachineFunction &MF) const {
  // If we may need to emit frameless compact unwind information, give
  // up as this is currently broken: PR25614.
  return (MF.getFunction().hasFnAttribute(Attribute::NoUnwind) || hasFP(MF)) &&
         // The lowering of segmented stack and HiPE only support entry blocks
         // as prologue blocks: PR26107.
         // This limitation may be lifted if we fix:
         // - adjustForSegmentedStacks
         // - adjustForHiPEPrologue
         MF.getFunction().getCallingConv() != CallingConv::HiPE &&
         !MF.shouldSplitStack();
}

MachineBasicBlock::iterator X86FrameLowering::restoreWin32EHStackPointers(
    MachineBasicBlock &MBB, MachineBasicBlock::iterator MBBI,
    const DebugLoc &DL, bool RestoreSP) const {
  assert(STI.isTargetWindowsMSVC() && "funclets only supported in MSVC env");
  assert(STI.isTargetWin32() && "EBP/ESI restoration only required on win32");
  assert(STI.is32Bit() && !Uses64BitFramePtr &&
         "restoring EBP/ESI on non-32-bit target");

  MachineFunction &MF = *MBB.getParent();
  Register FramePtr = TRI->getFrameRegister(MF);
  Register BasePtr = TRI->getBaseRegister();
  WinEHFuncInfo &FuncInfo = *MF.getWinEHFuncInfo();
  X86MachineFunctionInfo *X86FI = MF.getInfo<X86MachineFunctionInfo>();
  MachineFrameInfo &MFI = MF.getFrameInfo();

  // FIXME: Don't set FrameSetup flag in catchret case.

  int FI = FuncInfo.EHRegNodeFrameIndex;
  int EHRegSize = MFI.getObjectSize(FI);

  if (RestoreSP) {
    // MOV32rm -EHRegSize(%ebp), %esp
    addRegOffset(BuildMI(MBB, MBBI, DL, TII.get(X86::MOV32rm), X86::ESP),
                 X86::EBP, true, -EHRegSize)
        .setMIFlag(MachineInstr::FrameSetup);
  }

  Register UsedReg;
  int EHRegOffset = getFrameIndexReference(MF, FI, UsedReg);
  int EndOffset = -EHRegOffset - EHRegSize;
  FuncInfo.EHRegNodeEndOffset = EndOffset;

  if (UsedReg == FramePtr) {
    // ADD $offset, %ebp
    unsigned ADDri = getADDriOpcode(false, EndOffset);
    BuildMI(MBB, MBBI, DL, TII.get(ADDri), FramePtr)
        .addReg(FramePtr)
        .addImm(EndOffset)
        .setMIFlag(MachineInstr::FrameSetup)
        ->getOperand(3)
        .setIsDead();
    assert(EndOffset >= 0 &&
           "end of registration object above normal EBP position!");
  } else if (UsedReg == BasePtr) {
    // LEA offset(%ebp), %esi
    addRegOffset(BuildMI(MBB, MBBI, DL, TII.get(X86::LEA32r), BasePtr),
                 FramePtr, false, EndOffset)
        .setMIFlag(MachineInstr::FrameSetup);
    // MOV32rm SavedEBPOffset(%esi), %ebp
    assert(X86FI->getHasSEHFramePtrSave());
    int Offset =
        getFrameIndexReference(MF, X86FI->getSEHFramePtrSaveIndex(), UsedReg);
    assert(UsedReg == BasePtr);
    addRegOffset(BuildMI(MBB, MBBI, DL, TII.get(X86::MOV32rm), FramePtr),
                 UsedReg, true, Offset)
        .setMIFlag(MachineInstr::FrameSetup);
  } else {
    llvm_unreachable("32-bit frames with WinEH must use FramePtr or BasePtr");
  }
  return MBBI;
}

int X86FrameLowering::getInitialCFAOffset(const MachineFunction &MF) const {
  return TRI->getSlotSize();
}

Register
X86FrameLowering::getInitialCFARegister(const MachineFunction &MF) const {
  return TRI->getDwarfRegNum(StackPtr, true);
}

namespace {
// Struct used by orderFrameObjects to help sort the stack objects.
struct X86FrameSortingObject {
  bool IsValid = false;         // true if we care about this Object.
  unsigned ObjectIndex = 0;     // Index of Object into MFI list.
  unsigned ObjectSize = 0;      // Size of Object in bytes.
  Align ObjectAlignment = Align(1); // Alignment of Object in bytes.
  unsigned ObjectNumUses = 0;   // Object static number of uses.
};

// The comparison function we use for std::sort to order our local
// stack symbols. The current algorithm is to use an estimated
// "density". This takes into consideration the size and number of
// uses each object has in order to roughly minimize code size.
// So, for example, an object of size 16B that is referenced 5 times
// will get higher priority than 4 4B objects referenced 1 time each.
// It's not perfect and we may be able to squeeze a few more bytes out of
// it (for example : 0(esp) requires fewer bytes, symbols allocated at the
// fringe end can have special consideration, given their size is less
// important, etc.), but the algorithmic complexity grows too much to be
// worth the extra gains we get. This gets us pretty close.
// The final order leaves us with objects with highest priority going
// at the end of our list.
struct X86FrameSortingComparator {
  inline bool operator()(const X86FrameSortingObject &A,
                         const X86FrameSortingObject &B) {
    uint64_t DensityAScaled, DensityBScaled;

    // For consistency in our comparison, all invalid objects are placed
    // at the end. This also allows us to stop walking when we hit the
    // first invalid item after it's all sorted.
    if (!A.IsValid)
      return false;
    if (!B.IsValid)
      return true;

    // The density is calculated by doing :
    //     (double)DensityA = A.ObjectNumUses / A.ObjectSize
    //     (double)DensityB = B.ObjectNumUses / B.ObjectSize
    // Since this approach may cause inconsistencies in
    // the floating point <, >, == comparisons, depending on the floating
    // point model with which the compiler was built, we're going
    // to scale both sides by multiplying with
    // A.ObjectSize * B.ObjectSize. This ends up factoring away
    // the division and, with it, the need for any floating point
    // arithmetic.
    DensityAScaled = static_cast<uint64_t>(A.ObjectNumUses) *
      static_cast<uint64_t>(B.ObjectSize);
    DensityBScaled = static_cast<uint64_t>(B.ObjectNumUses) *
      static_cast<uint64_t>(A.ObjectSize);

    // If the two densities are equal, prioritize highest alignment
    // objects. This allows for similar alignment objects
    // to be packed together (given the same density).
    // There's room for improvement here, also, since we can pack
    // similar alignment (different density) objects next to each
    // other to save padding. This will also require further
    // complexity/iterations, and the overall gain isn't worth it,
    // in general. Something to keep in mind, though.
    if (DensityAScaled == DensityBScaled)
      return A.ObjectAlignment < B.ObjectAlignment;

    return DensityAScaled < DensityBScaled;
  }
};
} // namespace

// Order the symbols in the local stack.
// We want to place the local stack objects in some sort of sensible order.
// The heuristic we use is to try and pack them according to static number
// of uses and size of object in order to minimize code size.
void X86FrameLowering::orderFrameObjects(
    const MachineFunction &MF, SmallVectorImpl<int> &ObjectsToAllocate) const {
  const MachineFrameInfo &MFI = MF.getFrameInfo();

  // Don't waste time if there's nothing to do.
  if (ObjectsToAllocate.empty())
    return;

  // Create an array of all MFI objects. We won't need all of these
  // objects, but we're going to create a full array of them to make
  // it easier to index into when we're counting "uses" down below.
  // We want to be able to easily/cheaply access an object by simply
  // indexing into it, instead of having to search for it every time.
  std::vector<X86FrameSortingObject> SortingObjects(MFI.getObjectIndexEnd());

  // Walk the objects we care about and mark them as such in our working
  // struct.
  for (auto &Obj : ObjectsToAllocate) {
    SortingObjects[Obj].IsValid = true;
    SortingObjects[Obj].ObjectIndex = Obj;
    SortingObjects[Obj].ObjectAlignment = MFI.getObjectAlign(Obj);
    // Set the size.
    int ObjectSize = MFI.getObjectSize(Obj);
    if (ObjectSize == 0)
      // Variable size. Just use 4.
      SortingObjects[Obj].ObjectSize = 4;
    else
      SortingObjects[Obj].ObjectSize = ObjectSize;
  }

  // Count the number of uses for each object.
  for (auto &MBB : MF) {
    for (auto &MI : MBB) {
      if (MI.isDebugInstr())
        continue;
      for (const MachineOperand &MO : MI.operands()) {
        // Check to see if it's a local stack symbol.
        if (!MO.isFI())
          continue;
        int Index = MO.getIndex();
        // Check to see if it falls within our range, and is tagged
        // to require ordering.
        if (Index >= 0 && Index < MFI.getObjectIndexEnd() &&
            SortingObjects[Index].IsValid)
          SortingObjects[Index].ObjectNumUses++;
      }
    }
  }

  // Sort the objects using X86FrameSortingAlgorithm (see its comment for
  // info).
  llvm::stable_sort(SortingObjects, X86FrameSortingComparator());

  // Now modify the original list to represent the final order that
  // we want. The order will depend on whether we're going to access them
  // from the stack pointer or the frame pointer. For SP, the list should
  // end up with the END containing objects that we want with smaller offsets.
  // For FP, it should be flipped.
  int i = 0;
  for (auto &Obj : SortingObjects) {
    // All invalid items are sorted at the end, so it's safe to stop.
    if (!Obj.IsValid)
      break;
    ObjectsToAllocate[i++] = Obj.ObjectIndex;
  }

  // Flip it if we're accessing off of the FP.
  if (!TRI->needsStackRealignment(MF) && hasFP(MF))
    std::reverse(ObjectsToAllocate.begin(), ObjectsToAllocate.end());
}


unsigned X86FrameLowering::getWinEHParentFrameOffset(const MachineFunction &MF) const {
  // RDX, the parent frame pointer, is homed into 16(%rsp) in the prologue.
  unsigned Offset = 16;
  // RBP is immediately pushed.
  Offset += SlotSize;
  // All callee-saved registers are then pushed.
  Offset += MF.getInfo<X86MachineFunctionInfo>()->getCalleeSavedFrameSize();
  // Every funclet allocates enough stack space for the largest outgoing call.
  Offset += getWinEHFuncletFrameSize(MF);
  return Offset;
}

void X86FrameLowering::processFunctionBeforeFrameFinalized(
    MachineFunction &MF, RegScavenger *RS) const {
  // Mark the function as not having WinCFI. We will set it back to true in
  // emitPrologue if it gets called and emits CFI.
  MF.setHasWinCFI(false);

  // If this function isn't doing Win64-style C++ EH, we don't need to do
  // anything.
  const Function &F = MF.getFunction();
  if (!STI.is64Bit() || !MF.hasEHFunclets() ||
      classifyEHPersonality(F.getPersonalityFn()) != EHPersonality::MSVC_CXX)
    return;

  // Win64 C++ EH needs to allocate the UnwindHelp object at some fixed offset
  // relative to RSP after the prologue.  Find the offset of the last fixed
  // object, so that we can allocate a slot immediately following it. If there
  // were no fixed objects, use offset -SlotSize, which is immediately after the
  // return address. Fixed objects have negative frame indices.
  MachineFrameInfo &MFI = MF.getFrameInfo();
  WinEHFuncInfo &EHInfo = *MF.getWinEHFuncInfo();
  int64_t MinFixedObjOffset = -SlotSize;
  for (int I = MFI.getObjectIndexBegin(); I < 0; ++I)
    MinFixedObjOffset = std::min(MinFixedObjOffset, MFI.getObjectOffset(I));

  for (WinEHTryBlockMapEntry &TBME : EHInfo.TryBlockMap) {
    for (WinEHHandlerType &H : TBME.HandlerArray) {
      int FrameIndex = H.CatchObj.FrameIndex;
      if (FrameIndex != INT_MAX) {
        // Ensure alignment.
        unsigned Align = MFI.getObjectAlign(FrameIndex).value();
        MinFixedObjOffset -= std::abs(MinFixedObjOffset) % Align;
        MinFixedObjOffset -= MFI.getObjectSize(FrameIndex);
        MFI.setObjectOffset(FrameIndex, MinFixedObjOffset);
      }
    }
  }

  // Ensure alignment.
  MinFixedObjOffset -= std::abs(MinFixedObjOffset) % 8;
  int64_t UnwindHelpOffset = MinFixedObjOffset - SlotSize;
  int UnwindHelpFI =
      MFI.CreateFixedObject(SlotSize, UnwindHelpOffset, /*IsImmutable=*/false);
  EHInfo.UnwindHelpFrameIdx = UnwindHelpFI;

  // Store -2 into UnwindHelp on function entry. We have to scan forwards past
  // other frame setup instructions.
  MachineBasicBlock &MBB = MF.front();
  auto MBBI = MBB.begin();
  while (MBBI != MBB.end() && MBBI->getFlag(MachineInstr::FrameSetup))
    ++MBBI;

  DebugLoc DL = MBB.findDebugLoc(MBBI);
  addFrameReference(BuildMI(MBB, MBBI, DL, TII.get(X86::MOV64mi32)),
                    UnwindHelpFI)
      .addImm(-2);
}

void X86FrameLowering::processFunctionBeforeFrameIndicesReplaced(
    MachineFunction &MF, RegScavenger *RS) const {
  if (STI.is32Bit() && MF.hasEHFunclets())
    restoreWinEHStackPointersInParent(MF);
}

void X86FrameLowering::restoreWinEHStackPointersInParent(
    MachineFunction &MF) const {
  // 32-bit functions have to restore stack pointers when control is transferred
  // back to the parent function. These blocks are identified as eh pads that
  // are not funclet entries.
  bool IsSEH = isAsynchronousEHPersonality(
      classifyEHPersonality(MF.getFunction().getPersonalityFn()));
  for (MachineBasicBlock &MBB : MF) {
    bool NeedsRestore = MBB.isEHPad() && !MBB.isEHFuncletEntry();
    if (NeedsRestore)
      restoreWin32EHStackPointers(MBB, MBB.begin(), DebugLoc(),
                                  /*RestoreSP=*/IsSEH);
  }
}<|MERGE_RESOLUTION|>--- conflicted
+++ resolved
@@ -480,11 +480,7 @@
 }
 
 /// Emits Dwarf Info specifying offsets of callee saved registers and
-<<<<<<< HEAD
-/// frame pointer.
-=======
 /// frame pointer. This is called only when basic block sections are enabled.
->>>>>>> c3e65556
 void X86FrameLowering::emitCalleeSavedFrameMoves(
     MachineBasicBlock &MBB, MachineBasicBlock::iterator MBBI) const {
   MachineFunction &MF = *MBB.getParent();
