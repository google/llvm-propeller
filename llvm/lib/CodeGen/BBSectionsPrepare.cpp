--- conflicted
+++ resolved
@@ -97,23 +97,18 @@
 class BBSectionsPrepare : public MachineFunctionPass {
 public:
   static char ID;
-<<<<<<< HEAD
   StringMap<SmallVector<SmallVector<unsigned, 4>, 2>> BBSectionsList;
   StringMap<StringRef> FuncAliases;
-  std::string ProfileFileName;
-=======
-  StringMap<SmallSet<unsigned, 4>> BBSectionsList;
   const MemoryBuffer *MBuf = nullptr;
-
-  BBSectionsPrepare() : MachineFunctionPass(ID) {
-    initializeBBSectionsPreparePass(*PassRegistry::getPassRegistry());
-  }
->>>>>>> 0b832ad1
 
   BBSectionsPrepare(const MemoryBuffer *Buf)
       : MachineFunctionPass(ID), MBuf(Buf) {
     initializeBBSectionsPreparePass(*PassRegistry::getPassRegistry());
   };
+
+  BBSectionsPrepare() : MachineFunctionPass(ID) {
+    initializeBBSectionsPreparePass(*PassRegistry::getPassRegistry());
+  }
 
   StringRef getPassName() const override {
     return "Basic Block Sections Analysis";
@@ -195,9 +190,11 @@
       MBB.setSectionID(MBB.getNumber());
     else if (BBIndexMap.count(MBB.getNumber()))
       MBB.setSectionID(BBIndexMap.at(MBB.getNumber()).first);
+    else
+      MBB.setSectionID(MachineBasicBlock::ColdSectionID);
 
     if (MBB.isEHPad())
-      EHPadsSections.insert(MBB.getSectionID());
+      EHPadsSections.insert(MBB.getSectionID().getValue());
   }
 
   // If EHPads are in more than one section, we move all of them to a specific
@@ -216,16 +213,15 @@
     insertUnconditionalFallthroughBranch(MBB);
   }
 
-<<<<<<< HEAD
-  auto EntrySectionID = MF.front().getSectionID();
+  auto EntrySectionID = MF.front().getSectionID().getValue();
 
   // We sort all basic blocks to make sure the basic blocks of every cluster are
   // contiguous and in the given order. Furthermore, clusters are ordered in
   // increasing order of their section IDs, with the exception and the
   // cold section placed at the end of the function.
   MF.sort([&](MachineBasicBlock &X, MachineBasicBlock &Y) {
-    auto XSectionID = X.getSectionID();
-    auto YSectionID = Y.getSectionID();
+    auto XSectionID = X.getSectionID().getValue();
+    auto YSectionID = Y.getSectionID().getValue();
     // If the two basic block are in the same section, the order is decided by
     // their order within the section.
     if (XSectionID == YSectionID)
@@ -249,16 +245,7 @@
       if (!TII->analyzeBranch(MBB, TBB, FBB, Cond))
         MBB.updateTerminator();
     }
-=======
-  MF.sort(([&](MachineBasicBlock &X, MachineBasicBlock &Y) {
-    unsigned TypeX = X.getSectionType();
-    unsigned TypeY = Y.getSectionType();
-
-    return (TypeX != TypeY) ? TypeX < TypeY : X.getNumber() < Y.getNumber();
-  }));
-
-  MF.setSectionRange();
->>>>>>> 0b832ad1
+
   return true;
 }
 
@@ -303,23 +290,11 @@
 // !foo
 // !!1 2
 // !!4
-<<<<<<< HEAD
-static bool getBBSectionsList(StringRef profFileName,
+static bool getBBSectionsList(const MemoryBuffer *MBuf,
                               StringMap<SmallVector<SmallVector<unsigned, 4>, 2>> &bbClusterMap,
                               StringMap<StringRef> &funcAliasMap) {
-  if (profFileName.empty())
+  if (!MBuf)
     return false;
-
-  auto MbOrErr = MemoryBuffer::getFile(profFileName);
-  if (std::error_code EC = MbOrErr.getError()) {
-    errs() << "Could not open profile: " << EC.message();
-=======
-static bool getBBSectionsList(const MemoryBuffer *MBuf,
-                              StringMap<SmallSet<unsigned, 4>> &bbMap) {
-  if (!MBuf)
->>>>>>> 0b832ad1
-    return false;
-  }
 
   line_iterator LineIt(*MBuf, /*SkipBlanks=*/true, /*CommentMarker=*/'#');
 
@@ -335,7 +310,7 @@
     // Check for second "!" which indicates a cluster of basic blocks.
     if (s.consume_front("!")) {
       if (fi == bbClusterMap.end()) {
-        errs() << "Could not process profile: " << profFileName << " at line " << Twine(LineIt.line_number()) << " Does not follow a function name.\n";
+        errs() << "Could not process profile: " << MBuf->getBufferIdentifier()  << " at line " << Twine(LineIt.line_number()) << " Does not follow a function name.\n";
         return false;
       }
       std::istringstream iss(s.str());
@@ -346,11 +321,11 @@
       for (auto& BBIndexStr : BBIndexes) {
         unsigned BBIndex;
         if (StringRef(BBIndexStr).getAsInteger(10, BBIndex)) {
-          errs() << "Could not process profile: " << profFileName << " at line " << Twine(LineIt.line_number()) << " " << BBIndexStr << " is not a number!\n";
+          errs() << "Could not process profile: " << MBuf->getBufferIdentifier() << " at line " << Twine(LineIt.line_number()) << " " << BBIndexStr << " is not a number!\n";
           return false;
         }
         if(!BBIndex && !fi->second.back().empty()) {
-          errs() << "Could not process profile " << profFileName << " at line " << Twine(LineIt.line_number()) << " Entry BB in the middle of the BB Cluster list!\n";
+          errs() << "Could not process profile " << MBuf->getBufferIdentifier() << " at line " << Twine(LineIt.line_number()) << " Entry BB in the middle of the BB Cluster list!\n";
           return false;
         }
         fi->second.back().push_back(BBIndex);
@@ -372,16 +347,10 @@
 }
 
 bool BBSectionsPrepare::doInitialization(Module &M) {
-<<<<<<< HEAD
-  if (!ProfileFileName.empty())
-    if (!getBBSectionsList(ProfileFileName, BBSectionsList, FuncAliases))
+  if (MBuf)
+    if (!getBBSectionsList(MBuf, BBSectionsList, FuncAliases))
       BBSectionsList.clear();
-  return false;
-=======
-  if (MBuf)
-    getBBSectionsList(MBuf, BBSectionsList);
   return true;
->>>>>>> 0b832ad1
 }
 
 void BBSectionsPrepare::getAnalysisUsage(AnalysisUsage &AU) const {
