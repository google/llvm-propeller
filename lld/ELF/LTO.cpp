//===- LTO.cpp ------------------------------------------------------------===//
//
// Part of the LLVM Project, under the Apache License v2.0 with LLVM Exceptions.
// See https://llvm.org/LICENSE.txt for license information.
// SPDX-License-Identifier: Apache-2.0 WITH LLVM-exception
//
//===----------------------------------------------------------------------===//

#include "LTO.h"
#include "Config.h"
#include "InputFiles.h"
#include "LinkerScript.h"
#include "SymbolTable.h"
#include "Symbols.h"
#include "lld/Common/Args.h"
#include "lld/Common/ErrorHandler.h"
#include "lld/Common/TargetOptionsCommandFlags.h"
#include "llvm/ADT/STLExtras.h"
#include "llvm/ADT/SmallString.h"
#include "llvm/ADT/StringRef.h"
#include "llvm/ADT/Twine.h"
#include "llvm/BinaryFormat/ELF.h"
#include "llvm/Bitcode/BitcodeReader.h"
#include "llvm/Bitcode/BitcodeWriter.h"
#include "llvm/IR/DiagnosticPrinter.h"
#include "llvm/LTO/Caching.h"
#include "llvm/LTO/Config.h"
#include "llvm/LTO/LTO.h"
#include "llvm/Object/SymbolicFile.h"
#include "llvm/Support/CodeGen.h"
#include "llvm/Support/Error.h"
#include "llvm/Support/FileSystem.h"
#include "llvm/Support/MemoryBuffer.h"
#include <algorithm>
#include <cstddef>
#include <memory>
#include <string>
#include <system_error>
#include <vector>

using namespace llvm;
using namespace llvm::object;
using namespace llvm::ELF;

using namespace lld;
using namespace lld::elf;

// Creates an empty file to store a list of object files for final
// linking of distributed ThinLTO.
static std::unique_ptr<raw_fd_ostream> openFile(StringRef File) {
  std::error_code EC;
  auto Ret =
      llvm::make_unique<raw_fd_ostream>(File, EC, sys::fs::OpenFlags::F_None);
  if (EC) {
    error("cannot open " + File + ": " + EC.message());
    return nullptr;
  }
  return Ret;
}

static void getBasicBlockSectionsList(MemoryBufferRef MBRef,
                                      TargetOptions &Options) {
  SmallVector<StringRef, 0> Arr;
  MBRef.getBuffer().split(Arr, '\n');
  for (StringRef S : Arr) {
    // Function names follow a '!' character.
    // Empty '!' implies no more functions.
    if (S.size() == 1 && S[0] == '!')
      break;
    if (S.size() > 1 && S[0] == '!')
      Options.BasicBlockSectionsList[S.str().substr(1)] = true;
  }
}

static std::string getThinLTOOutputFile(StringRef ModulePath) {
  return lto::getThinLTOOutputFile(ModulePath,
                                   Config->ThinLTOPrefixReplace.first,
                                   Config->ThinLTOPrefixReplace.second);
}

static lto::Config createConfig() {
  lto::Config C;

  // LLD supports the new relocations and address-significance tables.
  C.Options = initTargetOptionsFromCodeGenFlags();
  C.Options.RelaxELFRelocations = true;
  C.Options.EmitAddrsig = true;

  // Always emit a section per function/datum with LTO.
  C.Options.FunctionSections = true;
  C.Options.DataSections = true;
  // Check if basic block sections must be used.
  if (!Config->LTOBasicBlockSections.empty()) {
    if (Config->LTOBasicBlockSections.equals("all"))
      C.Options.BasicBlockSections = BasicBlockSection::All;
    else if (Config->LTOBasicBlockSections.equals("hot"))
      C.Options.BasicBlockSections = BasicBlockSection::Hot;
    else if (Config->LTOBasicBlockSections.equals("likely"))
      C.Options.BasicBlockSections = BasicBlockSection::Likely;
    else if (Config->LTOBasicBlockSections.equals("labels"))
      C.Options.BasicBlockSections = BasicBlockSection::Labels;
    else if (Config->LTOBasicBlockSections.equals("none"))
      C.Options.BasicBlockSections = BasicBlockSection::None;
<<<<<<< HEAD
=======
    else if (Optional<MemoryBufferRef> Buffer =
             readFile(Config->LTOBasicBlockSections)) {
      getBasicBlockSectionsList(*Buffer, C.Options);
      C.Options.BasicBlockSections = BasicBlockSection::List;
    }

>>>>>>> 7233b296
  }

  if (Config->Relocatable)
    C.RelocModel = None;
  else if (Config->Pic)
    C.RelocModel = Reloc::PIC_;
  else
    C.RelocModel = Reloc::Static;

  C.CodeModel = getCodeModelFromCMModel();
  C.DisableVerify = Config->DisableVerify;
  C.DiagHandler = diagnosticHandler;
  C.OptLevel = Config->LTOO;
  C.CPU = getCPUStr();
  C.MAttrs = getMAttrs();
  C.CGOptLevel = args::getCGOptLevel(Config->LTOO);

  // Set up a custom pipeline if we've been asked to.
  C.OptPipeline = Config->LTONewPmPasses;
  C.AAPipeline = Config->LTOAAPipeline;

  // Set up optimization remarks if we've been asked to.
  C.RemarksFilename = Config->OptRemarksFilename;
  C.RemarksPasses = Config->OptRemarksPasses;
  C.RemarksWithHotness = Config->OptRemarksWithHotness;
  C.RemarksFormat = Config->OptRemarksFormat;

  C.SampleProfile = Config->LTOSampleProfile;
  C.UseNewPM = Config->LTONewPassManager;
  C.DebugPassManager = Config->LTODebugPassManager;
  C.DwoDir = Config->DwoDir;

  C.CSIRProfile = Config->LTOCSProfileFile;
  C.RunCSIRInstr = Config->LTOCSProfileGenerate;

  if (Config->EmitLLVM) {
    C.PostInternalizeModuleHook = [](size_t Task, const Module &M) {
      if (std::unique_ptr<raw_fd_ostream> OS = openFile(Config->OutputFile))
        WriteBitcodeToFile(M, *OS, false);
      return false;
    };
  }

  if (Config->SaveTemps)
    checkError(C.addSaveTemps(Config->OutputFile.str() + ".",
                              /*UseInputModulePath*/ true));
  return C;
}

BitcodeCompiler::BitcodeCompiler() {
  // Initialize IndexFile.
  if (!Config->ThinLTOIndexOnlyArg.empty())
    IndexFile = openFile(Config->ThinLTOIndexOnlyArg);

  // Initialize LTOObj.
  lto::ThinBackend Backend;
  if (Config->ThinLTOIndexOnly) {
    auto OnIndexWrite = [&](StringRef S) { ThinIndices.erase(S); };
    Backend = lto::createWriteIndexesThinBackend(
        Config->ThinLTOPrefixReplace.first, Config->ThinLTOPrefixReplace.second,
        Config->ThinLTOEmitImportsFiles, IndexFile.get(), OnIndexWrite);
  } else if (Config->ThinLTOJobs != -1U) {
    Backend = lto::createInProcessThinBackend(Config->ThinLTOJobs);
  }

  LTOObj = llvm::make_unique<lto::LTO>(createConfig(), Backend,
                                       Config->LTOPartitions);

  // Initialize UsedStartStop.
  Symtab->forEachSymbol([&](Symbol *Sym) {
    StringRef S = Sym->getName();
    for (StringRef Prefix : {"__start_", "__stop_"})
      if (S.startswith(Prefix))
        UsedStartStop.insert(S.substr(Prefix.size()));
  });
}

BitcodeCompiler::~BitcodeCompiler() = default;

void BitcodeCompiler::add(BitcodeFile &F) {
  lto::InputFile &Obj = *F.Obj;
  bool IsExec = !Config->Shared && !Config->Relocatable;

  if (Config->ThinLTOIndexOnly)
    ThinIndices.insert(Obj.getName());

  ArrayRef<Symbol *> Syms = F.getSymbols();
  ArrayRef<lto::InputFile::Symbol> ObjSyms = Obj.symbols();
  std::vector<lto::SymbolResolution> Resols(Syms.size());

  // Provide a resolution to the LTO API for each symbol.
  for (size_t I = 0, E = Syms.size(); I != E; ++I) {
    Symbol *Sym = Syms[I];
    const lto::InputFile::Symbol &ObjSym = ObjSyms[I];
    lto::SymbolResolution &R = Resols[I];

    // Ideally we shouldn't check for SF_Undefined but currently IRObjectFile
    // reports two symbols for module ASM defined. Without this check, lld
    // flags an undefined in IR with a definition in ASM as prevailing.
    // Once IRObjectFile is fixed to report only one symbol this hack can
    // be removed.
    R.Prevailing = !ObjSym.isUndefined() && Sym->File == &F;

    // We ask LTO to preserve following global symbols:
    // 1) All symbols when doing relocatable link, so that them can be used
    //    for doing final link.
    // 2) Symbols that are used in regular objects.
    // 3) C named sections if we have corresponding __start_/__stop_ symbol.
    // 4) Symbols that are defined in bitcode files and used for dynamic linking.
    R.VisibleToRegularObj = Config->Relocatable || Sym->IsUsedInRegularObj ||
                            (R.Prevailing && Sym->includeInDynsym()) ||
                            UsedStartStop.count(ObjSym.getSectionName());
    const auto *DR = dyn_cast<Defined>(Sym);
    R.FinalDefinitionInLinkageUnit =
        (IsExec || Sym->Visibility != STV_DEFAULT) && DR &&
        // Skip absolute symbols from ELF objects, otherwise PC-rel relocations
        // will be generated by for them, triggering linker errors.
        // Symbol section is always null for bitcode symbols, hence the check
        // for isElf(). Skip linker script defined symbols as well: they have
        // no File defined.
        !(DR->Section == nullptr && (!Sym->File || Sym->File->isElf()));

    if (R.Prevailing)
      Sym->replace(Undefined{nullptr, Sym->getName(), STB_GLOBAL, STV_DEFAULT,
                             Sym->Type});

    // We tell LTO to not apply interprocedural optimization for wrapped
    // (with --wrap) symbols because otherwise LTO would inline them while
    // their values are still not final.
    R.LinkerRedefined = !Sym->CanInline;
  }
  checkError(LTOObj->add(std::move(F.Obj), Resols));
}

// If LazyObjFile has not been added to link, emit empty index files.
// This is needed because this is what GNU gold plugin does and we have a
// distributed build system that depends on that behavior.
static void thinLTOCreateEmptyIndexFiles() {
  for (LazyObjFile *F : LazyObjFiles) {
    if (!isBitcode(F->MB))
      continue;
    std::string Path = replaceThinLTOSuffix(getThinLTOOutputFile(F->getName()));
    std::unique_ptr<raw_fd_ostream> OS = openFile(Path + ".thinlto.bc");
    if (!OS)
      continue;

    ModuleSummaryIndex M(/*HaveGVs*/ false);
    M.setSkipModuleByDistributedBackend();
    WriteIndexToFile(M, *OS);
    if (Config->ThinLTOEmitImportsFiles)
      openFile(Path + ".imports");
  }
}

// Merge all the bitcode files we have seen, codegen the result
// and return the resulting ObjectFile(s).
std::vector<InputFile *> BitcodeCompiler::compile() {
  unsigned MaxTasks = LTOObj->getMaxTasks();
  Buf.resize(MaxTasks);
  Files.resize(MaxTasks);

  // The --thinlto-cache-dir option specifies the path to a directory in which
  // to cache native object files for ThinLTO incremental builds. If a path was
  // specified, configure LTO to use it as the cache directory.
  lto::NativeObjectCache Cache;
  if (!Config->ThinLTOCacheDir.empty())
    Cache = check(
        lto::localCache(Config->ThinLTOCacheDir,
                        [&](size_t Task, std::unique_ptr<MemoryBuffer> MB) {
                          Files[Task] = std::move(MB);
                        }));

  if (!BitcodeFiles.empty())
    checkError(LTOObj->run(
        [&](size_t Task) {
          return llvm::make_unique<lto::NativeObjectStream>(
              llvm::make_unique<raw_svector_ostream>(Buf[Task]));
        },
        Cache));

  // Emit empty index files for non-indexed files
  for (StringRef S : ThinIndices) {
    std::string Path = getThinLTOOutputFile(S);
    openFile(Path + ".thinlto.bc");
    if (Config->ThinLTOEmitImportsFiles)
      openFile(Path + ".imports");
  }

  if (Config->ThinLTOIndexOnly) {
    thinLTOCreateEmptyIndexFiles();

    if (!Config->LTOObjPath.empty())
      saveBuffer(Buf[0], Config->LTOObjPath);

    // ThinLTO with index only option is required to generate only the index
    // files. After that, we exit from linker and ThinLTO backend runs in a
    // distributed environment.
    if (IndexFile)
      IndexFile->close();
    return {};
  }

  if (!Config->ThinLTOCacheDir.empty())
    pruneCache(Config->ThinLTOCacheDir, Config->ThinLTOCachePolicy);

  if (!Config->LTOObjPath.empty()) {
    saveBuffer(Buf[0], Config->LTOObjPath);
    for (unsigned I = 1; I != MaxTasks; ++I)
      saveBuffer(Buf[I], Config->LTOObjPath + Twine(I));
  }

  if (Config->SaveTemps) {
    saveBuffer(Buf[0], Config->OutputFile + ".lto.o");
    for (unsigned I = 1; I != MaxTasks; ++I)
      saveBuffer(Buf[I], Config->OutputFile + Twine(I) + ".lto.o");
  }

  std::vector<InputFile *> Ret;
  for (unsigned I = 0; I != MaxTasks; ++I)
    if (!Buf[I].empty())
      Ret.push_back(createObjectFile(MemoryBufferRef(Buf[I], "lto.tmp")));

  for (std::unique_ptr<MemoryBuffer> &File : Files)
    if (File)
      Ret.push_back(createObjectFile(*File));
  return Ret;
}<|MERGE_RESOLUTION|>--- conflicted
+++ resolved
@@ -101,15 +101,12 @@
       C.Options.BasicBlockSections = BasicBlockSection::Labels;
     else if (Config->LTOBasicBlockSections.equals("none"))
       C.Options.BasicBlockSections = BasicBlockSection::None;
-<<<<<<< HEAD
-=======
     else if (Optional<MemoryBufferRef> Buffer =
              readFile(Config->LTOBasicBlockSections)) {
       getBasicBlockSectionsList(*Buffer, C.Options);
       C.Options.BasicBlockSections = BasicBlockSection::List;
     }
 
->>>>>>> 7233b296
   }
 
   if (Config->Relocatable)
