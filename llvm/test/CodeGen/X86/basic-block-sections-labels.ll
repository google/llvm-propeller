; Check the basic block sections labels option
<<<<<<< HEAD
; RUN: llc < %s -mtriple=x86_64 -function-sections -basic-block-sections=labels | FileCheck %s -check-prefix=CHECK
=======
; RUN: llc < %s -mtriple=x86_64 -function-sections -basic-block-sections=labels | FileCheck %s
>>>>>>> b3d33f5e

define void @_Z3bazb(i1 zeroext) personality i32 (...)* @__gxx_personality_v0 {
  br i1 %0, label %2, label %7

2:
  %3 = invoke i32 @_Z3barv()
          to label %7 unwind label %5
  br label %9

5:
  landingpad { i8*, i32 }
          catch i8* null
  br label %9

7:
  %8 = call i32 @_Z3foov()
  br label %9

9:
  ret void
}

declare i32 @_Z3barv() #1

declare i32 @_Z3foov() #1

declare i32 @__gxx_personality_v0(...)

; CHECK-LABEL:	_Z3bazb:
; CHECK-LABEL:	.Lfunc_begin0:
; CHECK-LABEL:	.LBB_END0_0:
; CHECK-LABEL:	.LBB0_1:
; CHECK-LABEL:	.LBB_END0_1:
; CHECK-LABEL:	.LBB0_2:
; CHECK-LABEL:	.LBB_END0_2:
; CHECK-LABEL:	.LBB0_3:
; CHECK-LABEL:	.LBB_END0_3:
; CHECK-LABEL:	.Lfunc_end0:

; CHECK:	.section	.bb_addr_map,"o",@progbits,.text
; CHECK-NEXT:	.quad	.Lfunc_begin0
; CHECK-NEXT:	.byte	4
; CHECK-NEXT:	.uleb128 .Lfunc_begin0-.Lfunc_begin0
; CHECK-NEXT:	.uleb128 .LBB_END0_0-.Lfunc_begin0
; CHECK-NEXT:	.byte	0
; CHECK-NEXT:	.uleb128 .LBB0_1-.Lfunc_begin0
; CHECK-NEXT:	.uleb128 .LBB_END0_1-.LBB0_1
; CHECK-NEXT:	.byte	0
; CHECK-NEXT:	.uleb128 .LBB0_2-.Lfunc_begin0
; CHECK-NEXT:	.uleb128 .LBB_END0_2-.LBB0_2
; CHECK-NEXT:	.byte	1
; CHECK-NEXT:	.uleb128 .LBB0_3-.Lfunc_begin0
; CHECK-NEXT:	.uleb128 .LBB_END0_3-.LBB0_3
; CHECK-NEXT:	.byte	5<|MERGE_RESOLUTION|>--- conflicted
+++ resolved
@@ -1,9 +1,5 @@
 ; Check the basic block sections labels option
-<<<<<<< HEAD
-; RUN: llc < %s -mtriple=x86_64 -function-sections -basic-block-sections=labels | FileCheck %s -check-prefix=CHECK
-=======
 ; RUN: llc < %s -mtriple=x86_64 -function-sections -basic-block-sections=labels | FileCheck %s
->>>>>>> b3d33f5e
 
 define void @_Z3bazb(i1 zeroext) personality i32 (...)* @__gxx_personality_v0 {
   br i1 %0, label %2, label %7
