--- conflicted
+++ resolved
@@ -76,11 +76,7 @@
   struct CallSiteRange {
     // Symbol marking the beginning of the precedure fragment.
     MCSymbol *FragmentBeginLabel = nullptr;
-<<<<<<< HEAD
-    // Symbol marking the end of the procedure fragmnt.
-=======
     // Symbol marking the end of the procedure fragment.
->>>>>>> 50df5f24
     MCSymbol *FragmentEndLabel = nullptr;
     // LSDA symbol for this call-site range.
     MCSymbol *ExceptionLabel = nullptr;
