//===- PropellerFuncReordering.h
//--------------------------------------------===//
////
//// Part of the LLVM Project, under the Apache License v2.0 with LLVM
// Exceptions.
//// See https://llvm.org/LICENSE.txt for license information.
//// SPDX-License-Identifier: Apache-2.0 WITH LLVM-exception
////
////===----------------------------------------------------------------------===//

#ifndef LLD_ELF_PROPELLER_FUNC_ORDERING_H
#define LLD_ELF_PROPELLER_FUNC_ORDERING_H

#include "Propeller.h"

#include <list>
#include <map>
#include <vector>

namespace lld {
namespace propeller {

class ELFCFG;

class CallChainClustering {
public:
  class Cluster {
  public:
<<<<<<< HEAD
    Cluster(ELFCfg *cfg, unsigned);
    // All cfgs in this cluster
    std::vector<ELFCfg *> CFGs;
    // Unique id associated with the cluster
    unsigned Id;
    // Total binary size of this cluster (only the hot part if using
    // split-funcs.
    uint64_t Size;
    // Total byte-level execution frequency of the cluster
    uint64_t Weight;

    // Merge the "other" cluster into this cluster.
    Cluster &mergeWith(Cluster &other) {
      CFGs.insert(CFGs.end(), other.CFGs.begin(), other.CFGs.end());
      this->Weight += other.Weight;
      this->Size += other.Size;
=======
    Cluster(ELFCFG *CFG);
    ~Cluster();
    list<ELFCFG *> CFGs;
    uint64_t       Size;
    uint64_t       Weight;

    // Merge "Other" cluster into this cluster.
    Cluster & operator << (Cluster &Other) {
      CFGs.insert(CFGs.end(), Other.CFGs.begin(), Other.CFGs.end());
      this->Weight += Other.Weight;
      this->Size += Other.Size;
>>>>>>> fcfbca44
      return *this;
    }

    // Returns the per-byte execution density of this cluster
    double getDensity() { return ((double)Weight) / Size; }
  };

  CallChainClustering() {}

<<<<<<< HEAD
  void init(Propeller &propeller);

  unsigned doOrder(std::list<ELFCfg *> &cfgOrder);

private:
  unsigned ClusterCount = 0;

  ELFCfg *getMostLikelyPredecessor(ELFCfg *cfg, Cluster *cluster);
=======
  unsigned doOrder(list<ELFCFG*>& CfgOrder);

private:
  ELFCFG *getMostLikelyPredecessor(
      Cluster *Cluster, ELFCFG *CFG,
      map<ELFCFG *, CCubeAlgorithm::Cluster *> &ClusterMap);
>>>>>>> fcfbca44

  void mergeClusters();
  void sortClusters(std::vector<Cluster *> &);

<<<<<<< HEAD
  std::vector<ELFCfg *> HotCFGs, ColdCFGs;
  std::map<ELFCfg *, Cluster *> CFGToClusterMap;
  std::map<unsigned, std::unique_ptr<Cluster>> Clusters;
=======
  vector<ELFCFG *> HotCfgs, ColdCfgs;
  list<unique_ptr<Cluster>> Clusters;
>>>>>>> fcfbca44
};

} // namespace propeller
} // namespace lld

#endif<|MERGE_RESOLUTION|>--- conflicted
+++ resolved
@@ -26,24 +26,6 @@
 public:
   class Cluster {
   public:
-<<<<<<< HEAD
-    Cluster(ELFCfg *cfg, unsigned);
-    // All cfgs in this cluster
-    std::vector<ELFCfg *> CFGs;
-    // Unique id associated with the cluster
-    unsigned Id;
-    // Total binary size of this cluster (only the hot part if using
-    // split-funcs.
-    uint64_t Size;
-    // Total byte-level execution frequency of the cluster
-    uint64_t Weight;
-
-    // Merge the "other" cluster into this cluster.
-    Cluster &mergeWith(Cluster &other) {
-      CFGs.insert(CFGs.end(), other.CFGs.begin(), other.CFGs.end());
-      this->Weight += other.Weight;
-      this->Size += other.Size;
-=======
     Cluster(ELFCFG *CFG);
     ~Cluster();
     list<ELFCFG *> CFGs;
@@ -55,7 +37,6 @@
       CFGs.insert(CFGs.end(), Other.CFGs.begin(), Other.CFGs.end());
       this->Weight += Other.Weight;
       this->Size += Other.Size;
->>>>>>> fcfbca44
       return *this;
     }
 
@@ -65,35 +46,18 @@
 
   CallChainClustering() {}
 
-<<<<<<< HEAD
-  void init(Propeller &propeller);
-
-  unsigned doOrder(std::list<ELFCfg *> &cfgOrder);
-
-private:
-  unsigned ClusterCount = 0;
-
-  ELFCfg *getMostLikelyPredecessor(ELFCfg *cfg, Cluster *cluster);
-=======
   unsigned doOrder(list<ELFCFG*>& CfgOrder);
 
 private:
   ELFCFG *getMostLikelyPredecessor(
       Cluster *Cluster, ELFCFG *CFG,
       map<ELFCFG *, CCubeAlgorithm::Cluster *> &ClusterMap);
->>>>>>> fcfbca44
 
   void mergeClusters();
   void sortClusters(std::vector<Cluster *> &);
 
-<<<<<<< HEAD
-  std::vector<ELFCfg *> HotCFGs, ColdCFGs;
-  std::map<ELFCfg *, Cluster *> CFGToClusterMap;
-  std::map<unsigned, std::unique_ptr<Cluster>> Clusters;
-=======
   vector<ELFCFG *> HotCfgs, ColdCfgs;
   list<unique_ptr<Cluster>> Clusters;
->>>>>>> fcfbca44
 };
 
 } // namespace propeller
