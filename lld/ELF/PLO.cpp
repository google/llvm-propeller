--- conflicted
+++ resolved
@@ -209,16 +209,9 @@
   list<StringRef> SymbolList(1, "Hot");
   const auto HotPlaceHolder = SymbolList.begin();
   const auto ColdPlaceHolder = SymbolList.end();
-<<<<<<< HEAD
   for (auto *Cfg : CfgOrder) {
     if (Cfg->isHot() && ReorderBlocks){
       ExtTSPChainBuilder(Cfg).doSplitOrder(SymbolList, HotPlaceHolder, ReorderFunctions ? ColdPlaceHolder : HotPlaceHolder);
-=======
-  for (auto *Cfg : OrderResult) {
-    if (Cfg->isHot()) {
-      ExtTSPChainBuilder(Cfg).doSplitOrder(SymbolList, HotPlaceHolder,
-                                           ColdPlaceHolder);
->>>>>>> c24fe688
     } else {
       Cfg->forEachNodeRef(
         [&SymbolList, ColdPlaceHolder](ELFCfgNode &N) {
