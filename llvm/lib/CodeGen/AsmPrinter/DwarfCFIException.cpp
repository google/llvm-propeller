//===-- CodeGen/AsmPrinter/DwarfException.cpp - Dwarf Exception Impl ------===//
//
// Part of the LLVM Project, under the Apache License v2.0 with LLVM Exceptions.
// See https://llvm.org/LICENSE.txt for license information.
// SPDX-License-Identifier: Apache-2.0 WITH LLVM-exception
//
//===----------------------------------------------------------------------===//
//
// This file contains support for writing DWARF exception info into asm files.
//
//===----------------------------------------------------------------------===//

#include "DwarfException.h"
#include "llvm/ADT/Twine.h"
#include "llvm/BinaryFormat/Dwarf.h"
#include "llvm/CodeGen/AsmPrinter.h"
#include "llvm/CodeGen/MachineFunction.h"
#include "llvm/CodeGen/MachineModuleInfo.h"
#include "llvm/IR/DataLayout.h"
#include "llvm/IR/Mangler.h"
#include "llvm/IR/Module.h"
#include "llvm/MC/MCAsmInfo.h"
#include "llvm/MC/MCContext.h"
#include "llvm/MC/MCExpr.h"
#include "llvm/MC/MCSection.h"
#include "llvm/MC/MCStreamer.h"
#include "llvm/MC/MCSymbol.h"
#include "llvm/MC/MachineLocation.h"
#include "llvm/Support/ErrorHandling.h"
#include "llvm/Support/FormattedStream.h"
#include "llvm/Target/TargetLoweringObjectFile.h"
#include "llvm/Target/TargetMachine.h"
#include "llvm/Target/TargetOptions.h"
using namespace llvm;

DwarfCFIExceptionBase::DwarfCFIExceptionBase(AsmPrinter *A)
    : EHStreamer(A), shouldEmitCFI(false), hasEmittedCFISections(false) {}

void DwarfCFIExceptionBase::markFunctionEnd() {
  endFragment();

  // Map all labels and get rid of any dead landing pads.
  if (!Asm->MF->getLandingPads().empty()) {
    MachineFunction *NonConstMF = const_cast<MachineFunction*>(Asm->MF);
    NonConstMF->tidyLandingPads();
  }
}

void DwarfCFIExceptionBase::endFragment() {
  if (shouldEmitCFI && !Asm->MF->hasBBSections())
    Asm->OutStreamer->emitCFIEndProc();
}

DwarfCFIException::DwarfCFIException(AsmPrinter *A)
    : DwarfCFIExceptionBase(A), shouldEmitPersonality(false),
      forceEmitPersonality(false), shouldEmitLSDA(false),
      shouldEmitMoves(false) {}

DwarfCFIException::~DwarfCFIException() {}

/// endModule - Emit all exception information that should come after the
/// content.
void DwarfCFIException::endModule() {
  // SjLj uses this pass and it doesn't need this info.
  if (!Asm->MAI->usesCFIForEH())
    return;

  const TargetLoweringObjectFile &TLOF = Asm->getObjFileLowering();

  unsigned PerEncoding = TLOF.getPersonalityEncoding();

  if ((PerEncoding & 0x80) != dwarf::DW_EH_PE_indirect)
    return;

  // Emit references to all used personality functions
  for (const Function *Personality : MMI->getPersonalities()) {
    if (!Personality)
      continue;
    MCSymbol *Sym = Asm->getSymbol(Personality);
    TLOF.emitPersonalityValue(*Asm->OutStreamer, Asm->getDataLayout(), Sym);
  }
}

static MCSymbol *getExceptionSym(AsmPrinter *Asm,
                                 const MachineBasicBlock *MBB) {
  return Asm->getMBBExceptionSym(*MBB);
}

void DwarfCFIException::beginFunction(const MachineFunction *MF) {
  shouldEmitMoves = shouldEmitPersonality = shouldEmitLSDA = false;
  const Function &F = MF->getFunction();

  // If any landing pads survive, we need an EH table.
  bool hasLandingPads = !MF->getLandingPads().empty();

  // See if we need frame move info.
  AsmPrinter::CFIMoveType MoveType = Asm->needsCFIMoves();

  shouldEmitMoves = MoveType != AsmPrinter::CFI_M_None;

  const TargetLoweringObjectFile &TLOF = Asm->getObjFileLowering();
  unsigned PerEncoding = TLOF.getPersonalityEncoding();
  const Function *Per = nullptr;
  if (F.hasPersonalityFn())
    Per = dyn_cast<Function>(F.getPersonalityFn()->stripPointerCasts());

  // Emit a personality function even when there are no landing pads
  forceEmitPersonality =
      // ...if a personality function is explicitly specified
      F.hasPersonalityFn() &&
      // ... and it's not known to be a noop in the absence of invokes
      !isNoOpWithoutInvoke(classifyEHPersonality(Per)) &&
      // ... and we're not explicitly asked not to emit it
      F.needsUnwindTableEntry();

  shouldEmitPersonality =
      (forceEmitPersonality ||
       (hasLandingPads && PerEncoding != dwarf::DW_EH_PE_omit)) &&
      Per;

  unsigned LSDAEncoding = TLOF.getLSDAEncoding();
  shouldEmitLSDA = shouldEmitPersonality &&
    LSDAEncoding != dwarf::DW_EH_PE_omit;

  shouldEmitCFI = MF->getMMI().getContext().getAsmInfo()->usesCFIForEH() &&
                  (shouldEmitPersonality || shouldEmitMoves);
  beginFragment(&*MF->begin(), getExceptionSym);
}

void DwarfCFIException::beginFragment(const MachineBasicBlock *MBB,
                                      ExceptionSymbolProvider ESP) {
  if (!shouldEmitCFI)
    return;

  if (!hasEmittedCFISections) {
    if (Asm->needsOnlyDebugCFIMoves())
      Asm->OutStreamer->emitCFISections(false, true);
    else if (Asm->TM.Options.ForceDwarfFrameSection)
      Asm->OutStreamer->emitCFISections(true, true);
    hasEmittedCFISections = true;
  }

  Asm->OutStreamer->emitCFIStartProc(/*IsSimple=*/false);

  // Indicate personality routine, if any.
  if (!shouldEmitPersonality)
    return;

  auto &F = MBB->getParent()->getFunction();
  auto *P = dyn_cast<Function>(F.getPersonalityFn()->stripPointerCasts());
  assert(P && "Expected personality function");

  // If we are forced to emit this personality, make sure to record
  // it because it might not appear in any landingpad
  if (forceEmitPersonality)
    MMI->addPersonality(P);

  const TargetLoweringObjectFile &TLOF = Asm->getObjFileLowering();
  unsigned PerEncoding = TLOF.getPersonalityEncoding();
  const MCSymbol *Sym = TLOF.getCFIPersonalitySymbol(P, Asm->TM, MMI);
  Asm->OutStreamer->emitCFIPersonality(Sym, PerEncoding);

  // Provide LSDA information.
  if (shouldEmitLSDA)
<<<<<<< HEAD
    Asm->OutStreamer->emitCFILsda(ESP(Asm), TLOF.getLSDAEncoding());

  // Set the exception symbol associated with this basic block.
  Asm->setExceptionSym(MBB, ESP(Asm));
=======
    Asm->OutStreamer->emitCFILsda(ESP(Asm, MBB), TLOF.getLSDAEncoding());
>>>>>>> 50df5f24
}

/// endFunction - Gather and emit post-function exception information.
///
void DwarfCFIException::endFunction(const MachineFunction *MF) {
  if (!shouldEmitPersonality)
    return;

  emitExceptionTable();
}

void DwarfCFIException::beginBasicBlock(const MachineBasicBlock &MBB) {
  beginFragment(&MBB, getExceptionSym);
}

void DwarfCFIException::endBasicBlock(const MachineBasicBlock &MBB) {
  if (shouldEmitCFI)
    Asm->OutStreamer->emitCFIEndProc();
}<|MERGE_RESOLUTION|>--- conflicted
+++ resolved
@@ -162,14 +162,7 @@
 
   // Provide LSDA information.
   if (shouldEmitLSDA)
-<<<<<<< HEAD
-    Asm->OutStreamer->emitCFILsda(ESP(Asm), TLOF.getLSDAEncoding());
-
-  // Set the exception symbol associated with this basic block.
-  Asm->setExceptionSym(MBB, ESP(Asm));
-=======
     Asm->OutStreamer->emitCFILsda(ESP(Asm, MBB), TLOF.getLSDAEncoding());
->>>>>>> 50df5f24
 }
 
 /// endFunction - Gather and emit post-function exception information.
