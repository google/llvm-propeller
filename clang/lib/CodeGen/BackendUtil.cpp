--- conflicted
+++ resolved
@@ -497,11 +497,8 @@
           .Case("labels", llvm::BasicBlockSection::Labels)
           .Default(llvm::BasicBlockSection::None);
 
-<<<<<<< HEAD
-=======
   getBasicBlockSectionsList(Options, CodeGenOpts.BasicBlockSectionsList);
 
->>>>>>> 7233b296
   Options.FunctionSections = CodeGenOpts.FunctionSections;
   Options.DataSections = CodeGenOpts.DataSections;
   Options.UniqueSectionNames = CodeGenOpts.UniqueSectionNames;
