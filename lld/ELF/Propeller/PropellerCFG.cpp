--- conflicted
+++ resolved
@@ -302,13 +302,6 @@
     // uint64_t symSize = llvm::object::ELFSymbolRef(sym).getSize();
     SymbolEntry *sE = prop->Propf->findSymbol(symName);
     if (!sE) {
-<<<<<<< HEAD
-      // fprintf(stderr, "Not found: %s:%s\n", this->View->ViewName.str().c_str(),
-      //         symName.str().c_str());
-=======
-      fprintf(stderr, "WAS NOT ABLE TO FIND: %s:%s\n",
-              this->View->ViewName.str().c_str(), symName.str().c_str());
->>>>>>> 2258a3d9
       tmpNodeMap.clear();
       break;
     }
