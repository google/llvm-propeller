//===- Config.h -------------------------------------------------*- C++ -*-===//
//
// Part of the LLVM Project, under the Apache License v2.0 with LLVM Exceptions.
// See https://llvm.org/LICENSE.txt for license information.
// SPDX-License-Identifier: Apache-2.0 WITH LLVM-exception
//
//===----------------------------------------------------------------------===//

#ifndef LLD_ELF_CONFIG_H
#define LLD_ELF_CONFIG_H

#include "lld/Common/ErrorHandler.h"
#include "llvm/ADT/MapVector.h"
#include "llvm/ADT/StringRef.h"
#include "llvm/ADT/StringSet.h"
#include "llvm/BinaryFormat/ELF.h"
#include "llvm/Support/CachePruning.h"
#include "llvm/Support/CodeGen.h"
#include "llvm/Support/Endian.h"
#include <atomic>
#include <vector>

namespace lld {
namespace elf {

class InputFile;
class InputSectionBase;

enum ELFKind {
  ELFNoneKind,
  ELF32LEKind,
  ELF32BEKind,
  ELF64LEKind,
  ELF64BEKind
};

// For --build-id.
enum class BuildIdKind { None, Fast, Md5, Sha1, Hexstring, Uuid };

// For --discard-{all,locals,none}.
enum class DiscardPolicy { Default, All, Locals, None };

// For --icf={none,safe,all}.
enum class ICFLevel { None, Safe, All };

// For --strip-{all,debug}.
enum class StripPolicy { None, All, Debug };

// For --unresolved-symbols.
enum class UnresolvedPolicy { ReportError, Warn, Ignore };

// For --orphan-handling.
enum class OrphanHandlingPolicy { Place, Warn, Error };

// For --sort-section and linkerscript sorting rules.
enum class SortSectionPolicy { Default, None, Alignment, Name, Priority };

// For --target2
enum class Target2Policy { Abs, Rel, GotRel };

// For tracking ARM Float Argument PCS
enum class ARMVFPArgKind { Default, Base, VFP, ToolChain };

// For -z noseparate-code, -z separate-code and -z separate-loadable-segments.
enum class SeparateSegmentKind { None, Code, Loadable };

// For -z *stack
enum class GnuStackKind { None, Exec, NoExec };

struct SymbolVersion {
  llvm::StringRef name;
  bool isExternCpp;
  bool hasWildcard;
};

// This struct contains symbols version definition that
// can be found in version script if it is used for link.
struct VersionDefinition {
  llvm::StringRef name;
  uint16_t id;
  std::vector<SymbolVersion> patterns;
};

// This struct contains the global configuration for the linker.
// Most fields are direct mapping from the command line options
// and such fields have the same name as the corresponding options.
// Most fields are initialized by the driver.
struct Configuration {
  uint8_t osabi = 0;
  uint32_t andFeatures = 0;
  llvm::CachePruningPolicy thinLTOCachePolicy;
  llvm::StringMap<uint64_t> sectionStartMap;
  llvm::StringRef bfdname;
  llvm::StringRef chroot;
  llvm::StringRef dynamicLinker;
  llvm::StringRef dwoDir;
  llvm::StringRef entry;
  llvm::StringRef emulation;
  llvm::StringRef fini;
  llvm::StringRef init;
  llvm::StringRef ltoAAPipeline;
  llvm::StringRef ltoCSProfileFile;
  llvm::StringRef ltoNewPmPasses;
  llvm::StringRef ltoObjPath;
  llvm::StringRef ltoSampleProfile;
  llvm::StringRef mapFile;
  llvm::StringRef outputFile;
  llvm::StringRef optRemarksFilename;
  llvm::StringRef optRemarksPasses;
  llvm::StringRef optRemarksFormat;
  llvm::StringRef progName;
  llvm::StringRef propeller;
  llvm::StringRef propellerDumpSymbolOrder;
  uint64_t propellerFallthroughWeight;
  uint64_t propellerForwardJumpWeight;
  uint64_t propellerBackwardJumpWeight;
  uint64_t propellerClusterMergeSizeThreshold;
  uint64_t propellerForwardJumpDistance;
  uint64_t propellerBackwardJumpDistance;
  uint64_t propellerChainSplitThreshold;
  std::vector<llvm::StringRef> propellerDumpCfgs;
  std::vector<llvm::StringRef> propellerDebugSymbols;
  std::vector<llvm::StringRef> propellerOpts;
  llvm::StringRef printSymbolOrder;
  llvm::StringRef soName;
  llvm::StringRef sysroot;
  llvm::StringRef thinLTOCacheDir;
  llvm::StringRef thinLTOIndexOnlyArg;
  llvm::StringRef ltoBasicBlockSections;
  std::pair<llvm::StringRef, llvm::StringRef> thinLTOObjectSuffixReplace;
  std::pair<llvm::StringRef, llvm::StringRef> thinLTOPrefixReplace;
  std::string rpath;
  std::vector<VersionDefinition> versionDefinitions;
  std::vector<llvm::StringRef> auxiliaryList;
  std::vector<llvm::StringRef> filterList;
  std::vector<llvm::StringRef> searchPaths;
  std::vector<llvm::StringRef> symbolOrderingFile;
  std::vector<llvm::StringRef> undefined;
  std::vector<SymbolVersion> dynamicList;
  std::vector<uint8_t> buildIdVector;
  llvm::MapVector<std::pair<const InputSectionBase *, const InputSectionBase *>,
                  uint64_t>
      callGraphProfile;
  bool allowMultipleDefinition;
  bool allowShlibUndefined;
  bool androidPackDynRelocs;
  bool armHasBlx = false;
  bool armHasMovtMovw = false;
  bool armJ1J2BranchEncoding = false;
  bool asNeeded = false;
  bool bsymbolic;
  bool bsymbolicFunctions;
  bool callGraphProfileSort;
  bool checkSections;
  bool compressDebugSections;
  bool cref;
  bool defineCommon;
  bool demangle = true;
  bool dependentLibraries;
  bool disableVerify;
  bool ehFrameHdr;
  bool emitLLVM;
  bool emitRelocs;
  bool enableNewDtags;
  bool executeOnly;
  bool exportDynamic;
  bool fixCortexA53Errata843419;
  bool fixCortexA8;
  bool formatBinary = false;
  bool gcSections;
  bool gdbIndex;
  bool gnuHash = false;
  bool gnuUnique;
  bool hasDynamicList = false;
  bool hasDynSymTab;
  bool ignoreDataAddressEquality;
  bool ignoreFunctionAddressEquality;
  bool ltoCSProfileGenerate;
  bool ltoDebugPassManager;
  bool ltoNewPassManager;
  bool ltoUniqueBBSectionNames;
  bool ltoWholeProgramVisibility;
  bool mergeArmExidx;
  bool mipsN32Abi = false;
  bool mmapOutputFile;
  bool nmagic;
  bool noDynamicLinker = false;
  bool noinhibitExec;
  bool nostdlib;
  bool oFormatBinary;
  bool omagic;
  bool optimizeBBJumps;
  bool optRemarksWithHotness;
  bool picThunk;
  bool pie;
  bool printGcSections;
  bool printIcfSections;
  bool propellerKeepNamedSymbols;
  bool propellerPrintStats;
  bool propellerReorderIP = false;
  bool propellerReorderBlocks;
<<<<<<< HEAD
=======
  bool propellerReorderBlocksRandom = false;
>>>>>>> e939f51e
  bool propellerReorderFuncs;
  bool propellerSplitFuncs;
  bool relocatable;
  bool relrPackDynRelocs;
  bool saveTemps;
  llvm::Optional<uint32_t> shuffleSectionSeed;
  bool singleRoRx;
  bool shared;
  bool isStatic = false;
  bool sysvHash = false;
  bool target1Rel;
  bool trace;
  bool thinLTOEmitImportsFiles;
  bool thinLTOIndexOnly;
  bool timeTraceEnabled;
  bool tocOptimize;
  bool undefinedVersion;
  bool unique;
  bool useAndroidRelrTags = false;
  bool warnBackrefs;
  bool warnCommon;
  bool warnIfuncTextrel;
  bool warnMissingEntry;
  bool warnSymbolOrdering;
  bool writeAddends;
  bool zCombreloc;
  bool zCopyreloc;
  bool zForceBti;
  bool zForceIbt;
  bool zGlobal;
  bool zHazardplt;
  bool zIfuncNoplt;
  bool zInitfirst;
  bool zInterpose;
  bool zKeepTextSectionPrefix;
  bool zNodefaultlib;
  bool zNodelete;
  bool zNodlopen;
  bool zNow;
  bool zOrigin;
  bool zPacPlt;
  bool zRelro;
  bool zRodynamic;
  bool zShstk;
  bool zText;
  bool zRetpolineplt;
  bool zWxneeded;
  DiscardPolicy discard;
  GnuStackKind zGnustack;
  ICFLevel icf;
  OrphanHandlingPolicy orphanHandling;
  SortSectionPolicy sortSection;
  StripPolicy strip;
  UnresolvedPolicy unresolvedSymbols;
  Target2Policy target2;
  ARMVFPArgKind armVFPArgs = ARMVFPArgKind::Default;
  BuildIdKind buildId = BuildIdKind::None;
  SeparateSegmentKind zSeparate;
  ELFKind ekind = ELFNoneKind;
  uint16_t emachine = llvm::ELF::EM_NONE;
  llvm::Optional<uint64_t> imageBase;
  uint64_t commonPageSize;
  uint64_t maxPageSize;
  uint64_t mipsGotSize;
  uint64_t zStackSize;
  unsigned ltoPartitions;
  unsigned ltoo;
  unsigned optimize;
  StringRef thinLTOJobs;
  unsigned timeTraceGranularity;
  int32_t splitStackAdjustSize;

  // The following config options do not directly correspond to any
  // particular command line options.

  // True if we need to pass through relocations in input files to the
  // output file. Usually false because we consume relocations.
  bool copyRelocs;

  // True if the target is ELF64. False if ELF32.
  bool is64;

  // True if the target is little-endian. False if big-endian.
  bool isLE;

  // endianness::little if isLE is true. endianness::big otherwise.
  llvm::support::endianness endianness;

  // True if the target is the little-endian MIPS64.
  //
  // The reason why we have this variable only for the MIPS is because
  // we use this often.  Some ELF headers for MIPS64EL are in a
  // mixed-endian (which is horrible and I'd say that's a serious spec
  // bug), and we need to know whether we are reading MIPS ELF files or
  // not in various places.
  //
  // (Note that MIPS64EL is not a typo for MIPS64LE. This is the official
  // name whatever that means. A fun hypothesis is that "EL" is short for
  // little-endian written in the little-endian order, but I don't know
  // if that's true.)
  bool isMips64EL;

  // True if we need to set the DF_STATIC_TLS flag to an output file,
  // which works as a hint to the dynamic loader that the file contains
  // code compiled with the static TLS model. The thread-local variable
  // compiled with the static TLS model is faster but less flexible, and
  // it may not be loaded using dlopen().
  //
  // We set this flag to true when we see a relocation for the static TLS
  // model. Once this becomes true, it will never become false.
  //
  // Since the flag is updated by multi-threaded code, we use std::atomic.
  // (Writing to a variable is not considered thread-safe even if the
  // variable is boolean and we always set the same value from all threads.)
  std::atomic<bool> hasStaticTlsModel{false};

  // Holds set of ELF header flags for the target.
  uint32_t eflags = 0;

  // The ELF spec defines two types of relocation table entries, RELA and
  // REL. RELA is a triplet of (offset, info, addend) while REL is a
  // tuple of (offset, info). Addends for REL are implicit and read from
  // the location where the relocations are applied. So, REL is more
  // compact than RELA but requires a bit of more work to process.
  //
  // (From the linker writer's view, this distinction is not necessary.
  // If the ELF had chosen whichever and sticked with it, it would have
  // been easier to write code to process relocations, but it's too late
  // to change the spec.)
  //
  // Each ABI defines its relocation type. IsRela is true if target
  // uses RELA. As far as we know, all 64-bit ABIs are using RELA. A
  // few 32-bit ABIs are using RELA too.
  bool isRela;

  // True if we are creating position-independent code.
  bool isPic;

  // 4 for ELF32, 8 for ELF64.
  int wordsize;
};

// The only instance of Configuration struct.
extern Configuration *config;

// The first two elements of versionDefinitions represent VER_NDX_LOCAL and
// VER_NDX_GLOBAL. This helper returns other elements.
static inline ArrayRef<VersionDefinition> namedVersionDefs() {
  return llvm::makeArrayRef(config->versionDefinitions).slice(2);
}

static inline void errorOrWarn(const Twine &msg) {
  if (!config->noinhibitExec)
    error(msg);
  else
    warn(msg);
}
} // namespace elf
} // namespace lld

#endif<|MERGE_RESOLUTION|>--- conflicted
+++ resolved
@@ -199,10 +199,7 @@
   bool propellerPrintStats;
   bool propellerReorderIP = false;
   bool propellerReorderBlocks;
-<<<<<<< HEAD
-=======
   bool propellerReorderBlocksRandom = false;
->>>>>>> e939f51e
   bool propellerReorderFuncs;
   bool propellerSplitFuncs;
   bool relocatable;
