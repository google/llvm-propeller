//===- EHStreamer.h - Exception Handling Directive Streamer -----*- C++ -*-===//
//
// Part of the LLVM Project, under the Apache License v2.0 with LLVM Exceptions.
// See https://llvm.org/LICENSE.txt for license information.
// SPDX-License-Identifier: Apache-2.0 WITH LLVM-exception
//
//===----------------------------------------------------------------------===//
//
// This file contains support for writing exception info into assembly files.
//
//===----------------------------------------------------------------------===//

#ifndef LLVM_LIB_CODEGEN_ASMPRINTER_EHSTREAMER_H
#define LLVM_LIB_CODEGEN_ASMPRINTER_EHSTREAMER_H

#include "llvm/ADT/DenseMap.h"
#include "llvm/CodeGen/AsmPrinterHandler.h"
#include "llvm/Support/Compiler.h"

namespace llvm {

class AsmPrinter;
struct LandingPadInfo;
class MachineInstr;
class MachineModuleInfo;
class MCSymbol;
template <typename T> class SmallVectorImpl;

/// Emits exception handling directives.
class LLVM_LIBRARY_VISIBILITY EHStreamer : public AsmPrinterHandler {
protected:
  /// Target of directive emission.
  AsmPrinter *Asm;

  /// Collected machine module information.
  MachineModuleInfo *MMI;

  /// How many leading type ids two landing pads have in common.
  static unsigned sharedTypeIDs(const LandingPadInfo *L,
                                const LandingPadInfo *R);

  /// Structure holding a try-range and the associated landing pad.
  struct PadRange {
    // The index of the landing pad.
    unsigned PadIndex;

    // The index of the begin and end labels in the landing pad's label lists.
    unsigned RangeIndex;
  };

  using RangeMapType = DenseMap<MCSymbol *, PadRange>;

  /// Structure describing an entry in the actions table.
  struct ActionEntry {
    int ValueForTypeID; // The value to write - may not be equal to the type id.
    int NextAction;
    unsigned Previous;
  };

  /// Structure describing an entry in the call-site table.
  struct CallSiteEntry {
    // The 'try-range' is BeginLabel .. EndLabel.
    MCSymbol *BeginLabel; // Null indicates the start of the function.
    MCSymbol *EndLabel;   // Null indicates the end of the function.

    // LPad contains the landing pad start labels.
    const LandingPadInfo *LPad; // Null indicates that there is no landing pad.

    unsigned Action;
  };

  /// Structure describing a contiguous range of call-sites which reside
<<<<<<< HEAD
  /// in the same procedure fragment (BB section).
  struct CallSiteRange {
    // Symbol marking the beginning of the precedure fragment (section).
    MCSymbol *FragmentBeginLabel = nullptr;
    // Symbol marking the end of the procedure fragment (section).
=======
  /// in the same procedure fragment. With -fbasic-block-sections, there will
  /// be one call site range per basic block section. Otherwise, we will have
  /// one call site range containing all the call sites in the function.
  struct CallSiteRange {
    // Symbol marking the beginning of the precedure fragment.
    MCSymbol *FragmentBeginLabel = nullptr;
    // Symbol marking the end of the procedure fragmnt.
>>>>>>> 5cfec58d
    MCSymbol *FragmentEndLabel = nullptr;
    // LSDA symbol for this call-site range.
    MCSymbol *ExceptionLabel = nullptr;
    // Index of the first call-site entry in the call-site table which
    // belongs to this range.
    size_t CallSiteBeginIdx = 0;
    // Index just after the last call-site entry in the call-site table which
    // belongs to this range.
    size_t CallSiteEndIdx = 0;
<<<<<<< HEAD
    // Whether this is the call-site range containing all the landing pads
=======
    // Whether this is the call-site range containing all the landing pads.
>>>>>>> 5cfec58d
    bool IsLPRange = false;
  };

  /// Compute the actions table and gather the first action index for each
  /// landing pad site.
  void computeActionsTable(
      const SmallVectorImpl<const LandingPadInfo *> &LandingPads,
      SmallVectorImpl<ActionEntry> &Actions,
      SmallVectorImpl<unsigned> &FirstActions);

  void computePadMap(const SmallVectorImpl<const LandingPadInfo *> &LandingPads,
                     RangeMapType &PadMap);

  /// Compute the call-site table and the call-site ranges. The entry for an
  /// invoke has a try-range containing the call, a non-zero landing pad and an
  /// appropriate action. The entry for an ordinary call has a try-range
  /// containing the call and zero for the landing pad and the action.  Calls
  /// marked 'nounwind' have no entry and must not be contained in the try-range
  /// of any entry - they form gaps in the table.  Entries must be ordered by
<<<<<<< HEAD
  /// try-range address.
=======
  /// try-range address. CallSiteRanges vector is only populated for Itanium
  /// exception handling.
>>>>>>> 5cfec58d
  virtual void computeCallSiteTable(
      SmallVectorImpl<CallSiteEntry> &CallSites,
      SmallVectorImpl<CallSiteRange> &CallSiteRanges,
      const SmallVectorImpl<const LandingPadInfo *> &LandingPads,
      const SmallVectorImpl<unsigned> &FirstActions);

  /// Emit landing pads and actions.
  ///
  /// The general organization of the table is complex, but the basic concepts
  /// are easy.  First there is a header which describes the location and
  /// organization of the three components that follow.
  ///  1. The landing pad site information describes the range of code covered
  ///     by the try.  In our case it's an accumulation of the ranges covered
  ///     by the invokes in the try.  There is also a reference to the landing
  ///     pad that handles the exception once processed.  Finally an index into
  ///     the actions table.
  ///  2. The action table, in our case, is composed of pairs of type ids
  ///     and next action offset.  Starting with the action index from the
  ///     landing pad site, each type Id is checked for a match to the current
  ///     exception.  If it matches then the exception and type id are passed
  ///     on to the landing pad.  Otherwise the next action is looked up.  This
  ///     chain is terminated with a next action of zero.  If no type id is
  ///     found the frame is unwound and handling continues.
  ///  3. Type id table contains references to all the C++ typeinfo for all
  ///     catches in the function.  This tables is reversed indexed base 1.
  ///
  /// Returns the starting symbol of an exception table.
  MCSymbol *emitExceptionTable();

  virtual void emitTypeInfos(unsigned TTypeEncoding, MCSymbol *TTBaseLabel);

  // Helpers for identifying what kind of clause an EH typeid or selector
  // corresponds to. Negative selectors are for filter clauses, the zero
  // selector is for cleanups, and positive selectors are for catch clauses.
  static bool isFilterEHSelector(int Selector) { return Selector < 0; }
  static bool isCleanupEHSelector(int Selector) { return Selector == 0; }
  static bool isCatchEHSelector(int Selector) { return Selector > 0; }

public:
  EHStreamer(AsmPrinter *A);
  ~EHStreamer() override;

  // Unused.
  void setSymbolSize(const MCSymbol *Sym, uint64_t Size) override {}
  void beginInstruction(const MachineInstr *MI) override {}
  void endInstruction() override {}

  /// Return `true' if this is a call to a function marked `nounwind'. Return
  /// `false' otherwise.
  static bool callToNoUnwindFunction(const MachineInstr *MI);
};

} // end namespace llvm

#endif // LLVM_LIB_CODEGEN_ASMPRINTER_EHSTREAMER_H<|MERGE_RESOLUTION|>--- conflicted
+++ resolved
@@ -70,13 +70,6 @@
   };
 
   /// Structure describing a contiguous range of call-sites which reside
-<<<<<<< HEAD
-  /// in the same procedure fragment (BB section).
-  struct CallSiteRange {
-    // Symbol marking the beginning of the precedure fragment (section).
-    MCSymbol *FragmentBeginLabel = nullptr;
-    // Symbol marking the end of the procedure fragment (section).
-=======
   /// in the same procedure fragment. With -fbasic-block-sections, there will
   /// be one call site range per basic block section. Otherwise, we will have
   /// one call site range containing all the call sites in the function.
@@ -84,7 +77,6 @@
     // Symbol marking the beginning of the precedure fragment.
     MCSymbol *FragmentBeginLabel = nullptr;
     // Symbol marking the end of the procedure fragmnt.
->>>>>>> 5cfec58d
     MCSymbol *FragmentEndLabel = nullptr;
     // LSDA symbol for this call-site range.
     MCSymbol *ExceptionLabel = nullptr;
@@ -94,11 +86,7 @@
     // Index just after the last call-site entry in the call-site table which
     // belongs to this range.
     size_t CallSiteEndIdx = 0;
-<<<<<<< HEAD
-    // Whether this is the call-site range containing all the landing pads
-=======
     // Whether this is the call-site range containing all the landing pads.
->>>>>>> 5cfec58d
     bool IsLPRange = false;
   };
 
@@ -118,12 +106,8 @@
   /// containing the call and zero for the landing pad and the action.  Calls
   /// marked 'nounwind' have no entry and must not be contained in the try-range
   /// of any entry - they form gaps in the table.  Entries must be ordered by
-<<<<<<< HEAD
-  /// try-range address.
-=======
   /// try-range address. CallSiteRanges vector is only populated for Itanium
   /// exception handling.
->>>>>>> 5cfec58d
   virtual void computeCallSiteTable(
       SmallVectorImpl<CallSiteEntry> &CallSites,
       SmallVectorImpl<CallSiteRange> &CallSiteRanges,
