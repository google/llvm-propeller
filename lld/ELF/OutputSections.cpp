//===- OutputSections.cpp -------------------------------------------------===//
//
// Part of the LLVM Project, under the Apache License v2.0 with LLVM Exceptions.
// See https://llvm.org/LICENSE.txt for license information.
// SPDX-License-Identifier: Apache-2.0 WITH LLVM-exception
//
//===----------------------------------------------------------------------===//

#include "OutputSections.h"
#include "Config.h"
#include "LinkerScript.h"
#include "SymbolTable.h"
#include "SyntheticSections.h"
#include "Target.h"
#include "lld/Common/Memory.h"
#include "lld/Common/Strings.h"
#include "lld/Common/Threads.h"
#include "llvm/BinaryFormat/Dwarf.h"
#include "llvm/Support/Compression.h"
#include "llvm/Support/MD5.h"
#include "llvm/Support/MathExtras.h"
#include "llvm/Support/SHA1.h"
#include <regex>

using namespace llvm;
using namespace llvm::dwarf;
using namespace llvm::object;
using namespace llvm::support::endian;
using namespace llvm::ELF;

namespace lld {
namespace elf {
uint8_t *Out::bufferStart;
uint8_t Out::first;
PhdrEntry *Out::tlsPhdr;
OutputSection *Out::elfHeader;
OutputSection *Out::programHeaders;
OutputSection *Out::preinitArray;
OutputSection *Out::initArray;
OutputSection *Out::finiArray;

std::vector<OutputSection *> outputSections;

uint32_t OutputSection::getPhdrFlags() const {
  uint32_t ret = 0;
  if (config->emachine != EM_ARM || !(flags & SHF_ARM_PURECODE))
    ret |= PF_R;
  if (flags & SHF_WRITE)
    ret |= PF_W;
  if (flags & SHF_EXECINSTR)
    ret |= PF_X;
  return ret;
}

template <class ELFT>
void OutputSection::writeHeaderTo(typename ELFT::Shdr *shdr) {
  shdr->sh_entsize = entsize;
  shdr->sh_addralign = alignment;
  shdr->sh_type = type;
  shdr->sh_offset = offset;
  shdr->sh_flags = flags;
  shdr->sh_info = info;
  shdr->sh_link = link;
  shdr->sh_addr = addr;
  shdr->sh_size = size;
  shdr->sh_name = shName;
}

OutputSection::OutputSection(StringRef name, uint32_t type, uint64_t flags)
    : BaseCommand(OutputSectionKind),
      SectionBase(Output, name, flags, /*Entsize*/ 0, /*Alignment*/ 1, type,
                  /*Info*/ 0, /*Link*/ 0) {}

// We allow sections of types listed below to merged into a
// single progbits section. This is typically done by linker
// scripts. Merging nobits and progbits will force disk space
// to be allocated for nobits sections. Other ones don't require
// any special treatment on top of progbits, so there doesn't
// seem to be a harm in merging them.
static bool canMergeToProgbits(unsigned type) {
  return type == SHT_NOBITS || type == SHT_PROGBITS || type == SHT_INIT_ARRAY ||
         type == SHT_PREINIT_ARRAY || type == SHT_FINI_ARRAY ||
         type == SHT_NOTE;
}

// Record that isec will be placed in the OutputSection. isec does not become
// permanent until finalizeInputSections() is called. The function should not be
// used after finalizeInputSections() is called. If you need to add an
// InputSection post finalizeInputSections(), then you must do the following:
//
// 1. Find or create an InputSectionDescription to hold InputSection.
// 2. Add the InputSection to the InputSectionDescription::sections.
// 3. Call commitSection(isec).
void OutputSection::recordSection(InputSectionBase *isec) {
  partition = isec->partition;
  isec->parent = this;
  if (sectionCommands.empty() ||
      !isa<InputSectionDescription>(sectionCommands.back()))
    sectionCommands.push_back(make<InputSectionDescription>(""));
  auto *isd = cast<InputSectionDescription>(sectionCommands.back());
  isd->sectionBases.push_back(isec);
}

// Update fields (type, flags, alignment, etc) according to the InputSection
// isec. Also check whether the InputSection flags and type are consistent with
// other InputSections.
void OutputSection::commitSection(InputSection *isec) {
  if (!hasInputSections) {
    // If IS is the first section to be added to this section,
    // initialize type, entsize and flags from isec.
    hasInputSections = true;
    type = isec->type;
    entsize = isec->entsize;
    flags = isec->flags;
  } else {
    // Otherwise, check if new type or flags are compatible with existing ones.
    if ((flags ^ isec->flags) & SHF_TLS)
      error("incompatible section flags for " + name + "\n>>> " + toString(isec) +
            ": 0x" + utohexstr(isec->flags) + "\n>>> output section " + name +
            ": 0x" + utohexstr(flags));

    if (type != isec->type) {
      if (!canMergeToProgbits(type) || !canMergeToProgbits(isec->type))
        error("section type mismatch for " + isec->name + "\n>>> " +
              toString(isec) + ": " +
              getELFSectionTypeName(config->emachine, isec->type) +
              "\n>>> output section " + name + ": " +
              getELFSectionTypeName(config->emachine, type));
      type = SHT_PROGBITS;
    }
  }
  if (noload)
    type = SHT_NOBITS;

  isec->parent = this;
  uint64_t andMask =
      config->emachine == EM_ARM ? (uint64_t)SHF_ARM_PURECODE : 0;
  uint64_t orMask = ~andMask;
  uint64_t andFlags = (flags & isec->flags) & andMask;
  uint64_t orFlags = (flags | isec->flags) & orMask;
  flags = andFlags | orFlags;
  if (nonAlloc)
    flags &= ~(uint64_t)SHF_ALLOC;

  alignment = std::max(alignment, isec->alignment);

  // If this section contains a table of fixed-size entries, sh_entsize
  // holds the element size. If it contains elements of different size we
  // set sh_entsize to 0.
  if (entsize != isec->entsize)
    entsize = 0;
}

// This function scans over the InputSectionBase list sectionBases to create
// InputSectionDescription::sections.
//
// It removes MergeInputSections from the input section array and adds
// new synthetic sections at the location of the first input section
// that it replaces. It then finalizes each synthetic section in order
// to compute an output offset for each piece of each input section.
void OutputSection::finalizeInputSections() {
  std::vector<MergeSyntheticSection *> mergeSections;
  for (BaseCommand *base : sectionCommands) {
    auto *cmd = dyn_cast<InputSectionDescription>(base);
    if (!cmd)
      continue;
    cmd->sections.reserve(cmd->sectionBases.size());
    for (InputSectionBase *s : cmd->sectionBases) {
      MergeInputSection *ms = dyn_cast<MergeInputSection>(s);
      if (!ms) {
        cmd->sections.push_back(cast<InputSection>(s));
        continue;
      }

      // We do not want to handle sections that are not alive, so just remove
      // them instead of trying to merge.
      if (!ms->isLive())
        continue;

      auto i = llvm::find_if(mergeSections, [=](MergeSyntheticSection *sec) {
        // While we could create a single synthetic section for two different
        // values of Entsize, it is better to take Entsize into consideration.
        //
        // With a single synthetic section no two pieces with different Entsize
        // could be equal, so we may as well have two sections.
        //
        // Using Entsize in here also allows us to propagate it to the synthetic
        // section.
        //
        // SHF_STRINGS section with different alignments should not be merged.
        return sec->flags == ms->flags && sec->entsize == ms->entsize &&
               (sec->alignment == ms->alignment || !(sec->flags & SHF_STRINGS));
      });
      if (i == mergeSections.end()) {
        MergeSyntheticSection *syn =
            createMergeSynthetic(name, ms->type, ms->flags, ms->alignment);
        mergeSections.push_back(syn);
        i = std::prev(mergeSections.end());
        syn->entsize = ms->entsize;
        cmd->sections.push_back(syn);
      }
      (*i)->addSection(ms);
    }

    // sectionBases should not be used from this point onwards. Clear it to
    // catch misuses.
    cmd->sectionBases.clear();

    // Some input sections may be removed from the list after ICF.
    for (InputSection *s : cmd->sections)
      commitSection(s);
  }
  for (auto *ms : mergeSections)
    ms->finalizeContents();
}

static void sortByOrder(MutableArrayRef<InputSection *> in,
                        llvm::function_ref<int(InputSectionBase *s)> order) {
  std::vector<std::pair<int, InputSection *>> v;
  for (InputSection *s : in)
    v.push_back({order(s), s});
  llvm::stable_sort(v, less_first());

  for (size_t i = 0; i < v.size(); ++i)
    in[i] = v[i].second;
}

uint64_t getHeaderSize() {
  if (config->oFormatBinary)
    return 0;
  return Out::elfHeader->size + Out::programHeaders->size;
}

bool OutputSection::classof(const BaseCommand *c) {
  return c->kind == OutputSectionKind;
}

void OutputSection::sort(llvm::function_ref<int(InputSectionBase *s)> order) {
  assert(isLive());
  for (BaseCommand *b : sectionCommands)
    if (auto *isd = dyn_cast<InputSectionDescription>(b))
      sortByOrder(isd->sections, order);
}

static void nopInstrFill(uint8_t *buf, size_t size) {
  if (size == 0)
    return;
  unsigned i = 0;
<<<<<<< HEAD
  if (size == 0) return;
=======
  if (size == 0)
    return;
>>>>>>> 77acdb29
  std::vector<std::vector<uint8_t>> nopFiller = *target->nopInstrs;
  unsigned num = size / nopFiller.back().size();
  for (unsigned c = 0; c < num; ++c) {
    memcpy(buf + i, nopFiller.back().data(), nopFiller.back().size());
    i += nopFiller.back().size();
  }
  unsigned remaining = size - i;
  if (!remaining)
    return;
<<<<<<< HEAD
  if (nopFiller[remaining - 1].size() != remaining)
    fatal("failed padding with special filler");
=======
  assert(nopFiller[remaining - 1].size() == remaining);
>>>>>>> 77acdb29
  memcpy(buf + i, nopFiller[remaining - 1].data(), remaining);
}

// Fill [Buf, Buf + Size) with Filler.
// This is used for linker script "=fillexp" command.
static void fill(uint8_t *buf, size_t size,
                 const std::array<uint8_t, 4> &filler) {
  size_t i = 0;
  for (; i + 4 < size; i += 4)
    memcpy(buf + i, filler.data(), 4);
  memcpy(buf + i, filler.data(), size - i);
}

// Compress section contents if this section contains debug info.
template <class ELFT> void OutputSection::maybeCompress() {
  using Elf_Chdr = typename ELFT::Chdr;

  // Compress only DWARF debug sections.
  if (!config->compressDebugSections || (flags & SHF_ALLOC) ||
      !name.startswith(".debug_"))
    return;

  // Create a section header.
  zDebugHeader.resize(sizeof(Elf_Chdr));
  auto *hdr = reinterpret_cast<Elf_Chdr *>(zDebugHeader.data());
  hdr->ch_type = ELFCOMPRESS_ZLIB;
  hdr->ch_size = size;
  hdr->ch_addralign = alignment;

  // Write section contents to a temporary buffer and compress it.
  std::vector<uint8_t> buf(size);
  writeTo<ELFT>(buf.data());
  // We chose 1 as the default compression level because it is the fastest. If
  // -O2 is given, we use level 6 to compress debug info more by ~15%. We found
  // that level 7 to 9 doesn't make much difference (~1% more compression) while
  // they take significant amount of time (~2x), so level 6 seems enough.
  if (Error e = zlib::compress(toStringRef(buf), compressedData,
                               config->optimize >= 2 ? 6 : 1))
    fatal("compress failed: " + llvm::toString(std::move(e)));

  // Update section headers.
  size = sizeof(Elf_Chdr) + compressedData.size();
  flags |= SHF_COMPRESSED;
}

static void writeInt(uint8_t *buf, uint64_t data, uint64_t size) {
  if (size == 1)
    *buf = data;
  else if (size == 2)
    write16(buf, data);
  else if (size == 4)
    write32(buf, data);
  else if (size == 8)
    write64(buf, data);
  else
    llvm_unreachable("unsupported Size argument");
}

template <class ELFT> void OutputSection::writeTo(uint8_t *buf) {
  if (type == SHT_NOBITS)
    return;

  // If -compress-debug-section is specified and if this is a debug section,
  // we've already compressed section contents. If that's the case,
  // just write it down.
  if (!compressedData.empty()) {
    memcpy(buf, zDebugHeader.data(), zDebugHeader.size());
    memcpy(buf + zDebugHeader.size(), compressedData.data(),
           compressedData.size());
    return;
  }

  // Write leading padding.
  std::vector<InputSection *> sections = getInputSections(this);
  std::array<uint8_t, 4> filler = getFiller();
  bool nonZeroFiller = read32(filler.data()) != 0;
  if (nonZeroFiller)
    fill(buf, sections.empty() ? size : sections[0]->outSecOff, filler);

  parallelForEachN(0, sections.size(), [&](size_t i) {
    InputSection *isec = sections[i];
    isec->writeTo<ELFT>(buf);

    // Fill gaps between sections.
    if (nonZeroFiller) {
      uint8_t *start = buf + isec->outSecOff + isec->getSize();
      uint8_t *end;
      if (i + 1 == sections.size())
        end = buf + size;
      else
        end = buf + sections[i + 1]->outSecOff;
<<<<<<< HEAD
      // Check if this IS needs a special filler.
=======
>>>>>>> 77acdb29
      if (isec->nopFiller) {
        assert(target->nopInstrs);
        nopInstrFill(start, end - start);
      } else
        fill(start, end - start, filler);
    }
  });

  // Linker scripts may have BYTE()-family commands with which you
  // can write arbitrary bytes to the output. Process them if any.
  for (BaseCommand *base : sectionCommands)
    if (auto *data = dyn_cast<ByteCommand>(base))
      writeInt(buf + data->offset, data->expression().getValue(), data->size);
}

static void finalizeShtGroup(OutputSection *os,
                             InputSection *section) {
  assert(config->relocatable);

  // sh_link field for SHT_GROUP sections should contain the section index of
  // the symbol table.
  os->link = in.symTab->getParent()->sectionIndex;

  // sh_info then contain index of an entry in symbol table section which
  // provides signature of the section group.
  ArrayRef<Symbol *> symbols = section->file->getSymbols();
  os->info = in.symTab->getSymbolIndex(symbols[section->info]);
}

void OutputSection::finalize() {
  InputSection *first = getFirstInputSection(this);

  if (flags & SHF_LINK_ORDER) {
    // We must preserve the link order dependency of sections with the
    // SHF_LINK_ORDER flag. The dependency is indicated by the sh_link field. We
    // need to translate the InputSection sh_link to the OutputSection sh_link,
    // all InputSections in the OutputSection have the same dependency.
    if (auto *ex = dyn_cast<ARMExidxSyntheticSection>(first))
      link = ex->getLinkOrderDep()->getParent()->sectionIndex;
    else if (first->flags & SHF_LINK_ORDER)
      if (auto *d = first->getLinkOrderDep())
        link = d->getParent()->sectionIndex;
  }

  if (type == SHT_GROUP) {
    finalizeShtGroup(this, first);
    return;
  }

  if (!config->copyRelocs || (type != SHT_RELA && type != SHT_REL))
    return;

  if (isa<SyntheticSection>(first))
    return;

  link = in.symTab->getParent()->sectionIndex;
  // sh_info for SHT_REL[A] sections should contain the section header index of
  // the section to which the relocation applies.
  InputSectionBase *s = first->getRelocatedSection();
  info = s->getOutputSection()->sectionIndex;
  flags |= SHF_INFO_LINK;
}

// Returns true if S is in one of the many forms the compiler driver may pass
// crtbegin files.
//
// Gcc uses any of crtbegin[<empty>|S|T].o.
// Clang uses Gcc's plus clang_rt.crtbegin[<empty>|S|T][-<arch>|<empty>].o.

static bool isCrtbegin(StringRef s) {
  static std::regex re(R"((clang_rt\.)?crtbegin[ST]?(-.*)?\.o)");
  s = sys::path::filename(s);
  return std::regex_match(s.begin(), s.end(), re);
}

static bool isCrtend(StringRef s) {
  static std::regex re(R"((clang_rt\.)?crtend[ST]?(-.*)?\.o)");
  s = sys::path::filename(s);
  return std::regex_match(s.begin(), s.end(), re);
}

// .ctors and .dtors are sorted by this priority from highest to lowest.
//
//  1. The section was contained in crtbegin (crtbegin contains
//     some sentinel value in its .ctors and .dtors so that the runtime
//     can find the beginning of the sections.)
//
//  2. The section has an optional priority value in the form of ".ctors.N"
//     or ".dtors.N" where N is a number. Unlike .{init,fini}_array,
//     they are compared as string rather than number.
//
//  3. The section is just ".ctors" or ".dtors".
//
//  4. The section was contained in crtend, which contains an end marker.
//
// In an ideal world, we don't need this function because .init_array and
// .ctors are duplicate features (and .init_array is newer.) However, there
// are too many real-world use cases of .ctors, so we had no choice to
// support that with this rather ad-hoc semantics.
static bool compCtors(const InputSection *a, const InputSection *b) {
  bool beginA = isCrtbegin(a->file->getName());
  bool beginB = isCrtbegin(b->file->getName());
  if (beginA != beginB)
    return beginA;
  bool endA = isCrtend(a->file->getName());
  bool endB = isCrtend(b->file->getName());
  if (endA != endB)
    return endB;
  StringRef x = a->name;
  StringRef y = b->name;
  assert(x.startswith(".ctors") || x.startswith(".dtors"));
  assert(y.startswith(".ctors") || y.startswith(".dtors"));
  x = x.substr(6);
  y = y.substr(6);
  return x < y;
}

// Sorts input sections by the special rules for .ctors and .dtors.
// Unfortunately, the rules are different from the one for .{init,fini}_array.
// Read the comment above.
void OutputSection::sortCtorsDtors() {
  assert(sectionCommands.size() == 1);
  auto *isd = cast<InputSectionDescription>(sectionCommands[0]);
  llvm::stable_sort(isd->sections, compCtors);
}

// If an input string is in the form of "foo.N" where N is a number,
// return N. Otherwise, returns 65536, which is one greater than the
// lowest priority.
int getPriority(StringRef s) {
  size_t pos = s.rfind('.');
  if (pos == StringRef::npos)
    return 65536;
  int v;
  if (!to_integer(s.substr(pos + 1), v, 10))
    return 65536;
  return v;
}

InputSection *getFirstInputSection(const OutputSection *os) {
  for (BaseCommand *base : os->sectionCommands)
    if (auto *isd = dyn_cast<InputSectionDescription>(base))
      if (!isd->sections.empty())
        return isd->sections[0];
  return nullptr;
}

std::vector<InputSection *> getInputSections(const OutputSection *os) {
  std::vector<InputSection *> ret;
  for (BaseCommand *base : os->sectionCommands)
    if (auto *isd = dyn_cast<InputSectionDescription>(base))
      ret.insert(ret.end(), isd->sections.begin(), isd->sections.end());
  return ret;
}

// Sorts input sections by section name suffixes, so that .foo.N comes
// before .foo.M if N < M. Used to sort .{init,fini}_array.N sections.
// We want to keep the original order if the priorities are the same
// because the compiler keeps the original initialization order in a
// translation unit and we need to respect that.
// For more detail, read the section of the GCC's manual about init_priority.
void OutputSection::sortInitFini() {
  // Sort sections by priority.
  sort([](InputSectionBase *s) { return getPriority(s->name); });
}

std::array<uint8_t, 4> OutputSection::getFiller() {
  if (filler)
    return *filler;
  if (flags & SHF_EXECINSTR)
    return target->trapInstr;
  return {0, 0, 0, 0};
}

template void OutputSection::writeHeaderTo<ELF32LE>(ELF32LE::Shdr *Shdr);
template void OutputSection::writeHeaderTo<ELF32BE>(ELF32BE::Shdr *Shdr);
template void OutputSection::writeHeaderTo<ELF64LE>(ELF64LE::Shdr *Shdr);
template void OutputSection::writeHeaderTo<ELF64BE>(ELF64BE::Shdr *Shdr);

template void OutputSection::writeTo<ELF32LE>(uint8_t *Buf);
template void OutputSection::writeTo<ELF32BE>(uint8_t *Buf);
template void OutputSection::writeTo<ELF64LE>(uint8_t *Buf);
template void OutputSection::writeTo<ELF64BE>(uint8_t *Buf);

template void OutputSection::maybeCompress<ELF32LE>();
template void OutputSection::maybeCompress<ELF32BE>();
template void OutputSection::maybeCompress<ELF64LE>();
template void OutputSection::maybeCompress<ELF64BE>();

} // namespace elf
} // namespace lld<|MERGE_RESOLUTION|>--- conflicted
+++ resolved
@@ -246,12 +246,8 @@
   if (size == 0)
     return;
   unsigned i = 0;
-<<<<<<< HEAD
-  if (size == 0) return;
-=======
   if (size == 0)
     return;
->>>>>>> 77acdb29
   std::vector<std::vector<uint8_t>> nopFiller = *target->nopInstrs;
   unsigned num = size / nopFiller.back().size();
   for (unsigned c = 0; c < num; ++c) {
@@ -261,12 +257,7 @@
   unsigned remaining = size - i;
   if (!remaining)
     return;
-<<<<<<< HEAD
-  if (nopFiller[remaining - 1].size() != remaining)
-    fatal("failed padding with special filler");
-=======
   assert(nopFiller[remaining - 1].size() == remaining);
->>>>>>> 77acdb29
   memcpy(buf + i, nopFiller[remaining - 1].data(), remaining);
 }
 
@@ -358,10 +349,6 @@
         end = buf + size;
       else
         end = buf + sections[i + 1]->outSecOff;
-<<<<<<< HEAD
-      // Check if this IS needs a special filler.
-=======
->>>>>>> 77acdb29
       if (isec->nopFiller) {
         assert(target->nopInstrs);
         nopInstrFill(start, end - start);
