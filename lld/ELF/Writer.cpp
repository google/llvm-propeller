//===- Writer.cpp ---------------------------------------------------------===//
//
// Part of the LLVM Project, under the Apache License v2.0 with LLVM Exceptions.
// See https://llvm.org/LICENSE.txt for license information.
// SPDX-License-Identifier: Apache-2.0 WITH LLVM-exception
//
//===----------------------------------------------------------------------===//

#include "Writer.h"
#include "AArch64ErrataFix.h"
#include "ARMErrataFix.h"
#include "CallGraphSort.h"
#include "Config.h"
#include "LinkerPropeller.h"
#include "LinkerScript.h"
#include "MapFile.h"
#include "OutputSections.h"
#include "Relocations.h"
#include "SymbolTable.h"
#include "Symbols.h"
#include "SyntheticSections.h"
#include "Target.h"
#include "lld/Common/Filesystem.h"
#include "lld/Common/Memory.h"
#include "lld/Common/PropellerCommon.h"
#include "lld/Common/Strings.h"
#include "lld/Common/Threads.h"
#include "llvm/ADT/StringMap.h"
#include "llvm/ADT/StringSwitch.h"
#include "llvm/Support/RandomNumberGenerator.h"
#include "llvm/Support/SHA1.h"
#include "llvm/Support/xxhash.h"
#include <cctype>
#include <chrono>
#include <climits>
#include <list>
#include <type_traits>

#define DEBUG_TYPE "lld"

using namespace llvm;
using namespace llvm::ELF;
using namespace llvm::object;
using namespace llvm::support;
using namespace llvm::support::endian;

namespace lld {
namespace elf {
namespace {
// The writer writes a SymbolTable result to a file.
template <class ELFT> class Writer {
public:
  Writer() : buffer(errorHandler().outputBuffer) {}
  using Elf_Shdr = typename ELFT::Shdr;
  using Elf_Ehdr = typename ELFT::Ehdr;
  using Elf_Phdr = typename ELFT::Phdr;

  void run();

private:
  void copyLocalSymbols();
  void addSectionSymbols();
  void forEachRelSec(llvm::function_ref<void(InputSectionBase &)> fn);
  void sortSections();
  void resolveShfLinkOrder();
  void finalizeAddressDependentContent();
  void optimizeBasicBlockJumps();
  void sortInputSections();
  void finalizeSections();
  void checkExecuteOnly();
  void setReservedSymbolSections();

  std::vector<PhdrEntry *> createPhdrs(Partition &part);
  void addPhdrForSection(Partition &part, unsigned shType, unsigned pType,
                         unsigned pFlags);
  void assignFileOffsets();
  void assignFileOffsetsBinary();
  void setPhdrs(Partition &part);
  void checkSections();
  void fixSectionAlignments();
  void openFile();
  void writeTrapInstr();
  void writeHeader();
  void writeSections();
  void writeSectionsBinary();
  void writeBuildId();

  std::unique_ptr<FileOutputBuffer> &buffer;

  void addRelIpltSymbols();
  void addStartEndSymbols();
  void addStartStopSymbols(OutputSection *sec);

  uint64_t fileSize;
  uint64_t sectionHeaderOff;
};
} // anonymous namespace

static bool isSectionPrefix(StringRef prefix, StringRef name) {
  return name.startswith(prefix) || name == prefix.drop_back();
}

StringRef getOutputSectionName(const InputSectionBase *s) {
  if (config->relocatable)
    return s->name;

  // This is for --emit-relocs. If .text.foo is emitted as .text.bar, we want
  // to emit .rela.text.foo as .rela.text.bar for consistency (this is not
  // technically required, but not doing it is odd). This code guarantees that.
  if (auto *isec = dyn_cast<InputSection>(s)) {
    if (InputSectionBase *rel = isec->getRelocatedSection()) {
      OutputSection *out = rel->getOutputSection();
      if (s->type == SHT_RELA)
        return saver.save(".rela" + out->name);
      return saver.save(".rel" + out->name);
    }
  }

  // This check is for -z keep-text-section-prefix.  This option separates text
  // sections with prefix ".text.hot", ".text.unlikely", ".text.startup" or
  // ".text.exit".
  // When enabled, this allows identifying the hot code region (.text.hot) in
  // the final binary which can be selectively mapped to huge pages or mlocked,
  // for instance.
  if (config->zKeepTextSectionPrefix)
    for (StringRef v :
         {".text.hot.", ".text.unlikely.", ".text.startup.", ".text.exit."})
      if (isSectionPrefix(v, s->name))
        return v.drop_back();

  for (StringRef v :
       {".text.", ".rodata.", ".data.rel.ro.", ".data.", ".bss.rel.ro.",
        ".bss.", ".init_array.", ".fini_array.", ".ctors.", ".dtors.", ".tbss.",
        ".gcc_except_table.", ".tdata.", ".ARM.exidx.", ".ARM.extab."})
    if (isSectionPrefix(v, s->name))
      return v.drop_back();

  // CommonSection is identified as "COMMON" in linker scripts.
  // By default, it should go to .bss section.
  if (s->name == "COMMON")
    return ".bss";

  return s->name;
}

static bool needsInterpSection() {
  return !config->shared && !config->dynamicLinker.empty() &&
         script->needsInterpSection();
}

template <class ELFT> void writeResult() { Writer<ELFT>().run(); }

static void removeEmptyPTLoad(std::vector<PhdrEntry *> &phdrs) {
  llvm::erase_if(phdrs, [&](const PhdrEntry *p) {
    if (p->p_type != PT_LOAD)
      return false;
    if (!p->firstSec)
      return true;
    uint64_t size = p->lastSec->addr + p->lastSec->size - p->firstSec->addr;
    return size == 0;
  });
}

void copySectionsIntoPartitions() {
  std::vector<InputSectionBase *> newSections;
  for (unsigned part = 2; part != partitions.size() + 1; ++part) {
    for (InputSectionBase *s : inputSections) {
      if (!(s->flags & SHF_ALLOC) || !s->isLive())
        continue;
      InputSectionBase *copy;
      if (s->type == SHT_NOTE)
        copy = make<InputSection>(cast<InputSection>(*s));
      else if (auto *es = dyn_cast<EhInputSection>(s))
        copy = make<EhInputSection>(*es);
      else
        continue;
      copy->partition = part;
      newSections.push_back(copy);
    }
  }

  inputSections.insert(inputSections.end(), newSections.begin(),
                       newSections.end());
}

void combineEhSections() {
  for (InputSectionBase *&s : inputSections) {
    // Ignore dead sections and the partition end marker (.part.end),
    // whose partition number is out of bounds.
    if (!s->isLive() || s->partition == 255)
      continue;

    Partition &part = s->getPartition();
    if (auto *es = dyn_cast<EhInputSection>(s)) {
      part.ehFrame->addSection(es);
      s = nullptr;
    } else if (s->kind() == SectionBase::Regular && part.armExidx &&
               part.armExidx->addSection(cast<InputSection>(s))) {
      s = nullptr;
    }
  }

  std::vector<InputSectionBase *> &v = inputSections;
  v.erase(std::remove(v.begin(), v.end(), nullptr), v.end());
}

static Defined *addOptionalRegular(StringRef name, SectionBase *sec,
                                   uint64_t val, uint8_t stOther = STV_HIDDEN,
                                   uint8_t binding = STB_GLOBAL) {
  Symbol *s = symtab->find(name);
  if (!s || s->isDefined())
    return nullptr;

  s->resolve(Defined{/*file=*/nullptr, name, binding, stOther, STT_NOTYPE, val,
                     /*size=*/0, sec});
  return cast<Defined>(s);
}

static Defined *addAbsolute(StringRef name) {
  Symbol *sym = symtab->addSymbol(Defined{nullptr, name, STB_GLOBAL, STV_HIDDEN,
                                          STT_NOTYPE, 0, 0, nullptr});
  return cast<Defined>(sym);
}

// The linker is expected to define some symbols depending on
// the linking result. This function defines such symbols.
void addReservedSymbols() {
  if (config->emachine == EM_MIPS) {
    // Define _gp for MIPS. st_value of _gp symbol will be updated by Writer
    // so that it points to an absolute address which by default is relative
    // to GOT. Default offset is 0x7ff0.
    // See "Global Data Symbols" in Chapter 6 in the following document:
    // ftp://www.linux-mips.org/pub/linux/mips/doc/ABI/mipsabi.pdf
    ElfSym::mipsGp = addAbsolute("_gp");

    // On MIPS O32 ABI, _gp_disp is a magic symbol designates offset between
    // start of function and 'gp' pointer into GOT.
    if (symtab->find("_gp_disp"))
      ElfSym::mipsGpDisp = addAbsolute("_gp_disp");

    // The __gnu_local_gp is a magic symbol equal to the current value of 'gp'
    // pointer. This symbol is used in the code generated by .cpload pseudo-op
    // in case of using -mno-shared option.
    // https://sourceware.org/ml/binutils/2004-12/msg00094.html
    if (symtab->find("__gnu_local_gp"))
      ElfSym::mipsLocalGp = addAbsolute("__gnu_local_gp");
  } else if (config->emachine == EM_PPC) {
    // glibc *crt1.o has a undefined reference to _SDA_BASE_. Since we don't
    // support Small Data Area, define it arbitrarily as 0.
    addOptionalRegular("_SDA_BASE_", nullptr, 0, STV_HIDDEN);
  }

  // The Power Architecture 64-bit v2 ABI defines a TableOfContents (TOC) which
  // combines the typical ELF GOT with the small data sections. It commonly
  // includes .got .toc .sdata .sbss. The .TOC. symbol replaces both
  // _GLOBAL_OFFSET_TABLE_ and _SDA_BASE_ from the 32-bit ABI. It is used to
  // represent the TOC base which is offset by 0x8000 bytes from the start of
  // the .got section.
  // We do not allow _GLOBAL_OFFSET_TABLE_ to be defined by input objects as the
  // correctness of some relocations depends on its value.
  StringRef gotSymName =
      (config->emachine == EM_PPC64) ? ".TOC." : "_GLOBAL_OFFSET_TABLE_";

  if (Symbol *s = symtab->find(gotSymName)) {
    if (s->isDefined()) {
      error(toString(s->file) + " cannot redefine linker defined symbol '" +
            gotSymName + "'");
      return;
    }

    uint64_t gotOff = 0;
    if (config->emachine == EM_PPC64)
      gotOff = 0x8000;

    s->resolve(Defined{/*file=*/nullptr, gotSymName, STB_GLOBAL, STV_HIDDEN,
                       STT_NOTYPE, gotOff, /*size=*/0, Out::elfHeader});
    ElfSym::globalOffsetTable = cast<Defined>(s);
  }

  // __ehdr_start is the location of ELF file headers. Note that we define
  // this symbol unconditionally even when using a linker script, which
  // differs from the behavior implemented by GNU linker which only define
  // this symbol if ELF headers are in the memory mapped segment.
  addOptionalRegular("__ehdr_start", Out::elfHeader, 0, STV_HIDDEN);

  // __executable_start is not documented, but the expectation of at
  // least the Android libc is that it points to the ELF header.
  addOptionalRegular("__executable_start", Out::elfHeader, 0, STV_HIDDEN);

  // __dso_handle symbol is passed to cxa_finalize as a marker to identify
  // each DSO. The address of the symbol doesn't matter as long as they are
  // different in different DSOs, so we chose the start address of the DSO.
  addOptionalRegular("__dso_handle", Out::elfHeader, 0, STV_HIDDEN);

  // If linker script do layout we do not need to create any standard symbols.
  if (script->hasSectionsCommand)
    return;

  auto add = [](StringRef s, int64_t pos) {
    return addOptionalRegular(s, Out::elfHeader, pos, STV_DEFAULT);
  };

  ElfSym::bss = add("__bss_start", 0);
  ElfSym::end1 = add("end", -1);
  ElfSym::end2 = add("_end", -1);
  ElfSym::etext1 = add("etext", -1);
  ElfSym::etext2 = add("_etext", -1);
  ElfSym::edata1 = add("edata", -1);
  ElfSym::edata2 = add("_edata", -1);
}

static OutputSection *findSection(StringRef name, unsigned partition = 1) {
  for (BaseCommand *base : script->sectionCommands)
    if (auto *sec = dyn_cast<OutputSection>(base))
      if (sec->name == name && sec->partition == partition)
        return sec;
  return nullptr;
}

template <class ELFT> void createSyntheticSections() {
  // Initialize all pointers with NULL. This is needed because
  // you can call lld::elf::main more than once as a library.
  memset(&Out::first, 0, sizeof(Out));

  // Add the .interp section first because it is not a SyntheticSection.
  // The removeUnusedSyntheticSections() function relies on the
  // SyntheticSections coming last.
  if (needsInterpSection()) {
    for (size_t i = 1; i <= partitions.size(); ++i) {
      InputSection *sec = createInterpSection();
      sec->partition = i;
      inputSections.push_back(sec);
    }
  }

  auto add = [](SyntheticSection *sec) { inputSections.push_back(sec); };

  in.shStrTab = make<StringTableSection>(".shstrtab", false);

  Out::programHeaders = make<OutputSection>("", 0, SHF_ALLOC);
  Out::programHeaders->alignment = config->wordsize;

  if (config->strip != StripPolicy::All) {
    in.strTab = make<StringTableSection>(".strtab", false);
    in.symTab = make<SymbolTableSection<ELFT>>(*in.strTab);
    in.symTabShndx = make<SymtabShndxSection>();
  }

  in.bss = make<BssSection>(".bss", 0, 1);
  add(in.bss);

  // If there is a SECTIONS command and a .data.rel.ro section name use name
  // .data.rel.ro.bss so that we match in the .data.rel.ro output section.
  // This makes sure our relro is contiguous.
  bool hasDataRelRo =
      script->hasSectionsCommand && findSection(".data.rel.ro", 0);
  in.bssRelRo =
      make<BssSection>(hasDataRelRo ? ".data.rel.ro.bss" : ".bss.rel.ro", 0, 1);
  add(in.bssRelRo);

  // Add MIPS-specific sections.
  if (config->emachine == EM_MIPS) {
    if (!config->shared && config->hasDynSymTab) {
      in.mipsRldMap = make<MipsRldMapSection>();
      add(in.mipsRldMap);
    }
    if (auto *sec = MipsAbiFlagsSection<ELFT>::create())
      add(sec);
    if (auto *sec = MipsOptionsSection<ELFT>::create())
      add(sec);
    if (auto *sec = MipsReginfoSection<ELFT>::create())
      add(sec);
  }

  StringRef relaDynName = config->isRela ? ".rela.dyn" : ".rel.dyn";

  for (Partition &part : partitions) {
    auto add = [&](SyntheticSection *sec) {
      sec->partition = part.getNumber();
      inputSections.push_back(sec);
    };

    if (!part.name.empty()) {
      part.elfHeader = make<PartitionElfHeaderSection<ELFT>>();
      part.elfHeader->name = part.name;
      add(part.elfHeader);

      part.programHeaders = make<PartitionProgramHeadersSection<ELFT>>();
      add(part.programHeaders);
    }

    if (config->buildId != BuildIdKind::None) {
      part.buildId = make<BuildIdSection>();
      add(part.buildId);
    }

    part.dynStrTab = make<StringTableSection>(".dynstr", true);
    part.dynSymTab = make<SymbolTableSection<ELFT>>(*part.dynStrTab);
    part.dynamic = make<DynamicSection<ELFT>>();
    if (config->androidPackDynRelocs)
      part.relaDyn = make<AndroidPackedRelocationSection<ELFT>>(relaDynName);
    else
      part.relaDyn =
          make<RelocationSection<ELFT>>(relaDynName, config->zCombreloc);

    if (config->hasDynSymTab) {
      part.dynSymTab = make<SymbolTableSection<ELFT>>(*part.dynStrTab);
      add(part.dynSymTab);

      part.verSym = make<VersionTableSection>();
      add(part.verSym);

      if (!namedVersionDefs().empty()) {
        part.verDef = make<VersionDefinitionSection>();
        add(part.verDef);
      }

      part.verNeed = make<VersionNeedSection<ELFT>>();
      add(part.verNeed);

      if (config->gnuHash) {
        part.gnuHashTab = make<GnuHashTableSection>();
        add(part.gnuHashTab);
      }

      if (config->sysvHash) {
        part.hashTab = make<HashTableSection>();
        add(part.hashTab);
      }

      add(part.dynamic);
      add(part.dynStrTab);
      add(part.relaDyn);
    }

    if (config->relrPackDynRelocs) {
      part.relrDyn = make<RelrSection<ELFT>>();
      add(part.relrDyn);
    }

    if (!config->relocatable) {
      if (config->ehFrameHdr) {
        part.ehFrameHdr = make<EhFrameHeader>();
        add(part.ehFrameHdr);
      }
      part.ehFrame = make<EhFrameSection>();
      add(part.ehFrame);
    }

    if (config->emachine == EM_ARM && !config->relocatable) {
      // The ARMExidxsyntheticsection replaces all the individual .ARM.exidx
      // InputSections.
      part.armExidx = make<ARMExidxSyntheticSection>();
      add(part.armExidx);
    }
  }

  if (partitions.size() != 1) {
    // Create the partition end marker. This needs to be in partition number 255
    // so that it is sorted after all other partitions. It also has other
    // special handling (see createPhdrs() and combineEhSections()).
    in.partEnd = make<BssSection>(".part.end", config->maxPageSize, 1);
    in.partEnd->partition = 255;
    add(in.partEnd);

    in.partIndex = make<PartitionIndexSection>();
    addOptionalRegular("__part_index_begin", in.partIndex, 0);
    addOptionalRegular("__part_index_end", in.partIndex,
                       in.partIndex->getSize());
    add(in.partIndex);
  }

  // Add .got. MIPS' .got is so different from the other archs,
  // it has its own class.
  if (config->emachine == EM_MIPS) {
    in.mipsGot = make<MipsGotSection>();
    add(in.mipsGot);
  } else {
    in.got = make<GotSection>();
    add(in.got);
  }

  if (config->emachine == EM_PPC) {
    in.ppc32Got2 = make<PPC32Got2Section>();
    add(in.ppc32Got2);
  }

  if (config->emachine == EM_PPC64) {
    in.ppc64LongBranchTarget = make<PPC64LongBranchTargetSection>();
    add(in.ppc64LongBranchTarget);
  }

  in.gotPlt = make<GotPltSection>();
  add(in.gotPlt);
  in.igotPlt = make<IgotPltSection>();
  add(in.igotPlt);

  // _GLOBAL_OFFSET_TABLE_ is defined relative to either .got.plt or .got. Treat
  // it as a relocation and ensure the referenced section is created.
  if (ElfSym::globalOffsetTable && config->emachine != EM_MIPS) {
    if (target->gotBaseSymInGotPlt)
      in.gotPlt->hasGotPltOffRel = true;
    else
      in.got->hasGotOffRel = true;
  }

  if (config->gdbIndex)
    add(GdbIndexSection::create<ELFT>());

  // We always need to add rel[a].plt to output if it has entries.
  // Even for static linking it can contain R_[*]_IRELATIVE relocations.
  in.relaPlt = make<RelocationSection<ELFT>>(
      config->isRela ? ".rela.plt" : ".rel.plt", /*sort=*/false);
  add(in.relaPlt);

  // The relaIplt immediately follows .rel[a].dyn to ensure that the IRelative
  // relocations are processed last by the dynamic loader. We cannot place the
  // iplt section in .rel.dyn when Android relocation packing is enabled because
  // that would cause a section type mismatch. However, because the Android
  // dynamic loader reads .rel.plt after .rel.dyn, we can get the desired
  // behaviour by placing the iplt section in .rel.plt.
  in.relaIplt = make<RelocationSection<ELFT>>(
      config->androidPackDynRelocs ? in.relaPlt->name : relaDynName,
      /*sort=*/false);
  add(in.relaIplt);

  if ((config->emachine == EM_386 || config->emachine == EM_X86_64) &&
      (config->andFeatures & GNU_PROPERTY_X86_FEATURE_1_IBT)) {
    in.ibtPlt = make<IBTPltSection>();
    add(in.ibtPlt);
  }

  in.plt = make<PltSection>();
  add(in.plt);
  in.iplt = make<IpltSection>();
  add(in.iplt);

  if (config->andFeatures)
    add(make<GnuPropertySection>());

  // .note.GNU-stack is always added when we are creating a re-linkable
  // object file. Other linkers are using the presence of this marker
  // section to control the executable-ness of the stack area, but that
  // is irrelevant these days. Stack area should always be non-executable
  // by default. So we emit this section unconditionally.
  if (config->relocatable)
    add(make<GnuStackSection>());

  if (in.symTab)
    add(in.symTab);
  if (in.symTabShndx)
    add(in.symTabShndx);
  add(in.shStrTab);
  if (in.strTab)
    add(in.strTab);
}

// The main function of the writer.
template <class ELFT> void Writer<ELFT>::run() {
  if (config->discard != DiscardPolicy::All)
    copyLocalSymbols();

  if (config->copyRelocs)
    addSectionSymbols();

  // Now that we have a complete set of output sections. This function
  // completes section contents. For example, we need to add strings
  // to the string table, and add entries to .got and .plt.
  // finalizeSections does that.
  finalizeSections();
<<<<<<< HEAD
  // auto endFinalizeSectionTime = system_clock::now();
  // duration<double> FinalizeSectionTime = endFinalizeSectionTime -
  // startFinalizeSectionTime; warn("[TIME](s) finalize section (includes
  // section ordering): " + Twine(std::to_string(FinalizeSectionTime.count())));
=======
>>>>>>> dcf59dfa
  checkExecuteOnly();
  if (errorCount())
    return;

  // If -compressed-debug-sections is specified, we need to compress
  // .debug_* sections. Do it right now because it changes the size of
  // output sections.
  for (OutputSection *sec : outputSections)
    sec->maybeCompress<ELFT>();

  if (script->hasSectionsCommand)
    script->allocateHeaders(mainPart->phdrs);

  // Remove empty PT_LOAD to avoid causing the dynamic linker to try to mmap a
  // 0 sized region. This has to be done late since only after assignAddresses
  // we know the size of the sections.
  for (Partition &part : partitions)
    removeEmptyPTLoad(part.phdrs);

  if (!config->oFormatBinary)
    assignFileOffsets();
  else
    assignFileOffsetsBinary();

  for (Partition &part : partitions)
    setPhdrs(part);

  if (config->relocatable)
    for (OutputSection *sec : outputSections)
      sec->addr = 0;

  if (config->checkSections)
    checkSections();

  // It does not make sense try to open the file if we have error already.
  if (errorCount())
    return;
  // Write the result down to a file.
  openFile();
  if (errorCount())
    return;

  if (!config->oFormatBinary) {
    if (config->zSeparate != SeparateSegmentKind::None)
      writeTrapInstr();
    writeHeader();
    writeSections();
  } else {
    writeSectionsBinary();
  }

  // Backfill .note.gnu.build-id section content. This is done at last
  // because the content is usually a hash value of the entire output file.
  writeBuildId();
  if (errorCount())
    return;

  // Handle -Map and -cref options.
  writeMapFile();
  writeCrossReferenceTable();
  if (errorCount())
    return;

  if (auto e = buffer->commit())
    error("failed to write to the output file: " + toString(std::move(e)));
}

static bool shouldKeepInSymtab(const Defined &sym) {
  if (sym.isSection())
    return false;

  if (config->discard == DiscardPolicy::None)
    return true;

  // If -emit-reloc is given, all symbols including local ones need to be
  // copied because they may be referenced by relocations.
  if (config->emitRelocs)
    return true;

  if (lld::propeller::isBBSymbolAndKeepIt(sym.getName()))
    return true;

  // In ELF assembly .L symbols are normally discarded by the assembler.
  // If the assembler fails to do so, the linker discards them if
  // * --discard-locals is used.
  // * The symbol is in a SHF_MERGE section, which is normally the reason for
  //   the assembler keeping the .L symbol.
  StringRef name = sym.getName();
  bool isLocal = name.startswith(".L") || name.empty();
  if (!isLocal)
    return true;

  if (config->discard == DiscardPolicy::Locals)
    return false;

  SectionBase *sec = sym.section;
  return !sec || !(sec->flags & SHF_MERGE);
}

static bool includeInSymtab(const Symbol &b) {
  if (!b.isLocal() && !b.isUsedInRegularObj)
    return false;

  if (auto *d = dyn_cast<Defined>(&b)) {
    // Always include absolute symbols.
    SectionBase *sec = d->section;
    if (!sec)
      return true;
    sec = sec->repl;

    // Exclude symbols pointing to garbage-collected sections.
    if (isa<InputSectionBase>(sec) && !sec->isLive())
      return false;

    if (auto *s = dyn_cast<MergeInputSection>(sec))
      if (!s->getSectionPiece(d->value)->live)
        return false;
    return true;
  }
  return b.used;
}

// Local symbols are not in the linker's symbol table. This function scans
// each object file's symbol table to copy local symbols to the output.
template <class ELFT> void Writer<ELFT>::copyLocalSymbols() {
  if (!in.symTab)
    return;
  for (InputFile *file : objectFiles) {
    ObjFile<ELFT> *f = cast<ObjFile<ELFT>>(file);
    std::list<Symbol *> localNonBBSymbols;
    std::list<Symbol *> localBBSymbols;
    for (Symbol *b : f->getLocalSymbols()) {
      if (!b->isLocal())
        fatal(toString(f) +
              ": broken object: getLocalSymbols returns a non-local symbol");
      auto *dr = dyn_cast<Defined>(b);

      // No reason to keep local undefined symbol in symtab.
      if (!dr)
        continue;
      if (!includeInSymtab(*b))
        continue;
      if (!shouldKeepInSymtab(*dr))
        continue;

      if (lld::propeller::SymbolEntry::isBBSymbol(b->getName()))
        localBBSymbols.emplace_back(b);
      else
        localNonBBSymbols.emplace_back(b);
    }

    // We need to add bbsymbols in reverse order of their size. See details in
    // SymbolTableBaseSection::addSymbol(Symbol *b).
    localBBSymbols.sort([](Symbol *A, Symbol *B) {
      return A->getName().size() > B->getName().size();
    });

    // Add BB symbols to SymTab first.
    for (auto *S : localBBSymbols)
      in.symTab->addSymbol(S);

    for (auto *S : localNonBBSymbols)
      in.symTab->addSymbol(S);
  }
}

// Create a section symbol for each output section so that we can represent
// relocations that point to the section. If we know that no relocation is
// referring to a section (that happens if the section is a synthetic one), we
// don't create a section symbol for that section.
template <class ELFT> void Writer<ELFT>::addSectionSymbols() {
  for (BaseCommand *base : script->sectionCommands) {
    auto *sec = dyn_cast<OutputSection>(base);
    if (!sec)
      continue;
    auto i = llvm::find_if(sec->sectionCommands, [](BaseCommand *base) {
      if (auto *isd = dyn_cast<InputSectionDescription>(base))
        return !isd->sections.empty();
      return false;
    });
    if (i == sec->sectionCommands.end())
      continue;
    InputSectionBase *isec = cast<InputSectionDescription>(*i)->sections[0];

    // Relocations are not using REL[A] section symbols.
    if (isec->type == SHT_REL || isec->type == SHT_RELA)
      continue;

    // Unlike other synthetic sections, mergeable output sections contain data
    // copied from input sections, and there may be a relocation pointing to its
    // contents if -r or -emit-reloc are given.
    if (isa<SyntheticSection>(isec) && !(isec->flags & SHF_MERGE))
      continue;

    auto *sym =
        make<Defined>(isec->file, "", STB_LOCAL, /*stOther=*/0, STT_SECTION,
                      /*value=*/0, /*size=*/0, isec);
    in.symTab->addSymbol(sym);
  }
}

// Today's loaders have a feature to make segments read-only after
// processing dynamic relocations to enhance security. PT_GNU_RELRO
// is defined for that.
//
// This function returns true if a section needs to be put into a
// PT_GNU_RELRO segment.
static bool isRelroSection(const OutputSection *sec) {
  if (!config->zRelro)
    return false;

  uint64_t flags = sec->flags;

  // Non-allocatable or non-writable sections don't need RELRO because
  // they are not writable or not even mapped to memory in the first place.
  // RELRO is for sections that are essentially read-only but need to
  // be writable only at process startup to allow dynamic linker to
  // apply relocations.
  if (!(flags & SHF_ALLOC) || !(flags & SHF_WRITE))
    return false;

  // Once initialized, TLS data segments are used as data templates
  // for a thread-local storage. For each new thread, runtime
  // allocates memory for a TLS and copy templates there. No thread
  // are supposed to use templates directly. Thus, it can be in RELRO.
  if (flags & SHF_TLS)
    return true;

  // .init_array, .preinit_array and .fini_array contain pointers to
  // functions that are executed on process startup or exit. These
  // pointers are set by the static linker, and they are not expected
  // to change at runtime. But if you are an attacker, you could do
  // interesting things by manipulating pointers in .fini_array, for
  // example. So they are put into RELRO.
  uint32_t type = sec->type;
  if (type == SHT_INIT_ARRAY || type == SHT_FINI_ARRAY ||
      type == SHT_PREINIT_ARRAY)
    return true;

  // .got contains pointers to external symbols. They are resolved by
  // the dynamic linker when a module is loaded into memory, and after
  // that they are not expected to change. So, it can be in RELRO.
  if (in.got && sec == in.got->getParent())
    return true;

  // .toc is a GOT-ish section for PowerPC64. Their contents are accessed
  // through r2 register, which is reserved for that purpose. Since r2 is used
  // for accessing .got as well, .got and .toc need to be close enough in the
  // virtual address space. Usually, .toc comes just after .got. Since we place
  // .got into RELRO, .toc needs to be placed into RELRO too.
  if (sec->name.equals(".toc"))
    return true;

  // .got.plt contains pointers to external function symbols. They are
  // by default resolved lazily, so we usually cannot put it into RELRO.
  // However, if "-z now" is given, the lazy symbol resolution is
  // disabled, which enables us to put it into RELRO.
  if (sec == in.gotPlt->getParent())
    return config->zNow;

  // .dynamic section contains data for the dynamic linker, and
  // there's no need to write to it at runtime, so it's better to put
  // it into RELRO.
  if (sec->name == ".dynamic")
    return true;

  // Sections with some special names are put into RELRO. This is a
  // bit unfortunate because section names shouldn't be significant in
  // ELF in spirit. But in reality many linker features depend on
  // magic section names.
  StringRef s = sec->name;
  return s == ".data.rel.ro" || s == ".bss.rel.ro" || s == ".ctors" ||
         s == ".dtors" || s == ".jcr" || s == ".eh_frame" ||
         s == ".openbsd.randomdata";
}

// We compute a rank for each section. The rank indicates where the
// section should be placed in the file.  Instead of using simple
// numbers (0,1,2...), we use a series of flags. One for each decision
// point when placing the section.
// Using flags has two key properties:
// * It is easy to check if a give branch was taken.
// * It is easy two see how similar two ranks are (see getRankProximity).
enum RankFlags {
  RF_NOT_ADDR_SET = 1 << 27,
  RF_NOT_ALLOC = 1 << 26,
  RF_PARTITION = 1 << 18, // Partition number (8 bits)
  RF_NOT_PART_EHDR = 1 << 17,
  RF_NOT_PART_PHDR = 1 << 16,
  RF_NOT_INTERP = 1 << 15,
  RF_NOT_NOTE = 1 << 14,
  RF_WRITE = 1 << 13,
  RF_EXEC_WRITE = 1 << 12,
  RF_EXEC = 1 << 11,
  RF_RODATA = 1 << 10,
  RF_NOT_RELRO = 1 << 9,
  RF_NOT_TLS = 1 << 8,
  RF_BSS = 1 << 7,
  RF_PPC_NOT_TOCBSS = 1 << 6,
  RF_PPC_TOCL = 1 << 5,
  RF_PPC_TOC = 1 << 4,
  RF_PPC_GOT = 1 << 3,
  RF_PPC_BRANCH_LT = 1 << 2,
  RF_MIPS_GPREL = 1 << 1,
  RF_MIPS_NOT_GOT = 1 << 0
};

static unsigned getSectionRank(const OutputSection *sec) {
  unsigned rank = sec->partition * RF_PARTITION;

  // We want to put section specified by -T option first, so we
  // can start assigning VA starting from them later.
  if (config->sectionStartMap.count(sec->name))
    return rank;
  rank |= RF_NOT_ADDR_SET;

  // Allocatable sections go first to reduce the total PT_LOAD size and
  // so debug info doesn't change addresses in actual code.
  if (!(sec->flags & SHF_ALLOC))
    return rank | RF_NOT_ALLOC;

  if (sec->type == SHT_LLVM_PART_EHDR)
    return rank;
  rank |= RF_NOT_PART_EHDR;

  if (sec->type == SHT_LLVM_PART_PHDR)
    return rank;
  rank |= RF_NOT_PART_PHDR;

  // Put .interp first because some loaders want to see that section
  // on the first page of the executable file when loaded into memory.
  if (sec->name == ".interp")
    return rank;
  rank |= RF_NOT_INTERP;

  // Put .note sections (which make up one PT_NOTE) at the beginning so that
  // they are likely to be included in a core file even if core file size is
  // limited. In particular, we want a .note.gnu.build-id and a .note.tag to be
  // included in a core to match core files with executables.
  if (sec->type == SHT_NOTE)
    return rank;
  rank |= RF_NOT_NOTE;

  // Sort sections based on their access permission in the following
  // order: R, RX, RWX, RW.  This order is based on the following
  // considerations:
  // * Read-only sections come first such that they go in the
  //   PT_LOAD covering the program headers at the start of the file.
  // * Read-only, executable sections come next.
  // * Writable, executable sections follow such that .plt on
  //   architectures where it needs to be writable will be placed
  //   between .text and .data.
  // * Writable sections come last, such that .bss lands at the very
  //   end of the last PT_LOAD.
  bool isExec = sec->flags & SHF_EXECINSTR;
  bool isWrite = sec->flags & SHF_WRITE;

  if (isExec) {
    if (isWrite)
      rank |= RF_EXEC_WRITE;
    else
      rank |= RF_EXEC;
  } else if (isWrite) {
    rank |= RF_WRITE;
  } else if (sec->type == SHT_PROGBITS) {
    // Make non-executable and non-writable PROGBITS sections (e.g .rodata
    // .eh_frame) closer to .text. They likely contain PC or GOT relative
    // relocations and there could be relocation overflow if other huge sections
    // (.dynstr .dynsym) were placed in between.
    rank |= RF_RODATA;
  }

  // Place RelRo sections first. After considering SHT_NOBITS below, the
  // ordering is PT_LOAD(PT_GNU_RELRO(.data.rel.ro .bss.rel.ro) | .data .bss),
  // where | marks where page alignment happens. An alternative ordering is
  // PT_LOAD(.data | PT_GNU_RELRO( .data.rel.ro .bss.rel.ro) | .bss), but it may
  // waste more bytes due to 2 alignment places.
  if (!isRelroSection(sec))
    rank |= RF_NOT_RELRO;

  // If we got here we know that both A and B are in the same PT_LOAD.

  // The TLS initialization block needs to be a single contiguous block in a R/W
  // PT_LOAD, so stick TLS sections directly before the other RelRo R/W
  // sections. Since p_filesz can be less than p_memsz, place NOBITS sections
  // after PROGBITS.
  if (!(sec->flags & SHF_TLS))
    rank |= RF_NOT_TLS;

  // Within TLS sections, or within other RelRo sections, or within non-RelRo
  // sections, place non-NOBITS sections first.
  if (sec->type == SHT_NOBITS)
    rank |= RF_BSS;

  // Some architectures have additional ordering restrictions for sections
  // within the same PT_LOAD.
  if (config->emachine == EM_PPC64) {
    // PPC64 has a number of special SHT_PROGBITS+SHF_ALLOC+SHF_WRITE sections
    // that we would like to make sure appear is a specific order to maximize
    // their coverage by a single signed 16-bit offset from the TOC base
    // pointer. Conversely, the special .tocbss section should be first among
    // all SHT_NOBITS sections. This will put it next to the loaded special
    // PPC64 sections (and, thus, within reach of the TOC base pointer).
    StringRef name = sec->name;
    if (name != ".tocbss")
      rank |= RF_PPC_NOT_TOCBSS;

    if (name == ".toc1")
      rank |= RF_PPC_TOCL;

    if (name == ".toc")
      rank |= RF_PPC_TOC;

    if (name == ".got")
      rank |= RF_PPC_GOT;

    if (name == ".branch_lt")
      rank |= RF_PPC_BRANCH_LT;
  }

  if (config->emachine == EM_MIPS) {
    // All sections with SHF_MIPS_GPREL flag should be grouped together
    // because data in these sections is addressable with a gp relative address.
    if (sec->flags & SHF_MIPS_GPREL)
      rank |= RF_MIPS_GPREL;

    if (sec->name != ".got")
      rank |= RF_MIPS_NOT_GOT;
  }

  return rank;
}

static bool compareSections(const BaseCommand *aCmd, const BaseCommand *bCmd) {
  const OutputSection *a = cast<OutputSection>(aCmd);
  const OutputSection *b = cast<OutputSection>(bCmd);

  if (a->sortRank != b->sortRank)
    return a->sortRank < b->sortRank;

  if (!(a->sortRank & RF_NOT_ADDR_SET))
    return config->sectionStartMap.lookup(a->name) <
           config->sectionStartMap.lookup(b->name);
  return false;
}

void PhdrEntry::add(OutputSection *sec) {
  lastSec = sec;
  if (!firstSec)
    firstSec = sec;
  p_align = std::max(p_align, sec->alignment);
  if (p_type == PT_LOAD)
    sec->ptLoad = this;
}

// The beginning and the ending of .rel[a].plt section are marked
// with __rel[a]_iplt_{start,end} symbols if it is a statically linked
// executable. The runtime needs these symbols in order to resolve
// all IRELATIVE relocs on startup. For dynamic executables, we don't
// need these symbols, since IRELATIVE relocs are resolved through GOT
// and PLT. For details, see http://www.airs.com/blog/archives/403.
template <class ELFT> void Writer<ELFT>::addRelIpltSymbols() {
  if (config->relocatable || needsInterpSection())
    return;

  // By default, __rela_iplt_{start,end} belong to a dummy section 0
  // because .rela.plt might be empty and thus removed from output.
  // We'll override Out::elfHeader with In.relaIplt later when we are
  // sure that .rela.plt exists in output.
  ElfSym::relaIpltStart = addOptionalRegular(
      config->isRela ? "__rela_iplt_start" : "__rel_iplt_start",
      Out::elfHeader, 0, STV_HIDDEN, STB_WEAK);

  ElfSym::relaIpltEnd = addOptionalRegular(
      config->isRela ? "__rela_iplt_end" : "__rel_iplt_end",
      Out::elfHeader, 0, STV_HIDDEN, STB_WEAK);
}

template <class ELFT>
void Writer<ELFT>::forEachRelSec(
    llvm::function_ref<void(InputSectionBase &)> fn) {
  // Scan all relocations. Each relocation goes through a series
  // of tests to determine if it needs special treatment, such as
  // creating GOT, PLT, copy relocations, etc.
  // Note that relocations for non-alloc sections are directly
  // processed by InputSection::relocateNonAlloc.
  for (InputSectionBase *isec : inputSections)
    if (isec->isLive() && isa<InputSection>(isec) && (isec->flags & SHF_ALLOC))
      fn(*isec);
  for (Partition &part : partitions) {
    for (EhInputSection *es : part.ehFrame->sections)
      fn(*es);
    if (part.armExidx && part.armExidx->isLive())
      for (InputSection *ex : part.armExidx->exidxSections)
        fn(*ex);
  }
}

// This function generates assignments for predefined symbols (e.g. _end or
// _etext) and inserts them into the commands sequence to be processed at the
// appropriate time. This ensures that the value is going to be correct by the
// time any references to these symbols are processed and is equivalent to
// defining these symbols explicitly in the linker script.
template <class ELFT> void Writer<ELFT>::setReservedSymbolSections() {
  if (ElfSym::globalOffsetTable) {
    // The _GLOBAL_OFFSET_TABLE_ symbol is defined by target convention usually
    // to the start of the .got or .got.plt section.
    InputSection *gotSection = in.gotPlt;
    if (!target->gotBaseSymInGotPlt)
      gotSection = in.mipsGot ? cast<InputSection>(in.mipsGot)
                              : cast<InputSection>(in.got);
    ElfSym::globalOffsetTable->section = gotSection;
  }

  // .rela_iplt_{start,end} mark the start and the end of in.relaIplt.
  if (ElfSym::relaIpltStart && in.relaIplt->isNeeded()) {
    ElfSym::relaIpltStart->section = in.relaIplt;
    ElfSym::relaIpltEnd->section = in.relaIplt;
    ElfSym::relaIpltEnd->value = in.relaIplt->getSize();
  }

  PhdrEntry *last = nullptr;
  PhdrEntry *lastRO = nullptr;

  for (Partition &part : partitions) {
    for (PhdrEntry *p : part.phdrs) {
      if (p->p_type != PT_LOAD)
        continue;
      last = p;
      if (!(p->p_flags & PF_W))
        lastRO = p;
    }
  }

  if (lastRO) {
    // _etext is the first location after the last read-only loadable segment.
    if (ElfSym::etext1)
      ElfSym::etext1->section = lastRO->lastSec;
    if (ElfSym::etext2)
      ElfSym::etext2->section = lastRO->lastSec;
  }

  if (last) {
    // _edata points to the end of the last mapped initialized section.
    OutputSection *edata = nullptr;
    for (OutputSection *os : outputSections) {
      if (os->type != SHT_NOBITS)
        edata = os;
      if (os == last->lastSec)
        break;
    }

    if (ElfSym::edata1)
      ElfSym::edata1->section = edata;
    if (ElfSym::edata2)
      ElfSym::edata2->section = edata;

    // _end is the first location after the uninitialized data region.
    if (ElfSym::end1)
      ElfSym::end1->section = last->lastSec;
    if (ElfSym::end2)
      ElfSym::end2->section = last->lastSec;
  }

  if (ElfSym::bss)
    ElfSym::bss->section = findSection(".bss");

  // Setup MIPS _gp_disp/__gnu_local_gp symbols which should
  // be equal to the _gp symbol's value.
  if (ElfSym::mipsGp) {
    // Find GP-relative section with the lowest address
    // and use this address to calculate default _gp value.
    for (OutputSection *os : outputSections) {
      if (os->flags & SHF_MIPS_GPREL) {
        ElfSym::mipsGp->section = os;
        ElfSym::mipsGp->value = 0x7ff0;
        break;
      }
    }
  }
}

// We want to find how similar two ranks are.
// The more branches in getSectionRank that match, the more similar they are.
// Since each branch corresponds to a bit flag, we can just use
// countLeadingZeros.
static int getRankProximityAux(OutputSection *a, OutputSection *b) {
  return countLeadingZeros(a->sortRank ^ b->sortRank);
}

static int getRankProximity(OutputSection *a, BaseCommand *b) {
  auto *sec = dyn_cast<OutputSection>(b);
  return (sec && sec->hasInputSections) ? getRankProximityAux(a, sec) : -1;
}

// When placing orphan sections, we want to place them after symbol assignments
// so that an orphan after
//   begin_foo = .;
//   foo : { *(foo) }
//   end_foo = .;
// doesn't break the intended meaning of the begin/end symbols.
// We don't want to go over sections since findOrphanPos is the
// one in charge of deciding the order of the sections.
// We don't want to go over changes to '.', since doing so in
//  rx_sec : { *(rx_sec) }
//  . = ALIGN(0x1000);
//  /* The RW PT_LOAD starts here*/
//  rw_sec : { *(rw_sec) }
// would mean that the RW PT_LOAD would become unaligned.
static bool shouldSkip(BaseCommand *cmd) {
  if (auto *assign = dyn_cast<SymbolAssignment>(cmd))
    return assign->name != ".";
  return false;
}

// We want to place orphan sections so that they share as much
// characteristics with their neighbors as possible. For example, if
// both are rw, or both are tls.
static std::vector<BaseCommand *>::iterator
findOrphanPos(std::vector<BaseCommand *>::iterator b,
              std::vector<BaseCommand *>::iterator e) {
  OutputSection *sec = cast<OutputSection>(*e);

  // Find the first element that has as close a rank as possible.
  auto i = std::max_element(b, e, [=](BaseCommand *a, BaseCommand *b) {
    return getRankProximity(sec, a) < getRankProximity(sec, b);
  });
  if (i == e)
    return e;

  // Consider all existing sections with the same proximity.
  int proximity = getRankProximity(sec, *i);
  for (; i != e; ++i) {
    auto *curSec = dyn_cast<OutputSection>(*i);
    if (!curSec || !curSec->hasInputSections)
      continue;
    if (getRankProximity(sec, curSec) != proximity ||
        sec->sortRank < curSec->sortRank)
      break;
  }

  auto isOutputSecWithInputSections = [](BaseCommand *cmd) {
    auto *os = dyn_cast<OutputSection>(cmd);
    return os && os->hasInputSections;
  };
  auto j = std::find_if(llvm::make_reverse_iterator(i),
                        llvm::make_reverse_iterator(b),
                        isOutputSecWithInputSections);
  i = j.base();

  // As a special case, if the orphan section is the last section, put
  // it at the very end, past any other commands.
  // This matches bfd's behavior and is convenient when the linker script fully
  // specifies the start of the file, but doesn't care about the end (the non
  // alloc sections for example).
  auto nextSec = std::find_if(i, e, isOutputSecWithInputSections);
  if (nextSec == e)
    return e;

  while (i != e && shouldSkip(*i))
    ++i;
  return i;
}

// Builds section order for handling --symbol-ordering-file.
static DenseMap<const InputSectionBase *, int> buildSectionOrder() {
  DenseMap<const InputSectionBase *, int> sectionOrder;
  // Use the rarely used option -call-graph-ordering-file to sort sections.
  if (!config->callGraphProfile.empty())
    return computeCallGraphProfileOrder();

  if (config->symbolOrderingFile.empty())
    return sectionOrder;

  struct SymbolOrderEntry {
    int priority;
    bool present;
  };

  // Build a map from symbols to their priorities. Symbols that didn't
  // appear in the symbol ordering file have the lowest priority 0.
  // All explicitly mentioned symbols have negative (higher) priorities.
  DenseMap<StringRef, SymbolOrderEntry> symbolOrder;
  int priority = -config->symbolOrderingFile.size();
  for (StringRef s : config->symbolOrderingFile)
    symbolOrder.insert({s, {priority++, false}});

  // Build a map from sections to their priorities.
  auto addSym = [&](Symbol &sym) {
    auto it = symbolOrder.find(sym.getName());
    if (it == symbolOrder.end())
      return;
    SymbolOrderEntry &ent = it->second;
    ent.present = true;

    maybeWarnUnorderableSymbol(&sym);

    if (auto *d = dyn_cast<Defined>(&sym)) {
      if (auto *sec = dyn_cast_or_null<InputSectionBase>(d->section)) {
        int &priority = sectionOrder[cast<InputSectionBase>(sec->repl)];
        priority = std::min(priority, ent.priority);
      }
    }
  };

  // We want both global and local symbols. We get the global ones from the
  // symbol table and iterate the object files for the local ones.
  for (Symbol *sym : symtab->symbols())
    if (!sym->isLazy())
      addSym(*sym);

  for (InputFile *file : objectFiles)
    for (Symbol *sym : file->getSymbols())
      if (sym->isLocal())
        addSym(*sym);

  if (config->warnSymbolOrdering)
    for (auto orderEntry : symbolOrder)
      if (!orderEntry.second.present)
        warn("symbol ordering file: no such symbol: " + orderEntry.first);

  return sectionOrder;
}

// Sorts the sections in ISD according to the provided section order.
static void
sortISDBySectionOrder(InputSectionDescription *isd,
                      const DenseMap<const InputSectionBase *, int> &order) {
  std::vector<InputSection *> unorderedSections;
  std::vector<std::pair<InputSection *, int>> orderedSections;
  uint64_t unorderedSize = 0;

  for (InputSection *isec : isd->sections) {
    auto i = order.find(isec);
    if (i == order.end()) {
      unorderedSections.push_back(isec);
      unorderedSize += isec->getSize();
      continue;
    }
    orderedSections.push_back({isec, i->second});
  }
  llvm::sort(orderedSections, llvm::less_second());

  // Find an insertion point for the ordered section list in the unordered
  // section list. On targets with limited-range branches, this is the mid-point
  // of the unordered section list. This decreases the likelihood that a range
  // extension thunk will be needed to enter or exit the ordered region. If the
  // ordered section list is a list of hot functions, we can generally expect
  // the ordered functions to be called more often than the unordered functions,
  // making it more likely that any particular call will be within range, and
  // therefore reducing the number of thunks required.
  //
  // For example, imagine that you have 8MB of hot code and 32MB of cold code.
  // If the layout is:
  //
  // 8MB hot
  // 32MB cold
  //
  // only the first 8-16MB of the cold code (depending on which hot function it
  // is actually calling) can call the hot code without a range extension thunk.
  // However, if we use this layout:
  //
  // 16MB cold
  // 8MB hot
  // 16MB cold
  //
  // both the last 8-16MB of the first block of cold code and the first 8-16MB
  // of the second block of cold code can call the hot code without a thunk. So
  // we effectively double the amount of code that could potentially call into
  // the hot code without a thunk.
  size_t insPt = 0;
  if (target->getThunkSectionSpacing() && !orderedSections.empty()) {
    uint64_t unorderedPos = 0;
    for (; insPt != unorderedSections.size(); ++insPt) {
      unorderedPos += unorderedSections[insPt]->getSize();
      if (unorderedPos > unorderedSize / 2)
        break;
    }
  }

  isd->sections.clear();
  for (InputSection *isec : makeArrayRef(unorderedSections).slice(0, insPt))
    isd->sections.push_back(isec);
  for (std::pair<InputSection *, int> p : orderedSections)
    isd->sections.push_back(p.first);
  for (InputSection *isec : makeArrayRef(unorderedSections).slice(insPt))
    isd->sections.push_back(isec);
}

static void sortSection(OutputSection *sec,
                        const DenseMap<const InputSectionBase *, int> &order) {
  StringRef name = sec->name;

  // Sort input sections by section name suffixes for
  // __attribute__((init_priority(N))).
  if (name == ".init_array" || name == ".fini_array") {
    if (!script->hasSectionsCommand)
      sec->sortInitFini();
    return;
  }

  // Sort input sections by the special rule for .ctors and .dtors.
  if (name == ".ctors" || name == ".dtors") {
    if (!script->hasSectionsCommand)
      sec->sortCtorsDtors();
    return;
  }

  // Never sort these.
  if (name == ".init" || name == ".fini")
    return;

  // .toc is allocated just after .got and is accessed using GOT-relative
  // relocations. Object files compiled with small code model have an
  // addressable range of [.got, .got + 0xFFFC] for GOT-relative relocations.
  // To reduce the risk of relocation overflow, .toc contents are sorted so that
  // sections having smaller relocation offsets are at beginning of .toc
  if (config->emachine == EM_PPC64 && name == ".toc") {
    if (script->hasSectionsCommand)
      return;
    assert(sec->sectionCommands.size() == 1);
    auto *isd = cast<InputSectionDescription>(sec->sectionCommands[0]);
    llvm::stable_sort(isd->sections,
                      [](const InputSection *a, const InputSection *b) -> bool {
                        return a->file->ppc64SmallCodeModelTocRelocs &&
                               !b->file->ppc64SmallCodeModelTocRelocs;
                      });
    return;
  }

  // Sort input sections by priority using the list provided
  // by --symbol-ordering-file.
  if (!order.empty())
    for (BaseCommand *b : sec->sectionCommands)
      if (auto *isd = dyn_cast<InputSectionDescription>(b))
        sortISDBySectionOrder(isd, order);
}

// If no layout was provided by linker script, we want to apply default
// sorting for special input sections. This also handles --symbol-ordering-file.
template <class ELFT> void Writer<ELFT>::sortInputSections() {
  // Build the order once since it is expensive.
  DenseMap<const InputSectionBase *, int> order = buildSectionOrder();
  for (BaseCommand *base : script->sectionCommands)
    if (auto *sec = dyn_cast<OutputSection>(base))
      sortSection(sec, order);
}

template <class ELFT> void Writer<ELFT>::sortSections() {
  script->adjustSectionsBeforeSorting();

  // Don't sort if using -r. It is not necessary and we want to preserve the
  // relative order for SHF_LINK_ORDER sections.
  if (config->relocatable)
    return;

  sortInputSections();

  for (BaseCommand *base : script->sectionCommands) {
    auto *os = dyn_cast<OutputSection>(base);
    if (!os)
      continue;
    os->sortRank = getSectionRank(os);

    // We want to assign rude approximation values to outSecOff fields
    // to know the relative order of the input sections. We use it for
    // sorting SHF_LINK_ORDER sections. See resolveShfLinkOrder().
    uint64_t i = 0;
    for (InputSection *sec : getInputSections(os))
      sec->outSecOff = i++;
  }

  if (!script->hasSectionsCommand) {
    // We know that all the OutputSections are contiguous in this case.
    auto isSection = [](BaseCommand *base) { return isa<OutputSection>(base); };
    std::stable_sort(
        llvm::find_if(script->sectionCommands, isSection),
        llvm::find_if(llvm::reverse(script->sectionCommands), isSection).base(),
        compareSections);
    return;
  }

  // Orphan sections are sections present in the input files which are
  // not explicitly placed into the output file by the linker script.
  //
  // The sections in the linker script are already in the correct
  // order. We have to figuere out where to insert the orphan
  // sections.
  //
  // The order of the sections in the script is arbitrary and may not agree with
  // compareSections. This means that we cannot easily define a strict weak
  // ordering. To see why, consider a comparison of a section in the script and
  // one not in the script. We have a two simple options:
  // * Make them equivalent (a is not less than b, and b is not less than a).
  //   The problem is then that equivalence has to be transitive and we can
  //   have sections a, b and c with only b in a script and a less than c
  //   which breaks this property.
  // * Use compareSectionsNonScript. Given that the script order doesn't have
  //   to match, we can end up with sections a, b, c, d where b and c are in the
  //   script and c is compareSectionsNonScript less than b. In which case d
  //   can be equivalent to c, a to b and d < a. As a concrete example:
  //   .a (rx) # not in script
  //   .b (rx) # in script
  //   .c (ro) # in script
  //   .d (ro) # not in script
  //
  // The way we define an order then is:
  // *  Sort only the orphan sections. They are in the end right now.
  // *  Move each orphan section to its preferred position. We try
  //    to put each section in the last position where it can share
  //    a PT_LOAD.
  //
  // There is some ambiguity as to where exactly a new entry should be
  // inserted, because Commands contains not only output section
  // commands but also other types of commands such as symbol assignment
  // expressions. There's no correct answer here due to the lack of the
  // formal specification of the linker script. We use heuristics to
  // determine whether a new output command should be added before or
  // after another commands. For the details, look at shouldSkip
  // function.

  auto i = script->sectionCommands.begin();
  auto e = script->sectionCommands.end();
  auto nonScriptI = std::find_if(i, e, [](BaseCommand *base) {
    if (auto *sec = dyn_cast<OutputSection>(base))
      return sec->sectionIndex == UINT32_MAX;
    return false;
  });

  // Sort the orphan sections.
  std::stable_sort(nonScriptI, e, compareSections);

  // As a horrible special case, skip the first . assignment if it is before any
  // section. We do this because it is common to set a load address by starting
  // the script with ". = 0xabcd" and the expectation is that every section is
  // after that.
  auto firstSectionOrDotAssignment =
      std::find_if(i, e, [](BaseCommand *cmd) { return !shouldSkip(cmd); });
  if (firstSectionOrDotAssignment != e &&
      isa<SymbolAssignment>(**firstSectionOrDotAssignment))
    ++firstSectionOrDotAssignment;
  i = firstSectionOrDotAssignment;

  while (nonScriptI != e) {
    auto pos = findOrphanPos(i, nonScriptI);
    OutputSection *orphan = cast<OutputSection>(*nonScriptI);

    // As an optimization, find all sections with the same sort rank
    // and insert them with one rotate.
    unsigned rank = orphan->sortRank;
    auto end = std::find_if(nonScriptI + 1, e, [=](BaseCommand *cmd) {
      return cast<OutputSection>(cmd)->sortRank != rank;
    });
    std::rotate(pos, nonScriptI, end);
    nonScriptI = end;
  }

  script->adjustSectionsAfterSorting();
}

static bool compareByFilePosition(InputSection *a, InputSection *b) {
  InputSection *la = a->getLinkOrderDep();
  InputSection *lb = b->getLinkOrderDep();
  OutputSection *aOut = la->getParent();
  OutputSection *bOut = lb->getParent();

  if (aOut != bOut)
    return aOut->sectionIndex < bOut->sectionIndex;
  return la->outSecOff < lb->outSecOff;
}

template <class ELFT> void Writer<ELFT>::resolveShfLinkOrder() {
  for (OutputSection *sec : outputSections) {
    if (!(sec->flags & SHF_LINK_ORDER))
      continue;

    // The ARM.exidx section use SHF_LINK_ORDER, but we have consolidated
    // this processing inside the ARMExidxsyntheticsection::finalizeContents().
    if (!config->relocatable && config->emachine == EM_ARM &&
        sec->type == SHT_ARM_EXIDX)
      continue;

    // Link order may be distributed across several InputSectionDescriptions
    // but sort must consider them all at once.
    std::vector<InputSection **> scriptSections;
    std::vector<InputSection *> sections;
    for (BaseCommand *base : sec->sectionCommands) {
      if (auto *isd = dyn_cast<InputSectionDescription>(base)) {
        for (InputSection *&isec : isd->sections) {
          scriptSections.push_back(&isec);
          sections.push_back(isec);

          InputSection *link = isec->getLinkOrderDep();
          if (!link->getParent())
            error(toString(isec) + ": sh_link points to discarded section " +
                  toString(link));
        }
      }
    }

    if (errorCount())
      continue;

    llvm::stable_sort(sections, compareByFilePosition);

    for (int i = 0, n = sections.size(); i < n; ++i)
      *scriptSections[i] = sections[i];
  }
}

// We need to generate and finalize the content that depends on the address of
// InputSections. As the generation of the content may also alter InputSection
// addresses we must converge to a fixed point. We do that here. See the comment
// in Writer<ELFT>::finalizeSections().
template <class ELFT> void Writer<ELFT>::finalizeAddressDependentContent() {
  ThunkCreator tc;
  AArch64Err843419Patcher a64p;
  ARMErr657417Patcher a32p;
  script->assignAddresses();

  int assignPasses = 0;
  for (;;) {
    bool changed = target->needsThunks && tc.createThunks(outputSections);

    // With Thunk Size much smaller than branch range we expect to
    // converge quickly; if we get to 10 something has gone wrong.
    if (changed && tc.pass >= 10) {
      error("thunk creation not converged");
      break;
    }

    if (config->fixCortexA53Errata843419) {
      if (changed)
        script->assignAddresses();
      changed |= a64p.createFixes();
    }
    if (config->fixCortexA8) {
      if (changed)
        script->assignAddresses();
      changed |= a32p.createFixes();
    }

    if (in.mipsGot)
      in.mipsGot->updateAllocSize();

    for (Partition &part : partitions) {
      changed |= part.relaDyn->updateAllocSize();
      if (part.relrDyn)
        changed |= part.relrDyn->updateAllocSize();
    }

    const Defined *changedSym = script->assignAddresses();
    if (!changed) {
      // Some symbols may be dependent on section addresses. When we break the
      // loop, the symbol values are finalized because a previous
      // assignAddresses() finalized section addresses.
      if (!changedSym)
        break;
      if (++assignPasses == 5) {
        errorOrWarn("assignment to symbol " + toString(*changedSym) +
                    " does not converge");
        break;
      }
    }
  }
}

// If Input Sections have been shrinked (basic block sections) then
// update symbol values and sizes associated with these sections.
static void fixSymbolsAfterShrinking() {
  for (InputFile *File : objectFiles) {
    parallelForEach(File->getSymbols(), [&](Symbol *Sym) {
      auto *Def = dyn_cast<Defined>(Sym);
      if (!Def)
        return;

      const auto *Sec = Def->section;
      if (!Sec)
        return;

      const auto *InputSec = dyn_cast<InputSectionBase>(Sec->repl);
      if (!InputSec || !InputSec->BytesDropped)
        return;

      const auto NewSize = InputSec->data().size();

      if (Def->value > NewSize) {
        LLVM_DEBUG(llvm::dbgs()
                   << "Moving symbol " << Sym->getName() << " from "
                   << Def->value << " to "
                   << Def->value - InputSec->BytesDropped << " bytes\n");
        Def->value -= InputSec->BytesDropped;
        return;
      }

      if (Def->value + Def->size > NewSize) {
        LLVM_DEBUG(llvm::dbgs()
                   << "Shrinking symbol " << Sym->getName() << " from "
                   << Def->size << " to " << Def->size - InputSec->BytesDropped
                   << " bytes\n");
        Def->size -= InputSec->BytesDropped;
      }
    });
  }
}

// If basic block sections exist, there are opportunities to delete fall thru
// jumps and shrink jump instructions after basic block reordering.  This
// relaxation pass does that.
template <class ELFT> void Writer<ELFT>::optimizeBasicBlockJumps() {
  if (!config->optimizeBBJumps || !ELFT::Is64Bits)
    return;

  script->assignAddresses();
  // For every output section that has executable input sections, this
  // does 3 things:
  //   1.  It deletes all direct jump instructions in input sections that
  //       jump to the following section as it is not required.  If there
  //       are two consecutive jump instructions, it checks if they can be
  //       flipped and one can be deleted.
  //   2.  It aggressively shrinks jump instructions.
  //   3.  It aggressively grows back jump instructions.
  for (OutputSection *OS : outputSections) {
    if (!(OS->flags & SHF_EXECINSTR))
      continue;
    std::vector<InputSection *> Sections = getInputSections(OS);
    std::vector<bool> Result(Sections.size());
    // Step 1: Delete all fall through jump instructions.  Also, check if two
    // consecutive jump instructions can be flipped so that a fall through jmp
    // instruction can be deleted.
    parallelForEachN(0, Sections.size(), [&](size_t I) {
      InputSection *Next =
          (I + 1) < Sections.size() ? Sections[I + 1] : nullptr;
      InputSection &IS = *Sections[I];
      Result[I] = target->deleteFallThruJmpInsn(IS, IS.getFile<ELFT>(), Next);
    });
    size_t NumDeleted = std::count(Result.begin(), Result.end(), true);
    if (NumDeleted > 0) {
      script->assignAddresses();
      LLVM_DEBUG(llvm::dbgs()
                 << "Removing " << NumDeleted << " fall through jumps\n");
    }

    // Step 2:  Shrink jump instructions.  If the offset of the jump can fit in
    // one byte there is a smaller encoding of the jump instruction.  Section
    // offsets are recomputed only after all the sections have been processed.
    // Alignment affects computed target offsets, positive target offsets could
    // be higher by (Alignment - 1) and negative target offsets could be lower
    // by the same amount. With aggressive shrinking, we make mistakes and
    // rectify it in the next step.
    auto MaxIt = config->shrinkJumpsAggressively
                     ? Sections.end()
                     : std::max_element(
                           Sections.begin(), Sections.end(),
                           [](InputSection *const s1, InputSection *const s2) {
                             return s1->alignment < s2->alignment;
                           });
    uint32_t MaxAlign = (MaxIt != Sections.end()) ? (*MaxIt)->alignment : 0;

    // Shrink jump Instructions optimistically
    std::vector<unsigned> Shrunk(Sections.size(), 0);
    std::vector<bool> Changed(Sections.size(), 0);
    bool AnyChanged = false;
    do {
      AnyChanged = false;
      parallelForEachN(0, Sections.size(), [&](size_t I) {
        InputSection &IS = *Sections[I];
        unsigned BytesShrunk =
            target->shrinkJmpInsn(IS, IS.getFile<ELFT>(), MaxAlign);
        Changed[I] = (BytesShrunk > 0);
        Shrunk[I] += BytesShrunk;
      });
      AnyChanged =
          std::any_of(Changed.begin(), Changed.end(), [](bool e) { return e; });
      size_t Num = std::count_if(Shrunk.begin(), Shrunk.end(),
                                 [](int e) { return e > 0; });
      Num += std::count_if(Shrunk.begin(), Shrunk.end(),
                           [](int e) { return e > 4; });
      if (Num > 0)
        LLVM_DEBUG(llvm::dbgs()
                   << "Output Section :" << OS->name << " : Shrinking " << Num
                   << " jmp instructions\n");
      if (AnyChanged)
        script->assignAddresses();
    } while (AnyChanged);

    if (config->shrinkJumpsAggressively) {
      // Grow jump instructions when necessary
      std::vector<unsigned> Grown(Sections.size(), 0);
      do {
        AnyChanged = false;
        parallelForEachN(0, Sections.size(), [&](size_t I) {
          InputSection &IS = *Sections[I];
          unsigned BytesGrown =
              target->growJmpInsn(IS, IS.getFile<ELFT>(), MaxAlign);
          Changed[I] = (BytesGrown > 0);
          Grown[I] += BytesGrown;
        });
        size_t Num = std::count_if(Grown.begin(), Grown.end(),
                                   [](int e) { return e > 0; });
        Num += std::count_if(Grown.begin(), Grown.end(),
                             [](int e) { return e > 4; });
        if (Num > 0)
          LLVM_DEBUG(llvm::dbgs()
                     << "Output Section :" << OS->name << " : Growing " << Num
                     << " jmp instructions\n");
        AnyChanged = std::any_of(Changed.begin(), Changed.end(),
                                 [](bool e) { return e; });
        if (AnyChanged)
          script->assignAddresses();
      } while (AnyChanged);
    }
  }

  for (OutputSection *OS : outputSections) {
    std::vector<InputSection *> Sections = getInputSections(OS);
    for (InputSection *IS : Sections)
      IS->trim();
  }

  fixSymbolsAfterShrinking();
}

static void finalizeSynthetic(SyntheticSection *sec) {
  if (sec && sec->isNeeded() && sec->getParent())
    sec->finalizeContents();
}

// In order to allow users to manipulate linker-synthesized sections,
// we had to add synthetic sections to the input section list early,
// even before we make decisions whether they are needed. This allows
// users to write scripts like this: ".mygot : { .got }".
//
// Doing it has an unintended side effects. If it turns out that we
// don't need a .got (for example) at all because there's no
// relocation that needs a .got, we don't want to emit .got.
//
// To deal with the above problem, this function is called after
// scanRelocations is called to remove synthetic sections that turn
// out to be empty.
static void removeUnusedSyntheticSections() {
  // All input synthetic sections that can be empty are placed after
  // all regular ones. We iterate over them all and exit at first
  // non-synthetic.
  for (InputSectionBase *s : llvm::reverse(inputSections)) {
    SyntheticSection *ss = dyn_cast<SyntheticSection>(s);
    if (!ss)
      return;
    OutputSection *os = ss->getParent();
    if (!os || ss->isNeeded())
      continue;

    // If we reach here, then SS is an unused synthetic section and we want to
    // remove it from corresponding input section description of output section.
    for (BaseCommand *b : os->sectionCommands)
      if (auto *isd = dyn_cast<InputSectionDescription>(b))
        llvm::erase_if(isd->sections,
                       [=](InputSection *isec) { return isec == ss; });
  }
}

// Create output section objects and add them to OutputSections.
template <class ELFT> void Writer<ELFT>::finalizeSections() {
  Out::preinitArray = findSection(".preinit_array");
  Out::initArray = findSection(".init_array");
  Out::finiArray = findSection(".fini_array");

  // The linker needs to define SECNAME_start, SECNAME_end and SECNAME_stop
  // symbols for sections, so that the runtime can get the start and end
  // addresses of each section by section name. Add such symbols.
  if (!config->relocatable) {
    addStartEndSymbols();
    for (BaseCommand *base : script->sectionCommands)
      if (auto *sec = dyn_cast<OutputSection>(base))
        addStartStopSymbols(sec);
  }

  // Add _DYNAMIC symbol. Unlike GNU gold, our _DYNAMIC symbol has no type.
  // It should be okay as no one seems to care about the type.
  // Even the author of gold doesn't remember why gold behaves that way.
  // https://sourceware.org/ml/binutils/2002-03/msg00360.html
  if (mainPart->dynamic->parent)
    symtab->addSymbol(Defined{/*file=*/nullptr, "_DYNAMIC", STB_WEAK,
                              STV_HIDDEN, STT_NOTYPE,
                              /*value=*/0, /*size=*/0, mainPart->dynamic});

  // Define __rel[a]_iplt_{start,end} symbols if needed.
  addRelIpltSymbols();

  // RISC-V's gp can address +/- 2 KiB, set it to .sdata + 0x800. This symbol
  // should only be defined in an executable. If .sdata does not exist, its
  // value/section does not matter but it has to be relative, so set its
  // st_shndx arbitrarily to 1 (Out::elfHeader).
  if (config->emachine == EM_RISCV && !config->shared) {
    OutputSection *sec = findSection(".sdata");
    ElfSym::riscvGlobalPointer =
        addOptionalRegular("__global_pointer$", sec ? sec : Out::elfHeader,
                           0x800, STV_DEFAULT, STB_GLOBAL);
  }

  if (config->emachine == EM_X86_64) {
    // On targets that support TLSDESC, _TLS_MODULE_BASE_ is defined in such a
    // way that:
    //
    // 1) Without relaxation: it produces a dynamic TLSDESC relocation that
    // computes 0.
    // 2) With LD->LE relaxation: _TLS_MODULE_BASE_@tpoff = 0 (lowest address in
    // the TLS block).
    //
    // 2) is special cased in @tpoff computation. To satisfy 1), we define it as
    // an absolute symbol of zero. This is different from GNU linkers which
    // define _TLS_MODULE_BASE_ relative to the first TLS section.
    Symbol *s = symtab->find("_TLS_MODULE_BASE_");
    if (s && s->isUndefined()) {
      s->resolve(Defined{/*file=*/nullptr, s->getName(), STB_GLOBAL, STV_HIDDEN,
                         STT_TLS, /*value=*/0, 0,
                         /*section=*/nullptr});
      ElfSym::tlsModuleBase = cast<Defined>(s);
    }
  }

  // This responsible for splitting up .eh_frame section into
  // pieces. The relocation scan uses those pieces, so this has to be
  // earlier.
  for (Partition &part : partitions)
    finalizeSynthetic(part.ehFrame);

  for (Symbol *sym : symtab->symbols())
    sym->isPreemptible = computeIsPreemptible(*sym);

  // Change values of linker-script-defined symbols from placeholders (assigned
  // by declareSymbols) to actual definitions.
  script->processSymbolAssignments();

  // Scan relocations. This must be done after every symbol is declared so that
  // we can correctly decide if a dynamic relocation is needed. This is called
  // after processSymbolAssignments() because it needs to know whether a
  // linker-script-defined symbol is absolute.
  if (!config->relocatable) {
    forEachRelSec(scanRelocations<ELFT>);
    reportUndefinedSymbols<ELFT>();
  }

  if (in.plt && in.plt->isNeeded())
    in.plt->addSymbols();
  if (in.iplt && in.iplt->isNeeded())
    in.iplt->addSymbols();

  if (!config->allowShlibUndefined) {
    // Error on undefined symbols in a shared object, if all of its DT_NEEDED
    // entries are seen. These cases would otherwise lead to runtime errors
    // reported by the dynamic linker.
    //
    // ld.bfd traces all DT_NEEDED to emulate the logic of the dynamic linker to
    // catch more cases. That is too much for us. Our approach resembles the one
    // used in ld.gold, achieves a good balance to be useful but not too smart.
    for (SharedFile *file : sharedFiles)
      file->allNeededIsKnown =
          llvm::all_of(file->dtNeeded, [&](StringRef needed) {
            return symtab->soNames.count(needed);
          });

    for (Symbol *sym : symtab->symbols())
      if (sym->isUndefined() && !sym->isWeak())
        if (auto *f = dyn_cast_or_null<SharedFile>(sym->file))
          if (f->allNeededIsKnown)
            error(toString(f) + ": undefined reference to " + toString(*sym));
  }

  // Now that we have defined all possible global symbols including linker-
  // synthesized ones. Visit all symbols to give the finishing touches.
  for (Symbol *sym : symtab->symbols()) {
    if (!includeInSymtab(*sym))
      continue;
    if (in.symTab)
      in.symTab->addSymbol(sym);

    if (sym->includeInDynsym()) {
      partitions[sym->partition - 1].dynSymTab->addSymbol(sym);
      if (auto *file = dyn_cast_or_null<SharedFile>(sym->file))
        if (file->isNeeded && !sym->isUndefined())
          addVerneed(sym);
    }
  }

  // We also need to scan the dynamic relocation tables of the other partitions
  // and add any referenced symbols to the partition's dynsym.
  for (Partition &part : MutableArrayRef<Partition>(partitions).slice(1)) {
    DenseSet<Symbol *> syms;
    for (const SymbolTableEntry &e : part.dynSymTab->getSymbols())
      syms.insert(e.sym);
    for (DynamicReloc &reloc : part.relaDyn->relocs)
      if (reloc.sym && !reloc.useSymVA && syms.insert(reloc.sym).second)
        part.dynSymTab->addSymbol(reloc.sym);
  }

  // Do not proceed if there was an undefined symbol.
  if (errorCount())
    return;

  if (in.mipsGot)
    in.mipsGot->build();

  removeUnusedSyntheticSections();

  sortSections();

  // Now that we have the final list, create a list of all the
  // OutputSections for convenience.
  for (BaseCommand *base : script->sectionCommands)
    if (auto *sec = dyn_cast<OutputSection>(base))
      outputSections.push_back(sec);

  // Prefer command line supplied address over other constraints.
  for (OutputSection *sec : outputSections) {
    auto i = config->sectionStartMap.find(sec->name);
    if (i != config->sectionStartMap.end())
      sec->addrExpr = [=] { return i->second; };
  }

  // This is a bit of a hack. A value of 0 means undef, so we set it
  // to 1 to make __ehdr_start defined. The section number is not
  // particularly relevant.
  Out::elfHeader->sectionIndex = 1;

  for (size_t i = 0, e = outputSections.size(); i != e; ++i) {
    OutputSection *sec = outputSections[i];
    sec->sectionIndex = i + 1;
    sec->shName = in.shStrTab->addString(sec->name);
  }

  // Binary and relocatable output does not have PHDRS.
  // The headers have to be created before finalize as that can influence the
  // image base and the dynamic section on mips includes the image base.
  if (!config->relocatable && !config->oFormatBinary) {
    for (Partition &part : partitions) {
      part.phdrs = script->hasPhdrsCommands() ? script->createPhdrs()
                                              : createPhdrs(part);
      if (config->emachine == EM_ARM) {
        // PT_ARM_EXIDX is the ARM EHABI equivalent of PT_GNU_EH_FRAME
        addPhdrForSection(part, SHT_ARM_EXIDX, PT_ARM_EXIDX, PF_R);
      }
      if (config->emachine == EM_MIPS) {
        // Add separate segments for MIPS-specific sections.
        addPhdrForSection(part, SHT_MIPS_REGINFO, PT_MIPS_REGINFO, PF_R);
        addPhdrForSection(part, SHT_MIPS_OPTIONS, PT_MIPS_OPTIONS, PF_R);
        addPhdrForSection(part, SHT_MIPS_ABIFLAGS, PT_MIPS_ABIFLAGS, PF_R);
      }
    }
    Out::programHeaders->size = sizeof(Elf_Phdr) * mainPart->phdrs.size();

    // Find the TLS segment. This happens before the section layout loop so that
    // Android relocation packing can look up TLS symbol addresses. We only need
    // to care about the main partition here because all TLS symbols were moved
    // to the main partition (see MarkLive.cpp).
    for (PhdrEntry *p : mainPart->phdrs)
      if (p->p_type == PT_TLS)
        Out::tlsPhdr = p;
  }

  // Some symbols are defined in term of program headers. Now that we
  // have the headers, we can find out which sections they point to.
  setReservedSymbolSections();

  finalizeSynthetic(in.bss);
  finalizeSynthetic(in.bssRelRo);
  finalizeSynthetic(in.symTabShndx);
  finalizeSynthetic(in.shStrTab);
  finalizeSynthetic(in.strTab);
  finalizeSynthetic(in.got);
  finalizeSynthetic(in.mipsGot);
  finalizeSynthetic(in.igotPlt);
  finalizeSynthetic(in.gotPlt);
  finalizeSynthetic(in.relaIplt);
  finalizeSynthetic(in.relaPlt);
  finalizeSynthetic(in.plt);
  finalizeSynthetic(in.iplt);
  finalizeSynthetic(in.ppc32Got2);
  finalizeSynthetic(in.partIndex);

  // Dynamic section must be the last one in this list and dynamic
  // symbol table section (dynSymTab) must be the first one.
  for (Partition &part : partitions) {
    finalizeSynthetic(part.armExidx);
    finalizeSynthetic(part.dynSymTab);
    finalizeSynthetic(part.gnuHashTab);
    finalizeSynthetic(part.hashTab);
    finalizeSynthetic(part.verDef);
    finalizeSynthetic(part.relaDyn);
    finalizeSynthetic(part.relrDyn);
    finalizeSynthetic(part.ehFrameHdr);
    finalizeSynthetic(part.verSym);
    finalizeSynthetic(part.verNeed);
    finalizeSynthetic(part.dynamic);
  }

  if (!script->hasSectionsCommand && !config->relocatable)
    fixSectionAlignments();

  // SHFLinkOrder processing must be processed after relative section placements are
  // known but before addresses are allocated.
  resolveShfLinkOrder();
  if (errorCount())
    return;

  // This is used to:
  // 1) Create "thunks":
  //    Jump instructions in many ISAs have small displacements, and therefore
  //    they cannot jump to arbitrary addresses in memory. For example, RISC-V
  //    JAL instruction can target only +-1 MiB from PC. It is a linker's
  //    responsibility to create and insert small pieces of code between
  //    sections to extend the ranges if jump targets are out of range. Such
  //    code pieces are called "thunks".
  //
  //    We add thunks at this stage. We couldn't do this before this point
  //    because this is the earliest point where we know sizes of sections and
  //    their layouts (that are needed to determine if jump targets are in
  //    range).
  //
  // 2) Update the sections. We need to generate content that depends on the
  //    address of InputSections. For example, MIPS GOT section content or
  //    android packed relocations sections content.
  //
  // 3) Assign the final values for the linker script symbols. Linker scripts
  //    sometimes using forward symbol declarations. We want to set the correct
  //    values. They also might change after adding the thunks.
  finalizeAddressDependentContent();

  // finalizeAddressDependentContent may have added local symbols to the static symbol table.
  finalizeSynthetic(in.symTab);
  finalizeSynthetic(in.ppc64LongBranchTarget);

  // Relaxation to delete inter-basic block jumps created by basic block
  // sections.
  optimizeBasicBlockJumps();

  // Fill other section headers. The dynamic table is finalized
  // at the end because some tags like RELSZ depend on result
  // of finalizing other sections.
  for (OutputSection *sec : outputSections)
    sec->finalize();
}

// Ensure data sections are not mixed with executable sections when
// -execute-only is used. -execute-only is a feature to make pages executable
// but not readable, and the feature is currently supported only on AArch64.
template <class ELFT> void Writer<ELFT>::checkExecuteOnly() {
  if (!config->executeOnly)
    return;

  for (OutputSection *os : outputSections)
    if (os->flags & SHF_EXECINSTR)
      for (InputSection *isec : getInputSections(os))
        if (!(isec->flags & SHF_EXECINSTR))
          error("cannot place " + toString(isec) + " into " + toString(os->name) +
                ": -execute-only does not support intermingling data and code");
}

// The linker is expected to define SECNAME_start and SECNAME_end
// symbols for a few sections. This function defines them.
template <class ELFT> void Writer<ELFT>::addStartEndSymbols() {
  // If a section does not exist, there's ambiguity as to how we
  // define _start and _end symbols for an init/fini section. Since
  // the loader assume that the symbols are always defined, we need to
  // always define them. But what value? The loader iterates over all
  // pointers between _start and _end to run global ctors/dtors, so if
  // the section is empty, their symbol values don't actually matter
  // as long as _start and _end point to the same location.
  //
  // That said, we don't want to set the symbols to 0 (which is
  // probably the simplest value) because that could cause some
  // program to fail to link due to relocation overflow, if their
  // program text is above 2 GiB. We use the address of the .text
  // section instead to prevent that failure.
  //
  // In rare situations, the .text section may not exist. If that's the
  // case, use the image base address as a last resort.
  OutputSection *Default = findSection(".text");
  if (!Default)
    Default = Out::elfHeader;

  auto define = [=](StringRef start, StringRef end, OutputSection *os) {
    if (os) {
      addOptionalRegular(start, os, 0);
      addOptionalRegular(end, os, -1);
    } else {
      addOptionalRegular(start, Default, 0);
      addOptionalRegular(end, Default, 0);
    }
  };

  define("__preinit_array_start", "__preinit_array_end", Out::preinitArray);
  define("__init_array_start", "__init_array_end", Out::initArray);
  define("__fini_array_start", "__fini_array_end", Out::finiArray);

  if (OutputSection *sec = findSection(".ARM.exidx"))
    define("__exidx_start", "__exidx_end", sec);
}

// If a section name is valid as a C identifier (which is rare because of
// the leading '.'), linkers are expected to define __start_<secname> and
// __stop_<secname> symbols. They are at beginning and end of the section,
// respectively. This is not requested by the ELF standard, but GNU ld and
// gold provide the feature, and used by many programs.
template <class ELFT>
void Writer<ELFT>::addStartStopSymbols(OutputSection *sec) {
  StringRef s = sec->name;
  if (!isValidCIdentifier(s))
    return;
  addOptionalRegular(saver.save("__start_" + s), sec, 0, STV_PROTECTED);
  addOptionalRegular(saver.save("__stop_" + s), sec, -1, STV_PROTECTED);
}

static bool needsPtLoad(OutputSection *sec) {
  if (!(sec->flags & SHF_ALLOC) || sec->noload)
    return false;

  // Don't allocate VA space for TLS NOBITS sections. The PT_TLS PHDR is
  // responsible for allocating space for them, not the PT_LOAD that
  // contains the TLS initialization image.
  if ((sec->flags & SHF_TLS) && sec->type == SHT_NOBITS)
    return false;
  return true;
}

// Linker scripts are responsible for aligning addresses. Unfortunately, most
// linker scripts are designed for creating two PT_LOADs only, one RX and one
// RW. This means that there is no alignment in the RO to RX transition and we
// cannot create a PT_LOAD there.
static uint64_t computeFlags(uint64_t flags) {
  if (config->omagic)
    return PF_R | PF_W | PF_X;
  if (config->executeOnly && (flags & PF_X))
    return flags & ~PF_R;
  if (config->singleRoRx && !(flags & PF_W))
    return flags | PF_X;
  return flags;
}

// Decide which program headers to create and which sections to include in each
// one.
template <class ELFT>
std::vector<PhdrEntry *> Writer<ELFT>::createPhdrs(Partition &part) {
  std::vector<PhdrEntry *> ret;
  auto addHdr = [&](unsigned type, unsigned flags) -> PhdrEntry * {
    ret.push_back(make<PhdrEntry>(type, flags));
    return ret.back();
  };

  unsigned partNo = part.getNumber();
  bool isMain = partNo == 1;

  // Add the first PT_LOAD segment for regular output sections.
  uint64_t flags = computeFlags(PF_R);
  PhdrEntry *load = nullptr;

  // nmagic or omagic output does not have PT_PHDR, PT_INTERP, or the readonly
  // PT_LOAD.
  if (!config->nmagic && !config->omagic) {
    // The first phdr entry is PT_PHDR which describes the program header
    // itself.
    if (isMain)
      addHdr(PT_PHDR, PF_R)->add(Out::programHeaders);
    else
      addHdr(PT_PHDR, PF_R)->add(part.programHeaders->getParent());

    // PT_INTERP must be the second entry if exists.
    if (OutputSection *cmd = findSection(".interp", partNo))
      addHdr(PT_INTERP, cmd->getPhdrFlags())->add(cmd);

    // Add the headers. We will remove them if they don't fit.
    // In the other partitions the headers are ordinary sections, so they don't
    // need to be added here.
    if (isMain) {
      load = addHdr(PT_LOAD, flags);
      load->add(Out::elfHeader);
      load->add(Out::programHeaders);
    }
  }

  // PT_GNU_RELRO includes all sections that should be marked as
  // read-only by dynamic linker after processing relocations.
  // Current dynamic loaders only support one PT_GNU_RELRO PHDR, give
  // an error message if more than one PT_GNU_RELRO PHDR is required.
  PhdrEntry *relRo = make<PhdrEntry>(PT_GNU_RELRO, PF_R);
  bool inRelroPhdr = false;
  OutputSection *relroEnd = nullptr;
  for (OutputSection *sec : outputSections) {
    if (sec->partition != partNo || !needsPtLoad(sec))
      continue;
    if (isRelroSection(sec)) {
      inRelroPhdr = true;
      if (!relroEnd)
        relRo->add(sec);
      else
        error("section: " + sec->name + " is not contiguous with other relro" +
              " sections");
    } else if (inRelroPhdr) {
      inRelroPhdr = false;
      relroEnd = sec;
    }
  }

  for (OutputSection *sec : outputSections) {
    if (!(sec->flags & SHF_ALLOC))
      break;
    if (!needsPtLoad(sec))
      continue;

    // Normally, sections in partitions other than the current partition are
    // ignored. But partition number 255 is a special case: it contains the
    // partition end marker (.part.end). It needs to be added to the main
    // partition so that a segment is created for it in the main partition,
    // which will cause the dynamic loader to reserve space for the other
    // partitions.
    if (sec->partition != partNo) {
      if (isMain && sec->partition == 255)
        addHdr(PT_LOAD, computeFlags(sec->getPhdrFlags()))->add(sec);
      continue;
    }

    // Segments are contiguous memory regions that has the same attributes
    // (e.g. executable or writable). There is one phdr for each segment.
    // Therefore, we need to create a new phdr when the next section has
    // different flags or is loaded at a discontiguous address or memory
    // region using AT or AT> linker script command, respectively. At the same
    // time, we don't want to create a separate load segment for the headers,
    // even if the first output section has an AT or AT> attribute.
    uint64_t newFlags = computeFlags(sec->getPhdrFlags());
    if (!load ||
        ((sec->lmaExpr ||
          (sec->lmaRegion && (sec->lmaRegion != load->firstSec->lmaRegion))) &&
         load->lastSec != Out::programHeaders) ||
        sec->memRegion != load->firstSec->memRegion || flags != newFlags ||
        sec == relroEnd) {
      load = addHdr(PT_LOAD, newFlags);
      flags = newFlags;
    }

    load->add(sec);
  }

  // Add a TLS segment if any.
  PhdrEntry *tlsHdr = make<PhdrEntry>(PT_TLS, PF_R);
  for (OutputSection *sec : outputSections)
    if (sec->partition == partNo && sec->flags & SHF_TLS)
      tlsHdr->add(sec);
  if (tlsHdr->firstSec)
    ret.push_back(tlsHdr);

  // Add an entry for .dynamic.
  if (OutputSection *sec = part.dynamic->getParent())
    addHdr(PT_DYNAMIC, sec->getPhdrFlags())->add(sec);

  if (relRo->firstSec)
    ret.push_back(relRo);

  // PT_GNU_EH_FRAME is a special section pointing on .eh_frame_hdr.
  if (part.ehFrame->isNeeded() && part.ehFrameHdr &&
      part.ehFrame->getParent() && part.ehFrameHdr->getParent())
    addHdr(PT_GNU_EH_FRAME, part.ehFrameHdr->getParent()->getPhdrFlags())
        ->add(part.ehFrameHdr->getParent());

  // PT_OPENBSD_RANDOMIZE is an OpenBSD-specific feature. That makes
  // the dynamic linker fill the segment with random data.
  if (OutputSection *cmd = findSection(".openbsd.randomdata", partNo))
    addHdr(PT_OPENBSD_RANDOMIZE, cmd->getPhdrFlags())->add(cmd);

  if (config->zGnustack != GnuStackKind::None) {
    // PT_GNU_STACK is a special section to tell the loader to make the
    // pages for the stack non-executable. If you really want an executable
    // stack, you can pass -z execstack, but that's not recommended for
    // security reasons.
    unsigned perm = PF_R | PF_W;
    if (config->zGnustack == GnuStackKind::Exec)
      perm |= PF_X;
    addHdr(PT_GNU_STACK, perm)->p_memsz = config->zStackSize;
  }

  // PT_OPENBSD_WXNEEDED is a OpenBSD-specific header to mark the executable
  // is expected to perform W^X violations, such as calling mprotect(2) or
  // mmap(2) with PROT_WRITE | PROT_EXEC, which is prohibited by default on
  // OpenBSD.
  if (config->zWxneeded)
    addHdr(PT_OPENBSD_WXNEEDED, PF_X);

  if (OutputSection *cmd = findSection(".note.gnu.property", partNo))
    addHdr(PT_GNU_PROPERTY, PF_R)->add(cmd);

  // Create one PT_NOTE per a group of contiguous SHT_NOTE sections with the
  // same alignment.
  PhdrEntry *note = nullptr;
  for (OutputSection *sec : outputSections) {
    if (sec->partition != partNo)
      continue;
    if (sec->type == SHT_NOTE && (sec->flags & SHF_ALLOC)) {
      if (!note || sec->lmaExpr || note->lastSec->alignment != sec->alignment)
        note = addHdr(PT_NOTE, PF_R);
      note->add(sec);
    } else {
      note = nullptr;
    }
  }
  return ret;
}

template <class ELFT>
void Writer<ELFT>::addPhdrForSection(Partition &part, unsigned shType,
                                     unsigned pType, unsigned pFlags) {
  unsigned partNo = part.getNumber();
  auto i = llvm::find_if(outputSections, [=](OutputSection *cmd) {
    return cmd->partition == partNo && cmd->type == shType;
  });
  if (i == outputSections.end())
    return;

  PhdrEntry *entry = make<PhdrEntry>(pType, pFlags);
  entry->add(*i);
  part.phdrs.push_back(entry);
}

// Place the first section of each PT_LOAD to a different page (of maxPageSize).
// This is achieved by assigning an alignment expression to addrExpr of each
// such section.
template <class ELFT> void Writer<ELFT>::fixSectionAlignments() {
  const PhdrEntry *prev;
  auto pageAlign = [&](const PhdrEntry *p) {
    OutputSection *cmd = p->firstSec;
    if (cmd && !cmd->addrExpr) {
      // Prefer advancing to align(dot, maxPageSize) + dot%maxPageSize to avoid
      // padding in the file contents.
      //
      // When -z separate-code is used we must not have any overlap in pages
      // between an executable segment and a non-executable segment. We align to
      // the next maximum page size boundary on transitions between executable
      // and non-executable segments.
      //
      // SHT_LLVM_PART_EHDR marks the start of a partition. The partition
      // sections will be extracted to a separate file. Align to the next
      // maximum page size boundary so that we can find the ELF header at the
      // start. We cannot benefit from overlapping p_offset ranges with the
      // previous segment anyway.
      if (config->zSeparate == SeparateSegmentKind::Loadable ||
          (config->zSeparate == SeparateSegmentKind::Code && prev &&
           (prev->p_flags & PF_X) != (p->p_flags & PF_X)) ||
          cmd->type == SHT_LLVM_PART_EHDR)
        cmd->addrExpr = [] {
          return alignTo(script->getDot(), config->maxPageSize);
        };
      // PT_TLS is at the start of the first RW PT_LOAD. If `p` includes PT_TLS,
      // it must be the RW. Align to p_align(PT_TLS) to make sure
      // p_vaddr(PT_LOAD)%p_align(PT_LOAD) = 0. Otherwise, if
      // sh_addralign(.tdata) < sh_addralign(.tbss), we will set p_align(PT_TLS)
      // to sh_addralign(.tbss), while p_vaddr(PT_TLS)=p_vaddr(PT_LOAD) may not
      // be congruent to 0 modulo p_align(PT_TLS).
      //
      // Technically this is not required, but as of 2019, some dynamic loaders
      // don't handle p_vaddr%p_align != 0 correctly, e.g. glibc (i386 and
      // x86-64) doesn't make runtime address congruent to p_vaddr modulo
      // p_align for dynamic TLS blocks (PR/24606), FreeBSD rtld has the same
      // bug, musl (TLS Variant 1 architectures) before 1.1.23 handled TLS
      // blocks correctly. We need to keep the workaround for a while.
      else if (Out::tlsPhdr && Out::tlsPhdr->firstSec == p->firstSec)
        cmd->addrExpr = [] {
          return alignTo(script->getDot(), config->maxPageSize) +
                 alignTo(script->getDot() % config->maxPageSize,
                         Out::tlsPhdr->p_align);
        };
      else
        cmd->addrExpr = [] {
          return alignTo(script->getDot(), config->maxPageSize) +
                 script->getDot() % config->maxPageSize;
        };
    }
  };

  for (Partition &part : partitions) {
    prev = nullptr;
    for (const PhdrEntry *p : part.phdrs)
      if (p->p_type == PT_LOAD && p->firstSec) {
        pageAlign(p);
        prev = p;
      }
  }
}

// Compute an in-file position for a given section. The file offset must be the
// same with its virtual address modulo the page size, so that the loader can
// load executables without any address adjustment.
static uint64_t computeFileOffset(OutputSection *os, uint64_t off) {
  // The first section in a PT_LOAD has to have congruent offset and address
  // modulo the maximum page size.
  if (os->ptLoad && os->ptLoad->firstSec == os)
    return alignTo(off, os->ptLoad->p_align, os->addr);

  // File offsets are not significant for .bss sections other than the first one
  // in a PT_LOAD. By convention, we keep section offsets monotonically
  // increasing rather than setting to zero.
   if (os->type == SHT_NOBITS)
     return off;

  // If the section is not in a PT_LOAD, we just have to align it.
  if (!os->ptLoad)
    return alignTo(off, os->alignment);

  // If two sections share the same PT_LOAD the file offset is calculated
  // using this formula: Off2 = Off1 + (VA2 - VA1).
  OutputSection *first = os->ptLoad->firstSec;
  return first->offset + os->addr - first->addr;
}

// Set an in-file position to a given section and returns the end position of
// the section.
static uint64_t setFileOffset(OutputSection *os, uint64_t off) {
  off = computeFileOffset(os, off);
  os->offset = off;

  if (os->type == SHT_NOBITS)
    return off;
  return off + os->size;
}

template <class ELFT> void Writer<ELFT>::assignFileOffsetsBinary() {
  uint64_t off = 0;
  for (OutputSection *sec : outputSections)
    if (sec->flags & SHF_ALLOC)
      off = setFileOffset(sec, off);
  fileSize = alignTo(off, config->wordsize);
}

static std::string rangeToString(uint64_t addr, uint64_t len) {
  return "[0x" + utohexstr(addr) + ", 0x" + utohexstr(addr + len - 1) + "]";
}

// Assign file offsets to output sections.
template <class ELFT> void Writer<ELFT>::assignFileOffsets() {
  uint64_t off = 0;
  off = setFileOffset(Out::elfHeader, off);
  off = setFileOffset(Out::programHeaders, off);

  PhdrEntry *lastRX = nullptr;
  for (Partition &part : partitions)
    for (PhdrEntry *p : part.phdrs)
      if (p->p_type == PT_LOAD && (p->p_flags & PF_X))
        lastRX = p;

  for (OutputSection *sec : outputSections) {
    off = setFileOffset(sec, off);

    // If this is a last section of the last executable segment and that
    // segment is the last loadable segment, align the offset of the
    // following section to avoid loading non-segments parts of the file.
    if (config->zSeparate != SeparateSegmentKind::None && lastRX &&
        lastRX->lastSec == sec)
      off = alignTo(off, config->commonPageSize);
  }

  sectionHeaderOff = alignTo(off, config->wordsize);
  fileSize = sectionHeaderOff + (outputSections.size() + 1) * sizeof(Elf_Shdr);

  // Our logic assumes that sections have rising VA within the same segment.
  // With use of linker scripts it is possible to violate this rule and get file
  // offset overlaps or overflows. That should never happen with a valid script
  // which does not move the location counter backwards and usually scripts do
  // not do that. Unfortunately, there are apps in the wild, for example, Linux
  // kernel, which control segment distribution explicitly and move the counter
  // backwards, so we have to allow doing that to support linking them. We
  // perform non-critical checks for overlaps in checkSectionOverlap(), but here
  // we want to prevent file size overflows because it would crash the linker.
  for (OutputSection *sec : outputSections) {
    if (sec->type == SHT_NOBITS)
      continue;
    if ((sec->offset > fileSize) || (sec->offset + sec->size > fileSize))
      error("unable to place section " + sec->name + " at file offset " +
            rangeToString(sec->offset, sec->size) +
            "; check your linker script for overflows");
  }
}

// Finalize the program headers. We call this function after we assign
// file offsets and VAs to all sections.
template <class ELFT> void Writer<ELFT>::setPhdrs(Partition &part) {
  for (PhdrEntry *p : part.phdrs) {
    OutputSection *first = p->firstSec;
    OutputSection *last = p->lastSec;

    if (first) {
      p->p_filesz = last->offset - first->offset;
      if (last->type != SHT_NOBITS)
        p->p_filesz += last->size;

      p->p_memsz = last->addr + last->size - first->addr;
      p->p_offset = first->offset;
      p->p_vaddr = first->addr;

      // File offsets in partitions other than the main partition are relative
      // to the offset of the ELF headers. Perform that adjustment now.
      if (part.elfHeader)
        p->p_offset -= part.elfHeader->getParent()->offset;

      if (!p->hasLMA)
        p->p_paddr = first->getLMA();
    }

    if (p->p_type == PT_GNU_RELRO) {
      p->p_align = 1;
      // musl/glibc ld.so rounds the size down, so we need to round up
      // to protect the last page. This is a no-op on FreeBSD which always
      // rounds up.
      p->p_memsz = alignTo(p->p_offset + p->p_memsz, config->commonPageSize) -
                   p->p_offset;
    }
  }
}

// A helper struct for checkSectionOverlap.
namespace {
struct SectionOffset {
  OutputSection *sec;
  uint64_t offset;
};
} // namespace

// Check whether sections overlap for a specific address range (file offsets,
// load and virtual addresses).
static void checkOverlap(StringRef name, std::vector<SectionOffset> &sections,
                         bool isVirtualAddr) {
  llvm::sort(sections, [=](const SectionOffset &a, const SectionOffset &b) {
    return a.offset < b.offset;
  });

  // Finding overlap is easy given a vector is sorted by start position.
  // If an element starts before the end of the previous element, they overlap.
  for (size_t i = 1, end = sections.size(); i < end; ++i) {
    SectionOffset a = sections[i - 1];
    SectionOffset b = sections[i];
    if (b.offset >= a.offset + a.sec->size)
      continue;

    // If both sections are in OVERLAY we allow the overlapping of virtual
    // addresses, because it is what OVERLAY was designed for.
    if (isVirtualAddr && a.sec->inOverlay && b.sec->inOverlay)
      continue;

    errorOrWarn("section " + a.sec->name + " " + name +
                " range overlaps with " + b.sec->name + "\n>>> " + a.sec->name +
                " range is " + rangeToString(a.offset, a.sec->size) + "\n>>> " +
                b.sec->name + " range is " +
                rangeToString(b.offset, b.sec->size));
  }
}

// Check for overlapping sections and address overflows.
//
// In this function we check that none of the output sections have overlapping
// file offsets. For SHF_ALLOC sections we also check that the load address
// ranges and the virtual address ranges don't overlap
template <class ELFT> void Writer<ELFT>::checkSections() {
  // First, check that section's VAs fit in available address space for target.
  for (OutputSection *os : outputSections)
    if ((os->addr + os->size < os->addr) ||
        (!ELFT::Is64Bits && os->addr + os->size > UINT32_MAX))
      errorOrWarn("section " + os->name + " at 0x" + utohexstr(os->addr) +
                  " of size 0x" + utohexstr(os->size) +
                  " exceeds available address space");

  // Check for overlapping file offsets. In this case we need to skip any
  // section marked as SHT_NOBITS. These sections don't actually occupy space in
  // the file so Sec->Offset + Sec->Size can overlap with others. If --oformat
  // binary is specified only add SHF_ALLOC sections are added to the output
  // file so we skip any non-allocated sections in that case.
  std::vector<SectionOffset> fileOffs;
  for (OutputSection *sec : outputSections)
    if (sec->size > 0 && sec->type != SHT_NOBITS &&
        (!config->oFormatBinary || (sec->flags & SHF_ALLOC)))
      fileOffs.push_back({sec, sec->offset});
  checkOverlap("file", fileOffs, false);

  // When linking with -r there is no need to check for overlapping virtual/load
  // addresses since those addresses will only be assigned when the final
  // executable/shared object is created.
  if (config->relocatable)
    return;

  // Checking for overlapping virtual and load addresses only needs to take
  // into account SHF_ALLOC sections since others will not be loaded.
  // Furthermore, we also need to skip SHF_TLS sections since these will be
  // mapped to other addresses at runtime and can therefore have overlapping
  // ranges in the file.
  std::vector<SectionOffset> vmas;
  for (OutputSection *sec : outputSections)
    if (sec->size > 0 && (sec->flags & SHF_ALLOC) && !(sec->flags & SHF_TLS))
      vmas.push_back({sec, sec->addr});
  checkOverlap("virtual address", vmas, true);

  // Finally, check that the load addresses don't overlap. This will usually be
  // the same as the virtual addresses but can be different when using a linker
  // script with AT().
  std::vector<SectionOffset> lmas;
  for (OutputSection *sec : outputSections)
    if (sec->size > 0 && (sec->flags & SHF_ALLOC) && !(sec->flags & SHF_TLS))
      lmas.push_back({sec, sec->getLMA()});
  checkOverlap("load address", lmas, false);
}

// The entry point address is chosen in the following ways.
//
// 1. the '-e' entry command-line option;
// 2. the ENTRY(symbol) command in a linker control script;
// 3. the value of the symbol _start, if present;
// 4. the number represented by the entry symbol, if it is a number;
// 5. the address of the first byte of the .text section, if present;
// 6. the address 0.
static uint64_t getEntryAddr() {
  // Case 1, 2 or 3
  if (Symbol *b = symtab->find(config->entry))
    return b->getVA();

  // Case 4
  uint64_t addr;
  if (to_integer(config->entry, addr))
    return addr;

  // Case 5
  if (OutputSection *sec = findSection(".text")) {
    if (config->warnMissingEntry)
      warn("cannot find entry symbol " + config->entry + "; defaulting to 0x" +
           utohexstr(sec->addr));
    return sec->addr;
  }

  // Case 6
  if (config->warnMissingEntry)
    warn("cannot find entry symbol " + config->entry +
         "; not setting start address");
  return 0;
}

static uint16_t getELFType() {
  if (config->isPic)
    return ET_DYN;
  if (config->relocatable)
    return ET_REL;
  return ET_EXEC;
}

template <class ELFT> void Writer<ELFT>::writeHeader() {
  writeEhdr<ELFT>(Out::bufferStart, *mainPart);
  writePhdrs<ELFT>(Out::bufferStart + sizeof(Elf_Ehdr), *mainPart);

  auto *eHdr = reinterpret_cast<Elf_Ehdr *>(Out::bufferStart);
  eHdr->e_type = getELFType();
  eHdr->e_entry = getEntryAddr();
  eHdr->e_shoff = sectionHeaderOff;

  // Write the section header table.
  //
  // The ELF header can only store numbers up to SHN_LORESERVE in the e_shnum
  // and e_shstrndx fields. When the value of one of these fields exceeds
  // SHN_LORESERVE ELF requires us to put sentinel values in the ELF header and
  // use fields in the section header at index 0 to store
  // the value. The sentinel values and fields are:
  // e_shnum = 0, SHdrs[0].sh_size = number of sections.
  // e_shstrndx = SHN_XINDEX, SHdrs[0].sh_link = .shstrtab section index.
  auto *sHdrs = reinterpret_cast<Elf_Shdr *>(Out::bufferStart + eHdr->e_shoff);
  size_t num = outputSections.size() + 1;
  if (num >= SHN_LORESERVE)
    sHdrs->sh_size = num;
  else
    eHdr->e_shnum = num;

  uint32_t strTabIndex = in.shStrTab->getParent()->sectionIndex;
  if (strTabIndex >= SHN_LORESERVE) {
    sHdrs->sh_link = strTabIndex;
    eHdr->e_shstrndx = SHN_XINDEX;
  } else {
    eHdr->e_shstrndx = strTabIndex;
  }

  for (OutputSection *sec : outputSections)
    sec->writeHeaderTo<ELFT>(++sHdrs);
}

// Open a result file.
template <class ELFT> void Writer<ELFT>::openFile() {
  uint64_t maxSize = config->is64 ? INT64_MAX : UINT32_MAX;
  if (fileSize != size_t(fileSize) || maxSize < fileSize) {
    error("output file too large: " + Twine(fileSize) + " bytes");
    return;
  }

  unlinkAsync(config->outputFile);
  unsigned flags = 0;
  if (!config->relocatable)
    flags |= FileOutputBuffer::F_executable;
  if (!config->mmapOutputFile)
    flags |= FileOutputBuffer::F_no_mmap;
  Expected<std::unique_ptr<FileOutputBuffer>> bufferOrErr =
      FileOutputBuffer::create(config->outputFile, fileSize, flags);

  if (!bufferOrErr) {
    error("failed to open " + config->outputFile + ": " +
          llvm::toString(bufferOrErr.takeError()));
    return;
  }
  buffer = std::move(*bufferOrErr);
  Out::bufferStart = buffer->getBufferStart();
}

template <class ELFT> void Writer<ELFT>::writeSectionsBinary() {
  for (OutputSection *sec : outputSections)
    if (sec->flags & SHF_ALLOC)
      sec->writeTo<ELFT>(Out::bufferStart + sec->offset);
}

static void fillTrap(uint8_t *i, uint8_t *end) {
  for (; i + 4 <= end; i += 4)
    memcpy(i, &target->trapInstr, 4);
}

// Fill the last page of executable segments with trap instructions
// instead of leaving them as zero. Even though it is not required by any
// standard, it is in general a good thing to do for security reasons.
//
// We'll leave other pages in segments as-is because the rest will be
// overwritten by output sections.
template <class ELFT> void Writer<ELFT>::writeTrapInstr() {
  for (Partition &part : partitions) {
    // Fill the last page.
    for (PhdrEntry *p : part.phdrs)
      if (p->p_type == PT_LOAD && (p->p_flags & PF_X))
        fillTrap(Out::bufferStart + alignDown(p->firstSec->offset + p->p_filesz,
                                              config->commonPageSize),
                 Out::bufferStart + alignTo(p->firstSec->offset + p->p_filesz,
                                            config->commonPageSize));

    // Round up the file size of the last segment to the page boundary iff it is
    // an executable segment to ensure that other tools don't accidentally
    // trim the instruction padding (e.g. when stripping the file).
    PhdrEntry *last = nullptr;
    for (PhdrEntry *p : part.phdrs)
      if (p->p_type == PT_LOAD)
        last = p;

    if (last && (last->p_flags & PF_X))
      last->p_memsz = last->p_filesz =
          alignTo(last->p_filesz, config->commonPageSize);
  }
}

// Write section contents to a mmap'ed file.
template <class ELFT> void Writer<ELFT>::writeSections() {
  // In -r or -emit-relocs mode, write the relocation sections first as in
  // ELf_Rel targets we might find out that we need to modify the relocated
  // section while doing it.
  for (OutputSection *sec : outputSections)
    if (sec->type == SHT_REL || sec->type == SHT_RELA)
      sec->writeTo<ELFT>(Out::bufferStart + sec->offset);

  for (OutputSection *sec : outputSections)
    if (sec->type != SHT_REL && sec->type != SHT_RELA)
      sec->writeTo<ELFT>(Out::bufferStart + sec->offset);
}

// Split one uint8 array into small pieces of uint8 arrays.
static std::vector<ArrayRef<uint8_t>> split(ArrayRef<uint8_t> arr,
                                            size_t chunkSize) {
  std::vector<ArrayRef<uint8_t>> ret;
  while (arr.size() > chunkSize) {
    ret.push_back(arr.take_front(chunkSize));
    arr = arr.drop_front(chunkSize);
  }
  if (!arr.empty())
    ret.push_back(arr);
  return ret;
}

// Computes a hash value of Data using a given hash function.
// In order to utilize multiple cores, we first split data into 1MB
// chunks, compute a hash for each chunk, and then compute a hash value
// of the hash values.
static void
computeHash(llvm::MutableArrayRef<uint8_t> hashBuf,
            llvm::ArrayRef<uint8_t> data,
            std::function<void(uint8_t *dest, ArrayRef<uint8_t> arr)> hashFn) {
  std::vector<ArrayRef<uint8_t>> chunks = split(data, 1024 * 1024);
  std::vector<uint8_t> hashes(chunks.size() * hashBuf.size());

  // Compute hash values.
  parallelForEachN(0, chunks.size(), [&](size_t i) {
    hashFn(hashes.data() + i * hashBuf.size(), chunks[i]);
  });

  // Write to the final output buffer.
  hashFn(hashBuf.data(), hashes);
}

template <class ELFT> void Writer<ELFT>::writeBuildId() {
  if (!mainPart->buildId || !mainPart->buildId->getParent())
    return;

  if (config->buildId == BuildIdKind::Hexstring) {
    for (Partition &part : partitions)
      part.buildId->writeBuildId(config->buildIdVector);
    return;
  }

  // Compute a hash of all sections of the output file.
  size_t hashSize = mainPart->buildId->hashSize;
  std::vector<uint8_t> buildId(hashSize);
  llvm::ArrayRef<uint8_t> buf{Out::bufferStart, size_t(fileSize)};

  switch (config->buildId) {
  case BuildIdKind::Fast:
    computeHash(buildId, buf, [](uint8_t *dest, ArrayRef<uint8_t> arr) {
      write64le(dest, xxHash64(arr));
    });
    break;
  case BuildIdKind::Md5:
    computeHash(buildId, buf, [&](uint8_t *dest, ArrayRef<uint8_t> arr) {
      memcpy(dest, MD5::hash(arr).data(), hashSize);
    });
    break;
  case BuildIdKind::Sha1:
    computeHash(buildId, buf, [&](uint8_t *dest, ArrayRef<uint8_t> arr) {
      memcpy(dest, SHA1::hash(arr).data(), hashSize);
    });
    break;
  case BuildIdKind::Uuid:
    if (auto ec = llvm::getRandomBytes(buildId.data(), hashSize))
      error("entropy source failure: " + ec.message());
    break;
  default:
    llvm_unreachable("unknown BuildIdKind");
  }
  for (Partition &part : partitions)
    part.buildId->writeBuildId(buildId);
}

template void createSyntheticSections<ELF32LE>();
template void createSyntheticSections<ELF32BE>();
template void createSyntheticSections<ELF64LE>();
template void createSyntheticSections<ELF64BE>();

template void writeResult<ELF32LE>();
template void writeResult<ELF32BE>();
template void writeResult<ELF64LE>();
template void writeResult<ELF64BE>();

} // namespace elf
} // namespace lld<|MERGE_RESOLUTION|>--- conflicted
+++ resolved
@@ -568,13 +568,6 @@
   // to the string table, and add entries to .got and .plt.
   // finalizeSections does that.
   finalizeSections();
-<<<<<<< HEAD
-  // auto endFinalizeSectionTime = system_clock::now();
-  // duration<double> FinalizeSectionTime = endFinalizeSectionTime -
-  // startFinalizeSectionTime; warn("[TIME](s) finalize section (includes
-  // section ordering): " + Twine(std::to_string(FinalizeSectionTime.count())));
-=======
->>>>>>> dcf59dfa
   checkExecuteOnly();
   if (errorCount())
     return;
