//===- llvm/CodeGen/MachineFunction.h ---------------------------*- C++ -*-===//
//
// Part of the LLVM Project, under the Apache License v2.0 with LLVM Exceptions.
// See https://llvm.org/LICENSE.txt for license information.
// SPDX-License-Identifier: Apache-2.0 WITH LLVM-exception
//
//===----------------------------------------------------------------------===//
//
// Collect native machine code for a function.  This class contains a list of
// MachineBasicBlock instances that make up the current compiled function.
//
// This class also contains pointers to various classes which hold
// target-specific information about the generated code.
//
//===----------------------------------------------------------------------===//

#ifndef LLVM_CODEGEN_MACHINEFUNCTION_H
#define LLVM_CODEGEN_MACHINEFUNCTION_H

#include "llvm/ADT/ArrayRef.h"
#include "llvm/ADT/BitVector.h"
#include "llvm/ADT/DenseMap.h"
#include "llvm/ADT/FloatingPointMode.h"
#include "llvm/ADT/GraphTraits.h"
#include "llvm/ADT/Optional.h"
#include "llvm/ADT/SmallVector.h"
#include "llvm/ADT/StringRef.h"
#include "llvm/ADT/ilist.h"
#include "llvm/ADT/iterator.h"
#include "llvm/Analysis/EHPersonalities.h"
#include "llvm/CodeGen/MachineBasicBlock.h"
#include "llvm/CodeGen/MachineInstr.h"
#include "llvm/CodeGen/MachineMemOperand.h"
#include "llvm/Support/Allocator.h"
#include "llvm/Support/ArrayRecycler.h"
#include "llvm/Support/AtomicOrdering.h"
#include "llvm/Support/Compiler.h"
#include "llvm/Support/ErrorHandling.h"
#include "llvm/Support/Recycler.h"
#include "llvm/Target/TargetOptions.h"
#include <cassert>
#include <cstdint>
#include <memory>
#include <utility>
#include <vector>

namespace llvm {

class BasicBlock;
class BlockAddress;
class DataLayout;
class DebugLoc;
class DIExpression;
class DILocalVariable;
class DILocation;
class Function;
class GlobalValue;
class LLVMTargetMachine;
class MachineConstantPool;
class MachineFrameInfo;
class MachineFunction;
class MachineJumpTableInfo;
class MachineModuleInfo;
class MachineRegisterInfo;
class MCContext;
class MCInstrDesc;
class MCSymbol;
class MCSection;
class Pass;
class PseudoSourceValueManager;
class raw_ostream;
class SlotIndexes;
class TargetRegisterClass;
class TargetSubtargetInfo;
struct WasmEHFuncInfo;
struct WinEHFuncInfo;
class GISelChangeObserver;

template <> struct ilist_alloc_traits<MachineBasicBlock> {
  void deleteNode(MachineBasicBlock *MBB);
};

template <> struct ilist_callback_traits<MachineBasicBlock> {
  void addNodeToList(MachineBasicBlock* N);
  void removeNodeFromList(MachineBasicBlock* N);

  template <class Iterator>
  void transferNodesFromList(ilist_callback_traits &OldList, Iterator, Iterator) {
    assert(this == &OldList && "never transfer MBBs between functions");
  }
};

/// MachineFunctionInfo - This class can be derived from and used by targets to
/// hold private target-specific information for each MachineFunction.  Objects
/// of type are accessed/created with MF::getInfo and destroyed when the
/// MachineFunction is destroyed.
struct MachineFunctionInfo {
  virtual ~MachineFunctionInfo();

  /// Factory function: default behavior is to call new using the
  /// supplied allocator.
  ///
  /// This function can be overridden in a derive class.
  template<typename Ty>
  static Ty *create(BumpPtrAllocator &Allocator, MachineFunction &MF) {
    return new (Allocator.Allocate<Ty>()) Ty(MF);
  }
};

/// Properties which a MachineFunction may have at a given point in time.
/// Each of these has checking code in the MachineVerifier, and passes can
/// require that a property be set.
class MachineFunctionProperties {
  // Possible TODO: Allow targets to extend this (perhaps by allowing the
  // constructor to specify the size of the bit vector)
  // Possible TODO: Allow requiring the negative (e.g. VRegsAllocated could be
  // stated as the negative of "has vregs"

public:
  // The properties are stated in "positive" form; i.e. a pass could require
  // that the property hold, but not that it does not hold.

  // Property descriptions:
  // IsSSA: True when the machine function is in SSA form and virtual registers
  //  have a single def.
  // NoPHIs: The machine function does not contain any PHI instruction.
  // TracksLiveness: True when tracking register liveness accurately.
  //  While this property is set, register liveness information in basic block
  //  live-in lists and machine instruction operands (e.g. kill flags, implicit
  //  defs) is accurate. This means it can be used to change the code in ways
  //  that affect the values in registers, for example by the register
  //  scavenger.
  //  When this property is clear, liveness is no longer reliable.
  // NoVRegs: The machine function does not use any virtual registers.
  // Legalized: In GlobalISel: the MachineLegalizer ran and all pre-isel generic
  //  instructions have been legalized; i.e., all instructions are now one of:
  //   - generic and always legal (e.g., COPY)
  //   - target-specific
  //   - legal pre-isel generic instructions.
  // RegBankSelected: In GlobalISel: the RegBankSelect pass ran and all generic
  //  virtual registers have been assigned to a register bank.
  // Selected: In GlobalISel: the InstructionSelect pass ran and all pre-isel
  //  generic instructions have been eliminated; i.e., all instructions are now
  //  target-specific or non-pre-isel generic instructions (e.g., COPY).
  //  Since only pre-isel generic instructions can have generic virtual register
  //  operands, this also means that all generic virtual registers have been
  //  constrained to virtual registers (assigned to register classes) and that
  //  all sizes attached to them have been eliminated.
  enum class Property : unsigned {
    IsSSA,
    NoPHIs,
    TracksLiveness,
    NoVRegs,
    FailedISel,
    Legalized,
    RegBankSelected,
    Selected,
    LastProperty = Selected,
  };

  bool hasProperty(Property P) const {
    return Properties[static_cast<unsigned>(P)];
  }

  MachineFunctionProperties &set(Property P) {
    Properties.set(static_cast<unsigned>(P));
    return *this;
  }

  MachineFunctionProperties &reset(Property P) {
    Properties.reset(static_cast<unsigned>(P));
    return *this;
  }

  /// Reset all the properties.
  MachineFunctionProperties &reset() {
    Properties.reset();
    return *this;
  }

  MachineFunctionProperties &set(const MachineFunctionProperties &MFP) {
    Properties |= MFP.Properties;
    return *this;
  }

  MachineFunctionProperties &reset(const MachineFunctionProperties &MFP) {
    Properties.reset(MFP.Properties);
    return *this;
  }

  // Returns true if all properties set in V (i.e. required by a pass) are set
  // in this.
  bool verifyRequiredProperties(const MachineFunctionProperties &V) const {
    return !V.Properties.test(Properties);
  }

  /// Print the MachineFunctionProperties in human-readable form.
  void print(raw_ostream &OS) const;

private:
  BitVector Properties =
      BitVector(static_cast<unsigned>(Property::LastProperty)+1);
};

struct SEHHandler {
  /// Filter or finally function. Null indicates a catch-all.
  const Function *FilterOrFinally;

  /// Address of block to recover at. Null for a finally handler.
  const BlockAddress *RecoverBA;
};

/// This structure is used to retain landing pad info for the current function.
struct LandingPadInfo {
  MachineBasicBlock *LandingPadBlock;      // Landing pad block.
  SmallVector<MCSymbol *, 1> BeginLabels;  // Labels prior to invoke.
  SmallVector<MCSymbol *, 1> EndLabels;    // Labels after invoke.
  SmallVector<SEHHandler, 1> SEHHandlers;  // SEH handlers active at this lpad.
  MCSymbol *LandingPadLabel = nullptr;     // Label at beginning of landing pad.
  std::vector<int> TypeIds;                // List of type ids (filters negative).

  explicit LandingPadInfo(MachineBasicBlock *MBB)
      : LandingPadBlock(MBB) {}
};

class MachineFunction {
  const Function &F;
  const LLVMTargetMachine &Target;
  const TargetSubtargetInfo *STI;
  MCContext &Ctx;
  MachineModuleInfo &MMI;

  // RegInfo - Information about each register in use in the function.
  MachineRegisterInfo *RegInfo;

  // Used to keep track of target-specific per-machine function information for
  // the target implementation.
  MachineFunctionInfo *MFInfo;

  // Keep track of objects allocated on the stack.
  MachineFrameInfo *FrameInfo;

  // Keep track of constants which are spilled to memory
  MachineConstantPool *ConstantPool;

  // Keep track of jump tables for switch instructions
  MachineJumpTableInfo *JumpTableInfo;

  // Keep track of the function section.
  MCSection *Section = nullptr;

  // Keeps track of Wasm exception handling related data. This will be null for
  // functions that aren't using a wasm EH personality.
  WasmEHFuncInfo *WasmEHInfo = nullptr;

  // Keeps track of Windows exception handling related data. This will be null
  // for functions that aren't using a funclet-based EH personality.
  WinEHFuncInfo *WinEHInfo = nullptr;

  // Function-level unique numbering for MachineBasicBlocks.  When a
  // MachineBasicBlock is inserted into a MachineFunction is it automatically
  // numbered and this vector keeps track of the mapping from ID's to MBB's.
  std::vector<MachineBasicBlock*> MBBNumbering;

  // Unary encoding of basic block symbols is used to reduce size of ".strtab".
  // Basic block number 'i' gets a prefix of length 'i'.  The ith character also
  // denotes the type of basic block number 'i'.  Return blocks are marked with
  // 'r', landing pads with 'l' and regular blocks with 'a'.
  std::vector<char> BBSectionsSymbolPrefix;

  // Pool-allocate MachineFunction-lifetime and IR objects.
  BumpPtrAllocator Allocator;

  // Allocation management for instructions in function.
  Recycler<MachineInstr> InstructionRecycler;

  // Allocation management for operand arrays on instructions.
  ArrayRecycler<MachineOperand> OperandRecycler;

  // Allocation management for basic blocks in function.
  Recycler<MachineBasicBlock> BasicBlockRecycler;

  // List of machine basic blocks in function
  using BasicBlockListType = ilist<MachineBasicBlock>;
  BasicBlockListType BasicBlocks;

  /// FunctionNumber - This provides a unique ID for each function emitted in
  /// this translation unit.
  ///
  unsigned FunctionNumber;

  /// Alignment - The alignment of the function.
  Align Alignment;

  /// ExposesReturnsTwice - True if the function calls setjmp or related
  /// functions with attribute "returns twice", but doesn't have
  /// the attribute itself.
  /// This is used to limit optimizations which cannot reason
  /// about the control flow of such functions.
  bool ExposesReturnsTwice = false;

  /// True if the function includes any inline assembly.
  bool HasInlineAsm = false;

  /// True if any WinCFI instruction have been emitted in this function.
  bool HasWinCFI = false;

  /// Current high-level properties of the IR of the function (e.g. is in SSA
  /// form or whether registers have been allocated)
  MachineFunctionProperties Properties;

  // Allocation management for pseudo source values.
  std::unique_ptr<PseudoSourceValueManager> PSVManager;

  /// List of moves done by a function's prolog.  Used to construct frame maps
  /// by debug and exception handling consumers.
  std::vector<MCCFIInstruction> FrameInstructions;

  /// List of basic blocks immediately following calls to _setjmp. Used to
  /// construct a table of valid longjmp targets for Windows Control Flow Guard.
  std::vector<MCSymbol *> LongjmpTargets;

  /// \name Exception Handling
  /// \{

  /// List of LandingPadInfo describing the landing pad information.
  std::vector<LandingPadInfo> LandingPads;

  /// Map a landing pad's EH symbol to the call site indexes.
  DenseMap<MCSymbol*, SmallVector<unsigned, 4>> LPadToCallSiteMap;

  /// Map a landing pad to its index.
  DenseMap<const MachineBasicBlock *, unsigned> WasmLPadToIndexMap;

  /// Map of invoke call site index values to associated begin EH_LABEL.
  DenseMap<MCSymbol*, unsigned> CallSiteMap;

  /// CodeView label annotations.
  std::vector<std::pair<MCSymbol *, MDNode *>> CodeViewAnnotations;

  bool CallsEHReturn = false;
  bool CallsUnwindInit = false;
  bool HasEHScopes = false;
  bool HasEHFunclets = false;

  /// Section Type for basic blocks, only relevant with basic block sections.
  BasicBlockSection BBSectionsType = BasicBlockSection::None;

  /// List of C++ TypeInfo used.
  std::vector<const GlobalValue *> TypeInfos;

  /// List of typeids encoding filters used.
  std::vector<unsigned> FilterIds;

  /// List of the indices in FilterIds corresponding to filter terminators.
  std::vector<unsigned> FilterEnds;

  EHPersonality PersonalityTypeCache = EHPersonality::Unknown;

  /// \}

  /// Clear all the members of this MachineFunction, but the ones used
  /// to initialize again the MachineFunction.
  /// More specifically, this deallocates all the dynamically allocated
  /// objects and get rid of all the XXXInfo data structure, but keep
  /// unchanged the references to Fn, Target, MMI, and FunctionNumber.
  void clear();
  /// Allocate and initialize the different members.
  /// In particular, the XXXInfo data structure.
  /// \pre Fn, Target, MMI, and FunctionNumber are properly set.
  void init();

public:
  struct VariableDbgInfo {
    const DILocalVariable *Var;
    const DIExpression *Expr;
    // The Slot can be negative for fixed stack objects.
    int Slot;
    const DILocation *Loc;

    VariableDbgInfo(const DILocalVariable *Var, const DIExpression *Expr,
                    int Slot, const DILocation *Loc)
        : Var(Var), Expr(Expr), Slot(Slot), Loc(Loc) {}
  };

  class Delegate {
    virtual void anchor();

  public:
    virtual ~Delegate() = default;
    /// Callback after an insertion. This should not modify the MI directly.
    virtual void MF_HandleInsertion(MachineInstr &MI) = 0;
    /// Callback before a removal. This should not modify the MI directly.
    virtual void MF_HandleRemoval(MachineInstr &MI) = 0;
  };

  /// Structure used to represent pair of argument number after call lowering
  /// and register used to transfer that argument.
  /// For now we support only cases when argument is transferred through one
  /// register.
  struct ArgRegPair {
    unsigned Reg;
    uint16_t ArgNo;
    ArgRegPair(unsigned R, unsigned Arg) : Reg(R), ArgNo(Arg) {
      assert(Arg < (1 << 16) && "Arg out of range");
    }
  };
  /// Vector of call argument and its forwarding register.
  using CallSiteInfo = SmallVector<ArgRegPair, 1>;
  using CallSiteInfoImpl = SmallVectorImpl<ArgRegPair>;

private:
  Delegate *TheDelegate = nullptr;
  GISelChangeObserver *Observer = nullptr;

  using CallSiteInfoMap = DenseMap<const MachineInstr *, CallSiteInfo>;
  /// Map a call instruction to call site arguments forwarding info.
  CallSiteInfoMap CallSitesInfo;

  /// A helper function that returns call site info for a give call
  /// instruction if debug entry value support is enabled.
  CallSiteInfoMap::iterator getCallSiteInfo(const MachineInstr *MI);

  // Callbacks for insertion and removal.
  void handleInsertion(MachineInstr &MI);
  void handleRemoval(MachineInstr &MI);
  friend struct ilist_traits<MachineInstr>;

public:
  using VariableDbgInfoMapTy = SmallVector<VariableDbgInfo, 4>;
  VariableDbgInfoMapTy VariableDbgInfos;

  MachineFunction(const Function &F, const LLVMTargetMachine &Target,
                  const TargetSubtargetInfo &STI, unsigned FunctionNum,
                  MachineModuleInfo &MMI);
  MachineFunction(const MachineFunction &) = delete;
  MachineFunction &operator=(const MachineFunction &) = delete;
  ~MachineFunction();

  /// Reset the instance as if it was just created.
  void reset() {
    clear();
    init();
  }

  /// Reset the currently registered delegate - otherwise assert.
  void resetDelegate(Delegate *delegate) {
    assert(TheDelegate == delegate &&
           "Only the current delegate can perform reset!");
    TheDelegate = nullptr;
  }

  /// Set the delegate. resetDelegate must be called before attempting
  /// to set.
  void setDelegate(Delegate *delegate) {
    assert(delegate && !TheDelegate &&
           "Attempted to set delegate to null, or to change it without "
           "first resetting it!");

    TheDelegate = delegate;
  }

  void setObserver(GISelChangeObserver *O) { Observer = O; }

  GISelChangeObserver *getObserver() const { return Observer; }

  MachineModuleInfo &getMMI() const { return MMI; }
  MCContext &getContext() const { return Ctx; }

  /// Returns the Section this function belongs to.
  MCSection *getSection() const { return Section; }

  /// Indicates the Section this function belongs to.
  void setSection(MCSection *S) { Section = S; }

  PseudoSourceValueManager &getPSVManager() const { return *PSVManager; }

  /// Return the DataLayout attached to the Module associated to this MF.
  const DataLayout &getDataLayout() const;

  /// Return the LLVM function that this machine code represents
  const Function &getFunction() const { return F; }

  /// getName - Return the name of the corresponding LLVM function.
  StringRef getName() const;

  /// getFunctionNumber - Return a unique ID for the current function.
  unsigned getFunctionNumber() const { return FunctionNumber; }

  /// Returns true if this function has basic block sections enabled.
  bool hasBBSections() const {
    return (BBSectionsType == BasicBlockSection::All ||
            BBSectionsType == BasicBlockSection::List);
  }

  /// Returns true if basic block labels are to be generated for this function.
  bool hasBBLabels() const {
    return BBSectionsType == BasicBlockSection::Labels;
  }

  void setBBSectionsType(BasicBlockSection V) { BBSectionsType = V; }

<<<<<<< HEAD
=======
  void setSectionRange();

  /// Returns true if this basic block number starts a cold or exception
  /// section.
  bool isSectionStartMBB(int N) const {
    return (N == ColdSectionRange.first || N == ExceptionSectionRange.first);
  }

  /// Returns true if this basic block ends a cold or exception section.
  bool isSectionEndMBB(int N) const {
    return (N == ColdSectionRange.second || N == ExceptionSectionRange.second);
  }

>>>>>>> 0b832ad1
  /// Creates basic block Labels for this function.
  void createBBLabels();

  /// getTarget - Return the target machine this machine code is compiled with
  const LLVMTargetMachine &getTarget() const { return Target; }

  /// getSubtarget - Return the subtarget for which this machine code is being
  /// compiled.
  const TargetSubtargetInfo &getSubtarget() const { return *STI; }

  /// getSubtarget - This method returns a pointer to the specified type of
  /// TargetSubtargetInfo.  In debug builds, it verifies that the object being
  /// returned is of the correct type.
  template<typename STC> const STC &getSubtarget() const {
    return *static_cast<const STC *>(STI);
  }

  /// getRegInfo - Return information about the registers currently in use.
  MachineRegisterInfo &getRegInfo() { return *RegInfo; }
  const MachineRegisterInfo &getRegInfo() const { return *RegInfo; }

  /// getFrameInfo - Return the frame info object for the current function.
  /// This object contains information about objects allocated on the stack
  /// frame of the current function in an abstract way.
  MachineFrameInfo &getFrameInfo() { return *FrameInfo; }
  const MachineFrameInfo &getFrameInfo() const { return *FrameInfo; }

  /// getJumpTableInfo - Return the jump table info object for the current
  /// function.  This object contains information about jump tables in the
  /// current function.  If the current function has no jump tables, this will
  /// return null.
  const MachineJumpTableInfo *getJumpTableInfo() const { return JumpTableInfo; }
  MachineJumpTableInfo *getJumpTableInfo() { return JumpTableInfo; }

  /// getOrCreateJumpTableInfo - Get the JumpTableInfo for this function, if it
  /// does already exist, allocate one.
  MachineJumpTableInfo *getOrCreateJumpTableInfo(unsigned JTEntryKind);

  /// getConstantPool - Return the constant pool object for the current
  /// function.
  MachineConstantPool *getConstantPool() { return ConstantPool; }
  const MachineConstantPool *getConstantPool() const { return ConstantPool; }

  /// getWasmEHFuncInfo - Return information about how the current function uses
  /// Wasm exception handling. Returns null for functions that don't use wasm
  /// exception handling.
  const WasmEHFuncInfo *getWasmEHFuncInfo() const { return WasmEHInfo; }
  WasmEHFuncInfo *getWasmEHFuncInfo() { return WasmEHInfo; }

  /// getWinEHFuncInfo - Return information about how the current function uses
  /// Windows exception handling. Returns null for functions that don't use
  /// funclets for exception handling.
  const WinEHFuncInfo *getWinEHFuncInfo() const { return WinEHInfo; }
  WinEHFuncInfo *getWinEHFuncInfo() { return WinEHInfo; }

  /// getAlignment - Return the alignment of the function.
  Align getAlignment() const { return Alignment; }

  /// setAlignment - Set the alignment of the function.
  void setAlignment(Align A) { Alignment = A; }

  /// ensureAlignment - Make sure the function is at least A bytes aligned.
  void ensureAlignment(Align A) {
    if (Alignment < A)
      Alignment = A;
  }

  /// exposesReturnsTwice - Returns true if the function calls setjmp or
  /// any other similar functions with attribute "returns twice" without
  /// having the attribute itself.
  bool exposesReturnsTwice() const {
    return ExposesReturnsTwice;
  }

  /// setCallsSetJmp - Set a flag that indicates if there's a call to
  /// a "returns twice" function.
  void setExposesReturnsTwice(bool B) {
    ExposesReturnsTwice = B;
  }

  /// Returns true if the function contains any inline assembly.
  bool hasInlineAsm() const {
    return HasInlineAsm;
  }

  /// Set a flag that indicates that the function contains inline assembly.
  void setHasInlineAsm(bool B) {
    HasInlineAsm = B;
  }

  bool hasWinCFI() const {
    return HasWinCFI;
  }
  void setHasWinCFI(bool v) { HasWinCFI = v; }

  /// True if this function needs frame moves for debug or exceptions.
  bool needsFrameMoves() const;

  /// Get the function properties
  const MachineFunctionProperties &getProperties() const { return Properties; }
  MachineFunctionProperties &getProperties() { return Properties; }

  /// getInfo - Keep track of various per-function pieces of information for
  /// backends that would like to do so.
  ///
  template<typename Ty>
  Ty *getInfo() {
    if (!MFInfo)
      MFInfo = Ty::template create<Ty>(Allocator, *this);
    return static_cast<Ty*>(MFInfo);
  }

  template<typename Ty>
  const Ty *getInfo() const {
     return const_cast<MachineFunction*>(this)->getInfo<Ty>();
  }

  /// Returns the denormal handling type for the default rounding mode of the
  /// function.
  DenormalMode getDenormalMode(const fltSemantics &FPType) const;

  /// getBlockNumbered - MachineBasicBlocks are automatically numbered when they
  /// are inserted into the machine function.  The block number for a machine
  /// basic block can be found by using the MBB::getNumber method, this method
  /// provides the inverse mapping.
  MachineBasicBlock *getBlockNumbered(unsigned N) const {
    assert(N < MBBNumbering.size() && "Illegal block number");
    assert(MBBNumbering[N] && "Block was removed from the machine function!");
    return MBBNumbering[N];
  }

  /// Should we be emitting segmented stack stuff for the function
  bool shouldSplitStack() const;

  /// getNumBlockIDs - Return the number of MBB ID's allocated.
  unsigned getNumBlockIDs() const { return (unsigned)MBBNumbering.size(); }

  /// RenumberBlocks - This discards all of the MachineBasicBlock numbers and
  /// recomputes them.  This guarantees that the MBB numbers are sequential,
  /// dense, and match the ordering of the blocks within the function.  If a
  /// specific MachineBasicBlock is specified, only that block and those after
  /// it are renumbered.
  void RenumberBlocks(MachineBasicBlock *MBBFrom = nullptr);

  /// print - Print out the MachineFunction in a format suitable for debugging
  /// to the specified stream.
  void print(raw_ostream &OS, const SlotIndexes* = nullptr) const;

  /// viewCFG - This function is meant for use from the debugger.  You can just
  /// say 'call F->viewCFG()' and a ghostview window should pop up from the
  /// program, displaying the CFG of the current function with the code for each
  /// basic block inside.  This depends on there being a 'dot' and 'gv' program
  /// in your path.
  void viewCFG() const;

  /// viewCFGOnly - This function is meant for use from the debugger.  It works
  /// just like viewCFG, but it does not include the contents of basic blocks
  /// into the nodes, just the label.  If you are only interested in the CFG
  /// this can make the graph smaller.
  ///
  void viewCFGOnly() const;

  /// dump - Print the current MachineFunction to cerr, useful for debugger use.
  void dump() const;

  /// Run the current MachineFunction through the machine code verifier, useful
  /// for debugger use.
  /// \returns true if no problems were found.
  bool verify(Pass *p = nullptr, const char *Banner = nullptr,
              bool AbortOnError = true) const;

  // Provide accessors for the MachineBasicBlock list...
  using iterator = BasicBlockListType::iterator;
  using const_iterator = BasicBlockListType::const_iterator;
  using const_reverse_iterator = BasicBlockListType::const_reverse_iterator;
  using reverse_iterator = BasicBlockListType::reverse_iterator;

  /// Support for MachineBasicBlock::getNextNode().
  static BasicBlockListType MachineFunction::*
  getSublistAccess(MachineBasicBlock *) {
    return &MachineFunction::BasicBlocks;
  }

  /// addLiveIn - Add the specified physical register as a live-in value and
  /// create a corresponding virtual register for it.
  unsigned addLiveIn(unsigned PReg, const TargetRegisterClass *RC);

  //===--------------------------------------------------------------------===//
  // BasicBlock accessor functions.
  //
  iterator                 begin()       { return BasicBlocks.begin(); }
  const_iterator           begin() const { return BasicBlocks.begin(); }
  iterator                 end  ()       { return BasicBlocks.end();   }
  const_iterator           end  () const { return BasicBlocks.end();   }

  reverse_iterator        rbegin()       { return BasicBlocks.rbegin(); }
  const_reverse_iterator  rbegin() const { return BasicBlocks.rbegin(); }
  reverse_iterator        rend  ()       { return BasicBlocks.rend();   }
  const_reverse_iterator  rend  () const { return BasicBlocks.rend();   }

  unsigned                  size() const { return (unsigned)BasicBlocks.size();}
  bool                     empty() const { return BasicBlocks.empty(); }
  const MachineBasicBlock &front() const { return BasicBlocks.front(); }
        MachineBasicBlock &front()       { return BasicBlocks.front(); }
  const MachineBasicBlock & back() const { return BasicBlocks.back(); }
        MachineBasicBlock & back()       { return BasicBlocks.back(); }

  void push_back (MachineBasicBlock *MBB) { BasicBlocks.push_back (MBB); }
  void push_front(MachineBasicBlock *MBB) { BasicBlocks.push_front(MBB); }
  void insert(iterator MBBI, MachineBasicBlock *MBB) {
    BasicBlocks.insert(MBBI, MBB);
  }
  void splice(iterator InsertPt, iterator MBBI) {
    BasicBlocks.splice(InsertPt, BasicBlocks, MBBI);
  }
  void splice(iterator InsertPt, MachineBasicBlock *MBB) {
    BasicBlocks.splice(InsertPt, BasicBlocks, MBB);
  }
  void splice(iterator InsertPt, iterator MBBI, iterator MBBE) {
    BasicBlocks.splice(InsertPt, BasicBlocks, MBBI, MBBE);
  }

  void remove(iterator MBBI) { BasicBlocks.remove(MBBI); }
  void remove(MachineBasicBlock *MBBI) { BasicBlocks.remove(MBBI); }
  void erase(iterator MBBI) { BasicBlocks.erase(MBBI); }
  void erase(MachineBasicBlock *MBBI) { BasicBlocks.erase(MBBI); }

  template <typename Comp>
  void sort(Comp comp) {
    BasicBlocks.sort(comp);
  }

  /// Return the number of \p MachineInstrs in this \p MachineFunction.
  unsigned getInstructionCount() const {
    unsigned InstrCount = 0;
    for (const MachineBasicBlock &MBB : BasicBlocks)
      InstrCount += MBB.size();
    return InstrCount;
  }

  //===--------------------------------------------------------------------===//
  // Internal functions used to automatically number MachineBasicBlocks

  /// Adds the MBB to the internal numbering. Returns the unique number
  /// assigned to the MBB.
  unsigned addToMBBNumbering(MachineBasicBlock *MBB) {
    MBBNumbering.push_back(MBB);
    return (unsigned)MBBNumbering.size()-1;
  }

  /// removeFromMBBNumbering - Remove the specific machine basic block from our
  /// tracker, this is only really to be used by the MachineBasicBlock
  /// implementation.
  void removeFromMBBNumbering(unsigned N) {
    assert(N < MBBNumbering.size() && "Illegal basic block #");
    MBBNumbering[N] = nullptr;
  }

  /// CreateMachineInstr - Allocate a new MachineInstr. Use this instead
  /// of `new MachineInstr'.
  MachineInstr *CreateMachineInstr(const MCInstrDesc &MCID, const DebugLoc &DL,
                                   bool NoImp = false);

  /// Create a new MachineInstr which is a copy of \p Orig, identical in all
  /// ways except the instruction has no parent, prev, or next. Bundling flags
  /// are reset.
  ///
  /// Note: Clones a single instruction, not whole instruction bundles.
  /// Does not perform target specific adjustments; consider using
  /// TargetInstrInfo::duplicate() instead.
  MachineInstr *CloneMachineInstr(const MachineInstr *Orig);

  /// Clones instruction or the whole instruction bundle \p Orig and insert
  /// into \p MBB before \p InsertBefore.
  ///
  /// Note: Does not perform target specific adjustments; consider using
  /// TargetInstrInfo::duplicate() intead.
  MachineInstr &CloneMachineInstrBundle(MachineBasicBlock &MBB,
      MachineBasicBlock::iterator InsertBefore, const MachineInstr &Orig);

  /// DeleteMachineInstr - Delete the given MachineInstr.
  void DeleteMachineInstr(MachineInstr *MI);

  /// CreateMachineBasicBlock - Allocate a new MachineBasicBlock. Use this
  /// instead of `new MachineBasicBlock'.
  MachineBasicBlock *CreateMachineBasicBlock(const BasicBlock *bb = nullptr);

  /// DeleteMachineBasicBlock - Delete the given MachineBasicBlock.
  void DeleteMachineBasicBlock(MachineBasicBlock *MBB);

  /// getMachineMemOperand - Allocate a new MachineMemOperand.
  /// MachineMemOperands are owned by the MachineFunction and need not be
  /// explicitly deallocated.
  MachineMemOperand *getMachineMemOperand(
      MachinePointerInfo PtrInfo, MachineMemOperand::Flags f, uint64_t s,
      unsigned base_alignment, const AAMDNodes &AAInfo = AAMDNodes(),
      const MDNode *Ranges = nullptr,
      SyncScope::ID SSID = SyncScope::System,
      AtomicOrdering Ordering = AtomicOrdering::NotAtomic,
      AtomicOrdering FailureOrdering = AtomicOrdering::NotAtomic);

  /// getMachineMemOperand - Allocate a new MachineMemOperand by copying
  /// an existing one, adjusting by an offset and using the given size.
  /// MachineMemOperands are owned by the MachineFunction and need not be
  /// explicitly deallocated.
  MachineMemOperand *getMachineMemOperand(const MachineMemOperand *MMO,
                                          int64_t Offset, uint64_t Size);

  /// Allocate a new MachineMemOperand by copying an existing one,
  /// replacing only AliasAnalysis information. MachineMemOperands are owned
  /// by the MachineFunction and need not be explicitly deallocated.
  MachineMemOperand *getMachineMemOperand(const MachineMemOperand *MMO,
                                          const AAMDNodes &AAInfo);

  /// Allocate a new MachineMemOperand by copying an existing one,
  /// replacing the flags. MachineMemOperands are owned
  /// by the MachineFunction and need not be explicitly deallocated.
  MachineMemOperand *getMachineMemOperand(const MachineMemOperand *MMO,
                                          MachineMemOperand::Flags Flags);

  using OperandCapacity = ArrayRecycler<MachineOperand>::Capacity;

  /// Allocate an array of MachineOperands. This is only intended for use by
  /// internal MachineInstr functions.
  MachineOperand *allocateOperandArray(OperandCapacity Cap) {
    return OperandRecycler.allocate(Cap, Allocator);
  }

  /// Dellocate an array of MachineOperands and recycle the memory. This is
  /// only intended for use by internal MachineInstr functions.
  /// Cap must be the same capacity that was used to allocate the array.
  void deallocateOperandArray(OperandCapacity Cap, MachineOperand *Array) {
    OperandRecycler.deallocate(Cap, Array);
  }

  /// Allocate and initialize a register mask with @p NumRegister bits.
  uint32_t *allocateRegMask();

  ArrayRef<int> allocateShuffleMask(ArrayRef<int> Mask);

  /// Allocate and construct an extra info structure for a `MachineInstr`.
  ///
  /// This is allocated on the function's allocator and so lives the life of
  /// the function.
  MachineInstr::ExtraInfo *createMIExtraInfo(
      ArrayRef<MachineMemOperand *> MMOs, MCSymbol *PreInstrSymbol = nullptr,
      MCSymbol *PostInstrSymbol = nullptr, MDNode *HeapAllocMarker = nullptr);

  /// Allocate a string and populate it with the given external symbol name.
  const char *createExternalSymbolName(StringRef Name);

  //===--------------------------------------------------------------------===//
  // Label Manipulation.

  /// getJTISymbol - Return the MCSymbol for the specified non-empty jump table.
  /// If isLinkerPrivate is specified, an 'l' label is returned, otherwise a
  /// normal 'L' label is returned.
  MCSymbol *getJTISymbol(unsigned JTI, MCContext &Ctx,
                         bool isLinkerPrivate = false) const;

  /// getPICBaseSymbol - Return a function-local symbol to represent the PIC
  /// base.
  MCSymbol *getPICBaseSymbol() const;

  /// Returns a reference to a list of cfi instructions in the function's
  /// prologue.  Used to construct frame maps for debug and exception handling
  /// comsumers.
  const std::vector<MCCFIInstruction> &getFrameInstructions() const {
    return FrameInstructions;
  }

  LLVM_NODISCARD unsigned addFrameInst(const MCCFIInstruction &Inst);

  /// Returns a reference to a list of symbols immediately following calls to
  /// _setjmp in the function. Used to construct the longjmp target table used
  /// by Windows Control Flow Guard.
  const std::vector<MCSymbol *> &getLongjmpTargets() const {
    return LongjmpTargets;
  }

  /// Add the specified symbol to the list of valid longjmp targets for Windows
  /// Control Flow Guard.
  void addLongjmpTarget(MCSymbol *Target) { LongjmpTargets.push_back(Target); }

  /// \name Exception Handling
  /// \{

  bool callsEHReturn() const { return CallsEHReturn; }
  void setCallsEHReturn(bool b) { CallsEHReturn = b; }

  bool callsUnwindInit() const { return CallsUnwindInit; }
  void setCallsUnwindInit(bool b) { CallsUnwindInit = b; }

  bool hasEHScopes() const { return HasEHScopes; }
  void setHasEHScopes(bool V) { HasEHScopes = V; }

  bool hasEHFunclets() const { return HasEHFunclets; }
  void setHasEHFunclets(bool V) { HasEHFunclets = V; }

  /// Find or create an LandingPadInfo for the specified MachineBasicBlock.
  LandingPadInfo &getOrCreateLandingPadInfo(MachineBasicBlock *LandingPad);

  /// Remap landing pad labels and remove any deleted landing pads.
  void tidyLandingPads(DenseMap<MCSymbol *, uintptr_t> *LPMap = nullptr,
                       bool TidyIfNoBeginLabels = true);

  /// Return a reference to the landing pad info for the current function.
  const std::vector<LandingPadInfo> &getLandingPads() const {
    return LandingPads;
  }

  /// Provide the begin and end labels of an invoke style call and associate it
  /// with a try landing pad block.
  void addInvoke(MachineBasicBlock *LandingPad,
                 MCSymbol *BeginLabel, MCSymbol *EndLabel);

  /// Add a new panding pad, and extract the exception handling information from
  /// the landingpad instruction. Returns the label ID for the landing pad
  /// entry.
  MCSymbol *addLandingPad(MachineBasicBlock *LandingPad);

  /// Provide the catch typeinfo for a landing pad.
  void addCatchTypeInfo(MachineBasicBlock *LandingPad,
                        ArrayRef<const GlobalValue *> TyInfo);

  /// Provide the filter typeinfo for a landing pad.
  void addFilterTypeInfo(MachineBasicBlock *LandingPad,
                         ArrayRef<const GlobalValue *> TyInfo);

  /// Add a cleanup action for a landing pad.
  void addCleanup(MachineBasicBlock *LandingPad);

  void addSEHCatchHandler(MachineBasicBlock *LandingPad, const Function *Filter,
                          const BlockAddress *RecoverBA);

  void addSEHCleanupHandler(MachineBasicBlock *LandingPad,
                            const Function *Cleanup);

  /// Return the type id for the specified typeinfo.  This is function wide.
  unsigned getTypeIDFor(const GlobalValue *TI);

  /// Return the id of the filter encoded by TyIds.  This is function wide.
  int getFilterIDFor(std::vector<unsigned> &TyIds);

  /// Map the landing pad's EH symbol to the call site indexes.
  void setCallSiteLandingPad(MCSymbol *Sym, ArrayRef<unsigned> Sites);

  /// Map the landing pad to its index. Used for Wasm exception handling.
  void setWasmLandingPadIndex(const MachineBasicBlock *LPad, unsigned Index) {
    WasmLPadToIndexMap[LPad] = Index;
  }

  /// Returns true if the landing pad has an associate index in wasm EH.
  bool hasWasmLandingPadIndex(const MachineBasicBlock *LPad) const {
    return WasmLPadToIndexMap.count(LPad);
  }

  /// Get the index in wasm EH for a given landing pad.
  unsigned getWasmLandingPadIndex(const MachineBasicBlock *LPad) const {
    assert(hasWasmLandingPadIndex(LPad));
    return WasmLPadToIndexMap.lookup(LPad);
  }

  /// Get the call site indexes for a landing pad EH symbol.
  SmallVectorImpl<unsigned> &getCallSiteLandingPad(MCSymbol *Sym) {
    assert(hasCallSiteLandingPad(Sym) &&
           "missing call site number for landing pad!");
    return LPadToCallSiteMap[Sym];
  }

  /// Return true if the landing pad Eh symbol has an associated call site.
  bool hasCallSiteLandingPad(MCSymbol *Sym) {
    return !LPadToCallSiteMap[Sym].empty();
  }

  /// Map the begin label for a call site.
  void setCallSiteBeginLabel(MCSymbol *BeginLabel, unsigned Site) {
    CallSiteMap[BeginLabel] = Site;
  }

  /// Get the call site number for a begin label.
  unsigned getCallSiteBeginLabel(MCSymbol *BeginLabel) const {
    assert(hasCallSiteBeginLabel(BeginLabel) &&
           "Missing call site number for EH_LABEL!");
    return CallSiteMap.lookup(BeginLabel);
  }

  /// Return true if the begin label has a call site number associated with it.
  bool hasCallSiteBeginLabel(MCSymbol *BeginLabel) const {
    return CallSiteMap.count(BeginLabel);
  }

  /// Record annotations associated with a particular label.
  void addCodeViewAnnotation(MCSymbol *Label, MDNode *MD) {
    CodeViewAnnotations.push_back({Label, MD});
  }

  ArrayRef<std::pair<MCSymbol *, MDNode *>> getCodeViewAnnotations() const {
    return CodeViewAnnotations;
  }

  /// Return a reference to the C++ typeinfo for the current function.
  const std::vector<const GlobalValue *> &getTypeInfos() const {
    return TypeInfos;
  }

  /// Return a reference to the typeids encoding filters used in the current
  /// function.
  const std::vector<unsigned> &getFilterIds() const {
    return FilterIds;
  }

  /// \}

  /// Collect information used to emit debugging information of a variable.
  void setVariableDbgInfo(const DILocalVariable *Var, const DIExpression *Expr,
                          int Slot, const DILocation *Loc) {
    VariableDbgInfos.emplace_back(Var, Expr, Slot, Loc);
  }

  VariableDbgInfoMapTy &getVariableDbgInfo() { return VariableDbgInfos; }
  const VariableDbgInfoMapTy &getVariableDbgInfo() const {
    return VariableDbgInfos;
  }

  /// Start tracking the arguments passed to the call \p CallI.
  void addCallArgsForwardingRegs(const MachineInstr *CallI,
                                 CallSiteInfoImpl &&CallInfo) {
    assert(CallI->isCandidateForCallSiteEntry());
    bool Inserted =
        CallSitesInfo.try_emplace(CallI, std::move(CallInfo)).second;
    (void)Inserted;
    assert(Inserted && "Call site info not unique");
  }

  const CallSiteInfoMap &getCallSitesInfo() const {
    return CallSitesInfo;
  }

  /// Following functions update call site info. They should be called before
  /// removing, replacing or copying call instruction.

  /// Erase the call site info for \p MI. It is used to remove a call
  /// instruction from the instruction stream.
  void eraseCallSiteInfo(const MachineInstr *MI);
  /// Copy the call site info from \p Old to \ New. Its usage is when we are
  /// making a copy of the instruction that will be inserted at different point
  /// of the instruction stream.
  void copyCallSiteInfo(const MachineInstr *Old,
                        const MachineInstr *New);

  const std::vector<char> &getBBSectionsSymbolPrefix() const {
    return BBSectionsSymbolPrefix;
  }

  /// Move the call site info from \p Old to \New call site info. This function
  /// is used when we are replacing one call instruction with another one to
  /// the same callee.
  void moveCallSiteInfo(const MachineInstr *Old,
                        const MachineInstr *New);
};

//===--------------------------------------------------------------------===//
// GraphTraits specializations for function basic block graphs (CFGs)
//===--------------------------------------------------------------------===//

// Provide specializations of GraphTraits to be able to treat a
// machine function as a graph of machine basic blocks... these are
// the same as the machine basic block iterators, except that the root
// node is implicitly the first node of the function.
//
template <> struct GraphTraits<MachineFunction*> :
  public GraphTraits<MachineBasicBlock*> {
  static NodeRef getEntryNode(MachineFunction *F) { return &F->front(); }

  // nodes_iterator/begin/end - Allow iteration over all nodes in the graph
  using nodes_iterator = pointer_iterator<MachineFunction::iterator>;

  static nodes_iterator nodes_begin(MachineFunction *F) {
    return nodes_iterator(F->begin());
  }

  static nodes_iterator nodes_end(MachineFunction *F) {
    return nodes_iterator(F->end());
  }

  static unsigned       size       (MachineFunction *F) { return F->size(); }
};
template <> struct GraphTraits<const MachineFunction*> :
  public GraphTraits<const MachineBasicBlock*> {
  static NodeRef getEntryNode(const MachineFunction *F) { return &F->front(); }

  // nodes_iterator/begin/end - Allow iteration over all nodes in the graph
  using nodes_iterator = pointer_iterator<MachineFunction::const_iterator>;

  static nodes_iterator nodes_begin(const MachineFunction *F) {
    return nodes_iterator(F->begin());
  }

  static nodes_iterator nodes_end  (const MachineFunction *F) {
    return nodes_iterator(F->end());
  }

  static unsigned       size       (const MachineFunction *F)  {
    return F->size();
  }
};

// Provide specializations of GraphTraits to be able to treat a function as a
// graph of basic blocks... and to walk it in inverse order.  Inverse order for
// a function is considered to be when traversing the predecessor edges of a BB
// instead of the successor edges.
//
template <> struct GraphTraits<Inverse<MachineFunction*>> :
  public GraphTraits<Inverse<MachineBasicBlock*>> {
  static NodeRef getEntryNode(Inverse<MachineFunction *> G) {
    return &G.Graph->front();
  }
};
template <> struct GraphTraits<Inverse<const MachineFunction*>> :
  public GraphTraits<Inverse<const MachineBasicBlock*>> {
  static NodeRef getEntryNode(Inverse<const MachineFunction *> G) {
    return &G.Graph->front();
  }
};

} // end namespace llvm

#endif // LLVM_CODEGEN_MACHINEFUNCTION_H<|MERGE_RESOLUTION|>--- conflicted
+++ resolved
@@ -500,22 +500,6 @@
 
   void setBBSectionsType(BasicBlockSection V) { BBSectionsType = V; }
 
-<<<<<<< HEAD
-=======
-  void setSectionRange();
-
-  /// Returns true if this basic block number starts a cold or exception
-  /// section.
-  bool isSectionStartMBB(int N) const {
-    return (N == ColdSectionRange.first || N == ExceptionSectionRange.first);
-  }
-
-  /// Returns true if this basic block ends a cold or exception section.
-  bool isSectionEndMBB(int N) const {
-    return (N == ColdSectionRange.second || N == ExceptionSectionRange.second);
-  }
-
->>>>>>> 0b832ad1
   /// Creates basic block Labels for this function.
   void createBBLabels();
 
