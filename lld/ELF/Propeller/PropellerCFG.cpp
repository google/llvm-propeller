//===-------------------- PropellerELFCfg.cpp -----------------------------===//
//
// Part of the LLVM Project, under the Apache License v2.0 with LLVM Exceptions.
// See https://llvm.org/LICENSE.txt for license information.
// SPDX-License-Identifier: Apache-2.0 WITH LLVM-exception
//
//===----------------------------------------------------------------------===//
//
// This file creates cfg and maps propeller profile onto cfg nodes / edges.
//
//===----------------------------------------------------------------------===//
#include "PropellerCFG.h"

#include "Propeller.h"

#include "llvm/Object/ELFObjectFile.h"
#include "llvm/Support/raw_ostream.h"

#include <algorithm>
#include <iomanip>
#include <map>
#include <memory>
#include <ostream>
#include <stdio.h>
#include <string>
#include <vector>

using llvm::object::ObjectFile;
using llvm::object::RelocationRef;
using llvm::object::section_iterator;
using llvm::object::SectionRef;
using llvm::object::SymbolRef;

namespace lld {
namespace propeller {

bool CFGNode::isEntryNode() const {
  return CFG->getEntryNode() == this;
}

bool ControlFlowGraph::writeAsDotGraph(StringRef cfgOutName) {
  std::error_code ec;
  llvm::raw_fd_ostream os(cfgOutName, ec, llvm::sys::fs::CD_CreateAlways);
  if (ec.value()) {
    warn("failed to open: '" + cfgOutName + "'");
    return false;
  }
  os << "digraph " << Name.str() << "{\n";
  forEachNodeRef([&os](CFGNode &n) {
    os << n.getBBIndex() << " [size=\"" << n.ShSize << "\"];";
  });
  os << "\n";
  for (auto &e : IntraEdges) {
    bool IsFTEdge = (e->Src->FTEdge == e.get());
    os << " " << e->Src->getBBIndex() << " -> " << e->Sink->getBBIndex()
       << " [label=\"" << e->Weight
       << "\", weight=" << (IsFTEdge ? "1.0" : "0.1") << "];\n";
  }
  os << "}\n";
  llvm::outs() << "done dumping cfg '" << Name.str() << "' into '"
               << cfgOutName.str() << "'\n";
  return true;
}

// Create an edge for "from->to".
CFGEdge *ControlFlowGraph::createEdge(CFGNode *from, CFGNode *to,
                                      typename CFGEdge::EdgeType type) {
  CFGEdge *edge = nullptr;
  auto CheckExistingEdge = [from, to,
                            type, &edge](std::vector<CFGEdge *> &Edges) {
    for (auto *E : Edges) {
      if (E->Src == from && E->Sink == to && E->Type == type) {
        edge = E;
        return true;
      }
    }
    return false;
  };
  if (!from->HotTag || !to->HotTag) {
    if (type < CFGEdge::EdgeType::INTER_FUNC_CALL &&
        CheckExistingEdge(from->Outs))
      return edge;
    if (type >= CFGEdge::EdgeType::INTER_FUNC_CALL &&
        CheckExistingEdge(from->CallOuts))
      return edge;
  }

  edge = new CFGEdge(from, to, type);
  if (type < CFGEdge::EdgeType::INTER_FUNC_CALL) {
    from->Outs.push_back(edge);
    to->Ins.push_back(edge);
  } else {
    from->CallOuts.push_back(edge);
    to->CallIns.push_back(edge);
  }
  // Take ownership of "edge", cfg is responsible for all edges.
  emplaceEdge(edge);
  return edge;
}

// Apply counter (cnt) to all edges between node from -> to. Both nodes are from
// the same cfg.
bool ControlFlowGraph::markPath(CFGNode *from, CFGNode *to, uint64_t cnt) {
  if (from == nullptr) {
    /* If the from node is null, walk backward from the to node while only
     * one INTRA_FUNC incoming edge is found. */
    assert(to != nullptr);
    CFGNode *p = to;
    do {
      std::vector<CFGEdge *> intraInEdges;
      std::copy_if(p->Ins.begin(), p->Ins.end(),
                   std::back_inserter(intraInEdges), [this](CFGEdge *e) {
                     return e->Type == CFGEdge::EdgeType::INTRA_FUNC &&
                            e->Sink != getEntryNode();
                   });
      if (intraInEdges.size() == 1)
        p = intraInEdges.front()->Src;
      else
        p = nullptr;
    } while (p && p != to);
    return true;
  }

  if (to == nullptr) {
    /* If the to node is null, walk forward from the from node while only
     * one INTRA_FUNC outgoing edge is found. */
    assert(from != nullptr);
    CFGNode *p = from;
    do {
      std::vector<CFGEdge *> IntraOutEdges;
      std::copy_if(p->Outs.begin(), p->Outs.end(),
                   std::back_inserter(IntraOutEdges), [this](CFGEdge *e) {
                     return e->Type == CFGEdge::EdgeType::INTRA_FUNC &&
                            e->Sink != getEntryNode();
                   });
      if (IntraOutEdges.size() == 1)
        p = IntraOutEdges.front()->Sink;
      else
        p = nullptr;
    } while (p && p != from);
    return true;
  }

  assert(from->CFG == to->CFG);
  if (from == to)
    return true;
  CFGNode *p = from;
  while (p && p != to) {
    if (p->FTEdge) {
      p->FTEdge->Weight += cnt;
      p = p->FTEdge->Sink;
    } else
      p = nullptr;
  }
  if (!p)
    return false;
  return true;
}

// Apply counter (cnt) to the edge from node from -> to. Both nodes are from the
// same cfg.
void ControlFlowGraph::mapBranch(CFGNode *from, CFGNode *to, uint64_t cnt,
                                 bool isCall, bool isReturn) {
  assert(from->CFG == to->CFG);

  for (auto &e : from->Outs) {
    bool edgeTypeOk = true;
    if (!isCall && !isReturn)
      edgeTypeOk =
          e->Type == CFGEdge::INTRA_FUNC || e->Type == CFGEdge::INTRA_DYNA;
    else if (isCall)
      edgeTypeOk = e->Type == CFGEdge::INTRA_RSC;
    if (isReturn)
      edgeTypeOk = e->Type == CFGEdge::INTRA_RSR;
    if (edgeTypeOk && e->Sink == to) {
      e->Weight += cnt;
      return;
    }
  }

  CFGEdge::EdgeType type = CFGEdge::INTRA_DYNA;
  if (isCall)
    type = CFGEdge::INTRA_RSC;
  else if (isReturn)
    type = CFGEdge::INTRA_RSR;

  createEdge(from, to, type)->Weight += cnt;
}

// Apply counter (cnt) for calls/returns/ that cross function boundaries.
void ControlFlowGraph::mapCallOut(CFGNode *from, CFGNode *to, uint64_t toAddr,
                                  uint64_t cnt, bool isCall, bool isReturn) {
  assert(from->CFG == this);
  assert(from->CFG != to->CFG);
  CFGEdge::EdgeType edgeType = CFGEdge::INTER_FUNC_RETURN;
  if (isCall ||
      (toAddr && to->CFG->getEntryNode() == to && toAddr == to->MappedAddr))
    edgeType = CFGEdge::INTER_FUNC_CALL;
  if (isReturn)
    edgeType = CFGEdge::INTER_FUNC_RETURN;
  for (auto &e : from->CallOuts)
    if (e->Sink == to && e->Type == edgeType) {
      e->Weight += cnt;
      return;
    }
  createEdge(from, to, edgeType)->Weight += cnt;
}

// This function creates CFGs for a single object file.
//
// Step 1 - scan all the symbols, for each function symbols, create an entry in
// "groups", below is what "groups" looks like:
//  groups: {
//    "foo": [],
//    "bar": [],
//  }
//
// Step 2 - scan all the symbols, for each BB symbol, find it's function's
// group, and insert the bb symbol into the group. For example, if we have BB
// symbols "a.BB.foo", "aa.BB.foo" and "a.BB.bar", after step 2, the groups
// structure looks like:
//   groups: {
//     "foo": ["a.BB.foo", "aa.BB.foo"],
//     "bar": ["a.BB.bar"],
//   }
//
// Step 3 - for each group, create CFG and tmpNodeMap, the latter is an ordered
// map of CFGNode (index key is Symbol Ordinal). For the above example, the
// following data structure is created:
//   CFG[Name=foo], tmpNodeMap={1: CFGNode[BBIndex="1"], 2:CFGNode[BBIndex="2"]}
//   CFG[Name=bar], tmpNodeMap={3: CFGNode[BBIndex="3"]}
//
// For each CFG and tmpNodeMap, call CFGBuilder::buildCFG().
bool CFGBuilder::buildCFGs(std::map<uint64_t, uint64_t> &OrdinalRemapping) {
  auto symbols = View->ViewFile->symbols();
  std::map<StringRef, std::list<SymbolRef>> groups;
  for (const SymbolRef &sym : symbols) {
    auto r = sym.getType();
    auto s = sym.getName();
    if (r && s && *r == SymbolRef::ST_Function) {
      StringRef symName = *s;
      auto ri = groups.emplace(std::piecewise_construct,
                               std::forward_as_tuple(symName),
                               std::forward_as_tuple(1, sym));
      (void)(ri.second);
      assert(ri.second);
    }
  }

  // Now we have a map of function names, group "x.bb.funcname".
  for (const SymbolRef &sym : symbols) {
    // All bb symbols are local, upon seeing the first global, exit.
    if ((sym.getFlags() & SymbolRef::SF_Global) != 0)
      break;
    auto nameOrErr = sym.getName();
    if (!nameOrErr)
      continue;
    StringRef sName = *nameOrErr;
    StringRef fName;
    if (SymbolEntry::isBBSymbol(sName, &fName, nullptr)) {
      auto L = groups.find(fName);
      if (L != groups.end())
        L->second.push_back(sym);
    }
  }

  // Groups are like
  //   {
  //     { "func1", {a.BB.func1, aa.BB.func1, aaa.BB.func1}
  //     { "func2", {a.BB.func2, aa.BB.func2, aaa.BB.func2}
  //       ...
  //       ...
  //   }
  for (auto &i : groups) {
    assert(i.second.size() >= 1);
    std::map<uint64_t, std::unique_ptr<CFGNode>> tmpNodeMap;
    SymbolRef cfgSym = *(i.second.begin());
    StringRef cfgName = i.first;
    std::unique_ptr<ControlFlowGraph> cfg(
        new ControlFlowGraph(View, cfgName, 0));

    std::map<uint32_t,
             std::pair<CFGNode *, std::set<SymbolEntry *,
                                           SymbolEntryOrdinalLessComparator>>>
        coldSectionMap;

    for (SymbolRef sym : i.second) {
      auto symNameE = sym.getName();
      auto sectionIE = sym.getSection();
      if (symNameE && sectionIE &&
          (*sectionIE) != sym.getObject()->section_end()) {
        StringRef symName = *symNameE;
        uint64_t symShndx = (*sectionIE)->getIndex();
        uint64_t symSectionSize = (*sectionIE)->getSize();
        // Note here: BB symbols only carry size information when
        // -fbasicblock-section=all. Objects built with
        // -fbasicblock-section=labels do not have size information
        // for BB symbols.
        // uint64_t symSize = llvm::object::ELFSymbolRef(sym).getSize();
        auto *sE = prop->Propf->findSymbol(symName);
        if (sE) {
          if (tmpNodeMap.find(sE->Ordinal) != tmpNodeMap.end()) {
            error("Internal error checking cfg map.");
            return false;
          }
<<<<<<< HEAD
          {
            auto coldI = coldSectionMap.find(symShndx);
            if (coldI != coldSectionMap.end()) {
              CFGNode *coldNode = coldI->second.first;
              if (coldNode->ShSize != symSectionSize) {
                fprintf(stderr, "Check internal size error.\n");
                return false;
              }
              if (coldNode->MappedAddr > sE->Ordinal) {
                coldNode->MappedAddr = sE->Ordinal;
                coldNode->ShName = symName;
                coldNode->ShSize = symSectionSize;
              }
              if (!coldI->second.second.insert(sE).second) {
                error("Internal error grouping cold sections.");
                return false;
              }
              continue; // to next sym.
            }
          }
          // Drop bb sections with no code
          if (!symSectionSize || !sE->Size)
            continue;
          CFGNode *node = tmpNodeMap
                              .emplace(std::piecewise_construct,
                                       std::forward_as_tuple(sE->Ordinal),
                                       std::forward_as_tuple(new CFGNode(
                                           symShndx, symName, symSectionSize,
                                           sE->Ordinal, cfg.get(), sE->HotTag)))
                              .first->second.get();
          auto &P = coldSectionMap[symShndx];
          P.first = node;
          if (!P.second.insert(sE).second) {
            error("Internal error grouping duplicated cold sections.");
            return false;
          }
=======
          tmpNodeMap.emplace(
              std::piecewise_construct, std::forward_as_tuple(sE->Ordinal),
              std::forward_as_tuple(new CFGNode(symShndx, symName, symSize,
              //std::forward_as_tuple(new CFGNode(symShndx, symName, sE->Size,
                                                sE->Ordinal, cfg.get())));
>>>>>>> 1a8e24b4
          continue;
        }  // end of "if (SE) {"
        // Otherwise fallthrough to ditch cfg & tmpNodeMap.
      }

      tmpNodeMap.clear();
      cfg.reset(nullptr);
      break;
    }

    if (tmpNodeMap.empty())
      cfg.reset(nullptr);

    if (!cfg)
      continue; // to next cfg group.

    {
      for (auto &P : coldSectionMap) {
        CFGNode *Node = P.second.first;
        auto &SymSet = P.second.second;
        if (SymSet.size() > 1) {
          // fprintf(stderr, "The following are mapped to %s:\n",
          //         Node->ShName.str().c_str());
          SymbolEntry *FirstSymbol = *(SymSet.begin());
          if (FirstSymbol->Ordinal != Node->MappedAddr) {
            fprintf(stderr, "*** %lu vs. %lu, %s vs. %s", FirstSymbol->Ordinal,
                    Node->MappedAddr, FirstSymbol->Name.str().c_str(),
                    Node->ShName.str().c_str());
            error("Internal error grouping cold sections.");
            return false;
          }
          for (SymbolEntry *SS : SymSet) {
            // fprintf(stderr, "\t%s\n", SS->Name.str().c_str());
            // fprintf(stderr, "Map %lu->%lu\n", SS->Ordinal, Node->MappedAddr);
            if (!OrdinalRemapping.emplace(SS->Ordinal, Node->MappedAddr)
                     .second || SS->HotTag) {
              error("Internal error remapping duplicated cold sections.");
              return false;
            }
          }
        }
      }
      coldSectionMap.clear();
    }

    // uint32_t groupShndx = 0;
    // for (auto &T : tmpNodeMap) {
    //   if (groupShndx != 0 && T.second->Shndx == groupShndx) {
    //     cfg.reset(nullptr);
    //     tmpNodeMap.clear();
    //     warn("basicblock sections must not have same section index, this is "
    //          "usually caused by -fbasicblock-sections=labels. "
    //          "Use -fbasicblock-sections=list/all instead");
    //     return false;
    //   }
    //   groupShndx = T.second->Shndx;
    // }

    if (cfg) {
      buildCFG(*cfg, cfgSym, tmpNodeMap);
      View->CFGs.emplace(cfg->Name, std::move(cfg));
    }
  } // Enf of processing all groups.
  return true;
}

// Build map: TextSection -> It's Relocation Section.
// ELF file only contains link from Relocation Section -> It's text section.
void CFGBuilder::buildRelocationSectionMap(
    std::map<uint64_t, section_iterator> &relocationSectionMap) {
  for (section_iterator i = View->ViewFile->section_begin(),
                        J = View->ViewFile->section_end();
       i != J; ++i) {
    SectionRef secRef = *i;
    if (llvm::object::ELFSectionRef(secRef).getType() == llvm::ELF::SHT_RELA) {
      Expected<section_iterator> rr = secRef.getRelocatedSection();
      if (rr) {
        section_iterator &r = *rr;
        assert(r != J);
        relocationSectionMap.emplace(r->getIndex(), *i);
      }
    }
  }
}

// Build map: basicblock section index -> basicblock section node.
void CFGBuilder::buildShndxNodeMap(
    std::map<uint64_t, std::unique_ptr<CFGNode>> &tmpNodeMap,
    std::map<uint64_t, CFGNode *> &shndxNodeMap) {
  for (auto &nodeL : tmpNodeMap) {
    auto &node = nodeL.second;
    auto insertResult = shndxNodeMap.emplace(node->Shndx, node.get());
    (void)(insertResult);
    assert(insertResult.second);
  }
}

// Build CFG for a single function.
//
// For each BB sections of a single function, we iterate all the relocation
// entries, and for relocations that targets another BB in the same function,
// we create an edge between these 2 BBs.
void CFGBuilder::buildCFG(
    ControlFlowGraph &cfg, const SymbolRef &cfgSym,
    std::map<uint64_t, std::unique_ptr<CFGNode>> &tmpNodeMap) {
  std::map<uint64_t, CFGNode *> shndxNodeMap;
  buildShndxNodeMap(tmpNodeMap, shndxNodeMap);

  // TODO(shenhan): move this to file level, do not do it for each cfg, do it
  // once for a single file.
  std::map<uint64_t, section_iterator> relocationSectionMap;
  buildRelocationSectionMap(relocationSectionMap);

  // Recursive call edges.
  std::list<CFGEdge *> rscEdges;
  // Iterate all bb symbols.
  for (auto &nPair : tmpNodeMap) {
    CFGNode *srcNode = nPair.second.get();
    // For each bb section, we find its rela sections.
    auto relaSecRefI = relocationSectionMap.find(srcNode->Shndx);
    if (relaSecRefI == relocationSectionMap.end())
      continue;

    // Iterate all rela entries.
    for (const RelocationRef &rela : relaSecRefI->second->relocations()) {
      SymbolRef rSym = *(rela.getSymbol());
      bool isRSC = (cfgSym == rSym);

      // All bb section symbols are local symbols.
      if (!isRSC &&
          ((rSym.getFlags() & llvm::object::BasicSymbolRef::SF_Global) != 0))
        continue;

      auto sectionIE = rSym.getSection();
      if (!sectionIE)
        continue;
      // Now we have the Shndx of one relocation target.
      uint64_t symShndx((*sectionIE)->getIndex());
      CFGNode *targetNode{nullptr};
      // Check to see if Shndx is another BB section within the same function.
      auto result = shndxNodeMap.find(symShndx);
      if (result != shndxNodeMap.end()) {
        targetNode = result->second;
        if (targetNode) {
          // If so, we create the edge.
          CFGEdge *e =
              cfg.createEdge(srcNode, targetNode,
                             isRSC ? CFGEdge::INTRA_RSC : CFGEdge::INTRA_FUNC);
          // If it's a recursive call, record it.
          if (isRSC)
            rscEdges.push_back(e);
        }
      }
    }
  }

  // For each recursive call, we create a recursive-self-return edges for all
  // exit edges. In the following example, create an edge bb5->bb3 FuncA:
  //    bb1:            <---+
  //        ...             |
  //    bb2:                |
  //        ...             |   r(ecursie)-s(elf)-C(all) edge
  //    bb3:                |
  //        ...             |
  //        call FuncA  --- +
  //        xxx yyy     <---+
  //        ...             |
  //    bb4:                |
  //        ...             |   r(ecursie)-s(elf)-r(eturn) edge
  //    bb5:                |
  //        ...             |
  //        ret   ----------+
  for (auto *rEdge : rscEdges) {
    for (auto &nPair : tmpNodeMap) {
      auto &n = nPair.second;
      if (n->Outs.size() == 0 ||
          (n->Outs.size() == 1 &&
           (*n->Outs.begin())->Type == CFGEdge::INTRA_RSC)) {
        // Now "n" is the exit node.
        cfg.createEdge(n.get(), rEdge->Src, CFGEdge::INTRA_RSR);
      }
    }
  }
  calculateFallthroughEdges(cfg, tmpNodeMap);

  // Transfer nodes ownership to cfg and destroy tmpNodeMap.
  for (auto &pair : tmpNodeMap) {
    cfg.Nodes.emplace_back(std::move(pair.second));
    pair.second.reset(nullptr);
  }
  tmpNodeMap.clear();

  // Set cfg size and re-calculate size of the entry basicblock, which is
  // initially the size of the whole function.
<<<<<<< HEAD
  // cfg.Size = cfg.getEntryNode()->ShSize;
  // cfg.forEachNodeRef([&cfg](CFGNode &n) {
  //   if (&n != cfg.getEntryNode())
  //     cfg.getEntryNode()->ShSize -= n.ShSize;
  // });
=======
  /*
  cfg.Size = cfg.getEntryNode()->ShSize;
  auto * entryNode = cfg.getEntryNode();
  fprintf(stderr, "Initial size of entry bb: %s to %lu\n", cfg.Name.str().c_str(), entryNode->ShSize);
  cfg.forEachNodeRef([entryNode](CFGNode &n) {
    if (&n != entryNode)
      entryNode->ShSize -= n.ShSize;
  });
  fprintf(stderr, "Resetting the size of entry bb: %s to %lu\n", cfg.Name.str().c_str(), entryNode->ShSize);
  */
>>>>>>> 1a8e24b4
  cfg.Size = 0;
  cfg.forEachNodeRef([&cfg](CFGNode &n) {
    cfg.Size += n.ShSize;
  });

}

// Calculate fallthroughs. Edge p->q is fallthrough if p & q are adjacent (e.g.
// no other bbs are between p & q), and there is a NORMAL edge from p->Q.
//
// tmpNodeMap groups nodes according to their beginning address:
//      addr1: [Node1]
//      addr2: [Node2]
//      addr3: [Node3]
//      addr4: [Node4]
//    And addr1 <= addr2 <= addr3 <= addr4.
void CFGBuilder::calculateFallthroughEdges(
    ControlFlowGraph &cfg,
    std::map<uint64_t, std::unique_ptr<CFGNode>> &tmpNodeMap) {

  auto setupFallthrough = [&cfg](CFGNode *n1, CFGNode *n2) {
    for (auto *e : n1->Outs)
      if (e->Type == CFGEdge::INTRA_FUNC && e->Sink == n2) {
        n1->FTEdge = e;
        return;
      }
    if (n1->ShSize == 0)
      // An empty section always fallthrough to the next adjacent section.
      n1->FTEdge = cfg.createEdge(n1, n2, CFGEdge::INTRA_FUNC);
  };

  for (auto p = tmpNodeMap.begin(), q = std::next(p), e = tmpNodeMap.end();
       q != e; ++p, ++q)
    setupFallthrough(p->second.get(), q->second.get());
}

std::ostream &operator<<(std::ostream &out, const CFGNode &node) {
  out << "["
      << (node.ShName == node.CFG->Name
              ? "Entry"
              : std::to_string(node.ShName.size() - node.CFG->Name.size() - 4))
      << "]"
      << " [size=" << std::noshowbase << std::dec << node.ShSize << ", "
      << " addr=" << std::showbase << std::hex << node.MappedAddr << ", "
      << " frequency=" << std::showbase << std::dec << node.Freq << ", "
      << " shndx=" << std::noshowbase << std::dec << node.Shndx << "]";
  return out;
}

std::ostream &operator<<(std::ostream &out, const CFGEdge &edge) {
  static const char *TypeStr[] = {"", " (*RSC*)", " (*RSR*)", " (*DYNA*)"};
  out << "edge: " << *edge.Src << " -> " << *edge.Sink << " [" << std::setw(12)
      << std::setfill('0') << std::noshowbase << std::dec << edge.Weight << "]"
      << TypeStr[edge.Type];
  return out;
}

std::ostream &operator<<(std::ostream &out, const ControlFlowGraph &cfg) {
  out << "cfg: '" << cfg.View->ViewName.str() << ":" << cfg.Name.str()
      << "', size=" << std::noshowbase << std::dec << cfg.Size << std::endl;
  for (auto &n : cfg.Nodes) {
    auto &node = *n;
    out << "  node: " << node << std::endl;
    for (auto &edge : node.Outs) {
      out << "    " << *edge << (edge == node.FTEdge ? " (*FT*)" : "")
          << std::endl;
    }
    for (auto &edge : node.CallOuts) {
      out << "    Calls: '" << edge->Sink->ShName.str()
          << "': " << std::noshowbase << std::dec << edge->Weight << std::endl;
    }
  }
  out << std::endl;
  return out;
}

} // namespace propeller
} // namespace lld<|MERGE_RESOLUTION|>--- conflicted
+++ resolved
@@ -303,7 +303,6 @@
             error("Internal error checking cfg map.");
             return false;
           }
-<<<<<<< HEAD
           {
             auto coldI = coldSectionMap.find(symShndx);
             if (coldI != coldSectionMap.end()) {
@@ -340,13 +339,6 @@
             error("Internal error grouping duplicated cold sections.");
             return false;
           }
-=======
-          tmpNodeMap.emplace(
-              std::piecewise_construct, std::forward_as_tuple(sE->Ordinal),
-              std::forward_as_tuple(new CFGNode(symShndx, symName, symSize,
-              //std::forward_as_tuple(new CFGNode(symShndx, symName, sE->Size,
-                                                sE->Ordinal, cfg.get())));
->>>>>>> 1a8e24b4
           continue;
         }  // end of "if (SE) {"
         // Otherwise fallthrough to ditch cfg & tmpNodeMap.
@@ -541,24 +533,23 @@
 
   // Set cfg size and re-calculate size of the entry basicblock, which is
   // initially the size of the whole function.
-<<<<<<< HEAD
   // cfg.Size = cfg.getEntryNode()->ShSize;
   // cfg.forEachNodeRef([&cfg](CFGNode &n) {
   //   if (&n != cfg.getEntryNode())
   //     cfg.getEntryNode()->ShSize -= n.ShSize;
   // });
-=======
   /*
   cfg.Size = cfg.getEntryNode()->ShSize;
   auto * entryNode = cfg.getEntryNode();
-  fprintf(stderr, "Initial size of entry bb: %s to %lu\n", cfg.Name.str().c_str(), entryNode->ShSize);
+  fprintf(stderr, "Initial size of entry bb: %s to %lu\n",
+  cfg.Name.str().c_str(), entryNode->ShSize);
   cfg.forEachNodeRef([entryNode](CFGNode &n) {
     if (&n != entryNode)
       entryNode->ShSize -= n.ShSize;
   });
-  fprintf(stderr, "Resetting the size of entry bb: %s to %lu\n", cfg.Name.str().c_str(), entryNode->ShSize);
+  fprintf(stderr, "Resetting the size of entry bb: %s to %lu\n",
+  cfg.Name.str().c_str(), entryNode->ShSize);
   */
->>>>>>> 1a8e24b4
   cfg.Size = 0;
   cfg.forEachNodeRef([&cfg](CFGNode &n) {
     cfg.Size += n.ShSize;
