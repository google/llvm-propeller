--- conflicted
+++ resolved
@@ -37,12 +37,6 @@
   MapFile.cpp
   MarkLive.cpp
   OutputSections.cpp
-<<<<<<< HEAD
-  Propeller.cpp
-  PropellerBBReordering.cpp
-  PropellerCfg.cpp
-=======
->>>>>>> c3974d66
   Relocations.cpp
   ScriptLexer.cpp
   ScriptParser.cpp
