--- conflicted
+++ resolved
@@ -265,19 +265,14 @@
       if (i + 1 == sections.size())
         end = buf + size;
       else
-<<<<<<< HEAD
-        End = Buf + Sections[I + 1]->OutSecOff;
+        end = buf + sections[i + 1]->outSecOff;
       // Check if this IS needs a special filler.
-      if (IS->SpecialFiller)
-        fill(Start, End - Start, *(IS->SpecialFiller));
-      else if (IS->Filler)
-        fill(Start, End - Start, *(IS->Filler));
+      if (isec->SpecialFiller)
+        fill(start, end - start, *(isec->SpecialFiller));
+      else if (isec->Filler)
+        fill(start, end - start, *(isec->Filler));
       else
-        fill(Start, End - Start, Filler);
-=======
-        end = buf + sections[i + 1]->outSecOff;
-      fill(start, end - start, filler);
->>>>>>> 892758a5
+        fill(start, end - start, filler);
     }
   });
 
