--- conflicted
+++ resolved
@@ -1849,15 +1849,10 @@
   // sections.
   if (MF->getBasicBlockSections()) {
     for (auto &MBB : *MF) {
-<<<<<<< HEAD
-      if (MBB.isUniqueSection() && !MBB.pred_empty()) {
-        TheCU.addRange({MBB.getSymbol(), MBB.getEndMCSymbol()});
-=======
       if (MBB.getNumber() == MF->front().getNumber())
         continue;
       if (MBB.isBeginSection()) {
         TheCU.addRange({MBB.getSymbol(), MBB.getSectionEndMBB()->getEndMCSymbol()});
->>>>>>> 82abae4f
       }
     }
   }
