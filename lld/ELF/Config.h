//===- Config.h -------------------------------------------------*- C++ -*-===//
//
// Part of the LLVM Project, under the Apache License v2.0 with LLVM Exceptions.
// See https://llvm.org/LICENSE.txt for license information.
// SPDX-License-Identifier: Apache-2.0 WITH LLVM-exception
//
//===----------------------------------------------------------------------===//

#ifndef LLD_ELF_CONFIG_H
#define LLD_ELF_CONFIG_H

#include "lld/Common/ErrorHandler.h"
#include "llvm/ADT/MapVector.h"
#include "llvm/ADT/StringRef.h"
#include "llvm/ADT/StringSet.h"
#include "llvm/BinaryFormat/ELF.h"
#include "llvm/Support/CachePruning.h"
#include "llvm/Support/CodeGen.h"
#include "llvm/Support/Endian.h"
#include <atomic>
#include <vector>

namespace lld {
namespace elf {

class InputFile;
class InputSectionBase;

enum ELFKind {
  ELFNoneKind,
  ELF32LEKind,
  ELF32BEKind,
  ELF64LEKind,
  ELF64BEKind
};

// For --build-id.
enum class BuildIdKind { None, Fast, Md5, Sha1, Hexstring, Uuid };

// For --discard-{all,locals,none}.
enum class DiscardPolicy { Default, All, Locals, None };

// For --icf={none,safe,all}.
enum class ICFLevel { None, Safe, All };

// For --strip-{all,debug}.
enum class StripPolicy { None, All, Debug };

// For --unresolved-symbols.
enum class UnresolvedPolicy { ReportError, Warn, Ignore };

// For --orphan-handling.
enum class OrphanHandlingPolicy { Place, Warn, Error };

// For --sort-section and linkerscript sorting rules.
enum class SortSectionPolicy { Default, None, Alignment, Name, Priority };

// For --target2
enum class Target2Policy { Abs, Rel, GotRel };

// For tracking ARM Float Argument PCS
enum class ARMVFPArgKind { Default, Base, VFP, ToolChain };

// For -z noseparate-code, -z separate-code and -z separate-loadable-segments.
enum class SeparateSegmentKind { None, Code, Loadable };

// For -z *stack
enum class GnuStackKind { None, Exec, NoExec };

struct SymbolVersion {
  llvm::StringRef name;
  bool isExternCpp;
  bool hasWildcard;
};

// This struct contains symbols version definition that
// can be found in version script if it is used for link.
struct VersionDefinition {
  llvm::StringRef name;
  uint16_t id;
  std::vector<SymbolVersion> patterns;
};

// This struct contains the global configuration for the linker.
// Most fields are direct mapping from the command line options
// and such fields have the same name as the corresponding options.
// Most fields are initialized by the driver.
struct Configuration {
  uint8_t osabi = 0;
  uint32_t andFeatures = 0;
  llvm::CachePruningPolicy thinLTOCachePolicy;
  llvm::StringMap<uint64_t> sectionStartMap;
  llvm::StringRef chroot;
  llvm::StringRef dynamicLinker;
  llvm::StringRef dwoDir;
  llvm::StringRef entry;
  llvm::StringRef emulation;
  llvm::StringRef fini;
  llvm::StringRef init;
  llvm::StringRef ltoAAPipeline;
  llvm::StringRef ltoCSProfileFile;
  llvm::StringRef ltoNewPmPasses;
  llvm::StringRef ltoObjPath;
  llvm::StringRef ltoSampleProfile;
  llvm::StringRef mapFile;
  llvm::StringRef outputFile;
  llvm::StringRef optRemarksFilename;
  llvm::StringRef optRemarksPasses;
  llvm::StringRef optRemarksFormat;
  llvm::StringRef progName;
  llvm::StringRef propeller;
  llvm::StringRef propellerDumpSymbolOrder;
  uint64_t propellerFallthroughWeight;
  uint64_t propellerForwardJumpWeight;
  uint64_t propellerBackwardJumpWeight;
  uint64_t propellerClusterMergeSizeThreshold;
  uint64_t propellerForwardJumpDistance;
  uint64_t propellerBackwardJumpDistance;
  uint64_t propellerChainSplitThreshold;
  std::vector<llvm::StringRef> propellerDumpCfgs;
  std::vector<llvm::StringRef> propellerDebugSymbols;
  std::vector<llvm::StringRef> propellerOpts;
  llvm::StringRef printSymbolOrder;
  llvm::StringRef soName;
  llvm::StringRef sysroot;
  llvm::StringRef thinLTOCacheDir;
  llvm::StringRef thinLTOIndexOnlyArg;
  llvm::StringRef ltoBBSections;
  std::pair<llvm::StringRef, llvm::StringRef> thinLTOObjectSuffixReplace;
  std::pair<llvm::StringRef, llvm::StringRef> thinLTOPrefixReplace;
  std::string rpath;
  std::vector<VersionDefinition> versionDefinitions;
  std::vector<llvm::StringRef> auxiliaryList;
  std::vector<llvm::StringRef> filterList;
  std::vector<llvm::StringRef> searchPaths;
  std::vector<llvm::StringRef> symbolOrderingFile;
  std::vector<llvm::StringRef> undefined;
  std::vector<SymbolVersion> dynamicList;
  std::vector<uint8_t> buildIdVector;
  llvm::MapVector<std::pair<const InputSectionBase *, const InputSectionBase *>,
                  uint64_t>
      callGraphProfile;
  bool allowMultipleDefinition;
  bool allowShlibUndefined;
  bool androidPackDynRelocs;
  bool armHasBlx = false;
  bool armHasMovtMovw = false;
  bool armJ1J2BranchEncoding = false;
  bool asNeeded = false;
  bool bsymbolic;
  bool bsymbolicFunctions;
  bool callGraphProfileSort;
  bool checkSections;
  bool compressDebugSections;
  bool cref;
  bool defineCommon;
  bool demangle = true;
  bool dependentLibraries;
  bool disableVerify;
  bool ehFrameHdr;
  bool emitLLVM;
  bool emitRelocs;
  bool enableNewDtags;
  bool executeOnly;
  bool exportDynamic;
  bool fixCortexA53Errata843419;
  bool fixCortexA8;
  bool forceBTI;
  bool formatBinary = false;
  bool gcSections;
  bool gdbIndex;
  bool gnuHash = false;
  bool gnuUnique;
  bool hasDynamicList = false;
  bool hasDynSymTab;
  bool ignoreDataAddressEquality;
  bool ignoreFunctionAddressEquality;
  bool ltoCSProfileGenerate;
  bool ltoDebugPassManager;
  bool ltoNewPassManager;
<<<<<<< HEAD
  bool ltoUniqueBBSectionNames;
=======
  bool ltoWholeProgramVisibility;
>>>>>>> 0c3b2986
  bool mergeArmExidx;
  bool mipsN32Abi = false;
  bool mmapOutputFile;
  bool nmagic;
  bool noDynamicLinker = false;
  bool noinhibitExec;
  bool nostdlib;
  bool oFormatBinary;
  bool omagic;
  bool optimizeBBJumps;
  bool optRemarksWithHotness;
  bool pacPlt;
  bool picThunk;
  bool pie;
  bool printGcSections;
  bool printIcfSections;
  bool propellerKeepNamedSymbols;
  bool propellerPrintStats;
  bool propellerReorderIP = false;
  bool propellerReorderBlocks;
  bool propellerReorderFuncs;
  bool propellerSplitFuncs;
  bool relocatable;
  bool relrPackDynRelocs;
  bool saveTemps;
  bool singleRoRx;
  bool shared;
  bool isStatic = false;
  bool sysvHash = false;
  bool target1Rel;
  bool trace;
  bool thinLTOEmitImportsFiles;
  bool thinLTOIndexOnly;
  bool tocOptimize;
  bool undefinedVersion;
  bool useAndroidRelrTags = false;
  bool warnBackrefs;
  bool warnCommon;
  bool warnIfuncTextrel;
  bool warnMissingEntry;
  bool warnSymbolOrdering;
  bool writeAddends;
  bool zCombreloc;
  bool zCopyreloc;
  bool zForceIbt;
  bool zGlobal;
  bool zHazardplt;
  bool zIfuncNoplt;
  bool zInitfirst;
  bool zInterpose;
  bool zKeepTextSectionPrefix;
  bool zNodefaultlib;
  bool zNodelete;
  bool zNodlopen;
  bool zNow;
  bool zOrigin;
  bool zRelro;
  bool zRodynamic;
  bool zShstk;
  bool zText;
  bool zRetpolineplt;
  bool zWxneeded;
  DiscardPolicy discard;
  GnuStackKind zGnustack;
  ICFLevel icf;
  OrphanHandlingPolicy orphanHandling;
  SortSectionPolicy sortSection;
  StripPolicy strip;
  UnresolvedPolicy unresolvedSymbols;
  Target2Policy target2;
  ARMVFPArgKind armVFPArgs = ARMVFPArgKind::Default;
  BuildIdKind buildId = BuildIdKind::None;
  SeparateSegmentKind zSeparate;
  ELFKind ekind = ELFNoneKind;
  uint16_t emachine = llvm::ELF::EM_NONE;
  llvm::Optional<uint64_t> imageBase;
  uint64_t commonPageSize;
  uint64_t maxPageSize;
  uint64_t mipsGotSize;
  uint64_t zStackSize;
  unsigned ltoPartitions;
  unsigned ltoo;
  unsigned optimize;
  unsigned thinLTOJobs;
  int32_t splitStackAdjustSize;

  // The following config options do not directly correspond to any
  // particular command line options.

  // True if we need to pass through relocations in input files to the
  // output file. Usually false because we consume relocations.
  bool copyRelocs;

  // True if the target is ELF64. False if ELF32.
  bool is64;

  // True if the target is little-endian. False if big-endian.
  bool isLE;

  // endianness::little if isLE is true. endianness::big otherwise.
  llvm::support::endianness endianness;

  // True if the target is the little-endian MIPS64.
  //
  // The reason why we have this variable only for the MIPS is because
  // we use this often.  Some ELF headers for MIPS64EL are in a
  // mixed-endian (which is horrible and I'd say that's a serious spec
  // bug), and we need to know whether we are reading MIPS ELF files or
  // not in various places.
  //
  // (Note that MIPS64EL is not a typo for MIPS64LE. This is the official
  // name whatever that means. A fun hypothesis is that "EL" is short for
  // little-endian written in the little-endian order, but I don't know
  // if that's true.)
  bool isMips64EL;

  // True if we need to set the DF_STATIC_TLS flag to an output file,
  // which works as a hint to the dynamic loader that the file contains
  // code compiled with the static TLS model. The thread-local variable
  // compiled with the static TLS model is faster but less flexible, and
  // it may not be loaded using dlopen().
  //
  // We set this flag to true when we see a relocation for the static TLS
  // model. Once this becomes true, it will never become false.
  //
  // Since the flag is updated by multi-threaded code, we use std::atomic.
  // (Writing to a variable is not considered thread-safe even if the
  // variable is boolean and we always set the same value from all threads.)
  std::atomic<bool> hasStaticTlsModel{false};

  // Holds set of ELF header flags for the target.
  uint32_t eflags = 0;

  // The ELF spec defines two types of relocation table entries, RELA and
  // REL. RELA is a triplet of (offset, info, addend) while REL is a
  // tuple of (offset, info). Addends for REL are implicit and read from
  // the location where the relocations are applied. So, REL is more
  // compact than RELA but requires a bit of more work to process.
  //
  // (From the linker writer's view, this distinction is not necessary.
  // If the ELF had chosen whichever and sticked with it, it would have
  // been easier to write code to process relocations, but it's too late
  // to change the spec.)
  //
  // Each ABI defines its relocation type. IsRela is true if target
  // uses RELA. As far as we know, all 64-bit ABIs are using RELA. A
  // few 32-bit ABIs are using RELA too.
  bool isRela;

  // True if we are creating position-independent code.
  bool isPic;

  // 4 for ELF32, 8 for ELF64.
  int wordsize;
};

// The only instance of Configuration struct.
extern Configuration *config;

// The first two elements of versionDefinitions represent VER_NDX_LOCAL and
// VER_NDX_GLOBAL. This helper returns other elements.
static inline ArrayRef<VersionDefinition> namedVersionDefs() {
  return llvm::makeArrayRef(config->versionDefinitions).slice(2);
}

static inline void errorOrWarn(const Twine &msg) {
  if (!config->noinhibitExec)
    error(msg);
  else
    warn(msg);
}
} // namespace elf
} // namespace lld

#endif<|MERGE_RESOLUTION|>--- conflicted
+++ resolved
@@ -178,11 +178,8 @@
   bool ltoCSProfileGenerate;
   bool ltoDebugPassManager;
   bool ltoNewPassManager;
-<<<<<<< HEAD
   bool ltoUniqueBBSectionNames;
-=======
   bool ltoWholeProgramVisibility;
->>>>>>> 0c3b2986
   bool mergeArmExidx;
   bool mipsN32Abi = false;
   bool mmapOutputFile;
