//===-- llvm/Target/TargetOptions.h - Target Options ------------*- C++ -*-===//
//
// Part of the LLVM Project, under the Apache License v2.0 with LLVM Exceptions.
// See https://llvm.org/LICENSE.txt for license information.
// SPDX-License-Identifier: Apache-2.0 WITH LLVM-exception
//
//===----------------------------------------------------------------------===//
//
// This file defines command line option flags that are shared across various
// targets.
//
//===----------------------------------------------------------------------===//

#ifndef LLVM_TARGET_TARGETOPTIONS_H
#define LLVM_TARGET_TARGETOPTIONS_H

#include "llvm/MC/MCTargetOptions.h"
#include "llvm/ADT/StringMap.h"

namespace llvm {
  class MachineFunction;
  class Module;

  namespace FloatABI {
    enum ABIType {
      Default, // Target-specific (either soft or hard depending on triple, etc).
      Soft,    // Soft float.
      Hard     // Hard float.
    };
  }

  namespace FPOpFusion {
    enum FPOpFusionMode {
      Fast,     // Enable fusion of FP ops wherever it's profitable.
      Standard, // Only allow fusion of 'blessed' ops (currently just fmuladd).
      Strict    // Never fuse FP-ops.
    };
  }

  namespace JumpTable {
    enum JumpTableType {
      Single,          // Use a single table for all indirect jumptable calls.
      Arity,           // Use one table per number of function parameters.
      Simplified,      // Use one table per function type, with types projected
                       // into 4 types: pointer to non-function, struct,
                       // primitive, and function pointer.
      Full             // Use one table per unique function type
    };
  }

  namespace ThreadModel {
    enum Model {
      POSIX,  // POSIX Threads
      Single  // Single Threaded Environment
    };
  }

  namespace FPDenormal {
    enum DenormalMode {
      IEEE,           // IEEE 754 denormal numbers
      PreserveSign,   // the sign of a flushed-to-zero number is preserved in
                      // the sign of 0
      PositiveZero    // denormals are flushed to positive zero
    };
  }

  namespace BasicBlockSection {
    enum SectionMode {
      None,    // Do not use Basic Block Sections.
      All,    // Use Basic Block Sections for all functions.
      Hot,    // Use Basic Block Sections for hot functions only.
      Likely, // Do not use Basic Block Sections for "unlikely" functions.
<<<<<<< HEAD
      Labels  // Do not use Basic Block Sections but label basic blocks.
=======
      Labels, // Do not use Basic Block Sections but label basic blocks.
      List // Get list of functions from a file/
>>>>>>> 7233b296
    };
  }

  enum class EABI {
    Unknown,
    Default, // Default means not specified
    EABI4,   // Target-specific (either 4, 5 or gnu depending on triple).
    EABI5,
    GNU
  };

  /// Identify a debugger for "tuning" the debug info.
  ///
  /// The "debugger tuning" concept allows us to present a more intuitive
  /// interface that unpacks into different sets of defaults for the various
  /// individual feature-flag settings, that suit the preferences of the
  /// various debuggers.  However, it's worth remembering that debuggers are
  /// not the only consumers of debug info, and some variations in DWARF might
  /// better be treated as target/platform issues. Fundamentally,
  /// o if the feature is useful (or not) to a particular debugger, regardless
  ///   of the target, that's a tuning decision;
  /// o if the feature is useful (or not) on a particular platform, regardless
  ///   of the debugger, that's a target decision.
  /// It's not impossible to see both factors in some specific case.
  ///
  /// The "tuning" should be used to set defaults for individual feature flags
  /// in DwarfDebug; if a given feature has a more specific command-line option,
  /// that option should take precedence over the tuning.
  enum class DebuggerKind {
    Default,  // No specific tuning requested.
    GDB,      // Tune debug info for gdb.
    LLDB,     // Tune debug info for lldb.
    SCE       // Tune debug info for SCE targets (e.g. PS4).
  };

  /// Enable abort calls when global instruction selection fails to lower/select
  /// an instruction.
  enum class GlobalISelAbortMode {
    Disable,        // Disable the abort.
    Enable,         // Enable the abort.
    DisableWithDiag // Disable the abort but emit a diagnostic on failure.
  };

  class TargetOptions {
  public:
    TargetOptions()
        : PrintMachineCode(false), UnsafeFPMath(false), NoInfsFPMath(false),
          NoNaNsFPMath(false), NoTrappingFPMath(false),
          NoSignedZerosFPMath(false),
          HonorSignDependentRoundingFPMathOption(false), NoZerosInBSS(false),
          GuaranteedTailCallOpt(false), StackSymbolOrdering(true),
          EnableFastISel(false), EnableGlobalISel(false), UseInitArray(false),
          DisableIntegratedAS(false), RelaxELFRelocations(false),
          FunctionSections(false), DataSections(false),
<<<<<<< HEAD
          SeparateBBSections(true), UniqueSectionNames(true),
=======
          UniqueSectionNames(true),
>>>>>>> 7233b296
          UniqueBBSectionNames(false), TrapUnreachable(false),
          NoTrapAfterNoreturn(false), EmulatedTLS(false),
          ExplicitEmulatedTLS(false), EnableIPRA(false),
          EmitStackSizeSection(false), EnableMachineOutliner(false),
          SupportsDefaultOutlining(false), EmitAddrsig(false),
          EnableDebugEntryValues(false) {}

    /// PrintMachineCode - This flag is enabled when the -print-machineinstrs
    /// option is specified on the command line, and should enable debugging
    /// output from the code generator.
    unsigned PrintMachineCode : 1;

    /// DisableFramePointerElim - This returns true if frame pointer elimination
    /// optimization should be disabled for the given machine function.
    bool DisableFramePointerElim(const MachineFunction &MF) const;

    /// UnsafeFPMath - This flag is enabled when the
    /// -enable-unsafe-fp-math flag is specified on the command line.  When
    /// this flag is off (the default), the code generator is not allowed to
    /// produce results that are "less precise" than IEEE allows.  This includes
    /// use of X86 instructions like FSIN and FCOS instead of libcalls.
    unsigned UnsafeFPMath : 1;

    /// NoInfsFPMath - This flag is enabled when the
    /// -enable-no-infs-fp-math flag is specified on the command line. When
    /// this flag is off (the default), the code generator is not allowed to
    /// assume the FP arithmetic arguments and results are never +-Infs.
    unsigned NoInfsFPMath : 1;

    /// NoNaNsFPMath - This flag is enabled when the
    /// -enable-no-nans-fp-math flag is specified on the command line. When
    /// this flag is off (the default), the code generator is not allowed to
    /// assume the FP arithmetic arguments and results are never NaNs.
    unsigned NoNaNsFPMath : 1;

    /// NoTrappingFPMath - This flag is enabled when the
    /// -enable-no-trapping-fp-math is specified on the command line. This
    /// specifies that there are no trap handlers to handle exceptions.
    unsigned NoTrappingFPMath : 1;

    /// NoSignedZerosFPMath - This flag is enabled when the
    /// -enable-no-signed-zeros-fp-math is specified on the command line. This
    /// specifies that optimizations are allowed to treat the sign of a zero
    /// argument or result as insignificant.
    unsigned NoSignedZerosFPMath : 1;

    /// HonorSignDependentRoundingFPMath - This returns true when the
    /// -enable-sign-dependent-rounding-fp-math is specified.  If this returns
    /// false (the default), the code generator is allowed to assume that the
    /// rounding behavior is the default (round-to-zero for all floating point
    /// to integer conversions, and round-to-nearest for all other arithmetic
    /// truncations).  If this is enabled (set to true), the code generator must
    /// assume that the rounding mode may dynamically change.
    unsigned HonorSignDependentRoundingFPMathOption : 1;
    bool HonorSignDependentRoundingFPMath() const;

    /// NoZerosInBSS - By default some codegens place zero-initialized data to
    /// .bss section. This flag disables such behaviour (necessary, e.g. for
    /// crt*.o compiling).
    unsigned NoZerosInBSS : 1;

    /// GuaranteedTailCallOpt - This flag is enabled when -tailcallopt is
    /// specified on the commandline. When the flag is on, participating targets
    /// will perform tail call optimization on all calls which use the fastcc
    /// calling convention and which satisfy certain target-independent
    /// criteria (being at the end of a function, having the same return type
    /// as their parent function, etc.), using an alternate ABI if necessary.
    unsigned GuaranteedTailCallOpt : 1;

    /// StackAlignmentOverride - Override default stack alignment for target.
    unsigned StackAlignmentOverride = 0;

    /// StackSymbolOrdering - When true, this will allow CodeGen to order
    /// the local stack symbols (for code size, code locality, or any other
    /// heuristics). When false, the local symbols are left in whatever order
    /// they were generated. Default is true.
    unsigned StackSymbolOrdering : 1;

    /// EnableFastISel - This flag enables fast-path instruction selection
    /// which trades away generated code quality in favor of reducing
    /// compile time.
    unsigned EnableFastISel : 1;

    /// EnableGlobalISel - This flag enables global instruction selection.
    unsigned EnableGlobalISel : 1;

    /// EnableGlobalISelAbort - Control abort behaviour when global instruction
    /// selection fails to lower/select an instruction.
    GlobalISelAbortMode GlobalISelAbort = GlobalISelAbortMode::Enable;

    /// UseInitArray - Use .init_array instead of .ctors for static
    /// constructors.
    unsigned UseInitArray : 1;

    /// Disable the integrated assembler.
    unsigned DisableIntegratedAS : 1;

    /// Compress DWARF debug sections.
    DebugCompressionType CompressDebugSections = DebugCompressionType::None;

    unsigned RelaxELFRelocations : 1;

    /// Emit functions into separate sections.
    unsigned FunctionSections : 1;

    /// Emit data into separate sections.
    unsigned DataSections : 1;

    unsigned SeparateBBSections : 1;

    unsigned UniqueSectionNames : 1;

    unsigned UniqueBBSectionNames : 1;

    /// Emit target-specific trap instruction for 'unreachable' IR instructions.
    unsigned TrapUnreachable : 1;

    /// Do not emit a trap instruction for 'unreachable' IR instructions behind
    /// noreturn calls, even if TrapUnreachable is true.
    unsigned NoTrapAfterNoreturn : 1;

    /// EmulatedTLS - This flag enables emulated TLS model, using emutls
    /// function in the runtime library..
    unsigned EmulatedTLS : 1;

    /// Whether -emulated-tls or -no-emulated-tls is set.
    unsigned ExplicitEmulatedTLS : 1;

    /// This flag enables InterProcedural Register Allocation (IPRA).
    unsigned EnableIPRA : 1;

    /// Emit section containing metadata on function stack sizes.
    unsigned EmitStackSizeSection : 1;

    /// Enables the MachineOutliner pass.
    unsigned EnableMachineOutliner : 1;

    /// Set if the target supports default outlining behaviour.
    unsigned SupportsDefaultOutlining : 1;

    /// Emit address-significance table.
    unsigned EmitAddrsig : 1;

    /// Emit basic blocks into separate sections.
    BasicBlockSection::SectionMode BasicBlockSections = BasicBlockSection::None;

<<<<<<< HEAD
=======
    StringMap<bool> BasicBlockSectionsList;

    /// Emit debug info about parameter's entry values.
    unsigned EnableDebugEntryValues : 1;

>>>>>>> 7233b296
    /// FloatABIType - This setting is set by -float-abi=xxx option is specfied
    /// on the command line. This setting may either be Default, Soft, or Hard.
    /// Default selects the target's default behavior. Soft selects the ABI for
    /// software floating point, but does not indicate that FP hardware may not
    /// be used. Such a combination is unfortunately popular (e.g.
    /// arm-apple-darwin). Hard presumes that the normal FP ABI is used.
    FloatABI::ABIType FloatABIType = FloatABI::Default;

    /// AllowFPOpFusion - This flag is set by the -fuse-fp-ops=xxx option.
    /// This controls the creation of fused FP ops that store intermediate
    /// results in higher precision than IEEE allows (E.g. FMAs).
    ///
    /// Fast mode - allows formation of fused FP ops whenever they're
    /// profitable.
    /// Standard mode - allow fusion only for 'blessed' FP ops. At present the
    /// only blessed op is the fmuladd intrinsic. In the future more blessed ops
    /// may be added.
    /// Strict mode - allow fusion only if/when it can be proven that the excess
    /// precision won't effect the result.
    ///
    /// Note: This option only controls formation of fused ops by the
    /// optimizers.  Fused operations that are explicitly specified (e.g. FMA
    /// via the llvm.fma.* intrinsic) will always be honored, regardless of
    /// the value of this option.
    FPOpFusion::FPOpFusionMode AllowFPOpFusion = FPOpFusion::Standard;

    /// ThreadModel - This flag specifies the type of threading model to assume
    /// for things like atomics
    ThreadModel::Model ThreadModel = ThreadModel::POSIX;

    /// EABIVersion - This flag specifies the EABI version
    EABI EABIVersion = EABI::Default;

    /// Which debugger to tune for.
    DebuggerKind DebuggerTuning = DebuggerKind::Default;

    /// FPDenormalMode - This flags specificies which denormal numbers the code
    /// is permitted to require.
    FPDenormal::DenormalMode FPDenormalMode = FPDenormal::IEEE;

    /// What exception model to use
    ExceptionHandling ExceptionModel = ExceptionHandling::None;

    /// Machine level options.
    MCTargetOptions MCOptions;
  };

} // End llvm namespace

#endif<|MERGE_RESOLUTION|>--- conflicted
+++ resolved
@@ -70,12 +70,8 @@
       All,    // Use Basic Block Sections for all functions.
       Hot,    // Use Basic Block Sections for hot functions only.
       Likely, // Do not use Basic Block Sections for "unlikely" functions.
-<<<<<<< HEAD
-      Labels  // Do not use Basic Block Sections but label basic blocks.
-=======
       Labels, // Do not use Basic Block Sections but label basic blocks.
       List // Get list of functions from a file/
->>>>>>> 7233b296
     };
   }
 
@@ -130,11 +126,7 @@
           EnableFastISel(false), EnableGlobalISel(false), UseInitArray(false),
           DisableIntegratedAS(false), RelaxELFRelocations(false),
           FunctionSections(false), DataSections(false),
-<<<<<<< HEAD
-          SeparateBBSections(true), UniqueSectionNames(true),
-=======
           UniqueSectionNames(true),
->>>>>>> 7233b296
           UniqueBBSectionNames(false), TrapUnreachable(false),
           NoTrapAfterNoreturn(false), EmulatedTLS(false),
           ExplicitEmulatedTLS(false), EnableIPRA(false),
@@ -243,8 +235,6 @@
     /// Emit data into separate sections.
     unsigned DataSections : 1;
 
-    unsigned SeparateBBSections : 1;
-
     unsigned UniqueSectionNames : 1;
 
     unsigned UniqueBBSectionNames : 1;
@@ -281,14 +271,11 @@
     /// Emit basic blocks into separate sections.
     BasicBlockSection::SectionMode BasicBlockSections = BasicBlockSection::None;
 
-<<<<<<< HEAD
-=======
     StringMap<bool> BasicBlockSectionsList;
 
     /// Emit debug info about parameter's entry values.
     unsigned EnableDebugEntryValues : 1;
 
->>>>>>> 7233b296
     /// FloatABIType - This setting is set by -float-abi=xxx option is specfied
     /// on the command line. This setting may either be Default, Soft, or Hard.
     /// Default selects the target's default behavior. Soft selects the ABI for
