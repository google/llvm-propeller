//===- PropellerBBReordering.h ----------------------------------------------===//
////
//// Part of the LLVM Project, under the Apache License v2.0 with LLVM
//Exceptions.
//// See https://llvm.org/LICENSE.txt for license information.
//// SPDX-License-Identifier: Apache-2.0 WITH LLVM-exception
////
////===----------------------------------------------------------------------===//

#ifndef LLD_ELF_PROPELLER_BB_REORDERING_H
#define LLD_ELF_PROPELLER_BB_REORDERING_H

#include "PropellerELFCfg.h"

#include "lld/Common/LLVM.h"
#include "llvm/ADT/DenseMap.h"

#include <list>
#include <unordered_map>
#include <unordered_set>

<<<<<<< HEAD
using llvm::DenseMap;
=======
using std::list;
using std::map;
using std::ostream;
using std::set;
using std::unique_ptr;
using std::unordered_map;
using std::unordered_set;
using std::vector;

using llvm::StringMap;
>>>>>>> fcfbca44

namespace lld {
namespace propeller {

enum MergeOrder {
  Begin,
  X2X1Y = Begin,
  BeginNext,
  X1YX2 = BeginNext,
  X2YX1,
  YX2X1,
  End
};

// Represents a chain of nodes (basic blocks).
class NodeChain {
public:
<<<<<<< HEAD
  // Representative node of the chain, with which it is initially constructed.
  const ELFCfgNode *DelegateNode = nullptr;
  std::vector<const ELFCfgNode *> Nodes;
=======
  const ELFCFGNode *DelegateNode = nullptr;
  list<const ELFCFGNode *> Nodes;
>>>>>>> fcfbca44

  // Total binary size of the chain
  uint32_t Size = 0;

  // Total execution frequency of the chain
  uint64_t Freq = 0;

  // Extended TSP score of the chain
  double Score = 0;

<<<<<<< HEAD
  // Constructor for building a NodeChain from a single Node
  NodeChain(const ELFCfgNode *Node) {
=======
  // Constructor for building a NodeChain with a single Node.
  NodeChain(const ELFCFGNode *Node) {
>>>>>>> fcfbca44
    DelegateNode = Node;
    Nodes.push_back(Node);
    Size = Node->ShSize;
    Freq = Node->Freq;
  }

  double execDensity() const {
    return ((double)Freq) / std::max(Size, (uint32_t)1);
  }

<<<<<<< HEAD
  const ELFCfgNode *getFirstNode() const { return Nodes.front(); }

  const ELFCfgNode *getLastNode() const { return Nodes.back(); }
=======
  const ELFCFGNode *GetFirstNode() const { return Nodes.front(); }

  const ELFCFGNode *GetLastNode() const { return Nodes.back(); }
>>>>>>> fcfbca44
};

// BB Chain builder based on the ExtTSP metric
class NodeChainBuilder {
private:
<<<<<<< HEAD
=======
  /* CFG representing a function.*/
  const ELFCFG *CFG;
  /* Set of built chains, keyed by section index of their Delegate Nodes.*/
  map<uint64_t, unique_ptr<NodeChain>> Chains;
  unordered_map<const ELFCFGNode *, NodeChain *> NodeToChainMap;
  unordered_map<const ELFCFGNode *, uint32_t> NodeOffset;

  unordered_map<const ELFCFGNode *, ELFCFGNode *> MutuallyForcedOut;

>>>>>>> fcfbca44
  class NodeChainAssembly;
  class NodeChainSlice;

  // Cfg representing a single function.
  const ELFCfg *CFG;

  // Set of built chains, keyed by section index of their Delegate Nodes.
  DenseMap<uint64_t, unique_ptr<NodeChain>> Chains;

  // Map from every node to its containing chain.
  // This map will be updated as chains keep merging together during the
  // algorithm.
  DenseMap<const ELFCfgNode *, NodeChain *> NodeToChainMap;

  // Map from every node to its (binary) offset in its containing chain.
  // This map will be updated as chains keep merging together during the
  // algorithm.
  DenseMap<const ELFCfgNode *, uint32_t> NodeOffsetMap;

  // These represent all the edges which are -- based on the profile -- the only
  // (executed) outgoing edges from their source node and the only (executed)
  // incoming edges to their sink nodes. The algorithm will make sure that these
  // edges form fall-throughs in the final order.
  DenseMap<const ELFCfgNode *, ELFCfgNode *> MutuallyForcedOut;

  // This maps every (ordered) pair of chains (with the first chain in the pair
  // potentially splittable) to the highest-gain NodeChainAssembly for those
  // chains.
  DenseMap<std::pair<NodeChain *, NodeChain *>,
           std::unique_ptr<NodeChainAssembly>>
      NodeChainAssemblies;

  // This map stores the candidate chains for each chain.
  //
  // For every chain, its candidate chains are the chains which can increase the
  // overall ExtTSP score when merged with that chain. This is used to update
  // the NodeChainAssemblies map whenever chains merge together. The candidate
  // chains of a chain may also be updated as result of a merge.
  std::unordered_map<NodeChain *, std::unordered_set<NodeChain *>>
      CandidateChains;

  void sortChainsByExecutionDensity(std::vector<const NodeChain *> &ChainOrder);

  void initializeExtTSP();
  void attachFallThroughs();

  // This function tries to place two nodes immediately adjacent to
  // each other (used for fallthroughs).
  // Returns true if this can be done.
  bool attachNodes(const ELFCfgNode *src, const ELFCfgNode *sink);

<<<<<<< HEAD
  void mergeChainEdges(NodeChain *splitChain, NodeChain *unSplitChain);
=======
  /* This function tries to place two nodes immediately adjacent to
   * each other (used for fallthroughs).
   * Returns true if this can be done. */
  bool AttachNodes(const ELFCFGNode *Src, const ELFCFGNode *Sink);
>>>>>>> fcfbca44

  void mergeChains(NodeChain *leftChain, NodeChain *rightChain);
  void mergeChains(std::unique_ptr<NodeChainAssembly> assembly);

  // Recompute the ExtTSP score of a chain
  double computeExtTSPScore(NodeChain *chain) const;

  // Update the related NodeChainAssembly records for two chains, with the
  // assumption that UnsplitChain has been merged into SplitChain.
  bool updateNodeChainAssembly(NodeChain *splitChain, NodeChain *unsplitChain);

  void computeChainOrder(std::vector<const NodeChain *> &chainOrder);

  // Initialize the mutuallyForcedOut map
  void initMutuallyForcedEdges();

  // Initialize basic block chains, with one chain for every node
  void initNodeChains();

  uint32_t getNodeOffset(const ELFCfgNode *node) const {
    auto it = NodeOffsetMap.find(node);
    assert("Node does not exist in the offset map." &&
           it != NodeOffsetMap.end());
    return it->second;
  }

<<<<<<< HEAD
  NodeChain *getNodeChain(const ELFCfgNode *node) const {
    auto it = NodeToChainMap.find(node);
    assert("Node does not exist in the chain map." &&
           it != NodeToChainMap.end());
    return it->second;
  }

public:
  NodeChainBuilder(const ELFCfg *_CFG) : CFG(_CFG) {
=======
  uint32_t getNodeOffset(const ELFCFGNode *N) const { return NodeOffset.at(N); }

  NodeChainBuilder(const ELFCFG *_Cfg) : CFG(_Cfg) {
>>>>>>> fcfbca44
    initNodeChains();
    initMutuallyForcedEdges();
  }

  // This invokes the Extended TSP algorithm, orders the hot and cold basic
  // blocks and inserts their associated symbols at the corresponding locations
  // specified by the parameters (HotPlaceHolder and ColdPlaceHolder) in the
  // given SymbolList. This function also modifies the alignment of basic blocks
  // based on the new order if the feature is requested by
  // -propeller-align-basic-blocks.
  void doSplitOrder(std::list<StringRef> &SymbolList,
                    std::list<StringRef>::iterator HotPlaceHolder,
                    std::list<StringRef>::iterator ColdPlaceHolder);
};

class NodeChainBuilder::NodeChainSlice {
private:
  // Chain from which this slice comes from
  NodeChain *Chain;
<<<<<<< HEAD

  // The endpoints of the slice in the corresponding chain
  std::vector<const ELFCfgNode *>::iterator Begin, End;

  // The offsets corresponding to the two endpoints
  uint32_t BeginOffset, EndOffset;

  // Constructor for building a chain slice from a given chain and the two
  // endpoints of the chain.
  NodeChainSlice(NodeChain *c, std::vector<const ELFCfgNode *>::iterator begin,
                 std::vector<const ELFCfgNode *>::iterator end,
                 const NodeChainBuilder &chainBuilder)
      : Chain(c), Begin(begin), End(end) {
=======
  list<const ELFCFGNode *>::iterator Begin, End;
  uint32_t BeginOffset, EndOffset;

  NodeChainSlice(NodeChain *C, list<const ELFCFGNode *>::iterator _Begin,
                 list<const ELFCFGNode *>::iterator _End,
                 const NodeChainBuilder &ChainBuilder)
      : Chain(C), Begin(_Begin), End(_End) {
>>>>>>> fcfbca44

    BeginOffset = chainBuilder.getNodeOffset(*begin);
    if (End == Chain->Nodes.end())
      EndOffset = Chain->Size;
    else
      EndOffset = chainBuilder.getNodeOffset(*end);
  }

  // (Binary) size of this slice
  uint32_t size() const { return EndOffset - BeginOffset; }

  friend class NodeChainBuilder;
  friend class NodeChainAssembly;
};

class NodeChainBuilder::NodeChainAssembly {
private:
  // Total ExtTSP score of this NodeChainAssembly
  double Score = 0;

  // Whether the ExtTSP score has been computed for this NodeChainAssembly
  bool ScoreComputed = false;

  // Corresponding NodeChainBuilder of the assembled chains
  const NodeChainBuilder *ChainBuilder;

  // The two assembled chains
  NodeChain *SplitChain, *UnsplitChain;
<<<<<<< HEAD

  // The slice position of Splitchain
  std::vector<const ELFCfgNode *>::iterator SlicePosition;

  // The three chain slices
  std::vector<NodeChainSlice> Slices;

  NodeChainAssembly(NodeChain *chainX, NodeChain *chainY,
                    std::vector<const ELFCfgNode *>::iterator slicePosition,
                    MergeOrder mergeOrder, const NodeChainBuilder *chainBuilder)
      : ChainBuilder(chainBuilder), SplitChain(chainX), UnsplitChain(chainY),
        SlicePosition(slicePosition) {
    NodeChainSlice x1(chainX, chainX->Nodes.begin(), SlicePosition,
                      *chainBuilder);
    NodeChainSlice x2(chainX, SlicePosition, chainX->Nodes.end(),
                      *chainBuilder);
    NodeChainSlice y(chainY, chainY->Nodes.begin(), chainY->Nodes.end(),
                     *chainBuilder);

    switch (mergeOrder) {
=======
  MergeOrder MOrder;
  list<const ELFCFGNode *>::iterator SlicePos;

  vector<NodeChainSlice> Slices;

  NodeChainAssembly(NodeChain *ChainX, NodeChain *ChainY,
                    list<const ELFCFGNode *>::iterator _SlicePos,
                    MergeOrder _MOrder,
                    const NodeChainBuilder *_ChainBuilder) {
    SplitChain = ChainX;
    UnsplitChain = ChainY;
    SlicePos = _SlicePos;
    MOrder = _MOrder;
    ChainBuilder = _ChainBuilder;
    NodeChainSlice X1(ChainX, ChainX->Nodes.begin(), SlicePos, *ChainBuilder);
    NodeChainSlice X2(ChainX, SlicePos, ChainX->Nodes.end(), *ChainBuilder);
    NodeChainSlice Y(ChainY, ChainY->Nodes.begin(), ChainY->Nodes.end(),
                     *ChainBuilder);

    switch (MOrder) {
>>>>>>> fcfbca44
    case MergeOrder::X2X1Y:
      Slices = {x2, x1, y};
      break;
    case MergeOrder::X1YX2:
      Slices = {x1, y, x2};
      break;
    case MergeOrder::X2YX1:
      Slices = {x2, y, x1};
      break;
    case MergeOrder::YX2X1:
      Slices = {y, x2, x1};
      break;
    default:
      assert("Invalid MergeOrder!" && false);
    }
  }

  double extTSPScore() {
    if (ScoreComputed)
      return Score;
    else {
      ScoreComputed = true;
      return (Score = computeExtTSPScore());
    }
  }

  // Return the gain in ExtTSP score achieved by this NodeChainAssembly once it
  // is accordingly applied to the two chains.
  double extTSPScoreGain() {
    return extTSPScore() - SplitChain->Score - UnsplitChain->Score;
  }

<<<<<<< HEAD
  // Find the NodeChainSlice in this NodeChainAssembly which contains the given
  // node. If the node is not contained in this NodeChainAssembly, then return
  // false. Otherwise, set idx equal to the index of the corresponding slice and
  // return true.
  bool findSliceIndex(const ELFCfgNode *node, uint8_t &idx) const {
    // First find the chain containing the given node.
    NodeChain *chain = ChainBuilder->getNodeChain(node);

    // Return false if the found chain is not used in this NodeChainAssembly.
    if (SplitChain != chain && UnsplitChain != chain)
=======
  bool FindSliceIndex(const ELFCFGNode *Node, uint8_t &Idx) const {
    NodeChain *Chain = ChainBuilder->NodeToChainMap.at(Node);
    if (SplitChain != Chain && UnsplitChain != Chain)
>>>>>>> fcfbca44
      return false;

    // Find the slice containing the node using the node's offset in the chain
    auto offset = ChainBuilder->getNodeOffset(node);

    for (idx = 0; idx < 3; ++idx) {
      if (chain != Slices[idx].Chain)
        continue;
      if (offset < Slices[idx].BeginOffset)
        continue;
      if (offset > Slices[idx].EndOffset)
        continue;
      if (offset < Slices[idx].EndOffset && offset > Slices[idx].BeginOffset)
        return true;
      // A node can have zero size, which means multiple nodes may be associated
      // with the same offset. This means that if the node's offset is at the
      // beginning or the end of the slice, the node may reside in either slices
      // of the chain.
      if (offset == Slices[idx].EndOffset) {
        // If offset is at the end of the slice, iterate backwards over the
        // slice to find a zero-sized node.
        for (auto nodeIt = std::prev(Slices[idx].End);
             nodeIt != std::prev(Slices[idx].Begin); nodeIt--) {
          // Stop iterating if the node's size is non-zero as this would change
          // the offset.
          if (!(*nodeIt)->ShSize)
            break;
          if (*nodeIt == node)
            return true;
        }
      }
      if (offset == Slices[idx].BeginOffset) {
        // If offset is at the beginning of the slice, iterate forwards over the
        // slice to find the node.
        for (auto nodeIt = Slices[idx].Begin; nodeIt != Slices[idx].End;
             nodeIt++) {
          if (*nodeIt == node)
            return true;
          // Stop iterating if the node's size is non-zero as this would change
          // the offset.
          if ((*nodeIt)->ShSize)
            break;
        }
      }
    }
    return false;
  }

  // Total Extended TSP score of this NodeChainAssembly once it is assembled
  // accordingly.
  double computeExtTSPScore() const;

<<<<<<< HEAD
  // First node in the resulting assembled chain.
  const ELFCfgNode *getFirstNode() const {
    for (auto &slice : Slices)
      if (slice.Begin != slice.End)
        return *slice.Begin;
=======
  const ELFCFGNode *GetFirstNode() const {
    for (auto &Slice : Slices)
      if (Slice.Begin != Slice.End)
        return *Slice.Begin;
>>>>>>> fcfbca44
    return nullptr;
  }

  friend class NodeChainBuilder;

public:
  // We delete the copy constructor to make sure NodeChainAssembly is moved
  // rather than copied.
  NodeChainAssembly(NodeChainAssembly &&) = default;
  // copy constructor is implicitly deleted
  // NodeChainAssembly(const NodeChainAssembly&) = delete;
  NodeChainAssembly() = delete;
};

} // namespace propeller
} // namespace lld
#endif<|MERGE_RESOLUTION|>--- conflicted
+++ resolved
@@ -19,9 +19,6 @@
 #include <unordered_map>
 #include <unordered_set>
 
-<<<<<<< HEAD
-using llvm::DenseMap;
-=======
 using std::list;
 using std::map;
 using std::ostream;
@@ -32,7 +29,6 @@
 using std::vector;
 
 using llvm::StringMap;
->>>>>>> fcfbca44
 
 namespace lld {
 namespace propeller {
@@ -50,14 +46,8 @@
 // Represents a chain of nodes (basic blocks).
 class NodeChain {
 public:
-<<<<<<< HEAD
-  // Representative node of the chain, with which it is initially constructed.
-  const ELFCfgNode *DelegateNode = nullptr;
-  std::vector<const ELFCfgNode *> Nodes;
-=======
   const ELFCFGNode *DelegateNode = nullptr;
   list<const ELFCFGNode *> Nodes;
->>>>>>> fcfbca44
 
   // Total binary size of the chain
   uint32_t Size = 0;
@@ -68,13 +58,8 @@
   // Extended TSP score of the chain
   double Score = 0;
 
-<<<<<<< HEAD
-  // Constructor for building a NodeChain from a single Node
-  NodeChain(const ELFCfgNode *Node) {
-=======
   // Constructor for building a NodeChain with a single Node.
   NodeChain(const ELFCFGNode *Node) {
->>>>>>> fcfbca44
     DelegateNode = Node;
     Nodes.push_back(Node);
     Size = Node->ShSize;
@@ -85,22 +70,14 @@
     return ((double)Freq) / std::max(Size, (uint32_t)1);
   }
 
-<<<<<<< HEAD
-  const ELFCfgNode *getFirstNode() const { return Nodes.front(); }
-
-  const ELFCfgNode *getLastNode() const { return Nodes.back(); }
-=======
   const ELFCFGNode *GetFirstNode() const { return Nodes.front(); }
 
   const ELFCFGNode *GetLastNode() const { return Nodes.back(); }
->>>>>>> fcfbca44
 };
 
 // BB Chain builder based on the ExtTSP metric
 class NodeChainBuilder {
 private:
-<<<<<<< HEAD
-=======
   /* CFG representing a function.*/
   const ELFCFG *CFG;
   /* Set of built chains, keyed by section index of their Delegate Nodes.*/
@@ -110,7 +87,6 @@
 
   unordered_map<const ELFCFGNode *, ELFCFGNode *> MutuallyForcedOut;
 
->>>>>>> fcfbca44
   class NodeChainAssembly;
   class NodeChainSlice;
 
@@ -162,14 +138,10 @@
   // Returns true if this can be done.
   bool attachNodes(const ELFCfgNode *src, const ELFCfgNode *sink);
 
-<<<<<<< HEAD
-  void mergeChainEdges(NodeChain *splitChain, NodeChain *unSplitChain);
-=======
   /* This function tries to place two nodes immediately adjacent to
    * each other (used for fallthroughs).
    * Returns true if this can be done. */
   bool AttachNodes(const ELFCFGNode *Src, const ELFCFGNode *Sink);
->>>>>>> fcfbca44
 
   void mergeChains(NodeChain *leftChain, NodeChain *rightChain);
   void mergeChains(std::unique_ptr<NodeChainAssembly> assembly);
@@ -196,21 +168,9 @@
     return it->second;
   }
 
-<<<<<<< HEAD
-  NodeChain *getNodeChain(const ELFCfgNode *node) const {
-    auto it = NodeToChainMap.find(node);
-    assert("Node does not exist in the chain map." &&
-           it != NodeToChainMap.end());
-    return it->second;
-  }
-
-public:
-  NodeChainBuilder(const ELFCfg *_CFG) : CFG(_CFG) {
-=======
   uint32_t getNodeOffset(const ELFCFGNode *N) const { return NodeOffset.at(N); }
 
   NodeChainBuilder(const ELFCFG *_Cfg) : CFG(_Cfg) {
->>>>>>> fcfbca44
     initNodeChains();
     initMutuallyForcedEdges();
   }
@@ -230,21 +190,6 @@
 private:
   // Chain from which this slice comes from
   NodeChain *Chain;
-<<<<<<< HEAD
-
-  // The endpoints of the slice in the corresponding chain
-  std::vector<const ELFCfgNode *>::iterator Begin, End;
-
-  // The offsets corresponding to the two endpoints
-  uint32_t BeginOffset, EndOffset;
-
-  // Constructor for building a chain slice from a given chain and the two
-  // endpoints of the chain.
-  NodeChainSlice(NodeChain *c, std::vector<const ELFCfgNode *>::iterator begin,
-                 std::vector<const ELFCfgNode *>::iterator end,
-                 const NodeChainBuilder &chainBuilder)
-      : Chain(c), Begin(begin), End(end) {
-=======
   list<const ELFCFGNode *>::iterator Begin, End;
   uint32_t BeginOffset, EndOffset;
 
@@ -252,7 +197,6 @@
                  list<const ELFCFGNode *>::iterator _End,
                  const NodeChainBuilder &ChainBuilder)
       : Chain(C), Begin(_Begin), End(_End) {
->>>>>>> fcfbca44
 
     BeginOffset = chainBuilder.getNodeOffset(*begin);
     if (End == Chain->Nodes.end())
@@ -281,28 +225,6 @@
 
   // The two assembled chains
   NodeChain *SplitChain, *UnsplitChain;
-<<<<<<< HEAD
-
-  // The slice position of Splitchain
-  std::vector<const ELFCfgNode *>::iterator SlicePosition;
-
-  // The three chain slices
-  std::vector<NodeChainSlice> Slices;
-
-  NodeChainAssembly(NodeChain *chainX, NodeChain *chainY,
-                    std::vector<const ELFCfgNode *>::iterator slicePosition,
-                    MergeOrder mergeOrder, const NodeChainBuilder *chainBuilder)
-      : ChainBuilder(chainBuilder), SplitChain(chainX), UnsplitChain(chainY),
-        SlicePosition(slicePosition) {
-    NodeChainSlice x1(chainX, chainX->Nodes.begin(), SlicePosition,
-                      *chainBuilder);
-    NodeChainSlice x2(chainX, SlicePosition, chainX->Nodes.end(),
-                      *chainBuilder);
-    NodeChainSlice y(chainY, chainY->Nodes.begin(), chainY->Nodes.end(),
-                     *chainBuilder);
-
-    switch (mergeOrder) {
-=======
   MergeOrder MOrder;
   list<const ELFCFGNode *>::iterator SlicePos;
 
@@ -323,7 +245,6 @@
                      *ChainBuilder);
 
     switch (MOrder) {
->>>>>>> fcfbca44
     case MergeOrder::X2X1Y:
       Slices = {x2, x1, y};
       break;
@@ -356,22 +277,9 @@
     return extTSPScore() - SplitChain->Score - UnsplitChain->Score;
   }
 
-<<<<<<< HEAD
-  // Find the NodeChainSlice in this NodeChainAssembly which contains the given
-  // node. If the node is not contained in this NodeChainAssembly, then return
-  // false. Otherwise, set idx equal to the index of the corresponding slice and
-  // return true.
-  bool findSliceIndex(const ELFCfgNode *node, uint8_t &idx) const {
-    // First find the chain containing the given node.
-    NodeChain *chain = ChainBuilder->getNodeChain(node);
-
-    // Return false if the found chain is not used in this NodeChainAssembly.
-    if (SplitChain != chain && UnsplitChain != chain)
-=======
   bool FindSliceIndex(const ELFCFGNode *Node, uint8_t &Idx) const {
     NodeChain *Chain = ChainBuilder->NodeToChainMap.at(Node);
     if (SplitChain != Chain && UnsplitChain != Chain)
->>>>>>> fcfbca44
       return false;
 
     // Find the slice containing the node using the node's offset in the chain
@@ -424,18 +332,10 @@
   // accordingly.
   double computeExtTSPScore() const;
 
-<<<<<<< HEAD
-  // First node in the resulting assembled chain.
-  const ELFCfgNode *getFirstNode() const {
-    for (auto &slice : Slices)
-      if (slice.Begin != slice.End)
-        return *slice.Begin;
-=======
   const ELFCFGNode *GetFirstNode() const {
     for (auto &Slice : Slices)
       if (Slice.Begin != Slice.End)
         return *Slice.Begin;
->>>>>>> fcfbca44
     return nullptr;
   }
 
