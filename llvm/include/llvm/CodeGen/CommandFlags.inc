--- conflicted
+++ resolved
@@ -238,7 +238,6 @@
                      cl::desc("Emit functions into separate sections"),
                      cl::init(false));
 
-<<<<<<< HEAD
 static cl::opt<llvm::BasicBlockSection::SectionMode> BasicBlockSections(
     "basicblock-sections", cl::desc("Emit basic blocks into separate sections"),
     cl::init(BasicBlockSection::None),
@@ -246,11 +245,10 @@
                clEnumValN(BasicBlockSection::All, "all", "All Basic Blocks"),
                clEnumValN(BasicBlockSection::Labels, "labels",
                           "Labelled Basic Blocks")));
-=======
+
 static cl::opt<unsigned> TLSSize("tls-size",
                                  cl::desc("Bit size of immediate TLS offsets"),
                                  cl::init(0));
->>>>>>> 40c5bd42
 
 static cl::opt<bool> EmulatedTLS("emulated-tls",
                                  cl::desc("Use emulated TLS model"),
@@ -325,11 +323,8 @@
   Options.FunctionSections = FunctionSections;
   Options.BasicBlockSections = BasicBlockSections;
   Options.UniqueSectionNames = UniqueSectionNames;
-<<<<<<< HEAD
   Options.UniqueBBSectionNames = UniqueBBSectionNames;
-=======
   Options.TLSSize = TLSSize;
->>>>>>> 40c5bd42
   Options.EmulatedTLS = EmulatedTLS;
   Options.ExplicitEmulatedTLS = EmulatedTLS.getNumOccurrences() > 0;
   Options.ExceptionModel = ExceptionModel;
@@ -339,8 +334,6 @@
   Options.ForceDwarfFrameSection = ForceDwarfFrameSection;
 
   Options.MCOptions = InitMCTargetOptionsFromFlags();
-  Options.MCOptions.MCRelocateWithSymbols =
-      (BasicBlockSections == BasicBlockSection::All);
 
   Options.ThreadModel = TMModel;
   Options.EABIVersion = EABIVersion;
