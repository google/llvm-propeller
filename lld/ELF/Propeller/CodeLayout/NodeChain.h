--- conflicted
+++ resolved
@@ -26,8 +26,8 @@
   // Representative node of the chain, with which it is initially constructed.
   CFGNode *delegateNode;
 
-  // controlFlowGraph of the nodes in this chain (this will be null if the nodes
-  // come from more than one cfg).
+  // controlFlowGraph of the nodes in this chain (this will be null if the nodes come from
+  // more than one cfg).
   ControlFlowGraph *controlFlowGraph;
 
   // Ordered list of the nodes in this chain.
@@ -57,25 +57,14 @@
 
   // Constructor for building a NodeChain from a single Node
   NodeChain(CFGNode *node)
-<<<<<<< HEAD
       : delegateNode(node), controlFlowGraph(node->controlFlowGraph), nodes(1, node), size(node->shSize),
         freq(node->freq), debugChain(node->controlFlowGraph->debugCFG) {}
-=======
-      : DelegateNode(node), controlFlowGraph(node->controlFlowGraph),
-        nodes(1, node), size(node->shSize), freq(node->freq),
-        DebugChain(node->controlFlowGraph->debugCFG) {}
->>>>>>> 6ccc50c9
 
-  // Constructor for building a NodeChain from all nodes in the controlFlowGraph
-  // according to the initial order.
+  // Constructor for building a NodeChain from all nodes in the controlFlowGraph according to
+  // the initial order.
   NodeChain(ControlFlowGraph *cfg)
-<<<<<<< HEAD
       : delegateNode(cfg->getEntryNode()), controlFlowGraph(cfg), size(cfg->size), freq(0),
         debugChain(cfg->debugCFG) {
-=======
-      : DelegateNode(cfg->getEntryNode()), controlFlowGraph(cfg),
-        size(cfg->size), freq(0), DebugChain(cfg->debugCFG) {
->>>>>>> 6ccc50c9
     cfg->forEachNodeRef([this](CFGNode &node) {
       nodes.push_back(&node);
       freq += node.freq;
