--- conflicted
+++ resolved
@@ -252,15 +252,8 @@
 // Merge two chains in the specified order.
 void NodeChainBuilder::mergeChains(NodeChain *leftChain,
                                    NodeChain *rightChain) {
-<<<<<<< HEAD
-  // if (leftChain->Freq == 0 ^ rightChain->Freq == 0)
-  //   warn("Attempting to merge hot and cold chains: \n" +
-  //        lld::propeller::toString(*leftChain) + "\nAND\n" +
-  //        lld::propeller::toString(*rightChain));
-=======
   if(leftChain->Freq==0 ^ rightChain->Freq==0)
     warn("Attempting to merge hot and cold chains: \n" + lld::propeller::toString(*leftChain) + "\nAND\n" + lld::propeller::toString(*rightChain));
->>>>>>> 1a8e24b4
 
   mergeInOutEdges(leftChain, rightChain);
 
@@ -334,14 +327,8 @@
 void NodeChainBuilder::mergeChains(
     std::unique_ptr<NodeChainAssembly> assembly) {
 
-<<<<<<< HEAD
-  // if (assembly->splitChain()->Freq == 0 ^ assembly->unsplitChain()->Freq == 0)
-  //   warn("Attempting to merge hot and cold chains: \n" +
-  //        toString(*assembly.get()));
-=======
   if(assembly->splitChain()->Freq==0 ^ assembly->unsplitChain()->Freq==0)
     warn("Attempting to merge hot and cold chains: \n" + toString(*assembly.get()));
->>>>>>> 1a8e24b4
 
   // Decide which chain gets merged into the other chain, in order to reduce
   // computation.
