--- conflicted
+++ resolved
@@ -74,18 +74,13 @@
   map<ELFCfg *, Cluster *> ClusterMap;
   for(ELFCfg * Cfg: HotCfgs){
     uint64_t CfgWeight = 0;
-<<<<<<< HEAD
-    double CfgSize = Config->PropellerSplitFuncs ? 0 : (double)Cfg->Size;
-    Cfg->forEachNodeRefConst([&CfgSize, &CfgWeight](ELFCfgNode &N) {
-=======
     double CfgSize = Config->SplitFunctions ? 0 : (double)Cfg->Size;
     Cfg->forEachNodeRef([&CfgSize, &CfgWeight](ELFCfgNode &N) {
->>>>>>> e86d99d0
       CfgWeight += N.Freq;
       if (Config->PropellerSplitFuncs && N.Freq)
         CfgSize += N.ShSize;
     });
-    
+
     assert(CfgSize!=0);
     Cluster *C = new Cluster(Cfg);
     C->Weight = CfgWeight;
