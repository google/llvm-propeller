//===--- CodeGenModule.cpp - Emit LLVM Code from ASTs for a Module --------===//
//
// Part of the LLVM Project, under the Apache License v2.0 with LLVM Exceptions.
// See https://llvm.org/LICENSE.txt for license information.
// SPDX-License-Identifier: Apache-2.0 WITH LLVM-exception
//
//===----------------------------------------------------------------------===//
//
// This coordinates the per-module state used while generating code.
//
//===----------------------------------------------------------------------===//

#include "CodeGenModule.h"
#include "CGBlocks.h"
#include "CGCUDARuntime.h"
#include "CGCXXABI.h"
#include "CGCall.h"
#include "CGDebugInfo.h"
#include "CGObjCRuntime.h"
#include "CGOpenCLRuntime.h"
#include "CGOpenMPRuntime.h"
#include "CGOpenMPRuntimeNVPTX.h"
#include "CodeGenFunction.h"
#include "CodeGenPGO.h"
#include "ConstantEmitter.h"
#include "CoverageMappingGen.h"
#include "TargetInfo.h"
#include "clang/AST/ASTContext.h"
#include "clang/AST/CharUnits.h"
#include "clang/AST/DeclCXX.h"
#include "clang/AST/DeclObjC.h"
#include "clang/AST/DeclTemplate.h"
#include "clang/AST/Mangle.h"
#include "clang/AST/RecordLayout.h"
#include "clang/AST/RecursiveASTVisitor.h"
#include "clang/AST/StmtVisitor.h"
#include "clang/Basic/Builtins.h"
#include "clang/Basic/CharInfo.h"
#include "clang/Basic/CodeGenOptions.h"
#include "clang/Basic/Diagnostic.h"
#include "clang/Basic/Module.h"
#include "clang/Basic/SourceManager.h"
#include "clang/Basic/TargetInfo.h"
#include "clang/Basic/Version.h"
#include "clang/CodeGen/ConstantInitBuilder.h"
#include "clang/Frontend/FrontendDiagnostic.h"
#include "llvm/ADT/StringSwitch.h"
#include "llvm/ADT/Triple.h"
#include "llvm/Analysis/TargetLibraryInfo.h"
#include "llvm/IR/CallingConv.h"
#include "llvm/IR/DataLayout.h"
#include "llvm/IR/Intrinsics.h"
#include "llvm/IR/LLVMContext.h"
#include "llvm/IR/Module.h"
#include "llvm/IR/ProfileSummary.h"
#include "llvm/ProfileData/InstrProfReader.h"
#include "llvm/Support/CodeGen.h"
#include "llvm/Support/ConvertUTF.h"
#include "llvm/Support/ErrorHandling.h"
#include "llvm/Support/MD5.h"
#include "llvm/Support/TimeProfiler.h"
#include "llvm/Transforms/Utils/ModuleUtils.h"

using namespace clang;
using namespace CodeGen;

static llvm::cl::opt<bool> LimitedCoverage(
    "limited-coverage-experimental", llvm::cl::ZeroOrMore, llvm::cl::Hidden,
    llvm::cl::desc("Emit limited coverage mapping information (experimental)"),
    llvm::cl::init(false));

static const char AnnotationSection[] = "llvm.metadata";

static CGCXXABI *createCXXABI(CodeGenModule &CGM) {
  switch (CGM.getTarget().getCXXABI().getKind()) {
  case TargetCXXABI::GenericAArch64:
  case TargetCXXABI::GenericARM:
  case TargetCXXABI::iOS:
  case TargetCXXABI::iOS64:
  case TargetCXXABI::WatchOS:
  case TargetCXXABI::GenericMIPS:
  case TargetCXXABI::GenericItanium:
  case TargetCXXABI::WebAssembly:
    return CreateItaniumCXXABI(CGM);
  case TargetCXXABI::Microsoft:
    return CreateMicrosoftCXXABI(CGM);
  }

  llvm_unreachable("invalid C++ ABI kind");
}

CodeGenModule::CodeGenModule(ASTContext &C, const HeaderSearchOptions &HSO,
                             const PreprocessorOptions &PPO,
                             const CodeGenOptions &CGO, llvm::Module &M,
                             DiagnosticsEngine &diags,
                             CoverageSourceInfo *CoverageInfo)
    : Context(C), LangOpts(C.getLangOpts()), HeaderSearchOpts(HSO),
      PreprocessorOpts(PPO), CodeGenOpts(CGO), TheModule(M), Diags(diags),
      Target(C.getTargetInfo()), ABI(createCXXABI(*this)),
      VMContext(M.getContext()), Types(*this), VTables(*this),
      SanitizerMD(new SanitizerMetadata(*this)) {

  // Initialize the type cache.
  llvm::LLVMContext &LLVMContext = M.getContext();
  VoidTy = llvm::Type::getVoidTy(LLVMContext);
  Int8Ty = llvm::Type::getInt8Ty(LLVMContext);
  Int16Ty = llvm::Type::getInt16Ty(LLVMContext);
  Int32Ty = llvm::Type::getInt32Ty(LLVMContext);
  Int64Ty = llvm::Type::getInt64Ty(LLVMContext);
  HalfTy = llvm::Type::getHalfTy(LLVMContext);
  FloatTy = llvm::Type::getFloatTy(LLVMContext);
  DoubleTy = llvm::Type::getDoubleTy(LLVMContext);
  PointerWidthInBits = C.getTargetInfo().getPointerWidth(0);
  PointerAlignInBytes =
    C.toCharUnitsFromBits(C.getTargetInfo().getPointerAlign(0)).getQuantity();
  SizeSizeInBytes =
    C.toCharUnitsFromBits(C.getTargetInfo().getMaxPointerWidth()).getQuantity();
  IntAlignInBytes =
    C.toCharUnitsFromBits(C.getTargetInfo().getIntAlign()).getQuantity();
  IntTy = llvm::IntegerType::get(LLVMContext, C.getTargetInfo().getIntWidth());
  IntPtrTy = llvm::IntegerType::get(LLVMContext,
    C.getTargetInfo().getMaxPointerWidth());
  Int8PtrTy = Int8Ty->getPointerTo(0);
  Int8PtrPtrTy = Int8PtrTy->getPointerTo(0);
  AllocaInt8PtrTy = Int8Ty->getPointerTo(
      M.getDataLayout().getAllocaAddrSpace());
  ASTAllocaAddressSpace = getTargetCodeGenInfo().getASTAllocaAddressSpace();

  RuntimeCC = getTargetCodeGenInfo().getABIInfo().getRuntimeCC();

  if (LangOpts.ObjC)
    createObjCRuntime();
  if (LangOpts.OpenCL)
    createOpenCLRuntime();
  if (LangOpts.OpenMP)
    createOpenMPRuntime();
  if (LangOpts.CUDA)
    createCUDARuntime();

  // Enable TBAA unless it's suppressed. ThreadSanitizer needs TBAA even at O0.
  if (LangOpts.Sanitize.has(SanitizerKind::Thread) ||
      (!CodeGenOpts.RelaxedAliasing && CodeGenOpts.OptimizationLevel > 0))
    TBAA.reset(new CodeGenTBAA(Context, TheModule, CodeGenOpts, getLangOpts(),
                               getCXXABI().getMangleContext()));

  // If debug info or coverage generation is enabled, create the CGDebugInfo
  // object.
  if (CodeGenOpts.getDebugInfo() != codegenoptions::NoDebugInfo ||
      CodeGenOpts.EmitGcovArcs || CodeGenOpts.EmitGcovNotes)
    DebugInfo.reset(new CGDebugInfo(*this));

  Block.GlobalUniqueCount = 0;

  if (C.getLangOpts().ObjC)
    ObjCData.reset(new ObjCEntrypoints());

  if (CodeGenOpts.hasProfileClangUse()) {
    auto ReaderOrErr = llvm::IndexedInstrProfReader::create(
        CodeGenOpts.ProfileInstrumentUsePath, CodeGenOpts.ProfileRemappingFile);
    if (auto E = ReaderOrErr.takeError()) {
      unsigned DiagID = Diags.getCustomDiagID(DiagnosticsEngine::Error,
                                              "Could not read profile %0: %1");
      llvm::handleAllErrors(std::move(E), [&](const llvm::ErrorInfoBase &EI) {
        getDiags().Report(DiagID) << CodeGenOpts.ProfileInstrumentUsePath
                                  << EI.message();
      });
    } else
      PGOReader = std::move(ReaderOrErr.get());
  }

  // If coverage mapping generation is enabled, create the
  // CoverageMappingModuleGen object.
  if (CodeGenOpts.CoverageMapping)
    CoverageMapping.reset(new CoverageMappingModuleGen(*this, *CoverageInfo));
}

CodeGenModule::~CodeGenModule() {}

void CodeGenModule::createObjCRuntime() {
  // This is just isGNUFamily(), but we want to force implementors of
  // new ABIs to decide how best to do this.
  switch (LangOpts.ObjCRuntime.getKind()) {
  case ObjCRuntime::GNUstep:
  case ObjCRuntime::GCC:
  case ObjCRuntime::ObjFW:
    ObjCRuntime.reset(CreateGNUObjCRuntime(*this));
    return;

  case ObjCRuntime::FragileMacOSX:
  case ObjCRuntime::MacOSX:
  case ObjCRuntime::iOS:
  case ObjCRuntime::WatchOS:
    ObjCRuntime.reset(CreateMacObjCRuntime(*this));
    return;
  }
  llvm_unreachable("bad runtime kind");
}

void CodeGenModule::createOpenCLRuntime() {
  OpenCLRuntime.reset(new CGOpenCLRuntime(*this));
}

void CodeGenModule::createOpenMPRuntime() {
  // Select a specialized code generation class based on the target, if any.
  // If it does not exist use the default implementation.
  switch (getTriple().getArch()) {
  case llvm::Triple::nvptx:
  case llvm::Triple::nvptx64:
    assert(getLangOpts().OpenMPIsDevice &&
           "OpenMP NVPTX is only prepared to deal with device code.");
    OpenMPRuntime.reset(new CGOpenMPRuntimeNVPTX(*this));
    break;
  default:
    if (LangOpts.OpenMPSimd)
      OpenMPRuntime.reset(new CGOpenMPSIMDRuntime(*this));
    else
      OpenMPRuntime.reset(new CGOpenMPRuntime(*this));
    break;
  }
}

void CodeGenModule::createCUDARuntime() {
  CUDARuntime.reset(CreateNVCUDARuntime(*this));
}

void CodeGenModule::addReplacement(StringRef Name, llvm::Constant *C) {
  Replacements[Name] = C;
}

void CodeGenModule::applyReplacements() {
  for (auto &I : Replacements) {
    StringRef MangledName = I.first();
    llvm::Constant *Replacement = I.second;
    llvm::GlobalValue *Entry = GetGlobalValue(MangledName);
    if (!Entry)
      continue;
    auto *OldF = cast<llvm::Function>(Entry);
    auto *NewF = dyn_cast<llvm::Function>(Replacement);
    if (!NewF) {
      if (auto *Alias = dyn_cast<llvm::GlobalAlias>(Replacement)) {
        NewF = dyn_cast<llvm::Function>(Alias->getAliasee());
      } else {
        auto *CE = cast<llvm::ConstantExpr>(Replacement);
        assert(CE->getOpcode() == llvm::Instruction::BitCast ||
               CE->getOpcode() == llvm::Instruction::GetElementPtr);
        NewF = dyn_cast<llvm::Function>(CE->getOperand(0));
      }
    }

    // Replace old with new, but keep the old order.
    OldF->replaceAllUsesWith(Replacement);
    if (NewF) {
      NewF->removeFromParent();
      OldF->getParent()->getFunctionList().insertAfter(OldF->getIterator(),
                                                       NewF);
    }
    OldF->eraseFromParent();
  }
}

void CodeGenModule::addGlobalValReplacement(llvm::GlobalValue *GV, llvm::Constant *C) {
  GlobalValReplacements.push_back(std::make_pair(GV, C));
}

void CodeGenModule::applyGlobalValReplacements() {
  for (auto &I : GlobalValReplacements) {
    llvm::GlobalValue *GV = I.first;
    llvm::Constant *C = I.second;

    GV->replaceAllUsesWith(C);
    GV->eraseFromParent();
  }
}

// This is only used in aliases that we created and we know they have a
// linear structure.
static const llvm::GlobalObject *getAliasedGlobal(
    const llvm::GlobalIndirectSymbol &GIS) {
  llvm::SmallPtrSet<const llvm::GlobalIndirectSymbol*, 4> Visited;
  const llvm::Constant *C = &GIS;
  for (;;) {
    C = C->stripPointerCasts();
    if (auto *GO = dyn_cast<llvm::GlobalObject>(C))
      return GO;
    // stripPointerCasts will not walk over weak aliases.
    auto *GIS2 = dyn_cast<llvm::GlobalIndirectSymbol>(C);
    if (!GIS2)
      return nullptr;
    if (!Visited.insert(GIS2).second)
      return nullptr;
    C = GIS2->getIndirectSymbol();
  }
}

void CodeGenModule::checkAliases() {
  // Check if the constructed aliases are well formed. It is really unfortunate
  // that we have to do this in CodeGen, but we only construct mangled names
  // and aliases during codegen.
  bool Error = false;
  DiagnosticsEngine &Diags = getDiags();
  for (const GlobalDecl &GD : Aliases) {
    const auto *D = cast<ValueDecl>(GD.getDecl());
    SourceLocation Location;
    bool IsIFunc = D->hasAttr<IFuncAttr>();
    if (const Attr *A = D->getDefiningAttr())
      Location = A->getLocation();
    else
      llvm_unreachable("Not an alias or ifunc?");
    StringRef MangledName = getMangledName(GD);
    llvm::GlobalValue *Entry = GetGlobalValue(MangledName);
    auto *Alias  = cast<llvm::GlobalIndirectSymbol>(Entry);
    const llvm::GlobalValue *GV = getAliasedGlobal(*Alias);
    if (!GV) {
      Error = true;
      Diags.Report(Location, diag::err_cyclic_alias) << IsIFunc;
    } else if (GV->isDeclaration()) {
      Error = true;
      Diags.Report(Location, diag::err_alias_to_undefined)
          << IsIFunc << IsIFunc;
    } else if (IsIFunc) {
      // Check resolver function type.
      llvm::FunctionType *FTy = dyn_cast<llvm::FunctionType>(
          GV->getType()->getPointerElementType());
      assert(FTy);
      if (!FTy->getReturnType()->isPointerTy())
        Diags.Report(Location, diag::err_ifunc_resolver_return);
    }

    llvm::Constant *Aliasee = Alias->getIndirectSymbol();
    llvm::GlobalValue *AliaseeGV;
    if (auto CE = dyn_cast<llvm::ConstantExpr>(Aliasee))
      AliaseeGV = cast<llvm::GlobalValue>(CE->getOperand(0));
    else
      AliaseeGV = cast<llvm::GlobalValue>(Aliasee);

    if (const SectionAttr *SA = D->getAttr<SectionAttr>()) {
      StringRef AliasSection = SA->getName();
      if (AliasSection != AliaseeGV->getSection())
        Diags.Report(SA->getLocation(), diag::warn_alias_with_section)
            << AliasSection << IsIFunc << IsIFunc;
    }

    // We have to handle alias to weak aliases in here. LLVM itself disallows
    // this since the object semantics would not match the IL one. For
    // compatibility with gcc we implement it by just pointing the alias
    // to its aliasee's aliasee. We also warn, since the user is probably
    // expecting the link to be weak.
    if (auto GA = dyn_cast<llvm::GlobalIndirectSymbol>(AliaseeGV)) {
      if (GA->isInterposable()) {
        Diags.Report(Location, diag::warn_alias_to_weak_alias)
            << GV->getName() << GA->getName() << IsIFunc;
        Aliasee = llvm::ConstantExpr::getPointerBitCastOrAddrSpaceCast(
            GA->getIndirectSymbol(), Alias->getType());
        Alias->setIndirectSymbol(Aliasee);
      }
    }
  }
  if (!Error)
    return;

  for (const GlobalDecl &GD : Aliases) {
    StringRef MangledName = getMangledName(GD);
    llvm::GlobalValue *Entry = GetGlobalValue(MangledName);
    auto *Alias = dyn_cast<llvm::GlobalIndirectSymbol>(Entry);
    Alias->replaceAllUsesWith(llvm::UndefValue::get(Alias->getType()));
    Alias->eraseFromParent();
  }
}

void CodeGenModule::clear() {
  DeferredDeclsToEmit.clear();
  if (OpenMPRuntime)
    OpenMPRuntime->clear();
}

void InstrProfStats::reportDiagnostics(DiagnosticsEngine &Diags,
                                       StringRef MainFile) {
  if (!hasDiagnostics())
    return;
  if (VisitedInMainFile > 0 && VisitedInMainFile == MissingInMainFile) {
    if (MainFile.empty())
      MainFile = "<stdin>";
    Diags.Report(diag::warn_profile_data_unprofiled) << MainFile;
  } else {
    if (Mismatched > 0)
      Diags.Report(diag::warn_profile_data_out_of_date) << Visited << Mismatched;

    if (Missing > 0)
      Diags.Report(diag::warn_profile_data_missing) << Visited << Missing;
  }
}

void CodeGenModule::Release() {
  EmitDeferred();
  EmitVTablesOpportunistically();
  applyGlobalValReplacements();
  applyReplacements();
  checkAliases();
  emitMultiVersionFunctions();
  EmitCXXGlobalInitFunc();
  EmitCXXGlobalDtorFunc();
  registerGlobalDtorsWithAtExit();
  EmitCXXThreadLocalInitFunc();
  if (ObjCRuntime)
    if (llvm::Function *ObjCInitFunction = ObjCRuntime->ModuleInitFunction())
      AddGlobalCtor(ObjCInitFunction);
  if (Context.getLangOpts().CUDA && !Context.getLangOpts().CUDAIsDevice &&
      CUDARuntime) {
    if (llvm::Function *CudaCtorFunction =
            CUDARuntime->makeModuleCtorFunction())
      AddGlobalCtor(CudaCtorFunction);
  }
  if (OpenMPRuntime) {
    if (llvm::Function *OpenMPRequiresDirectiveRegFun =
            OpenMPRuntime->emitRequiresDirectiveRegFun()) {
      AddGlobalCtor(OpenMPRequiresDirectiveRegFun, 0);
    }
    if (llvm::Function *OpenMPRegistrationFunction =
            OpenMPRuntime->emitRegistrationFunction()) {
      auto ComdatKey = OpenMPRegistrationFunction->hasComdat() ?
        OpenMPRegistrationFunction : nullptr;
      AddGlobalCtor(OpenMPRegistrationFunction, 0, ComdatKey);
    }
    OpenMPRuntime->clear();
  }
  if (PGOReader) {
    getModule().setProfileSummary(
        PGOReader->getSummary(/* UseCS */ false).getMD(VMContext),
        llvm::ProfileSummary::PSK_Instr);
    if (PGOStats.hasDiagnostics())
      PGOStats.reportDiagnostics(getDiags(), getCodeGenOpts().MainFileName);
  }
  EmitCtorList(GlobalCtors, "llvm.global_ctors");
  EmitCtorList(GlobalDtors, "llvm.global_dtors");
  EmitGlobalAnnotations();
  EmitStaticExternCAliases();
  EmitDeferredUnusedCoverageMappings();
  if (CoverageMapping)
    CoverageMapping->emit();
  if (CodeGenOpts.SanitizeCfiCrossDso) {
    CodeGenFunction(*this).EmitCfiCheckFail();
    CodeGenFunction(*this).EmitCfiCheckStub();
  }
  emitAtAvailableLinkGuard();
  emitLLVMUsed();
  if (SanStats)
    SanStats->finish();

  if (CodeGenOpts.Autolink &&
      (Context.getLangOpts().Modules || !LinkerOptionsMetadata.empty())) {
    EmitModuleLinkOptions();
  }

  // On ELF we pass the dependent library specifiers directly to the linker
  // without manipulating them. This is in contrast to other platforms where
  // they are mapped to a specific linker option by the compiler. This
  // difference is a result of the greater variety of ELF linkers and the fact
  // that ELF linkers tend to handle libraries in a more complicated fashion
  // than on other platforms. This forces us to defer handling the dependent
  // libs to the linker.
  //
  // CUDA/HIP device and host libraries are different. Currently there is no
  // way to differentiate dependent libraries for host or device. Existing
  // usage of #pragma comment(lib, *) is intended for host libraries on
  // Windows. Therefore emit llvm.dependent-libraries only for host.
  if (!ELFDependentLibraries.empty() && !Context.getLangOpts().CUDAIsDevice) {
    auto *NMD = getModule().getOrInsertNamedMetadata("llvm.dependent-libraries");
    for (auto *MD : ELFDependentLibraries)
      NMD->addOperand(MD);
  }

  // Record mregparm value now so it is visible through rest of codegen.
  if (Context.getTargetInfo().getTriple().getArch() == llvm::Triple::x86)
    getModule().addModuleFlag(llvm::Module::Error, "NumRegisterParameters",
                              CodeGenOpts.NumRegisterParameters);

  if (CodeGenOpts.DwarfVersion) {
    // We actually want the latest version when there are conflicts.
    // We can change from Warning to Latest if such mode is supported.
    getModule().addModuleFlag(llvm::Module::Warning, "Dwarf Version",
                              CodeGenOpts.DwarfVersion);
  }
  if (CodeGenOpts.EmitCodeView) {
    // Indicate that we want CodeView in the metadata.
    getModule().addModuleFlag(llvm::Module::Warning, "CodeView", 1);
  }
  if (CodeGenOpts.CodeViewGHash) {
    getModule().addModuleFlag(llvm::Module::Warning, "CodeViewGHash", 1);
  }
  if (CodeGenOpts.ControlFlowGuard) {
    // We want function ID tables for Control Flow Guard.
    getModule().addModuleFlag(llvm::Module::Warning, "cfguardtable", 1);
  }
  if (CodeGenOpts.OptimizationLevel > 0 && CodeGenOpts.StrictVTablePointers) {
    // We don't support LTO with 2 with different StrictVTablePointers
    // FIXME: we could support it by stripping all the information introduced
    // by StrictVTablePointers.

    getModule().addModuleFlag(llvm::Module::Error, "StrictVTablePointers",1);

    llvm::Metadata *Ops[2] = {
              llvm::MDString::get(VMContext, "StrictVTablePointers"),
              llvm::ConstantAsMetadata::get(llvm::ConstantInt::get(
                  llvm::Type::getInt32Ty(VMContext), 1))};

    getModule().addModuleFlag(llvm::Module::Require,
                              "StrictVTablePointersRequirement",
                              llvm::MDNode::get(VMContext, Ops));
  }
  if (DebugInfo)
    // We support a single version in the linked module. The LLVM
    // parser will drop debug info with a different version number
    // (and warn about it, too).
    getModule().addModuleFlag(llvm::Module::Warning, "Debug Info Version",
                              llvm::DEBUG_METADATA_VERSION);

  // We need to record the widths of enums and wchar_t, so that we can generate
  // the correct build attributes in the ARM backend. wchar_size is also used by
  // TargetLibraryInfo.
  uint64_t WCharWidth =
      Context.getTypeSizeInChars(Context.getWideCharType()).getQuantity();
  getModule().addModuleFlag(llvm::Module::Error, "wchar_size", WCharWidth);

  llvm::Triple::ArchType Arch = Context.getTargetInfo().getTriple().getArch();
  if (   Arch == llvm::Triple::arm
      || Arch == llvm::Triple::armeb
      || Arch == llvm::Triple::thumb
      || Arch == llvm::Triple::thumbeb) {
    // The minimum width of an enum in bytes
    uint64_t EnumWidth = Context.getLangOpts().ShortEnums ? 1 : 4;
    getModule().addModuleFlag(llvm::Module::Error, "min_enum_size", EnumWidth);
  }

  if (CodeGenOpts.SanitizeCfiCrossDso) {
    // Indicate that we want cross-DSO control flow integrity checks.
    getModule().addModuleFlag(llvm::Module::Override, "Cross-DSO CFI", 1);
  }

  if (CodeGenOpts.CFProtectionReturn &&
      Target.checkCFProtectionReturnSupported(getDiags())) {
    // Indicate that we want to instrument return control flow protection.
    getModule().addModuleFlag(llvm::Module::Override, "cf-protection-return",
                              1);
  }

  if (CodeGenOpts.CFProtectionBranch &&
      Target.checkCFProtectionBranchSupported(getDiags())) {
    // Indicate that we want to instrument branch control flow protection.
    getModule().addModuleFlag(llvm::Module::Override, "cf-protection-branch",
                              1);
  }

  if (LangOpts.CUDAIsDevice && getTriple().isNVPTX()) {
    // Indicate whether __nvvm_reflect should be configured to flush denormal
    // floating point values to 0.  (This corresponds to its "__CUDA_FTZ"
    // property.)
    getModule().addModuleFlag(llvm::Module::Override, "nvvm-reflect-ftz",
                              CodeGenOpts.FlushDenorm ? 1 : 0);
  }

  // Emit OpenCL specific module metadata: OpenCL/SPIR version.
  if (LangOpts.OpenCL) {
    EmitOpenCLMetadata();
    // Emit SPIR version.
    if (getTriple().isSPIR()) {
      // SPIR v2.0 s2.12 - The SPIR version used by the module is stored in the
      // opencl.spir.version named metadata.
      // C++ is backwards compatible with OpenCL v2.0.
      auto Version = LangOpts.OpenCLCPlusPlus ? 200 : LangOpts.OpenCLVersion;
      llvm::Metadata *SPIRVerElts[] = {
          llvm::ConstantAsMetadata::get(llvm::ConstantInt::get(
              Int32Ty, Version / 100)),
          llvm::ConstantAsMetadata::get(llvm::ConstantInt::get(
              Int32Ty, (Version / 100 > 1) ? 0 : 2))};
      llvm::NamedMDNode *SPIRVerMD =
          TheModule.getOrInsertNamedMetadata("opencl.spir.version");
      llvm::LLVMContext &Ctx = TheModule.getContext();
      SPIRVerMD->addOperand(llvm::MDNode::get(Ctx, SPIRVerElts));
    }
  }

  if (uint32_t PLevel = Context.getLangOpts().PICLevel) {
    assert(PLevel < 3 && "Invalid PIC Level");
    getModule().setPICLevel(static_cast<llvm::PICLevel::Level>(PLevel));
    if (Context.getLangOpts().PIE)
      getModule().setPIELevel(static_cast<llvm::PIELevel::Level>(PLevel));
  }

  if (getCodeGenOpts().CodeModel.size() > 0) {
    unsigned CM = llvm::StringSwitch<unsigned>(getCodeGenOpts().CodeModel)
                  .Case("tiny", llvm::CodeModel::Tiny)
                  .Case("small", llvm::CodeModel::Small)
                  .Case("kernel", llvm::CodeModel::Kernel)
                  .Case("medium", llvm::CodeModel::Medium)
                  .Case("large", llvm::CodeModel::Large)
                  .Default(~0u);
    if (CM != ~0u) {
      llvm::CodeModel::Model codeModel = static_cast<llvm::CodeModel::Model>(CM);
      getModule().setCodeModel(codeModel);
    }
  }

  if (CodeGenOpts.NoPLT)
    getModule().setRtLibUseGOT();

  SimplifyPersonality();

  if (getCodeGenOpts().EmitDeclMetadata)
    EmitDeclMetadata();

  if (getCodeGenOpts().EmitGcovArcs || getCodeGenOpts().EmitGcovNotes)
    EmitCoverageFile();

  if (DebugInfo)
    DebugInfo->finalize();

  if (getCodeGenOpts().EmitVersionIdentMetadata)
    EmitVersionIdentMetadata();

  if (!getCodeGenOpts().RecordCommandLine.empty())
    EmitCommandLineMetadata();

  EmitTargetMetadata();
}

void CodeGenModule::EmitOpenCLMetadata() {
  // SPIR v2.0 s2.13 - The OpenCL version used by the module is stored in the
  // opencl.ocl.version named metadata node.
  // C++ is backwards compatible with OpenCL v2.0.
  // FIXME: We might need to add CXX version at some point too?
  auto Version = LangOpts.OpenCLCPlusPlus ? 200 : LangOpts.OpenCLVersion;
  llvm::Metadata *OCLVerElts[] = {
      llvm::ConstantAsMetadata::get(llvm::ConstantInt::get(
          Int32Ty, Version / 100)),
      llvm::ConstantAsMetadata::get(llvm::ConstantInt::get(
          Int32Ty, (Version % 100) / 10))};
  llvm::NamedMDNode *OCLVerMD =
      TheModule.getOrInsertNamedMetadata("opencl.ocl.version");
  llvm::LLVMContext &Ctx = TheModule.getContext();
  OCLVerMD->addOperand(llvm::MDNode::get(Ctx, OCLVerElts));
}

void CodeGenModule::UpdateCompletedType(const TagDecl *TD) {
  // Make sure that this type is translated.
  Types.UpdateCompletedType(TD);
}

void CodeGenModule::RefreshTypeCacheForClass(const CXXRecordDecl *RD) {
  // Make sure that this type is translated.
  Types.RefreshTypeCacheForClass(RD);
}

llvm::MDNode *CodeGenModule::getTBAATypeInfo(QualType QTy) {
  if (!TBAA)
    return nullptr;
  return TBAA->getTypeInfo(QTy);
}

TBAAAccessInfo CodeGenModule::getTBAAAccessInfo(QualType AccessType) {
  if (!TBAA)
    return TBAAAccessInfo();
  return TBAA->getAccessInfo(AccessType);
}

TBAAAccessInfo
CodeGenModule::getTBAAVTablePtrAccessInfo(llvm::Type *VTablePtrType) {
  if (!TBAA)
    return TBAAAccessInfo();
  return TBAA->getVTablePtrAccessInfo(VTablePtrType);
}

llvm::MDNode *CodeGenModule::getTBAAStructInfo(QualType QTy) {
  if (!TBAA)
    return nullptr;
  return TBAA->getTBAAStructInfo(QTy);
}

llvm::MDNode *CodeGenModule::getTBAABaseTypeInfo(QualType QTy) {
  if (!TBAA)
    return nullptr;
  return TBAA->getBaseTypeInfo(QTy);
}

llvm::MDNode *CodeGenModule::getTBAAAccessTagInfo(TBAAAccessInfo Info) {
  if (!TBAA)
    return nullptr;
  return TBAA->getAccessTagInfo(Info);
}

TBAAAccessInfo CodeGenModule::mergeTBAAInfoForCast(TBAAAccessInfo SourceInfo,
                                                   TBAAAccessInfo TargetInfo) {
  if (!TBAA)
    return TBAAAccessInfo();
  return TBAA->mergeTBAAInfoForCast(SourceInfo, TargetInfo);
}

TBAAAccessInfo
CodeGenModule::mergeTBAAInfoForConditionalOperator(TBAAAccessInfo InfoA,
                                                   TBAAAccessInfo InfoB) {
  if (!TBAA)
    return TBAAAccessInfo();
  return TBAA->mergeTBAAInfoForConditionalOperator(InfoA, InfoB);
}

TBAAAccessInfo
CodeGenModule::mergeTBAAInfoForMemoryTransfer(TBAAAccessInfo DestInfo,
                                              TBAAAccessInfo SrcInfo) {
  if (!TBAA)
    return TBAAAccessInfo();
  return TBAA->mergeTBAAInfoForConditionalOperator(DestInfo, SrcInfo);
}

void CodeGenModule::DecorateInstructionWithTBAA(llvm::Instruction *Inst,
                                                TBAAAccessInfo TBAAInfo) {
  if (llvm::MDNode *Tag = getTBAAAccessTagInfo(TBAAInfo))
    Inst->setMetadata(llvm::LLVMContext::MD_tbaa, Tag);
}

void CodeGenModule::DecorateInstructionWithInvariantGroup(
    llvm::Instruction *I, const CXXRecordDecl *RD) {
  I->setMetadata(llvm::LLVMContext::MD_invariant_group,
                 llvm::MDNode::get(getLLVMContext(), {}));
}

void CodeGenModule::Error(SourceLocation loc, StringRef message) {
  unsigned diagID = getDiags().getCustomDiagID(DiagnosticsEngine::Error, "%0");
  getDiags().Report(Context.getFullLoc(loc), diagID) << message;
}

/// ErrorUnsupported - Print out an error that codegen doesn't support the
/// specified stmt yet.
void CodeGenModule::ErrorUnsupported(const Stmt *S, const char *Type) {
  unsigned DiagID = getDiags().getCustomDiagID(DiagnosticsEngine::Error,
                                               "cannot compile this %0 yet");
  std::string Msg = Type;
  getDiags().Report(Context.getFullLoc(S->getBeginLoc()), DiagID)
      << Msg << S->getSourceRange();
}

/// ErrorUnsupported - Print out an error that codegen doesn't support the
/// specified decl yet.
void CodeGenModule::ErrorUnsupported(const Decl *D, const char *Type) {
  unsigned DiagID = getDiags().getCustomDiagID(DiagnosticsEngine::Error,
                                               "cannot compile this %0 yet");
  std::string Msg = Type;
  getDiags().Report(Context.getFullLoc(D->getLocation()), DiagID) << Msg;
}

llvm::ConstantInt *CodeGenModule::getSize(CharUnits size) {
  return llvm::ConstantInt::get(SizeTy, size.getQuantity());
}

void CodeGenModule::setGlobalVisibility(llvm::GlobalValue *GV,
                                        const NamedDecl *D) const {
  if (GV->hasDLLImportStorageClass())
    return;
  // Internal definitions always have default visibility.
  if (GV->hasLocalLinkage()) {
    GV->setVisibility(llvm::GlobalValue::DefaultVisibility);
    return;
  }
  if (!D)
    return;
  // Set visibility for definitions, and for declarations if requested globally
  // or set explicitly.
  LinkageInfo LV = D->getLinkageAndVisibility();
  if (LV.isVisibilityExplicit() || getLangOpts().SetVisibilityForExternDecls ||
      !GV->isDeclarationForLinker())
    GV->setVisibility(GetLLVMVisibility(LV.getVisibility()));
}

static bool shouldAssumeDSOLocal(const CodeGenModule &CGM,
                                 llvm::GlobalValue *GV) {
  if (GV->hasLocalLinkage())
    return true;

  if (!GV->hasDefaultVisibility() && !GV->hasExternalWeakLinkage())
    return true;

  // DLLImport explicitly marks the GV as external.
  if (GV->hasDLLImportStorageClass())
    return false;

  const llvm::Triple &TT = CGM.getTriple();
  if (TT.isWindowsGNUEnvironment()) {
    // In MinGW, variables without DLLImport can still be automatically
    // imported from a DLL by the linker; don't mark variables that
    // potentially could come from another DLL as DSO local.
    if (GV->isDeclarationForLinker() && isa<llvm::GlobalVariable>(GV) &&
        !GV->isThreadLocal())
      return false;
  }

  // On COFF, don't mark 'extern_weak' symbols as DSO local. If these symbols
  // remain unresolved in the link, they can be resolved to zero, which is
  // outside the current DSO.
  if (TT.isOSBinFormatCOFF() && GV->hasExternalWeakLinkage())
    return false;

  // Every other GV is local on COFF.
  // Make an exception for windows OS in the triple: Some firmware builds use
  // *-win32-macho triples. This (accidentally?) produced windows relocations
  // without GOT tables in older clang versions; Keep this behaviour.
  // FIXME: even thread local variables?
  if (TT.isOSBinFormatCOFF() || (TT.isOSWindows() && TT.isOSBinFormatMachO()))
    return true;

  // Only handle COFF and ELF for now.
  if (!TT.isOSBinFormatELF())
    return false;

  // If this is not an executable, don't assume anything is local.
  const auto &CGOpts = CGM.getCodeGenOpts();
  llvm::Reloc::Model RM = CGOpts.RelocationModel;
  const auto &LOpts = CGM.getLangOpts();
  if (RM != llvm::Reloc::Static && !LOpts.PIE && !LOpts.OpenMPIsDevice)
    return false;

  // A definition cannot be preempted from an executable.
  if (!GV->isDeclarationForLinker())
    return true;

  // Most PIC code sequences that assume that a symbol is local cannot produce a
  // 0 if it turns out the symbol is undefined. While this is ABI and relocation
  // depended, it seems worth it to handle it here.
  if (RM == llvm::Reloc::PIC_ && GV->hasExternalWeakLinkage())
    return false;

  // PPC has no copy relocations and cannot use a plt entry as a symbol address.
  llvm::Triple::ArchType Arch = TT.getArch();
  if (Arch == llvm::Triple::ppc || Arch == llvm::Triple::ppc64 ||
      Arch == llvm::Triple::ppc64le)
    return false;

  // If we can use copy relocations we can assume it is local.
  if (auto *Var = dyn_cast<llvm::GlobalVariable>(GV))
    if (!Var->isThreadLocal() &&
        (RM == llvm::Reloc::Static || CGOpts.PIECopyRelocations))
      return true;

  // If we can use a plt entry as the symbol address we can assume it
  // is local.
  // FIXME: This should work for PIE, but the gold linker doesn't support it.
  if (isa<llvm::Function>(GV) && !CGOpts.NoPLT && RM == llvm::Reloc::Static)
    return true;

  // Otherwise don't assue it is local.
  return false;
}

void CodeGenModule::setDSOLocal(llvm::GlobalValue *GV) const {
  GV->setDSOLocal(shouldAssumeDSOLocal(*this, GV));
}

void CodeGenModule::setDLLImportDLLExport(llvm::GlobalValue *GV,
                                          GlobalDecl GD) const {
  const auto *D = dyn_cast<NamedDecl>(GD.getDecl());
  // C++ destructors have a few C++ ABI specific special cases.
  if (const auto *Dtor = dyn_cast_or_null<CXXDestructorDecl>(D)) {
    getCXXABI().setCXXDestructorDLLStorage(GV, Dtor, GD.getDtorType());
    return;
  }
  setDLLImportDLLExport(GV, D);
}

void CodeGenModule::setDLLImportDLLExport(llvm::GlobalValue *GV,
                                          const NamedDecl *D) const {
  if (D && D->isExternallyVisible()) {
    if (D->hasAttr<DLLImportAttr>())
      GV->setDLLStorageClass(llvm::GlobalVariable::DLLImportStorageClass);
    else if (D->hasAttr<DLLExportAttr>() && !GV->isDeclarationForLinker())
      GV->setDLLStorageClass(llvm::GlobalVariable::DLLExportStorageClass);
  }
}

void CodeGenModule::setGVProperties(llvm::GlobalValue *GV,
                                    GlobalDecl GD) const {
  setDLLImportDLLExport(GV, GD);
  setGVPropertiesAux(GV, dyn_cast<NamedDecl>(GD.getDecl()));
}

void CodeGenModule::setGVProperties(llvm::GlobalValue *GV,
                                    const NamedDecl *D) const {
  setDLLImportDLLExport(GV, D);
  setGVPropertiesAux(GV, D);
}

void CodeGenModule::setGVPropertiesAux(llvm::GlobalValue *GV,
                                       const NamedDecl *D) const {
  setGlobalVisibility(GV, D);
  setDSOLocal(GV);
  GV->setPartition(CodeGenOpts.SymbolPartition);
}

static llvm::GlobalVariable::ThreadLocalMode GetLLVMTLSModel(StringRef S) {
  return llvm::StringSwitch<llvm::GlobalVariable::ThreadLocalMode>(S)
      .Case("global-dynamic", llvm::GlobalVariable::GeneralDynamicTLSModel)
      .Case("local-dynamic", llvm::GlobalVariable::LocalDynamicTLSModel)
      .Case("initial-exec", llvm::GlobalVariable::InitialExecTLSModel)
      .Case("local-exec", llvm::GlobalVariable::LocalExecTLSModel);
}

static llvm::GlobalVariable::ThreadLocalMode GetLLVMTLSModel(
    CodeGenOptions::TLSModel M) {
  switch (M) {
  case CodeGenOptions::GeneralDynamicTLSModel:
    return llvm::GlobalVariable::GeneralDynamicTLSModel;
  case CodeGenOptions::LocalDynamicTLSModel:
    return llvm::GlobalVariable::LocalDynamicTLSModel;
  case CodeGenOptions::InitialExecTLSModel:
    return llvm::GlobalVariable::InitialExecTLSModel;
  case CodeGenOptions::LocalExecTLSModel:
    return llvm::GlobalVariable::LocalExecTLSModel;
  }
  llvm_unreachable("Invalid TLS model!");
}

void CodeGenModule::setTLSMode(llvm::GlobalValue *GV, const VarDecl &D) const {
  assert(D.getTLSKind() && "setting TLS mode on non-TLS var!");

  llvm::GlobalValue::ThreadLocalMode TLM;
  TLM = GetLLVMTLSModel(CodeGenOpts.getDefaultTLSModel());

  // Override the TLS model if it is explicitly specified.
  if (const TLSModelAttr *Attr = D.getAttr<TLSModelAttr>()) {
    TLM = GetLLVMTLSModel(Attr->getModel());
  }

  GV->setThreadLocalMode(TLM);
}

static std::string getCPUSpecificMangling(const CodeGenModule &CGM,
                                          StringRef Name) {
  const TargetInfo &Target = CGM.getTarget();
  return (Twine('.') + Twine(Target.CPUSpecificManglingCharacter(Name))).str();
}

static void AppendCPUSpecificCPUDispatchMangling(const CodeGenModule &CGM,
                                                 const CPUSpecificAttr *Attr,
                                                 unsigned CPUIndex,
                                                 raw_ostream &Out) {
  // cpu_specific gets the current name, dispatch gets the resolver if IFunc is
  // supported.
  if (Attr)
    Out << getCPUSpecificMangling(CGM, Attr->getCPUName(CPUIndex)->getName());
  else if (CGM.getTarget().supportsIFunc())
    Out << ".resolver";
}

static void AppendTargetMangling(const CodeGenModule &CGM,
                                 const TargetAttr *Attr, raw_ostream &Out) {
  if (Attr->isDefaultVersion())
    return;

  Out << '.';
  const TargetInfo &Target = CGM.getTarget();
  TargetAttr::ParsedTargetAttr Info =
      Attr->parse([&Target](StringRef LHS, StringRef RHS) {
        // Multiversioning doesn't allow "no-${feature}", so we can
        // only have "+" prefixes here.
        assert(LHS.startswith("+") && RHS.startswith("+") &&
               "Features should always have a prefix.");
        return Target.multiVersionSortPriority(LHS.substr(1)) >
               Target.multiVersionSortPriority(RHS.substr(1));
      });

  bool IsFirst = true;

  if (!Info.Architecture.empty()) {
    IsFirst = false;
    Out << "arch_" << Info.Architecture;
  }

  for (StringRef Feat : Info.Features) {
    if (!IsFirst)
      Out << '_';
    IsFirst = false;
    Out << Feat.substr(1);
  }
}

static std::string getMangledNameImpl(const CodeGenModule &CGM, GlobalDecl GD,
                                      const NamedDecl *ND,
                                      bool OmitMultiVersionMangling = false) {
  SmallString<256> Buffer;
  llvm::raw_svector_ostream Out(Buffer);
  MangleContext &MC = CGM.getCXXABI().getMangleContext();
  if (MC.shouldMangleDeclName(ND)) {
    llvm::raw_svector_ostream Out(Buffer);
    if (const auto *D = dyn_cast<CXXConstructorDecl>(ND))
      MC.mangleCXXCtor(D, GD.getCtorType(), Out);
    else if (const auto *D = dyn_cast<CXXDestructorDecl>(ND))
      MC.mangleCXXDtor(D, GD.getDtorType(), Out);
    else
      MC.mangleName(ND, Out);
  } else {
    IdentifierInfo *II = ND->getIdentifier();
    assert(II && "Attempt to mangle unnamed decl.");
    const auto *FD = dyn_cast<FunctionDecl>(ND);

    if (FD &&
        FD->getType()->castAs<FunctionType>()->getCallConv() == CC_X86RegCall) {
      llvm::raw_svector_ostream Out(Buffer);
      Out << "__regcall3__" << II->getName();
    } else {
      Out << II->getName();
    }
  }

  if (const auto *FD = dyn_cast<FunctionDecl>(ND)) {
    if (FD->isMultiVersion() && !OmitMultiVersionMangling) {
      switch (FD->getMultiVersionKind()) {
      case MultiVersionKind::CPUDispatch:
      case MultiVersionKind::CPUSpecific:
        AppendCPUSpecificCPUDispatchMangling(CGM,
                                             FD->getAttr<CPUSpecificAttr>(),
                                             GD.getMultiVersionIndex(), Out);
        break;
      case MultiVersionKind::Target:
        AppendTargetMangling(CGM, FD->getAttr<TargetAttr>(), Out);
        break;
      case MultiVersionKind::None:
        llvm_unreachable("None multiversion type isn't valid here");
      }
    }
  }
  return Out.str();
}

void CodeGenModule::UpdateMultiVersionNames(GlobalDecl GD,
                                            const FunctionDecl *FD) {
  if (!FD->isMultiVersion())
    return;

  // Get the name of what this would be without the 'target' attribute.  This
  // allows us to lookup the version that was emitted when this wasn't a
  // multiversion function.
  std::string NonTargetName =
      getMangledNameImpl(*this, GD, FD, /*OmitMultiVersionMangling=*/true);
  GlobalDecl OtherGD;
  if (lookupRepresentativeDecl(NonTargetName, OtherGD)) {
    assert(OtherGD.getCanonicalDecl()
               .getDecl()
               ->getAsFunction()
               ->isMultiVersion() &&
           "Other GD should now be a multiversioned function");
    // OtherFD is the version of this function that was mangled BEFORE
    // becoming a MultiVersion function.  It potentially needs to be updated.
    const FunctionDecl *OtherFD = OtherGD.getCanonicalDecl()
                                      .getDecl()
                                      ->getAsFunction()
                                      ->getMostRecentDecl();
    std::string OtherName = getMangledNameImpl(*this, OtherGD, OtherFD);
    // This is so that if the initial version was already the 'default'
    // version, we don't try to update it.
    if (OtherName != NonTargetName) {
      // Remove instead of erase, since others may have stored the StringRef
      // to this.
      const auto ExistingRecord = Manglings.find(NonTargetName);
      if (ExistingRecord != std::end(Manglings))
        Manglings.remove(&(*ExistingRecord));
      auto Result = Manglings.insert(std::make_pair(OtherName, OtherGD));
      MangledDeclNames[OtherGD.getCanonicalDecl()] = Result.first->first();
      if (llvm::GlobalValue *Entry = GetGlobalValue(NonTargetName))
        Entry->setName(OtherName);
    }
  }
}

StringRef CodeGenModule::getMangledName(GlobalDecl GD) {
  GlobalDecl CanonicalGD = GD.getCanonicalDecl();

  // Some ABIs don't have constructor variants.  Make sure that base and
  // complete constructors get mangled the same.
  if (const auto *CD = dyn_cast<CXXConstructorDecl>(CanonicalGD.getDecl())) {
    if (!getTarget().getCXXABI().hasConstructorVariants()) {
      CXXCtorType OrigCtorType = GD.getCtorType();
      assert(OrigCtorType == Ctor_Base || OrigCtorType == Ctor_Complete);
      if (OrigCtorType == Ctor_Base)
        CanonicalGD = GlobalDecl(CD, Ctor_Complete);
    }
  }

  auto FoundName = MangledDeclNames.find(CanonicalGD);
  if (FoundName != MangledDeclNames.end())
    return FoundName->second;

  // Keep the first result in the case of a mangling collision.
  const auto *ND = cast<NamedDecl>(GD.getDecl());
  std::string MangledName = getMangledNameImpl(*this, GD, ND);

<<<<<<< HEAD
  // With BasicBlockSections, it is important to have a unique name for
  // internal linkage functions, to differentiate the symbols across
  // modules.
  if (getCodeGenOpts().UniqueInternalFuncNames &&
      dyn_cast<FunctionDecl>(GD.getDecl()) &&
      this->getFunctionLinkage(GD) == llvm::GlobalValue::InternalLinkage) {
    std::string UniqueSuffix = getUniqueModuleId(&getModule(), true);
    if (!UniqueSuffix.empty()) {
      MangledName = MangledName + '.' + UniqueSuffix;
    }
  }

  // Postfix kernel stub names with .stub to differentiate them from kernel
  // names in device binaries. This is to facilitate the debugger to find
  // the correct symbols for kernels in the device binary.
=======
  // Adjust kernel stub mangling as we may need to be able to differentiate
  // them from the kernel itself (e.g., for HIP).
>>>>>>> de1ce823
  if (auto *FD = dyn_cast<FunctionDecl>(GD.getDecl()))
    if (!getLangOpts().CUDAIsDevice && FD->hasAttr<CUDAGlobalAttr>())
      MangledName = getCUDARuntime().getDeviceStubName(MangledName);

  auto Result = Manglings.insert(std::make_pair(MangledName, GD));
  return MangledDeclNames[CanonicalGD] = Result.first->first();
}

StringRef CodeGenModule::getBlockMangledName(GlobalDecl GD,
                                             const BlockDecl *BD) {
  MangleContext &MangleCtx = getCXXABI().getMangleContext();
  const Decl *D = GD.getDecl();

  SmallString<256> Buffer;
  llvm::raw_svector_ostream Out(Buffer);
  if (!D)
    MangleCtx.mangleGlobalBlock(BD,
      dyn_cast_or_null<VarDecl>(initializedGlobalDecl.getDecl()), Out);
  else if (const auto *CD = dyn_cast<CXXConstructorDecl>(D))
    MangleCtx.mangleCtorBlock(CD, GD.getCtorType(), BD, Out);
  else if (const auto *DD = dyn_cast<CXXDestructorDecl>(D))
    MangleCtx.mangleDtorBlock(DD, GD.getDtorType(), BD, Out);
  else
    MangleCtx.mangleBlock(cast<DeclContext>(D), BD, Out);

  auto Result = Manglings.insert(std::make_pair(Out.str(), BD));
  return Result.first->first();
}

llvm::GlobalValue *CodeGenModule::GetGlobalValue(StringRef Name) {
  return getModule().getNamedValue(Name);
}

/// AddGlobalCtor - Add a function to the list that will be called before
/// main() runs.
void CodeGenModule::AddGlobalCtor(llvm::Function *Ctor, int Priority,
                                  llvm::Constant *AssociatedData) {
  // FIXME: Type coercion of void()* types.
  GlobalCtors.push_back(Structor(Priority, Ctor, AssociatedData));
}

/// AddGlobalDtor - Add a function to the list that will be called
/// when the module is unloaded.
void CodeGenModule::AddGlobalDtor(llvm::Function *Dtor, int Priority) {
  if (CodeGenOpts.RegisterGlobalDtorsWithAtExit) {
    DtorsUsingAtExit[Priority].push_back(Dtor);
    return;
  }

  // FIXME: Type coercion of void()* types.
  GlobalDtors.push_back(Structor(Priority, Dtor, nullptr));
}

void CodeGenModule::EmitCtorList(CtorList &Fns, const char *GlobalName) {
  if (Fns.empty()) return;

  // Ctor function type is void()*.
  llvm::FunctionType* CtorFTy = llvm::FunctionType::get(VoidTy, false);
  llvm::Type *CtorPFTy = llvm::PointerType::get(CtorFTy,
      TheModule.getDataLayout().getProgramAddressSpace());

  // Get the type of a ctor entry, { i32, void ()*, i8* }.
  llvm::StructType *CtorStructTy = llvm::StructType::get(
      Int32Ty, CtorPFTy, VoidPtrTy);

  // Construct the constructor and destructor arrays.
  ConstantInitBuilder builder(*this);
  auto ctors = builder.beginArray(CtorStructTy);
  for (const auto &I : Fns) {
    auto ctor = ctors.beginStruct(CtorStructTy);
    ctor.addInt(Int32Ty, I.Priority);
    ctor.add(llvm::ConstantExpr::getBitCast(I.Initializer, CtorPFTy));
    if (I.AssociatedData)
      ctor.add(llvm::ConstantExpr::getBitCast(I.AssociatedData, VoidPtrTy));
    else
      ctor.addNullPointer(VoidPtrTy);
    ctor.finishAndAddTo(ctors);
  }

  auto list =
    ctors.finishAndCreateGlobal(GlobalName, getPointerAlign(),
                                /*constant*/ false,
                                llvm::GlobalValue::AppendingLinkage);

  // The LTO linker doesn't seem to like it when we set an alignment
  // on appending variables.  Take it off as a workaround.
  list->setAlignment(0);

  Fns.clear();
}

llvm::GlobalValue::LinkageTypes
CodeGenModule::getFunctionLinkage(GlobalDecl GD) {
  const auto *D = cast<FunctionDecl>(GD.getDecl());

  GVALinkage Linkage = getContext().GetGVALinkageForFunction(D);

  if (const auto *Dtor = dyn_cast<CXXDestructorDecl>(D))
    return getCXXABI().getCXXDestructorLinkage(Linkage, Dtor, GD.getDtorType());

  if (isa<CXXConstructorDecl>(D) &&
      cast<CXXConstructorDecl>(D)->isInheritingConstructor() &&
      Context.getTargetInfo().getCXXABI().isMicrosoft()) {
    // Our approach to inheriting constructors is fundamentally different from
    // that used by the MS ABI, so keep our inheriting constructor thunks
    // internal rather than trying to pick an unambiguous mangling for them.
    return llvm::GlobalValue::InternalLinkage;
  }

  return getLLVMLinkageForDeclarator(D, Linkage, /*isConstantVariable=*/false);
}

llvm::ConstantInt *CodeGenModule::CreateCrossDsoCfiTypeId(llvm::Metadata *MD) {
  llvm::MDString *MDS = dyn_cast<llvm::MDString>(MD);
  if (!MDS) return nullptr;

  return llvm::ConstantInt::get(Int64Ty, llvm::MD5Hash(MDS->getString()));
}

void CodeGenModule::SetLLVMFunctionAttributes(GlobalDecl GD,
                                              const CGFunctionInfo &Info,
                                              llvm::Function *F) {
  unsigned CallingConv;
  llvm::AttributeList PAL;
  ConstructAttributeList(F->getName(), Info, GD, PAL, CallingConv, false);
  F->setAttributes(PAL);
  F->setCallingConv(static_cast<llvm::CallingConv::ID>(CallingConv));
}

static void removeImageAccessQualifier(std::string& TyName) {
  std::string ReadOnlyQual("__read_only");
  std::string::size_type ReadOnlyPos = TyName.find(ReadOnlyQual);
  if (ReadOnlyPos != std::string::npos)
    // "+ 1" for the space after access qualifier.
    TyName.erase(ReadOnlyPos, ReadOnlyQual.size() + 1);
  else {
    std::string WriteOnlyQual("__write_only");
    std::string::size_type WriteOnlyPos = TyName.find(WriteOnlyQual);
    if (WriteOnlyPos != std::string::npos)
      TyName.erase(WriteOnlyPos, WriteOnlyQual.size() + 1);
    else {
      std::string ReadWriteQual("__read_write");
      std::string::size_type ReadWritePos = TyName.find(ReadWriteQual);
      if (ReadWritePos != std::string::npos)
        TyName.erase(ReadWritePos, ReadWriteQual.size() + 1);
    }
  }
}

// Returns the address space id that should be produced to the
// kernel_arg_addr_space metadata. This is always fixed to the ids
// as specified in the SPIR 2.0 specification in order to differentiate
// for example in clGetKernelArgInfo() implementation between the address
// spaces with targets without unique mapping to the OpenCL address spaces
// (basically all single AS CPUs).
static unsigned ArgInfoAddressSpace(LangAS AS) {
  switch (AS) {
  case LangAS::opencl_global:   return 1;
  case LangAS::opencl_constant: return 2;
  case LangAS::opencl_local:    return 3;
  case LangAS::opencl_generic:  return 4; // Not in SPIR 2.0 specs.
  default:
    return 0; // Assume private.
  }
}

void CodeGenModule::GenOpenCLArgMetadata(llvm::Function *Fn,
                                         const FunctionDecl *FD,
                                         CodeGenFunction *CGF) {
  assert(((FD && CGF) || (!FD && !CGF)) &&
         "Incorrect use - FD and CGF should either be both null or not!");
  // Create MDNodes that represent the kernel arg metadata.
  // Each MDNode is a list in the form of "key", N number of values which is
  // the same number of values as their are kernel arguments.

  const PrintingPolicy &Policy = Context.getPrintingPolicy();

  // MDNode for the kernel argument address space qualifiers.
  SmallVector<llvm::Metadata *, 8> addressQuals;

  // MDNode for the kernel argument access qualifiers (images only).
  SmallVector<llvm::Metadata *, 8> accessQuals;

  // MDNode for the kernel argument type names.
  SmallVector<llvm::Metadata *, 8> argTypeNames;

  // MDNode for the kernel argument base type names.
  SmallVector<llvm::Metadata *, 8> argBaseTypeNames;

  // MDNode for the kernel argument type qualifiers.
  SmallVector<llvm::Metadata *, 8> argTypeQuals;

  // MDNode for the kernel argument names.
  SmallVector<llvm::Metadata *, 8> argNames;

  if (FD && CGF)
    for (unsigned i = 0, e = FD->getNumParams(); i != e; ++i) {
      const ParmVarDecl *parm = FD->getParamDecl(i);
      QualType ty = parm->getType();
      std::string typeQuals;

      if (ty->isPointerType()) {
        QualType pointeeTy = ty->getPointeeType();

        // Get address qualifier.
        addressQuals.push_back(
            llvm::ConstantAsMetadata::get(CGF->Builder.getInt32(
                ArgInfoAddressSpace(pointeeTy.getAddressSpace()))));

        // Get argument type name.
        std::string typeName =
            pointeeTy.getUnqualifiedType().getAsString(Policy) + "*";

        // Turn "unsigned type" to "utype"
        std::string::size_type pos = typeName.find("unsigned");
        if (pointeeTy.isCanonical() && pos != std::string::npos)
          typeName.erase(pos + 1, 8);

        argTypeNames.push_back(llvm::MDString::get(VMContext, typeName));

        std::string baseTypeName =
            pointeeTy.getUnqualifiedType().getCanonicalType().getAsString(
                Policy) +
            "*";

        // Turn "unsigned type" to "utype"
        pos = baseTypeName.find("unsigned");
        if (pos != std::string::npos)
          baseTypeName.erase(pos + 1, 8);

        argBaseTypeNames.push_back(
            llvm::MDString::get(VMContext, baseTypeName));

        // Get argument type qualifiers:
        if (ty.isRestrictQualified())
          typeQuals = "restrict";
        if (pointeeTy.isConstQualified() ||
            (pointeeTy.getAddressSpace() == LangAS::opencl_constant))
          typeQuals += typeQuals.empty() ? "const" : " const";
        if (pointeeTy.isVolatileQualified())
          typeQuals += typeQuals.empty() ? "volatile" : " volatile";
      } else {
        uint32_t AddrSpc = 0;
        bool isPipe = ty->isPipeType();
        if (ty->isImageType() || isPipe)
          AddrSpc = ArgInfoAddressSpace(LangAS::opencl_global);

        addressQuals.push_back(
            llvm::ConstantAsMetadata::get(CGF->Builder.getInt32(AddrSpc)));

        // Get argument type name.
        std::string typeName;
        if (isPipe)
          typeName = ty.getCanonicalType()
                         ->getAs<PipeType>()
                         ->getElementType()
                         .getAsString(Policy);
        else
          typeName = ty.getUnqualifiedType().getAsString(Policy);

        // Turn "unsigned type" to "utype"
        std::string::size_type pos = typeName.find("unsigned");
        if (ty.isCanonical() && pos != std::string::npos)
          typeName.erase(pos + 1, 8);

        std::string baseTypeName;
        if (isPipe)
          baseTypeName = ty.getCanonicalType()
                             ->getAs<PipeType>()
                             ->getElementType()
                             .getCanonicalType()
                             .getAsString(Policy);
        else
          baseTypeName =
              ty.getUnqualifiedType().getCanonicalType().getAsString(Policy);

        // Remove access qualifiers on images
        // (as they are inseparable from type in clang implementation,
        // but OpenCL spec provides a special query to get access qualifier
        // via clGetKernelArgInfo with CL_KERNEL_ARG_ACCESS_QUALIFIER):
        if (ty->isImageType()) {
          removeImageAccessQualifier(typeName);
          removeImageAccessQualifier(baseTypeName);
        }

        argTypeNames.push_back(llvm::MDString::get(VMContext, typeName));

        // Turn "unsigned type" to "utype"
        pos = baseTypeName.find("unsigned");
        if (pos != std::string::npos)
          baseTypeName.erase(pos + 1, 8);

        argBaseTypeNames.push_back(
            llvm::MDString::get(VMContext, baseTypeName));

        if (isPipe)
          typeQuals = "pipe";
      }

      argTypeQuals.push_back(llvm::MDString::get(VMContext, typeQuals));

      // Get image and pipe access qualifier:
      if (ty->isImageType() || ty->isPipeType()) {
        const Decl *PDecl = parm;
        if (auto *TD = dyn_cast<TypedefType>(ty))
          PDecl = TD->getDecl();
        const OpenCLAccessAttr *A = PDecl->getAttr<OpenCLAccessAttr>();
        if (A && A->isWriteOnly())
          accessQuals.push_back(llvm::MDString::get(VMContext, "write_only"));
        else if (A && A->isReadWrite())
          accessQuals.push_back(llvm::MDString::get(VMContext, "read_write"));
        else
          accessQuals.push_back(llvm::MDString::get(VMContext, "read_only"));
      } else
        accessQuals.push_back(llvm::MDString::get(VMContext, "none"));

      // Get argument name.
      argNames.push_back(llvm::MDString::get(VMContext, parm->getName()));
    }

  Fn->setMetadata("kernel_arg_addr_space",
                  llvm::MDNode::get(VMContext, addressQuals));
  Fn->setMetadata("kernel_arg_access_qual",
                  llvm::MDNode::get(VMContext, accessQuals));
  Fn->setMetadata("kernel_arg_type",
                  llvm::MDNode::get(VMContext, argTypeNames));
  Fn->setMetadata("kernel_arg_base_type",
                  llvm::MDNode::get(VMContext, argBaseTypeNames));
  Fn->setMetadata("kernel_arg_type_qual",
                  llvm::MDNode::get(VMContext, argTypeQuals));
  if (getCodeGenOpts().EmitOpenCLArgMetadata)
    Fn->setMetadata("kernel_arg_name",
                    llvm::MDNode::get(VMContext, argNames));
}

/// Determines whether the language options require us to model
/// unwind exceptions.  We treat -fexceptions as mandating this
/// except under the fragile ObjC ABI with only ObjC exceptions
/// enabled.  This means, for example, that C with -fexceptions
/// enables this.
static bool hasUnwindExceptions(const LangOptions &LangOpts) {
  // If exceptions are completely disabled, obviously this is false.
  if (!LangOpts.Exceptions) return false;

  // If C++ exceptions are enabled, this is true.
  if (LangOpts.CXXExceptions) return true;

  // If ObjC exceptions are enabled, this depends on the ABI.
  if (LangOpts.ObjCExceptions) {
    return LangOpts.ObjCRuntime.hasUnwindExceptions();
  }

  return true;
}

static bool requiresMemberFunctionPointerTypeMetadata(CodeGenModule &CGM,
                                                      const CXXMethodDecl *MD) {
  // Check that the type metadata can ever actually be used by a call.
  if (!CGM.getCodeGenOpts().LTOUnit ||
      !CGM.HasHiddenLTOVisibility(MD->getParent()))
    return false;

  // Only functions whose address can be taken with a member function pointer
  // need this sort of type metadata.
  return !MD->isStatic() && !MD->isVirtual() && !isa<CXXConstructorDecl>(MD) &&
         !isa<CXXDestructorDecl>(MD);
}

std::vector<const CXXRecordDecl *>
CodeGenModule::getMostBaseClasses(const CXXRecordDecl *RD) {
  llvm::SetVector<const CXXRecordDecl *> MostBases;

  std::function<void (const CXXRecordDecl *)> CollectMostBases;
  CollectMostBases = [&](const CXXRecordDecl *RD) {
    if (RD->getNumBases() == 0)
      MostBases.insert(RD);
    for (const CXXBaseSpecifier &B : RD->bases())
      CollectMostBases(B.getType()->getAsCXXRecordDecl());
  };
  CollectMostBases(RD);
  return MostBases.takeVector();
}

void CodeGenModule::SetLLVMFunctionAttributesForDefinition(const Decl *D,
                                                           llvm::Function *F) {
  llvm::AttrBuilder B;

  if (CodeGenOpts.UnwindTables)
    B.addAttribute(llvm::Attribute::UWTable);

  if (!hasUnwindExceptions(LangOpts))
    B.addAttribute(llvm::Attribute::NoUnwind);

  if (!D || !D->hasAttr<NoStackProtectorAttr>()) {
    if (LangOpts.getStackProtector() == LangOptions::SSPOn)
      B.addAttribute(llvm::Attribute::StackProtect);
    else if (LangOpts.getStackProtector() == LangOptions::SSPStrong)
      B.addAttribute(llvm::Attribute::StackProtectStrong);
    else if (LangOpts.getStackProtector() == LangOptions::SSPReq)
      B.addAttribute(llvm::Attribute::StackProtectReq);
  }

  if (!D) {
    // If we don't have a declaration to control inlining, the function isn't
    // explicitly marked as alwaysinline for semantic reasons, and inlining is
    // disabled, mark the function as noinline.
    if (!F->hasFnAttribute(llvm::Attribute::AlwaysInline) &&
        CodeGenOpts.getInlining() == CodeGenOptions::OnlyAlwaysInlining)
      B.addAttribute(llvm::Attribute::NoInline);

    F->addAttributes(llvm::AttributeList::FunctionIndex, B);
    return;
  }

  // Track whether we need to add the optnone LLVM attribute,
  // starting with the default for this optimization level.
  bool ShouldAddOptNone =
      !CodeGenOpts.DisableO0ImplyOptNone && CodeGenOpts.OptimizationLevel == 0;
  // We can't add optnone in the following cases, it won't pass the verifier.
  ShouldAddOptNone &= !D->hasAttr<MinSizeAttr>();
  ShouldAddOptNone &= !F->hasFnAttribute(llvm::Attribute::AlwaysInline);
  ShouldAddOptNone &= !D->hasAttr<AlwaysInlineAttr>();

  if (ShouldAddOptNone || D->hasAttr<OptimizeNoneAttr>()) {
    B.addAttribute(llvm::Attribute::OptimizeNone);

    // OptimizeNone implies noinline; we should not be inlining such functions.
    B.addAttribute(llvm::Attribute::NoInline);
    assert(!F->hasFnAttribute(llvm::Attribute::AlwaysInline) &&
           "OptimizeNone and AlwaysInline on same function!");

    // We still need to handle naked functions even though optnone subsumes
    // much of their semantics.
    if (D->hasAttr<NakedAttr>())
      B.addAttribute(llvm::Attribute::Naked);

    // OptimizeNone wins over OptimizeForSize and MinSize.
    F->removeFnAttr(llvm::Attribute::OptimizeForSize);
    F->removeFnAttr(llvm::Attribute::MinSize);
  } else if (D->hasAttr<NakedAttr>()) {
    // Naked implies noinline: we should not be inlining such functions.
    B.addAttribute(llvm::Attribute::Naked);
    B.addAttribute(llvm::Attribute::NoInline);
  } else if (D->hasAttr<NoDuplicateAttr>()) {
    B.addAttribute(llvm::Attribute::NoDuplicate);
  } else if (D->hasAttr<NoInlineAttr>()) {
    B.addAttribute(llvm::Attribute::NoInline);
  } else if (D->hasAttr<AlwaysInlineAttr>() &&
             !F->hasFnAttribute(llvm::Attribute::NoInline)) {
    // (noinline wins over always_inline, and we can't specify both in IR)
    B.addAttribute(llvm::Attribute::AlwaysInline);
  } else if (CodeGenOpts.getInlining() == CodeGenOptions::OnlyAlwaysInlining) {
    // If we're not inlining, then force everything that isn't always_inline to
    // carry an explicit noinline attribute.
    if (!F->hasFnAttribute(llvm::Attribute::AlwaysInline))
      B.addAttribute(llvm::Attribute::NoInline);
  } else {
    // Otherwise, propagate the inline hint attribute and potentially use its
    // absence to mark things as noinline.
    if (auto *FD = dyn_cast<FunctionDecl>(D)) {
      // Search function and template pattern redeclarations for inline.
      auto CheckForInline = [](const FunctionDecl *FD) {
        auto CheckRedeclForInline = [](const FunctionDecl *Redecl) {
          return Redecl->isInlineSpecified();
        };
        if (any_of(FD->redecls(), CheckRedeclForInline))
          return true;
        const FunctionDecl *Pattern = FD->getTemplateInstantiationPattern();
        if (!Pattern)
          return false;
        return any_of(Pattern->redecls(), CheckRedeclForInline);
      };
      if (CheckForInline(FD)) {
        B.addAttribute(llvm::Attribute::InlineHint);
      } else if (CodeGenOpts.getInlining() ==
                     CodeGenOptions::OnlyHintInlining &&
                 !FD->isInlined() &&
                 !F->hasFnAttribute(llvm::Attribute::AlwaysInline)) {
        B.addAttribute(llvm::Attribute::NoInline);
      }
    }
  }

  // Add other optimization related attributes if we are optimizing this
  // function.
  if (!D->hasAttr<OptimizeNoneAttr>()) {
    if (D->hasAttr<ColdAttr>()) {
      if (!ShouldAddOptNone)
        B.addAttribute(llvm::Attribute::OptimizeForSize);
      B.addAttribute(llvm::Attribute::Cold);
    }

    if (D->hasAttr<MinSizeAttr>())
      B.addAttribute(llvm::Attribute::MinSize);
  }

  F->addAttributes(llvm::AttributeList::FunctionIndex, B);

  unsigned alignment = D->getMaxAlignment() / Context.getCharWidth();
  if (alignment)
    F->setAlignment(alignment);

  if (!D->hasAttr<AlignedAttr>())
    if (LangOpts.FunctionAlignment)
      F->setAlignment(1 << LangOpts.FunctionAlignment);

  // Some C++ ABIs require 2-byte alignment for member functions, in order to
  // reserve a bit for differentiating between virtual and non-virtual member
  // functions. If the current target's C++ ABI requires this and this is a
  // member function, set its alignment accordingly.
  if (getTarget().getCXXABI().areMemberFunctionsAligned()) {
    if (F->getAlignment() < 2 && isa<CXXMethodDecl>(D))
      F->setAlignment(2);
  }

  // In the cross-dso CFI mode, we want !type attributes on definitions only.
  if (CodeGenOpts.SanitizeCfiCrossDso)
    if (auto *FD = dyn_cast<FunctionDecl>(D))
      CreateFunctionTypeMetadataForIcall(FD, F);

  // Emit type metadata on member functions for member function pointer checks.
  // These are only ever necessary on definitions; we're guaranteed that the
  // definition will be present in the LTO unit as a result of LTO visibility.
  auto *MD = dyn_cast<CXXMethodDecl>(D);
  if (MD && requiresMemberFunctionPointerTypeMetadata(*this, MD)) {
    for (const CXXRecordDecl *Base : getMostBaseClasses(MD->getParent())) {
      llvm::Metadata *Id =
          CreateMetadataIdentifierForType(Context.getMemberPointerType(
              MD->getType(), Context.getRecordType(Base).getTypePtr()));
      F->addTypeMetadata(0, Id);
    }
  }
}

void CodeGenModule::SetCommonAttributes(GlobalDecl GD, llvm::GlobalValue *GV) {
  const Decl *D = GD.getDecl();
  if (dyn_cast_or_null<NamedDecl>(D))
    setGVProperties(GV, GD);
  else
    GV->setVisibility(llvm::GlobalValue::DefaultVisibility);

  if (D && D->hasAttr<UsedAttr>())
    addUsedGlobal(GV);

  if (CodeGenOpts.KeepStaticConsts && D && isa<VarDecl>(D)) {
    const auto *VD = cast<VarDecl>(D);
    if (VD->getType().isConstQualified() &&
        VD->getStorageDuration() == SD_Static)
      addUsedGlobal(GV);
  }
}

bool CodeGenModule::GetCPUAndFeaturesAttributes(GlobalDecl GD,
                                                llvm::AttrBuilder &Attrs) {
  // Add target-cpu and target-features attributes to functions. If
  // we have a decl for the function and it has a target attribute then
  // parse that and add it to the feature set.
  StringRef TargetCPU = getTarget().getTargetOpts().CPU;
  std::vector<std::string> Features;
  const auto *FD = dyn_cast_or_null<FunctionDecl>(GD.getDecl());
  FD = FD ? FD->getMostRecentDecl() : FD;
  const auto *TD = FD ? FD->getAttr<TargetAttr>() : nullptr;
  const auto *SD = FD ? FD->getAttr<CPUSpecificAttr>() : nullptr;
  bool AddedAttr = false;
  if (TD || SD) {
    llvm::StringMap<bool> FeatureMap;
    getFunctionFeatureMap(FeatureMap, GD);

    // Produce the canonical string for this set of features.
    for (const llvm::StringMap<bool>::value_type &Entry : FeatureMap)
      Features.push_back((Entry.getValue() ? "+" : "-") + Entry.getKey().str());

    // Now add the target-cpu and target-features to the function.
    // While we populated the feature map above, we still need to
    // get and parse the target attribute so we can get the cpu for
    // the function.
    if (TD) {
      TargetAttr::ParsedTargetAttr ParsedAttr = TD->parse();
      if (ParsedAttr.Architecture != "" &&
          getTarget().isValidCPUName(ParsedAttr.Architecture))
        TargetCPU = ParsedAttr.Architecture;
    }
  } else {
    // Otherwise just add the existing target cpu and target features to the
    // function.
    Features = getTarget().getTargetOpts().Features;
  }

  if (TargetCPU != "") {
    Attrs.addAttribute("target-cpu", TargetCPU);
    AddedAttr = true;
  }
  if (!Features.empty()) {
    llvm::sort(Features);
    Attrs.addAttribute("target-features", llvm::join(Features, ","));
    AddedAttr = true;
  }

  return AddedAttr;
}

void CodeGenModule::setNonAliasAttributes(GlobalDecl GD,
                                          llvm::GlobalObject *GO) {
  const Decl *D = GD.getDecl();
  SetCommonAttributes(GD, GO);

  if (D) {
    if (auto *GV = dyn_cast<llvm::GlobalVariable>(GO)) {
      if (auto *SA = D->getAttr<PragmaClangBSSSectionAttr>())
        GV->addAttribute("bss-section", SA->getName());
      if (auto *SA = D->getAttr<PragmaClangDataSectionAttr>())
        GV->addAttribute("data-section", SA->getName());
      if (auto *SA = D->getAttr<PragmaClangRodataSectionAttr>())
        GV->addAttribute("rodata-section", SA->getName());
    }

    if (auto *F = dyn_cast<llvm::Function>(GO)) {
      if (auto *SA = D->getAttr<PragmaClangTextSectionAttr>())
        if (!D->getAttr<SectionAttr>())
          F->addFnAttr("implicit-section-name", SA->getName());

      llvm::AttrBuilder Attrs;
      if (GetCPUAndFeaturesAttributes(GD, Attrs)) {
        // We know that GetCPUAndFeaturesAttributes will always have the
        // newest set, since it has the newest possible FunctionDecl, so the
        // new ones should replace the old.
        F->removeFnAttr("target-cpu");
        F->removeFnAttr("target-features");
        F->addAttributes(llvm::AttributeList::FunctionIndex, Attrs);
      }
    }

    if (const auto *CSA = D->getAttr<CodeSegAttr>())
      GO->setSection(CSA->getName());
    else if (const auto *SA = D->getAttr<SectionAttr>())
      GO->setSection(SA->getName());
  }

  getTargetCodeGenInfo().setTargetAttributes(D, GO, *this);
}

void CodeGenModule::SetInternalFunctionAttributes(GlobalDecl GD,
                                                  llvm::Function *F,
                                                  const CGFunctionInfo &FI) {
  const Decl *D = GD.getDecl();
  SetLLVMFunctionAttributes(GD, FI, F);
  SetLLVMFunctionAttributesForDefinition(D, F);

  F->setLinkage(llvm::Function::InternalLinkage);

  setNonAliasAttributes(GD, F);
}

static void setLinkageForGV(llvm::GlobalValue *GV, const NamedDecl *ND) {
  // Set linkage and visibility in case we never see a definition.
  LinkageInfo LV = ND->getLinkageAndVisibility();
  // Don't set internal linkage on declarations.
  // "extern_weak" is overloaded in LLVM; we probably should have
  // separate linkage types for this.
  if (isExternallyVisible(LV.getLinkage()) &&
      (ND->hasAttr<WeakAttr>() || ND->isWeakImported()))
    GV->setLinkage(llvm::GlobalValue::ExternalWeakLinkage);
}

void CodeGenModule::CreateFunctionTypeMetadataForIcall(const FunctionDecl *FD,
                                                       llvm::Function *F) {
  // Only if we are checking indirect calls.
  if (!LangOpts.Sanitize.has(SanitizerKind::CFIICall))
    return;

  // Non-static class methods are handled via vtable or member function pointer
  // checks elsewhere.
  if (isa<CXXMethodDecl>(FD) && !cast<CXXMethodDecl>(FD)->isStatic())
    return;

  // Additionally, if building with cross-DSO support...
  if (CodeGenOpts.SanitizeCfiCrossDso) {
    // Skip available_externally functions. They won't be codegen'ed in the
    // current module anyway.
    if (getContext().GetGVALinkageForFunction(FD) == GVA_AvailableExternally)
      return;
  }

  llvm::Metadata *MD = CreateMetadataIdentifierForType(FD->getType());
  F->addTypeMetadata(0, MD);
  F->addTypeMetadata(0, CreateMetadataIdentifierGeneralized(FD->getType()));

  // Emit a hash-based bit set entry for cross-DSO calls.
  if (CodeGenOpts.SanitizeCfiCrossDso)
    if (auto CrossDsoTypeId = CreateCrossDsoCfiTypeId(MD))
      F->addTypeMetadata(0, llvm::ConstantAsMetadata::get(CrossDsoTypeId));
}

void CodeGenModule::SetFunctionAttributes(GlobalDecl GD, llvm::Function *F,
                                          bool IsIncompleteFunction,
                                          bool IsThunk) {

  if (llvm::Intrinsic::ID IID = F->getIntrinsicID()) {
    // If this is an intrinsic function, set the function's attributes
    // to the intrinsic's attributes.
    F->setAttributes(llvm::Intrinsic::getAttributes(getLLVMContext(), IID));
    return;
  }

  const auto *FD = cast<FunctionDecl>(GD.getDecl());

  if (!IsIncompleteFunction)
    SetLLVMFunctionAttributes(GD, getTypes().arrangeGlobalDeclaration(GD), F);

  // Add the Returned attribute for "this", except for iOS 5 and earlier
  // where substantial code, including the libstdc++ dylib, was compiled with
  // GCC and does not actually return "this".
  if (!IsThunk && getCXXABI().HasThisReturn(GD) &&
      !(getTriple().isiOS() && getTriple().isOSVersionLT(6))) {
    assert(!F->arg_empty() &&
           F->arg_begin()->getType()
             ->canLosslesslyBitCastTo(F->getReturnType()) &&
           "unexpected this return");
    F->addAttribute(1, llvm::Attribute::Returned);
  }

  // Only a few attributes are set on declarations; these may later be
  // overridden by a definition.

  setLinkageForGV(F, FD);
  setGVProperties(F, FD);

  // Setup target-specific attributes.
  if (!IsIncompleteFunction && F->isDeclaration())
    getTargetCodeGenInfo().setTargetAttributes(FD, F, *this);

  if (const auto *CSA = FD->getAttr<CodeSegAttr>())
    F->setSection(CSA->getName());
  else if (const auto *SA = FD->getAttr<SectionAttr>())
     F->setSection(SA->getName());

  if (FD->isReplaceableGlobalAllocationFunction()) {
    // A replaceable global allocation function does not act like a builtin by
    // default, only if it is invoked by a new-expression or delete-expression.
    F->addAttribute(llvm::AttributeList::FunctionIndex,
                    llvm::Attribute::NoBuiltin);

    // A sane operator new returns a non-aliasing pointer.
    // FIXME: Also add NonNull attribute to the return value
    // for the non-nothrow forms?
    auto Kind = FD->getDeclName().getCXXOverloadedOperator();
    if (getCodeGenOpts().AssumeSaneOperatorNew &&
        (Kind == OO_New || Kind == OO_Array_New))
      F->addAttribute(llvm::AttributeList::ReturnIndex,
                      llvm::Attribute::NoAlias);
  }

  if (isa<CXXConstructorDecl>(FD) || isa<CXXDestructorDecl>(FD))
    F->setUnnamedAddr(llvm::GlobalValue::UnnamedAddr::Global);
  else if (const auto *MD = dyn_cast<CXXMethodDecl>(FD))
    if (MD->isVirtual())
      F->setUnnamedAddr(llvm::GlobalValue::UnnamedAddr::Global);

  // Don't emit entries for function declarations in the cross-DSO mode. This
  // is handled with better precision by the receiving DSO.
  if (!CodeGenOpts.SanitizeCfiCrossDso)
    CreateFunctionTypeMetadataForIcall(FD, F);

  if (getLangOpts().OpenMP && FD->hasAttr<OMPDeclareSimdDeclAttr>())
    getOpenMPRuntime().emitDeclareSimdFunction(FD, F);

  if (const auto *CB = FD->getAttr<CallbackAttr>()) {
    // Annotate the callback behavior as metadata:
    //  - The callback callee (as argument number).
    //  - The callback payloads (as argument numbers).
    llvm::LLVMContext &Ctx = F->getContext();
    llvm::MDBuilder MDB(Ctx);

    // The payload indices are all but the first one in the encoding. The first
    // identifies the callback callee.
    int CalleeIdx = *CB->encoding_begin();
    ArrayRef<int> PayloadIndices(CB->encoding_begin() + 1, CB->encoding_end());
    F->addMetadata(llvm::LLVMContext::MD_callback,
                   *llvm::MDNode::get(Ctx, {MDB.createCallbackEncoding(
                                               CalleeIdx, PayloadIndices,
                                               /* VarArgsArePassed */ false)}));
  }
}

void CodeGenModule::addUsedGlobal(llvm::GlobalValue *GV) {
  assert(!GV->isDeclaration() &&
         "Only globals with definition can force usage.");
  LLVMUsed.emplace_back(GV);
}

void CodeGenModule::addCompilerUsedGlobal(llvm::GlobalValue *GV) {
  assert(!GV->isDeclaration() &&
         "Only globals with definition can force usage.");
  LLVMCompilerUsed.emplace_back(GV);
}

static void emitUsed(CodeGenModule &CGM, StringRef Name,
                     std::vector<llvm::WeakTrackingVH> &List) {
  // Don't create llvm.used if there is no need.
  if (List.empty())
    return;

  // Convert List to what ConstantArray needs.
  SmallVector<llvm::Constant*, 8> UsedArray;
  UsedArray.resize(List.size());
  for (unsigned i = 0, e = List.size(); i != e; ++i) {
    UsedArray[i] =
        llvm::ConstantExpr::getPointerBitCastOrAddrSpaceCast(
            cast<llvm::Constant>(&*List[i]), CGM.Int8PtrTy);
  }

  if (UsedArray.empty())
    return;
  llvm::ArrayType *ATy = llvm::ArrayType::get(CGM.Int8PtrTy, UsedArray.size());

  auto *GV = new llvm::GlobalVariable(
      CGM.getModule(), ATy, false, llvm::GlobalValue::AppendingLinkage,
      llvm::ConstantArray::get(ATy, UsedArray), Name);

  GV->setSection("llvm.metadata");
}

void CodeGenModule::emitLLVMUsed() {
  emitUsed(*this, "llvm.used", LLVMUsed);
  emitUsed(*this, "llvm.compiler.used", LLVMCompilerUsed);
}

void CodeGenModule::AppendLinkerOptions(StringRef Opts) {
  auto *MDOpts = llvm::MDString::get(getLLVMContext(), Opts);
  LinkerOptionsMetadata.push_back(llvm::MDNode::get(getLLVMContext(), MDOpts));
}

void CodeGenModule::AddDetectMismatch(StringRef Name, StringRef Value) {
  llvm::SmallString<32> Opt;
  getTargetCodeGenInfo().getDetectMismatchOption(Name, Value, Opt);
  auto *MDOpts = llvm::MDString::get(getLLVMContext(), Opt);
  LinkerOptionsMetadata.push_back(llvm::MDNode::get(getLLVMContext(), MDOpts));
}

void CodeGenModule::AddDependentLib(StringRef Lib) {
  auto &C = getLLVMContext();
  if (getTarget().getTriple().isOSBinFormatELF()) {
      ELFDependentLibraries.push_back(
        llvm::MDNode::get(C, llvm::MDString::get(C, Lib)));
    return;
  }

  llvm::SmallString<24> Opt;
  getTargetCodeGenInfo().getDependentLibraryOption(Lib, Opt);
  auto *MDOpts = llvm::MDString::get(getLLVMContext(), Opt);
  LinkerOptionsMetadata.push_back(llvm::MDNode::get(C, MDOpts));
}

/// Add link options implied by the given module, including modules
/// it depends on, using a postorder walk.
static void addLinkOptionsPostorder(CodeGenModule &CGM, Module *Mod,
                                    SmallVectorImpl<llvm::MDNode *> &Metadata,
                                    llvm::SmallPtrSet<Module *, 16> &Visited) {
  // Import this module's parent.
  if (Mod->Parent && Visited.insert(Mod->Parent).second) {
    addLinkOptionsPostorder(CGM, Mod->Parent, Metadata, Visited);
  }

  // Import this module's dependencies.
  for (unsigned I = Mod->Imports.size(); I > 0; --I) {
    if (Visited.insert(Mod->Imports[I - 1]).second)
      addLinkOptionsPostorder(CGM, Mod->Imports[I-1], Metadata, Visited);
  }

  // Add linker options to link against the libraries/frameworks
  // described by this module.
  llvm::LLVMContext &Context = CGM.getLLVMContext();
  bool IsELF = CGM.getTarget().getTriple().isOSBinFormatELF();

  // For modules that use export_as for linking, use that module
  // name instead.
  if (Mod->UseExportAsModuleLinkName)
    return;

  for (unsigned I = Mod->LinkLibraries.size(); I > 0; --I) {
    // Link against a framework.  Frameworks are currently Darwin only, so we
    // don't to ask TargetCodeGenInfo for the spelling of the linker option.
    if (Mod->LinkLibraries[I-1].IsFramework) {
      llvm::Metadata *Args[2] = {
          llvm::MDString::get(Context, "-framework"),
          llvm::MDString::get(Context, Mod->LinkLibraries[I - 1].Library)};

      Metadata.push_back(llvm::MDNode::get(Context, Args));
      continue;
    }

    // Link against a library.
    if (IsELF) {
      llvm::Metadata *Args[2] = {
          llvm::MDString::get(Context, "lib"),
          llvm::MDString::get(Context, Mod->LinkLibraries[I - 1].Library),
      };
      Metadata.push_back(llvm::MDNode::get(Context, Args));
    } else {
      llvm::SmallString<24> Opt;
      CGM.getTargetCodeGenInfo().getDependentLibraryOption(
          Mod->LinkLibraries[I - 1].Library, Opt);
      auto *OptString = llvm::MDString::get(Context, Opt);
      Metadata.push_back(llvm::MDNode::get(Context, OptString));
    }
  }
}

void CodeGenModule::EmitModuleLinkOptions() {
  // Collect the set of all of the modules we want to visit to emit link
  // options, which is essentially the imported modules and all of their
  // non-explicit child modules.
  llvm::SetVector<clang::Module *> LinkModules;
  llvm::SmallPtrSet<clang::Module *, 16> Visited;
  SmallVector<clang::Module *, 16> Stack;

  // Seed the stack with imported modules.
  for (Module *M : ImportedModules) {
    // Do not add any link flags when an implementation TU of a module imports
    // a header of that same module.
    if (M->getTopLevelModuleName() == getLangOpts().CurrentModule &&
        !getLangOpts().isCompilingModule())
      continue;
    if (Visited.insert(M).second)
      Stack.push_back(M);
  }

  // Find all of the modules to import, making a little effort to prune
  // non-leaf modules.
  while (!Stack.empty()) {
    clang::Module *Mod = Stack.pop_back_val();

    bool AnyChildren = false;

    // Visit the submodules of this module.
    for (const auto &SM : Mod->submodules()) {
      // Skip explicit children; they need to be explicitly imported to be
      // linked against.
      if (SM->IsExplicit)
        continue;

      if (Visited.insert(SM).second) {
        Stack.push_back(SM);
        AnyChildren = true;
      }
    }

    // We didn't find any children, so add this module to the list of
    // modules to link against.
    if (!AnyChildren) {
      LinkModules.insert(Mod);
    }
  }

  // Add link options for all of the imported modules in reverse topological
  // order.  We don't do anything to try to order import link flags with respect
  // to linker options inserted by things like #pragma comment().
  SmallVector<llvm::MDNode *, 16> MetadataArgs;
  Visited.clear();
  for (Module *M : LinkModules)
    if (Visited.insert(M).second)
      addLinkOptionsPostorder(*this, M, MetadataArgs, Visited);
  std::reverse(MetadataArgs.begin(), MetadataArgs.end());
  LinkerOptionsMetadata.append(MetadataArgs.begin(), MetadataArgs.end());

  // Add the linker options metadata flag.
  auto *NMD = getModule().getOrInsertNamedMetadata("llvm.linker.options");
  for (auto *MD : LinkerOptionsMetadata)
    NMD->addOperand(MD);
}

void CodeGenModule::EmitDeferred() {
  // Emit deferred declare target declarations.
  if (getLangOpts().OpenMP && !getLangOpts().OpenMPSimd)
    getOpenMPRuntime().emitDeferredTargetDecls();

  // Emit code for any potentially referenced deferred decls.  Since a
  // previously unused static decl may become used during the generation of code
  // for a static function, iterate until no changes are made.

  if (!DeferredVTables.empty()) {
    EmitDeferredVTables();

    // Emitting a vtable doesn't directly cause more vtables to
    // become deferred, although it can cause functions to be
    // emitted that then need those vtables.
    assert(DeferredVTables.empty());
  }

  // Stop if we're out of both deferred vtables and deferred declarations.
  if (DeferredDeclsToEmit.empty())
    return;

  // Grab the list of decls to emit. If EmitGlobalDefinition schedules more
  // work, it will not interfere with this.
  std::vector<GlobalDecl> CurDeclsToEmit;
  CurDeclsToEmit.swap(DeferredDeclsToEmit);

  for (GlobalDecl &D : CurDeclsToEmit) {
    // We should call GetAddrOfGlobal with IsForDefinition set to true in order
    // to get GlobalValue with exactly the type we need, not something that
    // might had been created for another decl with the same mangled name but
    // different type.
    llvm::GlobalValue *GV = dyn_cast<llvm::GlobalValue>(
        GetAddrOfGlobal(D, ForDefinition));

    // In case of different address spaces, we may still get a cast, even with
    // IsForDefinition equal to true. Query mangled names table to get
    // GlobalValue.
    if (!GV)
      GV = GetGlobalValue(getMangledName(D));

    // Make sure GetGlobalValue returned non-null.
    assert(GV);

    // Check to see if we've already emitted this.  This is necessary
    // for a couple of reasons: first, decls can end up in the
    // deferred-decls queue multiple times, and second, decls can end
    // up with definitions in unusual ways (e.g. by an extern inline
    // function acquiring a strong function redefinition).  Just
    // ignore these cases.
    if (!GV->isDeclaration())
      continue;

    // Otherwise, emit the definition and move on to the next one.
    EmitGlobalDefinition(D, GV);

    // If we found out that we need to emit more decls, do that recursively.
    // This has the advantage that the decls are emitted in a DFS and related
    // ones are close together, which is convenient for testing.
    if (!DeferredVTables.empty() || !DeferredDeclsToEmit.empty()) {
      EmitDeferred();
      assert(DeferredVTables.empty() && DeferredDeclsToEmit.empty());
    }
  }
}

void CodeGenModule::EmitVTablesOpportunistically() {
  // Try to emit external vtables as available_externally if they have emitted
  // all inlined virtual functions.  It runs after EmitDeferred() and therefore
  // is not allowed to create new references to things that need to be emitted
  // lazily. Note that it also uses fact that we eagerly emitting RTTI.

  assert((OpportunisticVTables.empty() || shouldOpportunisticallyEmitVTables())
         && "Only emit opportunistic vtables with optimizations");

  for (const CXXRecordDecl *RD : OpportunisticVTables) {
    assert(getVTables().isVTableExternal(RD) &&
           "This queue should only contain external vtables");
    if (getCXXABI().canSpeculativelyEmitVTable(RD))
      VTables.GenerateClassData(RD);
  }
  OpportunisticVTables.clear();
}

void CodeGenModule::EmitGlobalAnnotations() {
  if (Annotations.empty())
    return;

  // Create a new global variable for the ConstantStruct in the Module.
  llvm::Constant *Array = llvm::ConstantArray::get(llvm::ArrayType::get(
    Annotations[0]->getType(), Annotations.size()), Annotations);
  auto *gv = new llvm::GlobalVariable(getModule(), Array->getType(), false,
                                      llvm::GlobalValue::AppendingLinkage,
                                      Array, "llvm.global.annotations");
  gv->setSection(AnnotationSection);
}

llvm::Constant *CodeGenModule::EmitAnnotationString(StringRef Str) {
  llvm::Constant *&AStr = AnnotationStrings[Str];
  if (AStr)
    return AStr;

  // Not found yet, create a new global.
  llvm::Constant *s = llvm::ConstantDataArray::getString(getLLVMContext(), Str);
  auto *gv =
      new llvm::GlobalVariable(getModule(), s->getType(), true,
                               llvm::GlobalValue::PrivateLinkage, s, ".str");
  gv->setSection(AnnotationSection);
  gv->setUnnamedAddr(llvm::GlobalValue::UnnamedAddr::Global);
  AStr = gv;
  return gv;
}

llvm::Constant *CodeGenModule::EmitAnnotationUnit(SourceLocation Loc) {
  SourceManager &SM = getContext().getSourceManager();
  PresumedLoc PLoc = SM.getPresumedLoc(Loc);
  if (PLoc.isValid())
    return EmitAnnotationString(PLoc.getFilename());
  return EmitAnnotationString(SM.getBufferName(Loc));
}

llvm::Constant *CodeGenModule::EmitAnnotationLineNo(SourceLocation L) {
  SourceManager &SM = getContext().getSourceManager();
  PresumedLoc PLoc = SM.getPresumedLoc(L);
  unsigned LineNo = PLoc.isValid() ? PLoc.getLine() :
    SM.getExpansionLineNumber(L);
  return llvm::ConstantInt::get(Int32Ty, LineNo);
}

llvm::Constant *CodeGenModule::EmitAnnotateAttr(llvm::GlobalValue *GV,
                                                const AnnotateAttr *AA,
                                                SourceLocation L) {
  // Get the globals for file name, annotation, and the line number.
  llvm::Constant *AnnoGV = EmitAnnotationString(AA->getAnnotation()),
                 *UnitGV = EmitAnnotationUnit(L),
                 *LineNoCst = EmitAnnotationLineNo(L);

  // Create the ConstantStruct for the global annotation.
  llvm::Constant *Fields[4] = {
    llvm::ConstantExpr::getBitCast(GV, Int8PtrTy),
    llvm::ConstantExpr::getBitCast(AnnoGV, Int8PtrTy),
    llvm::ConstantExpr::getBitCast(UnitGV, Int8PtrTy),
    LineNoCst
  };
  return llvm::ConstantStruct::getAnon(Fields);
}

void CodeGenModule::AddGlobalAnnotations(const ValueDecl *D,
                                         llvm::GlobalValue *GV) {
  assert(D->hasAttr<AnnotateAttr>() && "no annotate attribute");
  // Get the struct elements for these annotations.
  for (const auto *I : D->specific_attrs<AnnotateAttr>())
    Annotations.push_back(EmitAnnotateAttr(GV, I, D->getLocation()));
}

bool CodeGenModule::isInSanitizerBlacklist(SanitizerMask Kind,
                                           llvm::Function *Fn,
                                           SourceLocation Loc) const {
  const auto &SanitizerBL = getContext().getSanitizerBlacklist();
  // Blacklist by function name.
  if (SanitizerBL.isBlacklistedFunction(Kind, Fn->getName()))
    return true;
  // Blacklist by location.
  if (Loc.isValid())
    return SanitizerBL.isBlacklistedLocation(Kind, Loc);
  // If location is unknown, this may be a compiler-generated function. Assume
  // it's located in the main file.
  auto &SM = Context.getSourceManager();
  if (const auto *MainFile = SM.getFileEntryForID(SM.getMainFileID())) {
    return SanitizerBL.isBlacklistedFile(Kind, MainFile->getName());
  }
  return false;
}

bool CodeGenModule::isInSanitizerBlacklist(llvm::GlobalVariable *GV,
                                           SourceLocation Loc, QualType Ty,
                                           StringRef Category) const {
  // For now globals can be blacklisted only in ASan and KASan.
  const SanitizerMask EnabledAsanMask = LangOpts.Sanitize.Mask &
      (SanitizerKind::Address | SanitizerKind::KernelAddress |
       SanitizerKind::HWAddress | SanitizerKind::KernelHWAddress);
  if (!EnabledAsanMask)
    return false;
  const auto &SanitizerBL = getContext().getSanitizerBlacklist();
  if (SanitizerBL.isBlacklistedGlobal(EnabledAsanMask, GV->getName(), Category))
    return true;
  if (SanitizerBL.isBlacklistedLocation(EnabledAsanMask, Loc, Category))
    return true;
  // Check global type.
  if (!Ty.isNull()) {
    // Drill down the array types: if global variable of a fixed type is
    // blacklisted, we also don't instrument arrays of them.
    while (auto AT = dyn_cast<ArrayType>(Ty.getTypePtr()))
      Ty = AT->getElementType();
    Ty = Ty.getCanonicalType().getUnqualifiedType();
    // We allow to blacklist only record types (classes, structs etc.)
    if (Ty->isRecordType()) {
      std::string TypeStr = Ty.getAsString(getContext().getPrintingPolicy());
      if (SanitizerBL.isBlacklistedType(EnabledAsanMask, TypeStr, Category))
        return true;
    }
  }
  return false;
}

bool CodeGenModule::imbueXRayAttrs(llvm::Function *Fn, SourceLocation Loc,
                                   StringRef Category) const {
  const auto &XRayFilter = getContext().getXRayFilter();
  using ImbueAttr = XRayFunctionFilter::ImbueAttribute;
  auto Attr = ImbueAttr::NONE;
  if (Loc.isValid())
    Attr = XRayFilter.shouldImbueLocation(Loc, Category);
  if (Attr == ImbueAttr::NONE)
    Attr = XRayFilter.shouldImbueFunction(Fn->getName());
  switch (Attr) {
  case ImbueAttr::NONE:
    return false;
  case ImbueAttr::ALWAYS:
    Fn->addFnAttr("function-instrument", "xray-always");
    break;
  case ImbueAttr::ALWAYS_ARG1:
    Fn->addFnAttr("function-instrument", "xray-always");
    Fn->addFnAttr("xray-log-args", "1");
    break;
  case ImbueAttr::NEVER:
    Fn->addFnAttr("function-instrument", "xray-never");
    break;
  }
  return true;
}

bool CodeGenModule::MustBeEmitted(const ValueDecl *Global) {
  // Never defer when EmitAllDecls is specified.
  if (LangOpts.EmitAllDecls)
    return true;

  if (CodeGenOpts.KeepStaticConsts) {
    const auto *VD = dyn_cast<VarDecl>(Global);
    if (VD && VD->getType().isConstQualified() &&
        VD->getStorageDuration() == SD_Static)
      return true;
  }

  return getContext().DeclMustBeEmitted(Global);
}

bool CodeGenModule::MayBeEmittedEagerly(const ValueDecl *Global) {
  if (const auto *FD = dyn_cast<FunctionDecl>(Global))
    if (FD->getTemplateSpecializationKind() == TSK_ImplicitInstantiation)
      // Implicit template instantiations may change linkage if they are later
      // explicitly instantiated, so they should not be emitted eagerly.
      return false;
  if (const auto *VD = dyn_cast<VarDecl>(Global))
    if (Context.getInlineVariableDefinitionKind(VD) ==
        ASTContext::InlineVariableDefinitionKind::WeakUnknown)
      // A definition of an inline constexpr static data member may change
      // linkage later if it's redeclared outside the class.
      return false;
  // If OpenMP is enabled and threadprivates must be generated like TLS, delay
  // codegen for global variables, because they may be marked as threadprivate.
  if (LangOpts.OpenMP && LangOpts.OpenMPUseTLS &&
      getContext().getTargetInfo().isTLSSupported() && isa<VarDecl>(Global) &&
      !isTypeConstant(Global->getType(), false) &&
      !OMPDeclareTargetDeclAttr::isDeclareTargetDeclaration(Global))
    return false;

  return true;
}

ConstantAddress CodeGenModule::GetAddrOfUuidDescriptor(
    const CXXUuidofExpr* E) {
  // Sema has verified that IIDSource has a __declspec(uuid()), and that its
  // well-formed.
  StringRef Uuid = E->getUuidStr();
  std::string Name = "_GUID_" + Uuid.lower();
  std::replace(Name.begin(), Name.end(), '-', '_');

  // The UUID descriptor should be pointer aligned.
  CharUnits Alignment = CharUnits::fromQuantity(PointerAlignInBytes);

  // Look for an existing global.
  if (llvm::GlobalVariable *GV = getModule().getNamedGlobal(Name))
    return ConstantAddress(GV, Alignment);

  llvm::Constant *Init = EmitUuidofInitializer(Uuid);
  assert(Init && "failed to initialize as constant");

  auto *GV = new llvm::GlobalVariable(
      getModule(), Init->getType(),
      /*isConstant=*/true, llvm::GlobalValue::LinkOnceODRLinkage, Init, Name);
  if (supportsCOMDAT())
    GV->setComdat(TheModule.getOrInsertComdat(GV->getName()));
  setDSOLocal(GV);
  return ConstantAddress(GV, Alignment);
}

ConstantAddress CodeGenModule::GetWeakRefReference(const ValueDecl *VD) {
  const AliasAttr *AA = VD->getAttr<AliasAttr>();
  assert(AA && "No alias?");

  CharUnits Alignment = getContext().getDeclAlign(VD);
  llvm::Type *DeclTy = getTypes().ConvertTypeForMem(VD->getType());

  // See if there is already something with the target's name in the module.
  llvm::GlobalValue *Entry = GetGlobalValue(AA->getAliasee());
  if (Entry) {
    unsigned AS = getContext().getTargetAddressSpace(VD->getType());
    auto Ptr = llvm::ConstantExpr::getBitCast(Entry, DeclTy->getPointerTo(AS));
    return ConstantAddress(Ptr, Alignment);
  }

  llvm::Constant *Aliasee;
  if (isa<llvm::FunctionType>(DeclTy))
    Aliasee = GetOrCreateLLVMFunction(AA->getAliasee(), DeclTy,
                                      GlobalDecl(cast<FunctionDecl>(VD)),
                                      /*ForVTable=*/false);
  else
    Aliasee = GetOrCreateLLVMGlobal(AA->getAliasee(),
                                    llvm::PointerType::getUnqual(DeclTy),
                                    nullptr);

  auto *F = cast<llvm::GlobalValue>(Aliasee);
  F->setLinkage(llvm::Function::ExternalWeakLinkage);
  WeakRefReferences.insert(F);

  return ConstantAddress(Aliasee, Alignment);
}

void CodeGenModule::EmitGlobal(GlobalDecl GD) {
  const auto *Global = cast<ValueDecl>(GD.getDecl());

  // Weak references don't produce any output by themselves.
  if (Global->hasAttr<WeakRefAttr>())
    return;

  // If this is an alias definition (which otherwise looks like a declaration)
  // emit it now.
  if (Global->hasAttr<AliasAttr>())
    return EmitAliasDefinition(GD);

  // IFunc like an alias whose value is resolved at runtime by calling resolver.
  if (Global->hasAttr<IFuncAttr>())
    return emitIFuncDefinition(GD);

  // If this is a cpu_dispatch multiversion function, emit the resolver.
  if (Global->hasAttr<CPUDispatchAttr>())
    return emitCPUDispatchDefinition(GD);

  // If this is CUDA, be selective about which declarations we emit.
  if (LangOpts.CUDA) {
    if (LangOpts.CUDAIsDevice) {
      if (!Global->hasAttr<CUDADeviceAttr>() &&
          !Global->hasAttr<CUDAGlobalAttr>() &&
          !Global->hasAttr<CUDAConstantAttr>() &&
          !Global->hasAttr<CUDASharedAttr>())
        return;
    } else {
      // We need to emit host-side 'shadows' for all global
      // device-side variables because the CUDA runtime needs their
      // size and host-side address in order to provide access to
      // their device-side incarnations.

      // So device-only functions are the only things we skip.
      if (isa<FunctionDecl>(Global) && !Global->hasAttr<CUDAHostAttr>() &&
          Global->hasAttr<CUDADeviceAttr>())
        return;

      assert((isa<FunctionDecl>(Global) || isa<VarDecl>(Global)) &&
             "Expected Variable or Function");
    }
  }

  if (LangOpts.OpenMP) {
    // If this is OpenMP device, check if it is legal to emit this global
    // normally.
    if (OpenMPRuntime && OpenMPRuntime->emitTargetGlobal(GD))
      return;
    if (auto *DRD = dyn_cast<OMPDeclareReductionDecl>(Global)) {
      if (MustBeEmitted(Global))
        EmitOMPDeclareReduction(DRD);
      return;
    } else if (auto *DMD = dyn_cast<OMPDeclareMapperDecl>(Global)) {
      if (MustBeEmitted(Global))
        EmitOMPDeclareMapper(DMD);
      return;
    }
  }

  // Ignore declarations, they will be emitted on their first use.
  if (const auto *FD = dyn_cast<FunctionDecl>(Global)) {
    // Forward declarations are emitted lazily on first use.
    if (!FD->doesThisDeclarationHaveABody()) {
      if (!FD->doesDeclarationForceExternallyVisibleDefinition())
        return;

      StringRef MangledName = getMangledName(GD);

      // Compute the function info and LLVM type.
      const CGFunctionInfo &FI = getTypes().arrangeGlobalDeclaration(GD);
      llvm::Type *Ty = getTypes().GetFunctionType(FI);

      GetOrCreateLLVMFunction(MangledName, Ty, GD, /*ForVTable=*/false,
                              /*DontDefer=*/false);
      return;
    }
  } else {
    const auto *VD = cast<VarDecl>(Global);
    assert(VD->isFileVarDecl() && "Cannot emit local var decl as global.");
    if (VD->isThisDeclarationADefinition() != VarDecl::Definition &&
        !Context.isMSStaticDataMemberInlineDefinition(VD)) {
      if (LangOpts.OpenMP) {
        // Emit declaration of the must-be-emitted declare target variable.
        if (llvm::Optional<OMPDeclareTargetDeclAttr::MapTypeTy> Res =
                OMPDeclareTargetDeclAttr::isDeclareTargetDeclaration(VD)) {
          bool UnifiedMemoryEnabled =
              getOpenMPRuntime().hasRequiresUnifiedSharedMemory();
          if (*Res == OMPDeclareTargetDeclAttr::MT_To &&
              !UnifiedMemoryEnabled) {
            (void)GetAddrOfGlobalVar(VD);
          } else {
            assert(((*Res == OMPDeclareTargetDeclAttr::MT_Link) ||
                    (*Res == OMPDeclareTargetDeclAttr::MT_To &&
                     UnifiedMemoryEnabled)) &&
                   "Link clause or to clause with unified memory expected.");
            (void)getOpenMPRuntime().getAddrOfDeclareTargetVar(VD);
          }

          return;
        }
      }
      // If this declaration may have caused an inline variable definition to
      // change linkage, make sure that it's emitted.
      if (Context.getInlineVariableDefinitionKind(VD) ==
          ASTContext::InlineVariableDefinitionKind::Strong)
        GetAddrOfGlobalVar(VD);
      return;
    }
  }

  // Defer code generation to first use when possible, e.g. if this is an inline
  // function. If the global must always be emitted, do it eagerly if possible
  // to benefit from cache locality.
  if (MustBeEmitted(Global) && MayBeEmittedEagerly(Global)) {
    // Emit the definition if it can't be deferred.
    EmitGlobalDefinition(GD);
    return;
  }

  // If we're deferring emission of a C++ variable with an
  // initializer, remember the order in which it appeared in the file.
  if (getLangOpts().CPlusPlus && isa<VarDecl>(Global) &&
      cast<VarDecl>(Global)->hasInit()) {
    DelayedCXXInitPosition[Global] = CXXGlobalInits.size();
    CXXGlobalInits.push_back(nullptr);
  }

  StringRef MangledName = getMangledName(GD);
  if (GetGlobalValue(MangledName) != nullptr) {
    // The value has already been used and should therefore be emitted.
    addDeferredDeclToEmit(GD);
  } else if (MustBeEmitted(Global)) {
    // The value must be emitted, but cannot be emitted eagerly.
    assert(!MayBeEmittedEagerly(Global));
    addDeferredDeclToEmit(GD);
  } else {
    // Otherwise, remember that we saw a deferred decl with this name.  The
    // first use of the mangled name will cause it to move into
    // DeferredDeclsToEmit.
    DeferredDecls[MangledName] = GD;
  }
}

// Check if T is a class type with a destructor that's not dllimport.
static bool HasNonDllImportDtor(QualType T) {
  if (const auto *RT = T->getBaseElementTypeUnsafe()->getAs<RecordType>())
    if (CXXRecordDecl *RD = dyn_cast<CXXRecordDecl>(RT->getDecl()))
      if (RD->getDestructor() && !RD->getDestructor()->hasAttr<DLLImportAttr>())
        return true;

  return false;
}

namespace {
  struct FunctionIsDirectlyRecursive
      : public ConstStmtVisitor<FunctionIsDirectlyRecursive, bool> {
    const StringRef Name;
    const Builtin::Context &BI;
    FunctionIsDirectlyRecursive(StringRef N, const Builtin::Context &C)
        : Name(N), BI(C) {}

    bool VisitCallExpr(const CallExpr *E) {
      const FunctionDecl *FD = E->getDirectCallee();
      if (!FD)
        return false;
      AsmLabelAttr *Attr = FD->getAttr<AsmLabelAttr>();
      if (Attr && Name == Attr->getLabel())
        return true;
      unsigned BuiltinID = FD->getBuiltinID();
      if (!BuiltinID || !BI.isLibFunction(BuiltinID))
        return false;
      StringRef BuiltinName = BI.getName(BuiltinID);
      if (BuiltinName.startswith("__builtin_") &&
          Name == BuiltinName.slice(strlen("__builtin_"), StringRef::npos)) {
        return true;
      }
      return false;
    }

    bool VisitStmt(const Stmt *S) {
      for (const Stmt *Child : S->children())
        if (Child && this->Visit(Child))
          return true;
      return false;
    }
  };

  // Make sure we're not referencing non-imported vars or functions.
  struct DLLImportFunctionVisitor
      : public RecursiveASTVisitor<DLLImportFunctionVisitor> {
    bool SafeToInline = true;

    bool shouldVisitImplicitCode() const { return true; }

    bool VisitVarDecl(VarDecl *VD) {
      if (VD->getTLSKind()) {
        // A thread-local variable cannot be imported.
        SafeToInline = false;
        return SafeToInline;
      }

      // A variable definition might imply a destructor call.
      if (VD->isThisDeclarationADefinition())
        SafeToInline = !HasNonDllImportDtor(VD->getType());

      return SafeToInline;
    }

    bool VisitCXXBindTemporaryExpr(CXXBindTemporaryExpr *E) {
      if (const auto *D = E->getTemporary()->getDestructor())
        SafeToInline = D->hasAttr<DLLImportAttr>();
      return SafeToInline;
    }

    bool VisitDeclRefExpr(DeclRefExpr *E) {
      ValueDecl *VD = E->getDecl();
      if (isa<FunctionDecl>(VD))
        SafeToInline = VD->hasAttr<DLLImportAttr>();
      else if (VarDecl *V = dyn_cast<VarDecl>(VD))
        SafeToInline = !V->hasGlobalStorage() || V->hasAttr<DLLImportAttr>();
      return SafeToInline;
    }

    bool VisitCXXConstructExpr(CXXConstructExpr *E) {
      SafeToInline = E->getConstructor()->hasAttr<DLLImportAttr>();
      return SafeToInline;
    }

    bool VisitCXXMemberCallExpr(CXXMemberCallExpr *E) {
      CXXMethodDecl *M = E->getMethodDecl();
      if (!M) {
        // Call through a pointer to member function. This is safe to inline.
        SafeToInline = true;
      } else {
        SafeToInline = M->hasAttr<DLLImportAttr>();
      }
      return SafeToInline;
    }

    bool VisitCXXDeleteExpr(CXXDeleteExpr *E) {
      SafeToInline = E->getOperatorDelete()->hasAttr<DLLImportAttr>();
      return SafeToInline;
    }

    bool VisitCXXNewExpr(CXXNewExpr *E) {
      SafeToInline = E->getOperatorNew()->hasAttr<DLLImportAttr>();
      return SafeToInline;
    }
  };
}

// isTriviallyRecursive - Check if this function calls another
// decl that, because of the asm attribute or the other decl being a builtin,
// ends up pointing to itself.
bool
CodeGenModule::isTriviallyRecursive(const FunctionDecl *FD) {
  StringRef Name;
  if (getCXXABI().getMangleContext().shouldMangleDeclName(FD)) {
    // asm labels are a special kind of mangling we have to support.
    AsmLabelAttr *Attr = FD->getAttr<AsmLabelAttr>();
    if (!Attr)
      return false;
    Name = Attr->getLabel();
  } else {
    Name = FD->getName();
  }

  FunctionIsDirectlyRecursive Walker(Name, Context.BuiltinInfo);
  const Stmt *Body = FD->getBody();
  return Body ? Walker.Visit(Body) : false;
}

bool CodeGenModule::shouldEmitFunction(GlobalDecl GD) {
  if (getFunctionLinkage(GD) != llvm::Function::AvailableExternallyLinkage)
    return true;
  const auto *F = cast<FunctionDecl>(GD.getDecl());
  if (CodeGenOpts.OptimizationLevel == 0 && !F->hasAttr<AlwaysInlineAttr>())
    return false;

  if (F->hasAttr<DLLImportAttr>()) {
    // Check whether it would be safe to inline this dllimport function.
    DLLImportFunctionVisitor Visitor;
    Visitor.TraverseFunctionDecl(const_cast<FunctionDecl*>(F));
    if (!Visitor.SafeToInline)
      return false;

    if (const CXXDestructorDecl *Dtor = dyn_cast<CXXDestructorDecl>(F)) {
      // Implicit destructor invocations aren't captured in the AST, so the
      // check above can't see them. Check for them manually here.
      for (const Decl *Member : Dtor->getParent()->decls())
        if (isa<FieldDecl>(Member))
          if (HasNonDllImportDtor(cast<FieldDecl>(Member)->getType()))
            return false;
      for (const CXXBaseSpecifier &B : Dtor->getParent()->bases())
        if (HasNonDllImportDtor(B.getType()))
          return false;
    }
  }

  // PR9614. Avoid cases where the source code is lying to us. An available
  // externally function should have an equivalent function somewhere else,
  // but a function that calls itself is clearly not equivalent to the real
  // implementation.
  // This happens in glibc's btowc and in some configure checks.
  return !isTriviallyRecursive(F);
}

bool CodeGenModule::shouldOpportunisticallyEmitVTables() {
  return CodeGenOpts.OptimizationLevel > 0;
}

void CodeGenModule::EmitMultiVersionFunctionDefinition(GlobalDecl GD,
                                                       llvm::GlobalValue *GV) {
  const auto *FD = cast<FunctionDecl>(GD.getDecl());

  if (FD->isCPUSpecificMultiVersion()) {
    auto *Spec = FD->getAttr<CPUSpecificAttr>();
    for (unsigned I = 0; I < Spec->cpus_size(); ++I)
      EmitGlobalFunctionDefinition(GD.getWithMultiVersionIndex(I), nullptr);
    // Requires multiple emits.
  } else
    EmitGlobalFunctionDefinition(GD, GV);
}

void CodeGenModule::EmitGlobalDefinition(GlobalDecl GD, llvm::GlobalValue *GV) {
  const auto *D = cast<ValueDecl>(GD.getDecl());

  PrettyStackTraceDecl CrashInfo(const_cast<ValueDecl *>(D), D->getLocation(),
                                 Context.getSourceManager(),
                                 "Generating code for declaration");

  if (const auto *FD = dyn_cast<FunctionDecl>(D)) {
    // At -O0, don't generate IR for functions with available_externally
    // linkage.
    if (!shouldEmitFunction(GD))
      return;

    llvm::TimeTraceScope TimeScope("CodeGen Function", [&]() {
      std::string Name;
      llvm::raw_string_ostream OS(Name);
      FD->getNameForDiagnostic(OS, getContext().getPrintingPolicy(),
                               /*Qualified=*/true);
      return Name;
    });

    if (const auto *Method = dyn_cast<CXXMethodDecl>(D)) {
      // Make sure to emit the definition(s) before we emit the thunks.
      // This is necessary for the generation of certain thunks.
      if (isa<CXXConstructorDecl>(Method) || isa<CXXDestructorDecl>(Method))
        ABI->emitCXXStructor(GD);
      else if (FD->isMultiVersion())
        EmitMultiVersionFunctionDefinition(GD, GV);
      else
        EmitGlobalFunctionDefinition(GD, GV);

      if (Method->isVirtual())
        getVTables().EmitThunks(GD);

      return;
    }

    if (FD->isMultiVersion())
      return EmitMultiVersionFunctionDefinition(GD, GV);
    return EmitGlobalFunctionDefinition(GD, GV);
  }

  if (const auto *VD = dyn_cast<VarDecl>(D))
    return EmitGlobalVarDefinition(VD, !VD->hasDefinition());

  llvm_unreachable("Invalid argument to EmitGlobalDefinition()");
}

static void ReplaceUsesOfNonProtoTypeWithRealFunction(llvm::GlobalValue *Old,
                                                      llvm::Function *NewFn);

static unsigned
TargetMVPriority(const TargetInfo &TI,
                 const CodeGenFunction::MultiVersionResolverOption &RO) {
  unsigned Priority = 0;
  for (StringRef Feat : RO.Conditions.Features)
    Priority = std::max(Priority, TI.multiVersionSortPriority(Feat));

  if (!RO.Conditions.Architecture.empty())
    Priority = std::max(
        Priority, TI.multiVersionSortPriority(RO.Conditions.Architecture));
  return Priority;
}

void CodeGenModule::emitMultiVersionFunctions() {
  for (GlobalDecl GD : MultiVersionFuncs) {
    SmallVector<CodeGenFunction::MultiVersionResolverOption, 10> Options;
    const FunctionDecl *FD = cast<FunctionDecl>(GD.getDecl());
    getContext().forEachMultiversionedFunctionVersion(
        FD, [this, &GD, &Options](const FunctionDecl *CurFD) {
          GlobalDecl CurGD{
              (CurFD->isDefined() ? CurFD->getDefinition() : CurFD)};
          StringRef MangledName = getMangledName(CurGD);
          llvm::Constant *Func = GetGlobalValue(MangledName);
          if (!Func) {
            if (CurFD->isDefined()) {
              EmitGlobalFunctionDefinition(CurGD, nullptr);
              Func = GetGlobalValue(MangledName);
            } else {
              const CGFunctionInfo &FI =
                  getTypes().arrangeGlobalDeclaration(GD);
              llvm::FunctionType *Ty = getTypes().GetFunctionType(FI);
              Func = GetAddrOfFunction(CurGD, Ty, /*ForVTable=*/false,
                                       /*DontDefer=*/false, ForDefinition);
            }
            assert(Func && "This should have just been created");
          }

          const auto *TA = CurFD->getAttr<TargetAttr>();
          llvm::SmallVector<StringRef, 8> Feats;
          TA->getAddedFeatures(Feats);

          Options.emplace_back(cast<llvm::Function>(Func),
                               TA->getArchitecture(), Feats);
        });

    llvm::Function *ResolverFunc;
    const TargetInfo &TI = getTarget();

    if (TI.supportsIFunc() || FD->isTargetMultiVersion())
      ResolverFunc = cast<llvm::Function>(
          GetGlobalValue((getMangledName(GD) + ".resolver").str()));
    else
      ResolverFunc = cast<llvm::Function>(GetGlobalValue(getMangledName(GD)));

    if (supportsCOMDAT())
      ResolverFunc->setComdat(
          getModule().getOrInsertComdat(ResolverFunc->getName()));

    llvm::stable_sort(
        Options, [&TI](const CodeGenFunction::MultiVersionResolverOption &LHS,
                       const CodeGenFunction::MultiVersionResolverOption &RHS) {
          return TargetMVPriority(TI, LHS) > TargetMVPriority(TI, RHS);
        });
    CodeGenFunction CGF(*this);
    CGF.EmitMultiVersionResolver(ResolverFunc, Options);
  }
}

void CodeGenModule::emitCPUDispatchDefinition(GlobalDecl GD) {
  const auto *FD = cast<FunctionDecl>(GD.getDecl());
  assert(FD && "Not a FunctionDecl?");
  const auto *DD = FD->getAttr<CPUDispatchAttr>();
  assert(DD && "Not a cpu_dispatch Function?");
  llvm::Type *DeclTy = getTypes().ConvertType(FD->getType());

  if (const auto *CXXFD = dyn_cast<CXXMethodDecl>(FD)) {
    const CGFunctionInfo &FInfo = getTypes().arrangeCXXMethodDeclaration(CXXFD);
    DeclTy = getTypes().GetFunctionType(FInfo);
  }

  StringRef ResolverName = getMangledName(GD);

  llvm::Type *ResolverType;
  GlobalDecl ResolverGD;
  if (getTarget().supportsIFunc())
    ResolverType = llvm::FunctionType::get(
        llvm::PointerType::get(DeclTy,
                               Context.getTargetAddressSpace(FD->getType())),
        false);
  else {
    ResolverType = DeclTy;
    ResolverGD = GD;
  }

  auto *ResolverFunc = cast<llvm::Function>(GetOrCreateLLVMFunction(
      ResolverName, ResolverType, ResolverGD, /*ForVTable=*/false));

  SmallVector<CodeGenFunction::MultiVersionResolverOption, 10> Options;
  const TargetInfo &Target = getTarget();
  unsigned Index = 0;
  for (const IdentifierInfo *II : DD->cpus()) {
    // Get the name of the target function so we can look it up/create it.
    std::string MangledName = getMangledNameImpl(*this, GD, FD, true) +
                              getCPUSpecificMangling(*this, II->getName());

    llvm::Constant *Func = GetGlobalValue(MangledName);

    if (!Func) {
      GlobalDecl ExistingDecl = Manglings.lookup(MangledName);
      if (ExistingDecl.getDecl() &&
          ExistingDecl.getDecl()->getAsFunction()->isDefined()) {
        EmitGlobalFunctionDefinition(ExistingDecl, nullptr);
        Func = GetGlobalValue(MangledName);
      } else {
        if (!ExistingDecl.getDecl())
          ExistingDecl = GD.getWithMultiVersionIndex(Index);

      Func = GetOrCreateLLVMFunction(
          MangledName, DeclTy, ExistingDecl,
          /*ForVTable=*/false, /*DontDefer=*/true,
          /*IsThunk=*/false, llvm::AttributeList(), ForDefinition);
      }
    }

    llvm::SmallVector<StringRef, 32> Features;
    Target.getCPUSpecificCPUDispatchFeatures(II->getName(), Features);
    llvm::transform(Features, Features.begin(),
                    [](StringRef Str) { return Str.substr(1); });
    Features.erase(std::remove_if(
        Features.begin(), Features.end(), [&Target](StringRef Feat) {
          return !Target.validateCpuSupports(Feat);
        }), Features.end());
    Options.emplace_back(cast<llvm::Function>(Func), StringRef{}, Features);
    ++Index;
  }

  llvm::sort(
      Options, [](const CodeGenFunction::MultiVersionResolverOption &LHS,
                  const CodeGenFunction::MultiVersionResolverOption &RHS) {
        return CodeGenFunction::GetX86CpuSupportsMask(LHS.Conditions.Features) >
               CodeGenFunction::GetX86CpuSupportsMask(RHS.Conditions.Features);
      });

  // If the list contains multiple 'default' versions, such as when it contains
  // 'pentium' and 'generic', don't emit the call to the generic one (since we
  // always run on at least a 'pentium'). We do this by deleting the 'least
  // advanced' (read, lowest mangling letter).
  while (Options.size() > 1 &&
         CodeGenFunction::GetX86CpuSupportsMask(
             (Options.end() - 2)->Conditions.Features) == 0) {
    StringRef LHSName = (Options.end() - 2)->Function->getName();
    StringRef RHSName = (Options.end() - 1)->Function->getName();
    if (LHSName.compare(RHSName) < 0)
      Options.erase(Options.end() - 2);
    else
      Options.erase(Options.end() - 1);
  }

  CodeGenFunction CGF(*this);
  CGF.EmitMultiVersionResolver(ResolverFunc, Options);
}

/// If a dispatcher for the specified mangled name is not in the module, create
/// and return an llvm Function with the specified type.
llvm::Constant *CodeGenModule::GetOrCreateMultiVersionResolver(
    GlobalDecl GD, llvm::Type *DeclTy, const FunctionDecl *FD) {
  std::string MangledName =
      getMangledNameImpl(*this, GD, FD, /*OmitMultiVersionMangling=*/true);

  // Holds the name of the resolver, in ifunc mode this is the ifunc (which has
  // a separate resolver).
  std::string ResolverName = MangledName;
  if (getTarget().supportsIFunc())
    ResolverName += ".ifunc";
  else if (FD->isTargetMultiVersion())
    ResolverName += ".resolver";

  // If this already exists, just return that one.
  if (llvm::GlobalValue *ResolverGV = GetGlobalValue(ResolverName))
    return ResolverGV;

  // Since this is the first time we've created this IFunc, make sure
  // that we put this multiversioned function into the list to be
  // replaced later if necessary (target multiversioning only).
  if (!FD->isCPUDispatchMultiVersion() && !FD->isCPUSpecificMultiVersion())
    MultiVersionFuncs.push_back(GD);

  if (getTarget().supportsIFunc()) {
    llvm::Type *ResolverType = llvm::FunctionType::get(
        llvm::PointerType::get(
            DeclTy, getContext().getTargetAddressSpace(FD->getType())),
        false);
    llvm::Constant *Resolver = GetOrCreateLLVMFunction(
        MangledName + ".resolver", ResolverType, GlobalDecl{},
        /*ForVTable=*/false);
    llvm::GlobalIFunc *GIF = llvm::GlobalIFunc::create(
        DeclTy, 0, llvm::Function::ExternalLinkage, "", Resolver, &getModule());
    GIF->setName(ResolverName);
    SetCommonAttributes(FD, GIF);

    return GIF;
  }

  llvm::Constant *Resolver = GetOrCreateLLVMFunction(
      ResolverName, DeclTy, GlobalDecl{}, /*ForVTable=*/false);
  assert(isa<llvm::GlobalValue>(Resolver) &&
         "Resolver should be created for the first time");
  SetCommonAttributes(FD, cast<llvm::GlobalValue>(Resolver));
  return Resolver;
}

/// GetOrCreateLLVMFunction - If the specified mangled name is not in the
/// module, create and return an llvm Function with the specified type. If there
/// is something in the module with the specified name, return it potentially
/// bitcasted to the right type.
///
/// If D is non-null, it specifies a decl that correspond to this.  This is used
/// to set the attributes on the function when it is first created.
llvm::Constant *CodeGenModule::GetOrCreateLLVMFunction(
    StringRef MangledName, llvm::Type *Ty, GlobalDecl GD, bool ForVTable,
    bool DontDefer, bool IsThunk, llvm::AttributeList ExtraAttrs,
    ForDefinition_t IsForDefinition) {
  const Decl *D = GD.getDecl();

  // Any attempts to use a MultiVersion function should result in retrieving
  // the iFunc instead. Name Mangling will handle the rest of the changes.
  if (const FunctionDecl *FD = cast_or_null<FunctionDecl>(D)) {
    // For the device mark the function as one that should be emitted.
    if (getLangOpts().OpenMPIsDevice && OpenMPRuntime &&
        !OpenMPRuntime->markAsGlobalTarget(GD) && FD->isDefined() &&
        !DontDefer && !IsForDefinition) {
      if (const FunctionDecl *FDDef = FD->getDefinition()) {
        GlobalDecl GDDef;
        if (const auto *CD = dyn_cast<CXXConstructorDecl>(FDDef))
          GDDef = GlobalDecl(CD, GD.getCtorType());
        else if (const auto *DD = dyn_cast<CXXDestructorDecl>(FDDef))
          GDDef = GlobalDecl(DD, GD.getDtorType());
        else
          GDDef = GlobalDecl(FDDef);
        EmitGlobal(GDDef);
      }
    }

    if (FD->isMultiVersion()) {
      const auto *TA = FD->getAttr<TargetAttr>();
      if (TA && TA->isDefaultVersion())
        UpdateMultiVersionNames(GD, FD);
      if (!IsForDefinition)
        return GetOrCreateMultiVersionResolver(GD, Ty, FD);
    }
  }

  // Lookup the entry, lazily creating it if necessary.
  llvm::GlobalValue *Entry = GetGlobalValue(MangledName);
  if (Entry) {
    if (WeakRefReferences.erase(Entry)) {
      const FunctionDecl *FD = cast_or_null<FunctionDecl>(D);
      if (FD && !FD->hasAttr<WeakAttr>())
        Entry->setLinkage(llvm::Function::ExternalLinkage);
    }

    // Handle dropped DLL attributes.
    if (D && !D->hasAttr<DLLImportAttr>() && !D->hasAttr<DLLExportAttr>()) {
      Entry->setDLLStorageClass(llvm::GlobalValue::DefaultStorageClass);
      setDSOLocal(Entry);
    }

    // If there are two attempts to define the same mangled name, issue an
    // error.
    if (IsForDefinition && !Entry->isDeclaration()) {
      GlobalDecl OtherGD;
      // Check that GD is not yet in DiagnosedConflictingDefinitions is required
      // to make sure that we issue an error only once.
      if (lookupRepresentativeDecl(MangledName, OtherGD) &&
          (GD.getCanonicalDecl().getDecl() !=
           OtherGD.getCanonicalDecl().getDecl()) &&
          DiagnosedConflictingDefinitions.insert(GD).second) {
        getDiags().Report(D->getLocation(), diag::err_duplicate_mangled_name)
            << MangledName;
        getDiags().Report(OtherGD.getDecl()->getLocation(),
                          diag::note_previous_definition);
      }
    }

    if ((isa<llvm::Function>(Entry) || isa<llvm::GlobalAlias>(Entry)) &&
        (Entry->getType()->getElementType() == Ty)) {
      return Entry;
    }

    // Make sure the result is of the correct type.
    // (If function is requested for a definition, we always need to create a new
    // function, not just return a bitcast.)
    if (!IsForDefinition)
      return llvm::ConstantExpr::getBitCast(Entry, Ty->getPointerTo());
  }

  // This function doesn't have a complete type (for example, the return
  // type is an incomplete struct). Use a fake type instead, and make
  // sure not to try to set attributes.
  bool IsIncompleteFunction = false;

  llvm::FunctionType *FTy;
  if (isa<llvm::FunctionType>(Ty)) {
    FTy = cast<llvm::FunctionType>(Ty);
  } else {
    FTy = llvm::FunctionType::get(VoidTy, false);
    IsIncompleteFunction = true;
  }

  llvm::Function *F =
      llvm::Function::Create(FTy, llvm::Function::ExternalLinkage,
                             Entry ? StringRef() : MangledName, &getModule());

  // If we already created a function with the same mangled name (but different
  // type) before, take its name and add it to the list of functions to be
  // replaced with F at the end of CodeGen.
  //
  // This happens if there is a prototype for a function (e.g. "int f()") and
  // then a definition of a different type (e.g. "int f(int x)").
  if (Entry) {
    F->takeName(Entry);

    // This might be an implementation of a function without a prototype, in
    // which case, try to do special replacement of calls which match the new
    // prototype.  The really key thing here is that we also potentially drop
    // arguments from the call site so as to make a direct call, which makes the
    // inliner happier and suppresses a number of optimizer warnings (!) about
    // dropping arguments.
    if (!Entry->use_empty()) {
      ReplaceUsesOfNonProtoTypeWithRealFunction(Entry, F);
      Entry->removeDeadConstantUsers();
    }

    llvm::Constant *BC = llvm::ConstantExpr::getBitCast(
        F, Entry->getType()->getElementType()->getPointerTo());
    addGlobalValReplacement(Entry, BC);
  }

  assert(F->getName() == MangledName && "name was uniqued!");
  if (D)
    SetFunctionAttributes(GD, F, IsIncompleteFunction, IsThunk);
  if (ExtraAttrs.hasAttributes(llvm::AttributeList::FunctionIndex)) {
    llvm::AttrBuilder B(ExtraAttrs, llvm::AttributeList::FunctionIndex);
    F->addAttributes(llvm::AttributeList::FunctionIndex, B);
  }

  if (!DontDefer) {
    // All MSVC dtors other than the base dtor are linkonce_odr and delegate to
    // each other bottoming out with the base dtor.  Therefore we emit non-base
    // dtors on usage, even if there is no dtor definition in the TU.
    if (D && isa<CXXDestructorDecl>(D) &&
        getCXXABI().useThunkForDtorVariant(cast<CXXDestructorDecl>(D),
                                           GD.getDtorType()))
      addDeferredDeclToEmit(GD);

    // This is the first use or definition of a mangled name.  If there is a
    // deferred decl with this name, remember that we need to emit it at the end
    // of the file.
    auto DDI = DeferredDecls.find(MangledName);
    if (DDI != DeferredDecls.end()) {
      // Move the potentially referenced deferred decl to the
      // DeferredDeclsToEmit list, and remove it from DeferredDecls (since we
      // don't need it anymore).
      addDeferredDeclToEmit(DDI->second);
      DeferredDecls.erase(DDI);

      // Otherwise, there are cases we have to worry about where we're
      // using a declaration for which we must emit a definition but where
      // we might not find a top-level definition:
      //   - member functions defined inline in their classes
      //   - friend functions defined inline in some class
      //   - special member functions with implicit definitions
      // If we ever change our AST traversal to walk into class methods,
      // this will be unnecessary.
      //
      // We also don't emit a definition for a function if it's going to be an
      // entry in a vtable, unless it's already marked as used.
    } else if (getLangOpts().CPlusPlus && D) {
      // Look for a declaration that's lexically in a record.
      for (const auto *FD = cast<FunctionDecl>(D)->getMostRecentDecl(); FD;
           FD = FD->getPreviousDecl()) {
        if (isa<CXXRecordDecl>(FD->getLexicalDeclContext())) {
          if (FD->doesThisDeclarationHaveABody()) {
            addDeferredDeclToEmit(GD.getWithDecl(FD));
            break;
          }
        }
      }
    }
  }

  // Make sure the result is of the requested type.
  if (!IsIncompleteFunction) {
    assert(F->getType()->getElementType() == Ty);
    return F;
  }

  llvm::Type *PTy = llvm::PointerType::getUnqual(Ty);
  return llvm::ConstantExpr::getBitCast(F, PTy);
}

/// GetAddrOfFunction - Return the address of the given function.  If Ty is
/// non-null, then this function will use the specified type if it has to
/// create it (this occurs when we see a definition of the function).
llvm::Constant *CodeGenModule::GetAddrOfFunction(GlobalDecl GD,
                                                 llvm::Type *Ty,
                                                 bool ForVTable,
                                                 bool DontDefer,
                                              ForDefinition_t IsForDefinition) {
  // If there was no specific requested type, just convert it now.
  if (!Ty) {
    const auto *FD = cast<FunctionDecl>(GD.getDecl());
    Ty = getTypes().ConvertType(FD->getType());
  }

  // Devirtualized destructor calls may come through here instead of via
  // getAddrOfCXXStructor. Make sure we use the MS ABI base destructor instead
  // of the complete destructor when necessary.
  if (const auto *DD = dyn_cast<CXXDestructorDecl>(GD.getDecl())) {
    if (getTarget().getCXXABI().isMicrosoft() &&
        GD.getDtorType() == Dtor_Complete &&
        DD->getParent()->getNumVBases() == 0)
      GD = GlobalDecl(DD, Dtor_Base);
  }

  StringRef MangledName = getMangledName(GD);
  return GetOrCreateLLVMFunction(MangledName, Ty, GD, ForVTable, DontDefer,
                                 /*IsThunk=*/false, llvm::AttributeList(),
                                 IsForDefinition);
}

static const FunctionDecl *
GetRuntimeFunctionDecl(ASTContext &C, StringRef Name) {
  TranslationUnitDecl *TUDecl = C.getTranslationUnitDecl();
  DeclContext *DC = TranslationUnitDecl::castToDeclContext(TUDecl);

  IdentifierInfo &CII = C.Idents.get(Name);
  for (const auto &Result : DC->lookup(&CII))
    if (const auto FD = dyn_cast<FunctionDecl>(Result))
      return FD;

  if (!C.getLangOpts().CPlusPlus)
    return nullptr;

  // Demangle the premangled name from getTerminateFn()
  IdentifierInfo &CXXII =
      (Name == "_ZSt9terminatev" || Name == "?terminate@@YAXXZ")
          ? C.Idents.get("terminate")
          : C.Idents.get(Name);

  for (const auto &N : {"__cxxabiv1", "std"}) {
    IdentifierInfo &NS = C.Idents.get(N);
    for (const auto &Result : DC->lookup(&NS)) {
      NamespaceDecl *ND = dyn_cast<NamespaceDecl>(Result);
      if (auto LSD = dyn_cast<LinkageSpecDecl>(Result))
        for (const auto &Result : LSD->lookup(&NS))
          if ((ND = dyn_cast<NamespaceDecl>(Result)))
            break;

      if (ND)
        for (const auto &Result : ND->lookup(&CXXII))
          if (const auto *FD = dyn_cast<FunctionDecl>(Result))
            return FD;
    }
  }

  return nullptr;
}

/// CreateRuntimeFunction - Create a new runtime function with the specified
/// type and name.
llvm::FunctionCallee
CodeGenModule::CreateRuntimeFunction(llvm::FunctionType *FTy, StringRef Name,
                                     llvm::AttributeList ExtraAttrs,
                                     bool Local) {
  llvm::Constant *C =
      GetOrCreateLLVMFunction(Name, FTy, GlobalDecl(), /*ForVTable=*/false,
                              /*DontDefer=*/false, /*IsThunk=*/false,
                              ExtraAttrs);

  if (auto *F = dyn_cast<llvm::Function>(C)) {
    if (F->empty()) {
      F->setCallingConv(getRuntimeCC());

      // In Windows Itanium environments, try to mark runtime functions
      // dllimport. For Mingw and MSVC, don't. We don't really know if the user
      // will link their standard library statically or dynamically. Marking
      // functions imported when they are not imported can cause linker errors
      // and warnings.
      if (!Local && getTriple().isWindowsItaniumEnvironment() &&
          !getCodeGenOpts().LTOVisibilityPublicStd) {
        const FunctionDecl *FD = GetRuntimeFunctionDecl(Context, Name);
        if (!FD || FD->hasAttr<DLLImportAttr>()) {
          F->setDLLStorageClass(llvm::GlobalValue::DLLImportStorageClass);
          F->setLinkage(llvm::GlobalValue::ExternalLinkage);
        }
      }
      setDSOLocal(F);
    }
  }

  return {FTy, C};
}

/// isTypeConstant - Determine whether an object of this type can be emitted
/// as a constant.
///
/// If ExcludeCtor is true, the duration when the object's constructor runs
/// will not be considered. The caller will need to verify that the object is
/// not written to during its construction.
bool CodeGenModule::isTypeConstant(QualType Ty, bool ExcludeCtor) {
  if (!Ty.isConstant(Context) && !Ty->isReferenceType())
    return false;

  if (Context.getLangOpts().CPlusPlus) {
    if (const CXXRecordDecl *Record
          = Context.getBaseElementType(Ty)->getAsCXXRecordDecl())
      return ExcludeCtor && !Record->hasMutableFields() &&
             Record->hasTrivialDestructor();
  }

  return true;
}

/// GetOrCreateLLVMGlobal - If the specified mangled name is not in the module,
/// create and return an llvm GlobalVariable with the specified type.  If there
/// is something in the module with the specified name, return it potentially
/// bitcasted to the right type.
///
/// If D is non-null, it specifies a decl that correspond to this.  This is used
/// to set the attributes on the global when it is first created.
///
/// If IsForDefinition is true, it is guaranteed that an actual global with
/// type Ty will be returned, not conversion of a variable with the same
/// mangled name but some other type.
llvm::Constant *
CodeGenModule::GetOrCreateLLVMGlobal(StringRef MangledName,
                                     llvm::PointerType *Ty,
                                     const VarDecl *D,
                                     ForDefinition_t IsForDefinition) {
  // Lookup the entry, lazily creating it if necessary.
  llvm::GlobalValue *Entry = GetGlobalValue(MangledName);
  if (Entry) {
    if (WeakRefReferences.erase(Entry)) {
      if (D && !D->hasAttr<WeakAttr>())
        Entry->setLinkage(llvm::Function::ExternalLinkage);
    }

    // Handle dropped DLL attributes.
    if (D && !D->hasAttr<DLLImportAttr>() && !D->hasAttr<DLLExportAttr>())
      Entry->setDLLStorageClass(llvm::GlobalValue::DefaultStorageClass);

    if (LangOpts.OpenMP && !LangOpts.OpenMPSimd && D)
      getOpenMPRuntime().registerTargetGlobalVariable(D, Entry);

    if (Entry->getType() == Ty)
      return Entry;

    // If there are two attempts to define the same mangled name, issue an
    // error.
    if (IsForDefinition && !Entry->isDeclaration()) {
      GlobalDecl OtherGD;
      const VarDecl *OtherD;

      // Check that D is not yet in DiagnosedConflictingDefinitions is required
      // to make sure that we issue an error only once.
      if (D && lookupRepresentativeDecl(MangledName, OtherGD) &&
          (D->getCanonicalDecl() != OtherGD.getCanonicalDecl().getDecl()) &&
          (OtherD = dyn_cast<VarDecl>(OtherGD.getDecl())) &&
          OtherD->hasInit() &&
          DiagnosedConflictingDefinitions.insert(D).second) {
        getDiags().Report(D->getLocation(), diag::err_duplicate_mangled_name)
            << MangledName;
        getDiags().Report(OtherGD.getDecl()->getLocation(),
                          diag::note_previous_definition);
      }
    }

    // Make sure the result is of the correct type.
    if (Entry->getType()->getAddressSpace() != Ty->getAddressSpace())
      return llvm::ConstantExpr::getAddrSpaceCast(Entry, Ty);

    // (If global is requested for a definition, we always need to create a new
    // global, not just return a bitcast.)
    if (!IsForDefinition)
      return llvm::ConstantExpr::getBitCast(Entry, Ty);
  }

  auto AddrSpace = GetGlobalVarAddressSpace(D);
  auto TargetAddrSpace = getContext().getTargetAddressSpace(AddrSpace);

  auto *GV = new llvm::GlobalVariable(
      getModule(), Ty->getElementType(), false,
      llvm::GlobalValue::ExternalLinkage, nullptr, MangledName, nullptr,
      llvm::GlobalVariable::NotThreadLocal, TargetAddrSpace);

  // If we already created a global with the same mangled name (but different
  // type) before, take its name and remove it from its parent.
  if (Entry) {
    GV->takeName(Entry);

    if (!Entry->use_empty()) {
      llvm::Constant *NewPtrForOldDecl =
          llvm::ConstantExpr::getBitCast(GV, Entry->getType());
      Entry->replaceAllUsesWith(NewPtrForOldDecl);
    }

    Entry->eraseFromParent();
  }

  // This is the first use or definition of a mangled name.  If there is a
  // deferred decl with this name, remember that we need to emit it at the end
  // of the file.
  auto DDI = DeferredDecls.find(MangledName);
  if (DDI != DeferredDecls.end()) {
    // Move the potentially referenced deferred decl to the DeferredDeclsToEmit
    // list, and remove it from DeferredDecls (since we don't need it anymore).
    addDeferredDeclToEmit(DDI->second);
    DeferredDecls.erase(DDI);
  }

  // Handle things which are present even on external declarations.
  if (D) {
    if (LangOpts.OpenMP && !LangOpts.OpenMPSimd)
      getOpenMPRuntime().registerTargetGlobalVariable(D, GV);

    // FIXME: This code is overly simple and should be merged with other global
    // handling.
    GV->setConstant(isTypeConstant(D->getType(), false));

    GV->setAlignment(getContext().getDeclAlign(D).getQuantity());

    setLinkageForGV(GV, D);

    if (D->getTLSKind()) {
      if (D->getTLSKind() == VarDecl::TLS_Dynamic)
        CXXThreadLocals.push_back(D);
      setTLSMode(GV, *D);
    }

    setGVProperties(GV, D);

    // If required by the ABI, treat declarations of static data members with
    // inline initializers as definitions.
    if (getContext().isMSStaticDataMemberInlineDefinition(D)) {
      EmitGlobalVarDefinition(D);
    }

    // Emit section information for extern variables.
    if (D->hasExternalStorage()) {
      if (const SectionAttr *SA = D->getAttr<SectionAttr>())
        GV->setSection(SA->getName());
    }

    // Handle XCore specific ABI requirements.
    if (getTriple().getArch() == llvm::Triple::xcore &&
        D->getLanguageLinkage() == CLanguageLinkage &&
        D->getType().isConstant(Context) &&
        isExternallyVisible(D->getLinkageAndVisibility().getLinkage()))
      GV->setSection(".cp.rodata");

    // Check if we a have a const declaration with an initializer, we may be
    // able to emit it as available_externally to expose it's value to the
    // optimizer.
    if (Context.getLangOpts().CPlusPlus && GV->hasExternalLinkage() &&
        D->getType().isConstQualified() && !GV->hasInitializer() &&
        !D->hasDefinition() && D->hasInit() && !D->hasAttr<DLLImportAttr>()) {
      const auto *Record =
          Context.getBaseElementType(D->getType())->getAsCXXRecordDecl();
      bool HasMutableFields = Record && Record->hasMutableFields();
      if (!HasMutableFields) {
        const VarDecl *InitDecl;
        const Expr *InitExpr = D->getAnyInitializer(InitDecl);
        if (InitExpr) {
          ConstantEmitter emitter(*this);
          llvm::Constant *Init = emitter.tryEmitForInitializer(*InitDecl);
          if (Init) {
            auto *InitType = Init->getType();
            if (GV->getType()->getElementType() != InitType) {
              // The type of the initializer does not match the definition.
              // This happens when an initializer has a different type from
              // the type of the global (because of padding at the end of a
              // structure for instance).
              GV->setName(StringRef());
              // Make a new global with the correct type, this is now guaranteed
              // to work.
              auto *NewGV = cast<llvm::GlobalVariable>(
                  GetAddrOfGlobalVar(D, InitType, IsForDefinition));

              // Erase the old global, since it is no longer used.
              GV->eraseFromParent();
              GV = NewGV;
            } else {
              GV->setInitializer(Init);
              GV->setConstant(true);
              GV->setLinkage(llvm::GlobalValue::AvailableExternallyLinkage);
            }
            emitter.finalize(GV);
          }
        }
      }
    }
  }

  LangAS ExpectedAS =
      D ? D->getType().getAddressSpace()
        : (LangOpts.OpenCL ? LangAS::opencl_global : LangAS::Default);
  assert(getContext().getTargetAddressSpace(ExpectedAS) ==
         Ty->getPointerAddressSpace());
  if (AddrSpace != ExpectedAS)
    return getTargetCodeGenInfo().performAddrSpaceCast(*this, GV, AddrSpace,
                                                       ExpectedAS, Ty);

  if (GV->isDeclaration())
    getTargetCodeGenInfo().setTargetAttributes(D, GV, *this);

  return GV;
}

llvm::Constant *
CodeGenModule::GetAddrOfGlobal(GlobalDecl GD,
                               ForDefinition_t IsForDefinition) {
  const Decl *D = GD.getDecl();
  if (isa<CXXConstructorDecl>(D) || isa<CXXDestructorDecl>(D))
    return getAddrOfCXXStructor(GD, /*FnInfo=*/nullptr, /*FnType=*/nullptr,
                                /*DontDefer=*/false, IsForDefinition);
  else if (isa<CXXMethodDecl>(D)) {
    auto FInfo = &getTypes().arrangeCXXMethodDeclaration(
        cast<CXXMethodDecl>(D));
    auto Ty = getTypes().GetFunctionType(*FInfo);
    return GetAddrOfFunction(GD, Ty, /*ForVTable=*/false, /*DontDefer=*/false,
                             IsForDefinition);
  } else if (isa<FunctionDecl>(D)) {
    const CGFunctionInfo &FI = getTypes().arrangeGlobalDeclaration(GD);
    llvm::FunctionType *Ty = getTypes().GetFunctionType(FI);
    return GetAddrOfFunction(GD, Ty, /*ForVTable=*/false, /*DontDefer=*/false,
                             IsForDefinition);
  } else
    return GetAddrOfGlobalVar(cast<VarDecl>(D), /*Ty=*/nullptr,
                              IsForDefinition);
}

llvm::GlobalVariable *CodeGenModule::CreateOrReplaceCXXRuntimeVariable(
    StringRef Name, llvm::Type *Ty, llvm::GlobalValue::LinkageTypes Linkage,
    unsigned Alignment) {
  llvm::GlobalVariable *GV = getModule().getNamedGlobal(Name);
  llvm::GlobalVariable *OldGV = nullptr;

  if (GV) {
    // Check if the variable has the right type.
    if (GV->getType()->getElementType() == Ty)
      return GV;

    // Because C++ name mangling, the only way we can end up with an already
    // existing global with the same name is if it has been declared extern "C".
    assert(GV->isDeclaration() && "Declaration has wrong type!");
    OldGV = GV;
  }

  // Create a new variable.
  GV = new llvm::GlobalVariable(getModule(), Ty, /*isConstant=*/true,
                                Linkage, nullptr, Name);

  if (OldGV) {
    // Replace occurrences of the old variable if needed.
    GV->takeName(OldGV);

    if (!OldGV->use_empty()) {
      llvm::Constant *NewPtrForOldDecl =
      llvm::ConstantExpr::getBitCast(GV, OldGV->getType());
      OldGV->replaceAllUsesWith(NewPtrForOldDecl);
    }

    OldGV->eraseFromParent();
  }

  if (supportsCOMDAT() && GV->isWeakForLinker() &&
      !GV->hasAvailableExternallyLinkage())
    GV->setComdat(TheModule.getOrInsertComdat(GV->getName()));

  GV->setAlignment(Alignment);

  return GV;
}

/// GetAddrOfGlobalVar - Return the llvm::Constant for the address of the
/// given global variable.  If Ty is non-null and if the global doesn't exist,
/// then it will be created with the specified type instead of whatever the
/// normal requested type would be. If IsForDefinition is true, it is guaranteed
/// that an actual global with type Ty will be returned, not conversion of a
/// variable with the same mangled name but some other type.
llvm::Constant *CodeGenModule::GetAddrOfGlobalVar(const VarDecl *D,
                                                  llvm::Type *Ty,
                                           ForDefinition_t IsForDefinition) {
  assert(D->hasGlobalStorage() && "Not a global variable");
  QualType ASTTy = D->getType();
  if (!Ty)
    Ty = getTypes().ConvertTypeForMem(ASTTy);

  llvm::PointerType *PTy =
    llvm::PointerType::get(Ty, getContext().getTargetAddressSpace(ASTTy));

  StringRef MangledName = getMangledName(D);
  return GetOrCreateLLVMGlobal(MangledName, PTy, D, IsForDefinition);
}

/// CreateRuntimeVariable - Create a new runtime global variable with the
/// specified type and name.
llvm::Constant *
CodeGenModule::CreateRuntimeVariable(llvm::Type *Ty,
                                     StringRef Name) {
  auto *Ret =
      GetOrCreateLLVMGlobal(Name, llvm::PointerType::getUnqual(Ty), nullptr);
  setDSOLocal(cast<llvm::GlobalValue>(Ret->stripPointerCasts()));
  return Ret;
}

void CodeGenModule::EmitTentativeDefinition(const VarDecl *D) {
  assert(!D->getInit() && "Cannot emit definite definitions here!");

  StringRef MangledName = getMangledName(D);
  llvm::GlobalValue *GV = GetGlobalValue(MangledName);

  // We already have a definition, not declaration, with the same mangled name.
  // Emitting of declaration is not required (and actually overwrites emitted
  // definition).
  if (GV && !GV->isDeclaration())
    return;

  // If we have not seen a reference to this variable yet, place it into the
  // deferred declarations table to be emitted if needed later.
  if (!MustBeEmitted(D) && !GV) {
      DeferredDecls[MangledName] = D;
      return;
  }

  // The tentative definition is the only definition.
  EmitGlobalVarDefinition(D);
}

CharUnits CodeGenModule::GetTargetTypeStoreSize(llvm::Type *Ty) const {
  return Context.toCharUnitsFromBits(
      getDataLayout().getTypeStoreSizeInBits(Ty));
}

LangAS CodeGenModule::GetGlobalVarAddressSpace(const VarDecl *D) {
  LangAS AddrSpace = LangAS::Default;
  if (LangOpts.OpenCL) {
    AddrSpace = D ? D->getType().getAddressSpace() : LangAS::opencl_global;
    assert(AddrSpace == LangAS::opencl_global ||
           AddrSpace == LangAS::opencl_constant ||
           AddrSpace == LangAS::opencl_local ||
           AddrSpace >= LangAS::FirstTargetAddressSpace);
    return AddrSpace;
  }

  if (LangOpts.CUDA && LangOpts.CUDAIsDevice) {
    if (D && D->hasAttr<CUDAConstantAttr>())
      return LangAS::cuda_constant;
    else if (D && D->hasAttr<CUDASharedAttr>())
      return LangAS::cuda_shared;
    else if (D && D->hasAttr<CUDADeviceAttr>())
      return LangAS::cuda_device;
    else if (D && D->getType().isConstQualified())
      return LangAS::cuda_constant;
    else
      return LangAS::cuda_device;
  }

  if (LangOpts.OpenMP) {
    LangAS AS;
    if (OpenMPRuntime->hasAllocateAttributeForGlobalVar(D, AS))
      return AS;
  }
  return getTargetCodeGenInfo().getGlobalVarAddressSpace(*this, D);
}

LangAS CodeGenModule::getStringLiteralAddressSpace() const {
  // OpenCL v1.2 s6.5.3: a string literal is in the constant address space.
  if (LangOpts.OpenCL)
    return LangAS::opencl_constant;
  if (auto AS = getTarget().getConstantAddressSpace())
    return AS.getValue();
  return LangAS::Default;
}

// In address space agnostic languages, string literals are in default address
// space in AST. However, certain targets (e.g. amdgcn) request them to be
// emitted in constant address space in LLVM IR. To be consistent with other
// parts of AST, string literal global variables in constant address space
// need to be casted to default address space before being put into address
// map and referenced by other part of CodeGen.
// In OpenCL, string literals are in constant address space in AST, therefore
// they should not be casted to default address space.
static llvm::Constant *
castStringLiteralToDefaultAddressSpace(CodeGenModule &CGM,
                                       llvm::GlobalVariable *GV) {
  llvm::Constant *Cast = GV;
  if (!CGM.getLangOpts().OpenCL) {
    if (auto AS = CGM.getTarget().getConstantAddressSpace()) {
      if (AS != LangAS::Default)
        Cast = CGM.getTargetCodeGenInfo().performAddrSpaceCast(
            CGM, GV, AS.getValue(), LangAS::Default,
            GV->getValueType()->getPointerTo(
                CGM.getContext().getTargetAddressSpace(LangAS::Default)));
    }
  }
  return Cast;
}

template<typename SomeDecl>
void CodeGenModule::MaybeHandleStaticInExternC(const SomeDecl *D,
                                               llvm::GlobalValue *GV) {
  if (!getLangOpts().CPlusPlus)
    return;

  // Must have 'used' attribute, or else inline assembly can't rely on
  // the name existing.
  if (!D->template hasAttr<UsedAttr>())
    return;

  // Must have internal linkage and an ordinary name.
  if (!D->getIdentifier() || D->getFormalLinkage() != InternalLinkage)
    return;

  // Must be in an extern "C" context. Entities declared directly within
  // a record are not extern "C" even if the record is in such a context.
  const SomeDecl *First = D->getFirstDecl();
  if (First->getDeclContext()->isRecord() || !First->isInExternCContext())
    return;

  // OK, this is an internal linkage entity inside an extern "C" linkage
  // specification. Make a note of that so we can give it the "expected"
  // mangled name if nothing else is using that name.
  std::pair<StaticExternCMap::iterator, bool> R =
      StaticExternCValues.insert(std::make_pair(D->getIdentifier(), GV));

  // If we have multiple internal linkage entities with the same name
  // in extern "C" regions, none of them gets that name.
  if (!R.second)
    R.first->second = nullptr;
}

static bool shouldBeInCOMDAT(CodeGenModule &CGM, const Decl &D) {
  if (!CGM.supportsCOMDAT())
    return false;

  // Do not set COMDAT attribute for CUDA/HIP stub functions to prevent
  // them being "merged" by the COMDAT Folding linker optimization.
  if (D.hasAttr<CUDAGlobalAttr>())
    return false;

  if (D.hasAttr<SelectAnyAttr>())
    return true;

  GVALinkage Linkage;
  if (auto *VD = dyn_cast<VarDecl>(&D))
    Linkage = CGM.getContext().GetGVALinkageForVariable(VD);
  else
    Linkage = CGM.getContext().GetGVALinkageForFunction(cast<FunctionDecl>(&D));

  switch (Linkage) {
  case GVA_Internal:
  case GVA_AvailableExternally:
  case GVA_StrongExternal:
    return false;
  case GVA_DiscardableODR:
  case GVA_StrongODR:
    return true;
  }
  llvm_unreachable("No such linkage");
}

void CodeGenModule::maybeSetTrivialComdat(const Decl &D,
                                          llvm::GlobalObject &GO) {
  if (!shouldBeInCOMDAT(*this, D))
    return;
  GO.setComdat(TheModule.getOrInsertComdat(GO.getName()));
}

/// Pass IsTentative as true if you want to create a tentative definition.
void CodeGenModule::EmitGlobalVarDefinition(const VarDecl *D,
                                            bool IsTentative) {
  // OpenCL global variables of sampler type are translated to function calls,
  // therefore no need to be translated.
  QualType ASTTy = D->getType();
  if (getLangOpts().OpenCL && ASTTy->isSamplerT())
    return;

  // If this is OpenMP device, check if it is legal to emit this global
  // normally.
  if (LangOpts.OpenMPIsDevice && OpenMPRuntime &&
      OpenMPRuntime->emitTargetGlobalVariable(D))
    return;

  llvm::Constant *Init = nullptr;
  CXXRecordDecl *RD = ASTTy->getBaseElementTypeUnsafe()->getAsCXXRecordDecl();
  bool NeedsGlobalCtor = false;
  bool NeedsGlobalDtor = RD && !RD->hasTrivialDestructor();

  const VarDecl *InitDecl;
  const Expr *InitExpr = D->getAnyInitializer(InitDecl);

  Optional<ConstantEmitter> emitter;

  // CUDA E.2.4.1 "__shared__ variables cannot have an initialization
  // as part of their declaration."  Sema has already checked for
  // error cases, so we just need to set Init to UndefValue.
  bool IsCUDASharedVar =
      getLangOpts().CUDAIsDevice && D->hasAttr<CUDASharedAttr>();
  // Shadows of initialized device-side global variables are also left
  // undefined.
  bool IsCUDAShadowVar =
      !getLangOpts().CUDAIsDevice &&
      (D->hasAttr<CUDAConstantAttr>() || D->hasAttr<CUDADeviceAttr>() ||
       D->hasAttr<CUDASharedAttr>());
  if (getLangOpts().CUDA && (IsCUDASharedVar || IsCUDAShadowVar))
    Init = llvm::UndefValue::get(getTypes().ConvertType(ASTTy));
  else if (!InitExpr) {
    // This is a tentative definition; tentative definitions are
    // implicitly initialized with { 0 }.
    //
    // Note that tentative definitions are only emitted at the end of
    // a translation unit, so they should never have incomplete
    // type. In addition, EmitTentativeDefinition makes sure that we
    // never attempt to emit a tentative definition if a real one
    // exists. A use may still exists, however, so we still may need
    // to do a RAUW.
    assert(!ASTTy->isIncompleteType() && "Unexpected incomplete type");
    Init = EmitNullConstant(D->getType());
  } else {
    initializedGlobalDecl = GlobalDecl(D);
    emitter.emplace(*this);
    Init = emitter->tryEmitForInitializer(*InitDecl);

    if (!Init) {
      QualType T = InitExpr->getType();
      if (D->getType()->isReferenceType())
        T = D->getType();

      if (getLangOpts().CPlusPlus) {
        Init = EmitNullConstant(T);
        NeedsGlobalCtor = true;
      } else {
        ErrorUnsupported(D, "static initializer");
        Init = llvm::UndefValue::get(getTypes().ConvertType(T));
      }
    } else {
      // We don't need an initializer, so remove the entry for the delayed
      // initializer position (just in case this entry was delayed) if we
      // also don't need to register a destructor.
      if (getLangOpts().CPlusPlus && !NeedsGlobalDtor)
        DelayedCXXInitPosition.erase(D);
    }
  }

  llvm::Type* InitType = Init->getType();
  llvm::Constant *Entry =
      GetAddrOfGlobalVar(D, InitType, ForDefinition_t(!IsTentative));

  // Strip off a bitcast if we got one back.
  if (auto *CE = dyn_cast<llvm::ConstantExpr>(Entry)) {
    assert(CE->getOpcode() == llvm::Instruction::BitCast ||
           CE->getOpcode() == llvm::Instruction::AddrSpaceCast ||
           // All zero index gep.
           CE->getOpcode() == llvm::Instruction::GetElementPtr);
    Entry = CE->getOperand(0);
  }

  // Entry is now either a Function or GlobalVariable.
  auto *GV = dyn_cast<llvm::GlobalVariable>(Entry);

  // We have a definition after a declaration with the wrong type.
  // We must make a new GlobalVariable* and update everything that used OldGV
  // (a declaration or tentative definition) with the new GlobalVariable*
  // (which will be a definition).
  //
  // This happens if there is a prototype for a global (e.g.
  // "extern int x[];") and then a definition of a different type (e.g.
  // "int x[10];"). This also happens when an initializer has a different type
  // from the type of the global (this happens with unions).
  if (!GV || GV->getType()->getElementType() != InitType ||
      GV->getType()->getAddressSpace() !=
          getContext().getTargetAddressSpace(GetGlobalVarAddressSpace(D))) {

    // Move the old entry aside so that we'll create a new one.
    Entry->setName(StringRef());

    // Make a new global with the correct type, this is now guaranteed to work.
    GV = cast<llvm::GlobalVariable>(
        GetAddrOfGlobalVar(D, InitType, ForDefinition_t(!IsTentative)));

    // Replace all uses of the old global with the new global
    llvm::Constant *NewPtrForOldDecl =
        llvm::ConstantExpr::getBitCast(GV, Entry->getType());
    Entry->replaceAllUsesWith(NewPtrForOldDecl);

    // Erase the old global, since it is no longer used.
    cast<llvm::GlobalValue>(Entry)->eraseFromParent();
  }

  MaybeHandleStaticInExternC(D, GV);

  if (D->hasAttr<AnnotateAttr>())
    AddGlobalAnnotations(D, GV);

  // Set the llvm linkage type as appropriate.
  llvm::GlobalValue::LinkageTypes Linkage =
      getLLVMLinkageVarDefinition(D, GV->isConstant());

  // CUDA B.2.1 "The __device__ qualifier declares a variable that resides on
  // the device. [...]"
  // CUDA B.2.2 "The __constant__ qualifier, optionally used together with
  // __device__, declares a variable that: [...]
  // Is accessible from all the threads within the grid and from the host
  // through the runtime library (cudaGetSymbolAddress() / cudaGetSymbolSize()
  // / cudaMemcpyToSymbol() / cudaMemcpyFromSymbol())."
  if (GV && LangOpts.CUDA) {
    if (LangOpts.CUDAIsDevice) {
      if (Linkage != llvm::GlobalValue::InternalLinkage &&
          (D->hasAttr<CUDADeviceAttr>() || D->hasAttr<CUDAConstantAttr>()))
        GV->setExternallyInitialized(true);
    } else {
      // Host-side shadows of external declarations of device-side
      // global variables become internal definitions. These have to
      // be internal in order to prevent name conflicts with global
      // host variables with the same name in a different TUs.
      if (D->hasAttr<CUDADeviceAttr>() || D->hasAttr<CUDAConstantAttr>()) {
        Linkage = llvm::GlobalValue::InternalLinkage;

        // Shadow variables and their properties must be registered
        // with CUDA runtime.
        unsigned Flags = 0;
        if (!D->hasDefinition())
          Flags |= CGCUDARuntime::ExternDeviceVar;
        if (D->hasAttr<CUDAConstantAttr>())
          Flags |= CGCUDARuntime::ConstantDeviceVar;
        // Extern global variables will be registered in the TU where they are
        // defined.
        if (!D->hasExternalStorage())
          getCUDARuntime().registerDeviceVar(D, *GV, Flags);
      } else if (D->hasAttr<CUDASharedAttr>())
        // __shared__ variables are odd. Shadows do get created, but
        // they are not registered with the CUDA runtime, so they
        // can't really be used to access their device-side
        // counterparts. It's not clear yet whether it's nvcc's bug or
        // a feature, but we've got to do the same for compatibility.
        Linkage = llvm::GlobalValue::InternalLinkage;
    }
  }

  GV->setInitializer(Init);
  if (emitter) emitter->finalize(GV);

  // If it is safe to mark the global 'constant', do so now.
  GV->setConstant(!NeedsGlobalCtor && !NeedsGlobalDtor &&
                  isTypeConstant(D->getType(), true));

  // If it is in a read-only section, mark it 'constant'.
  if (const SectionAttr *SA = D->getAttr<SectionAttr>()) {
    const ASTContext::SectionInfo &SI = Context.SectionInfos[SA->getName()];
    if ((SI.SectionFlags & ASTContext::PSF_Write) == 0)
      GV->setConstant(true);
  }

  GV->setAlignment(getContext().getDeclAlign(D).getQuantity());


  // On Darwin, if the normal linkage of a C++ thread_local variable is
  // LinkOnce or Weak, we keep the normal linkage to prevent multiple
  // copies within a linkage unit; otherwise, the backing variable has
  // internal linkage and all accesses should just be calls to the
  // Itanium-specified entry point, which has the normal linkage of the
  // variable. This is to preserve the ability to change the implementation
  // behind the scenes.
  if (!D->isStaticLocal() && D->getTLSKind() == VarDecl::TLS_Dynamic &&
      Context.getTargetInfo().getTriple().isOSDarwin() &&
      !llvm::GlobalVariable::isLinkOnceLinkage(Linkage) &&
      !llvm::GlobalVariable::isWeakLinkage(Linkage))
    Linkage = llvm::GlobalValue::InternalLinkage;

  GV->setLinkage(Linkage);
  if (D->hasAttr<DLLImportAttr>())
    GV->setDLLStorageClass(llvm::GlobalVariable::DLLImportStorageClass);
  else if (D->hasAttr<DLLExportAttr>())
    GV->setDLLStorageClass(llvm::GlobalVariable::DLLExportStorageClass);
  else
    GV->setDLLStorageClass(llvm::GlobalVariable::DefaultStorageClass);

  if (Linkage == llvm::GlobalVariable::CommonLinkage) {
    // common vars aren't constant even if declared const.
    GV->setConstant(false);
    // Tentative definition of global variables may be initialized with
    // non-zero null pointers. In this case they should have weak linkage
    // since common linkage must have zero initializer and must not have
    // explicit section therefore cannot have non-zero initial value.
    if (!GV->getInitializer()->isNullValue())
      GV->setLinkage(llvm::GlobalVariable::WeakAnyLinkage);
  }

  setNonAliasAttributes(D, GV);

  if (D->getTLSKind() && !GV->isThreadLocal()) {
    if (D->getTLSKind() == VarDecl::TLS_Dynamic)
      CXXThreadLocals.push_back(D);
    setTLSMode(GV, *D);
  }

  maybeSetTrivialComdat(*D, *GV);

  // Emit the initializer function if necessary.
  if (NeedsGlobalCtor || NeedsGlobalDtor)
    EmitCXXGlobalVarDeclInitFunc(D, GV, NeedsGlobalCtor);

  SanitizerMD->reportGlobalToASan(GV, *D, NeedsGlobalCtor);

  // Emit global variable debug information.
  if (CGDebugInfo *DI = getModuleDebugInfo())
    if (getCodeGenOpts().getDebugInfo() >= codegenoptions::LimitedDebugInfo)
      DI->EmitGlobalVariable(GV, D);
}

static bool isVarDeclStrongDefinition(const ASTContext &Context,
                                      CodeGenModule &CGM, const VarDecl *D,
                                      bool NoCommon) {
  // Don't give variables common linkage if -fno-common was specified unless it
  // was overridden by a NoCommon attribute.
  if ((NoCommon || D->hasAttr<NoCommonAttr>()) && !D->hasAttr<CommonAttr>())
    return true;

  // C11 6.9.2/2:
  //   A declaration of an identifier for an object that has file scope without
  //   an initializer, and without a storage-class specifier or with the
  //   storage-class specifier static, constitutes a tentative definition.
  if (D->getInit() || D->hasExternalStorage())
    return true;

  // A variable cannot be both common and exist in a section.
  if (D->hasAttr<SectionAttr>())
    return true;

  // A variable cannot be both common and exist in a section.
  // We don't try to determine which is the right section in the front-end.
  // If no specialized section name is applicable, it will resort to default.
  if (D->hasAttr<PragmaClangBSSSectionAttr>() ||
      D->hasAttr<PragmaClangDataSectionAttr>() ||
      D->hasAttr<PragmaClangRodataSectionAttr>())
    return true;

  // Thread local vars aren't considered common linkage.
  if (D->getTLSKind())
    return true;

  // Tentative definitions marked with WeakImportAttr are true definitions.
  if (D->hasAttr<WeakImportAttr>())
    return true;

  // A variable cannot be both common and exist in a comdat.
  if (shouldBeInCOMDAT(CGM, *D))
    return true;

  // Declarations with a required alignment do not have common linkage in MSVC
  // mode.
  if (Context.getTargetInfo().getCXXABI().isMicrosoft()) {
    if (D->hasAttr<AlignedAttr>())
      return true;
    QualType VarType = D->getType();
    if (Context.isAlignmentRequired(VarType))
      return true;

    if (const auto *RT = VarType->getAs<RecordType>()) {
      const RecordDecl *RD = RT->getDecl();
      for (const FieldDecl *FD : RD->fields()) {
        if (FD->isBitField())
          continue;
        if (FD->hasAttr<AlignedAttr>())
          return true;
        if (Context.isAlignmentRequired(FD->getType()))
          return true;
      }
    }
  }

  // Microsoft's link.exe doesn't support alignments greater than 32 bytes for
  // common symbols, so symbols with greater alignment requirements cannot be
  // common.
  // Other COFF linkers (ld.bfd and LLD) support arbitrary power-of-two
  // alignments for common symbols via the aligncomm directive, so this
  // restriction only applies to MSVC environments.
  if (Context.getTargetInfo().getTriple().isKnownWindowsMSVCEnvironment() &&
      Context.getTypeAlignIfKnown(D->getType()) >
          Context.toBits(CharUnits::fromQuantity(32)))
    return true;

  return false;
}

llvm::GlobalValue::LinkageTypes CodeGenModule::getLLVMLinkageForDeclarator(
    const DeclaratorDecl *D, GVALinkage Linkage, bool IsConstantVariable) {
  if (Linkage == GVA_Internal)
    return llvm::Function::InternalLinkage;

  if (D->hasAttr<WeakAttr>()) {
    if (IsConstantVariable)
      return llvm::GlobalVariable::WeakODRLinkage;
    else
      return llvm::GlobalVariable::WeakAnyLinkage;
  }

  if (const auto *FD = D->getAsFunction())
    if (FD->isMultiVersion() && Linkage == GVA_AvailableExternally)
      return llvm::GlobalVariable::LinkOnceAnyLinkage;

  // We are guaranteed to have a strong definition somewhere else,
  // so we can use available_externally linkage.
  if (Linkage == GVA_AvailableExternally)
    return llvm::GlobalValue::AvailableExternallyLinkage;

  // Note that Apple's kernel linker doesn't support symbol
  // coalescing, so we need to avoid linkonce and weak linkages there.
  // Normally, this means we just map to internal, but for explicit
  // instantiations we'll map to external.

  // In C++, the compiler has to emit a definition in every translation unit
  // that references the function.  We should use linkonce_odr because
  // a) if all references in this translation unit are optimized away, we
  // don't need to codegen it.  b) if the function persists, it needs to be
  // merged with other definitions. c) C++ has the ODR, so we know the
  // definition is dependable.
  if (Linkage == GVA_DiscardableODR)
    return !Context.getLangOpts().AppleKext ? llvm::Function::LinkOnceODRLinkage
                                            : llvm::Function::InternalLinkage;

  // An explicit instantiation of a template has weak linkage, since
  // explicit instantiations can occur in multiple translation units
  // and must all be equivalent. However, we are not allowed to
  // throw away these explicit instantiations.
  //
  // We don't currently support CUDA device code spread out across multiple TUs,
  // so say that CUDA templates are either external (for kernels) or internal.
  // This lets llvm perform aggressive inter-procedural optimizations.
  if (Linkage == GVA_StrongODR) {
    if (Context.getLangOpts().AppleKext)
      return llvm::Function::ExternalLinkage;
    if (Context.getLangOpts().CUDA && Context.getLangOpts().CUDAIsDevice)
      return D->hasAttr<CUDAGlobalAttr>() ? llvm::Function::ExternalLinkage
                                          : llvm::Function::InternalLinkage;
    return llvm::Function::WeakODRLinkage;
  }

  // C++ doesn't have tentative definitions and thus cannot have common
  // linkage.
  if (!getLangOpts().CPlusPlus && isa<VarDecl>(D) &&
      !isVarDeclStrongDefinition(Context, *this, cast<VarDecl>(D),
                                 CodeGenOpts.NoCommon))
    return llvm::GlobalVariable::CommonLinkage;

  // selectany symbols are externally visible, so use weak instead of
  // linkonce.  MSVC optimizes away references to const selectany globals, so
  // all definitions should be the same and ODR linkage should be used.
  // http://msdn.microsoft.com/en-us/library/5tkz6s71.aspx
  if (D->hasAttr<SelectAnyAttr>())
    return llvm::GlobalVariable::WeakODRLinkage;

  // Otherwise, we have strong external linkage.
  assert(Linkage == GVA_StrongExternal);
  return llvm::GlobalVariable::ExternalLinkage;
}

llvm::GlobalValue::LinkageTypes CodeGenModule::getLLVMLinkageVarDefinition(
    const VarDecl *VD, bool IsConstant) {
  GVALinkage Linkage = getContext().GetGVALinkageForVariable(VD);
  return getLLVMLinkageForDeclarator(VD, Linkage, IsConstant);
}

/// Replace the uses of a function that was declared with a non-proto type.
/// We want to silently drop extra arguments from call sites
static void replaceUsesOfNonProtoConstant(llvm::Constant *old,
                                          llvm::Function *newFn) {
  // Fast path.
  if (old->use_empty()) return;

  llvm::Type *newRetTy = newFn->getReturnType();
  SmallVector<llvm::Value*, 4> newArgs;
  SmallVector<llvm::OperandBundleDef, 1> newBundles;

  for (llvm::Value::use_iterator ui = old->use_begin(), ue = old->use_end();
         ui != ue; ) {
    llvm::Value::use_iterator use = ui++; // Increment before the use is erased.
    llvm::User *user = use->getUser();

    // Recognize and replace uses of bitcasts.  Most calls to
    // unprototyped functions will use bitcasts.
    if (auto *bitcast = dyn_cast<llvm::ConstantExpr>(user)) {
      if (bitcast->getOpcode() == llvm::Instruction::BitCast)
        replaceUsesOfNonProtoConstant(bitcast, newFn);
      continue;
    }

    // Recognize calls to the function.
    llvm::CallBase *callSite = dyn_cast<llvm::CallBase>(user);
    if (!callSite) continue;
    if (!callSite->isCallee(&*use))
      continue;

    // If the return types don't match exactly, then we can't
    // transform this call unless it's dead.
    if (callSite->getType() != newRetTy && !callSite->use_empty())
      continue;

    // Get the call site's attribute list.
    SmallVector<llvm::AttributeSet, 8> newArgAttrs;
    llvm::AttributeList oldAttrs = callSite->getAttributes();

    // If the function was passed too few arguments, don't transform.
    unsigned newNumArgs = newFn->arg_size();
    if (callSite->arg_size() < newNumArgs)
      continue;

    // If extra arguments were passed, we silently drop them.
    // If any of the types mismatch, we don't transform.
    unsigned argNo = 0;
    bool dontTransform = false;
    for (llvm::Argument &A : newFn->args()) {
      if (callSite->getArgOperand(argNo)->getType() != A.getType()) {
        dontTransform = true;
        break;
      }

      // Add any parameter attributes.
      newArgAttrs.push_back(oldAttrs.getParamAttributes(argNo));
      argNo++;
    }
    if (dontTransform)
      continue;

    // Okay, we can transform this.  Create the new call instruction and copy
    // over the required information.
    newArgs.append(callSite->arg_begin(), callSite->arg_begin() + argNo);

    // Copy over any operand bundles.
    callSite->getOperandBundlesAsDefs(newBundles);

    llvm::CallBase *newCall;
    if (dyn_cast<llvm::CallInst>(callSite)) {
      newCall =
          llvm::CallInst::Create(newFn, newArgs, newBundles, "", callSite);
    } else {
      auto *oldInvoke = cast<llvm::InvokeInst>(callSite);
      newCall = llvm::InvokeInst::Create(newFn, oldInvoke->getNormalDest(),
                                         oldInvoke->getUnwindDest(), newArgs,
                                         newBundles, "", callSite);
    }
    newArgs.clear(); // for the next iteration

    if (!newCall->getType()->isVoidTy())
      newCall->takeName(callSite);
    newCall->setAttributes(llvm::AttributeList::get(
        newFn->getContext(), oldAttrs.getFnAttributes(),
        oldAttrs.getRetAttributes(), newArgAttrs));
    newCall->setCallingConv(callSite->getCallingConv());

    // Finally, remove the old call, replacing any uses with the new one.
    if (!callSite->use_empty())
      callSite->replaceAllUsesWith(newCall);

    // Copy debug location attached to CI.
    if (callSite->getDebugLoc())
      newCall->setDebugLoc(callSite->getDebugLoc());

    callSite->eraseFromParent();
  }
}

/// ReplaceUsesOfNonProtoTypeWithRealFunction - This function is called when we
/// implement a function with no prototype, e.g. "int foo() {}".  If there are
/// existing call uses of the old function in the module, this adjusts them to
/// call the new function directly.
///
/// This is not just a cleanup: the always_inline pass requires direct calls to
/// functions to be able to inline them.  If there is a bitcast in the way, it
/// won't inline them.  Instcombine normally deletes these calls, but it isn't
/// run at -O0.
static void ReplaceUsesOfNonProtoTypeWithRealFunction(llvm::GlobalValue *Old,
                                                      llvm::Function *NewFn) {
  // If we're redefining a global as a function, don't transform it.
  if (!isa<llvm::Function>(Old)) return;

  replaceUsesOfNonProtoConstant(Old, NewFn);
}

void CodeGenModule::HandleCXXStaticMemberVarInstantiation(VarDecl *VD) {
  auto DK = VD->isThisDeclarationADefinition();
  if (DK == VarDecl::Definition && VD->hasAttr<DLLImportAttr>())
    return;

  TemplateSpecializationKind TSK = VD->getTemplateSpecializationKind();
  // If we have a definition, this might be a deferred decl. If the
  // instantiation is explicit, make sure we emit it at the end.
  if (VD->getDefinition() && TSK == TSK_ExplicitInstantiationDefinition)
    GetAddrOfGlobalVar(VD);

  EmitTopLevelDecl(VD);
}

void CodeGenModule::EmitGlobalFunctionDefinition(GlobalDecl GD,
                                                 llvm::GlobalValue *GV) {
  const auto *D = cast<FunctionDecl>(GD.getDecl());

  // Compute the function info and LLVM type.
  const CGFunctionInfo &FI = getTypes().arrangeGlobalDeclaration(GD);
  llvm::FunctionType *Ty = getTypes().GetFunctionType(FI);

  // Get or create the prototype for the function.
  if (!GV || (GV->getType()->getElementType() != Ty))
    GV = cast<llvm::GlobalValue>(GetAddrOfFunction(GD, Ty, /*ForVTable=*/false,
                                                   /*DontDefer=*/true,
                                                   ForDefinition));

  // Already emitted.
  if (!GV->isDeclaration())
    return;

  // We need to set linkage and visibility on the function before
  // generating code for it because various parts of IR generation
  // want to propagate this information down (e.g. to local static
  // declarations).
  auto *Fn = cast<llvm::Function>(GV);
  setFunctionLinkage(GD, Fn);

  // FIXME: this is redundant with part of setFunctionDefinitionAttributes
  setGVProperties(Fn, GD);

  MaybeHandleStaticInExternC(D, Fn);


  maybeSetTrivialComdat(*D, *Fn);

  CodeGenFunction(*this).GenerateCode(D, Fn, FI);

  setNonAliasAttributes(GD, Fn);
  SetLLVMFunctionAttributesForDefinition(D, Fn);

  if (const ConstructorAttr *CA = D->getAttr<ConstructorAttr>())
    AddGlobalCtor(Fn, CA->getPriority());
  if (const DestructorAttr *DA = D->getAttr<DestructorAttr>())
    AddGlobalDtor(Fn, DA->getPriority());
  if (D->hasAttr<AnnotateAttr>())
    AddGlobalAnnotations(D, Fn);
}

void CodeGenModule::EmitAliasDefinition(GlobalDecl GD) {
  const auto *D = cast<ValueDecl>(GD.getDecl());
  const AliasAttr *AA = D->getAttr<AliasAttr>();
  assert(AA && "Not an alias?");

  StringRef MangledName = getMangledName(GD);

  if (AA->getAliasee() == MangledName) {
    Diags.Report(AA->getLocation(), diag::err_cyclic_alias) << 0;
    return;
  }

  // If there is a definition in the module, then it wins over the alias.
  // This is dubious, but allow it to be safe.  Just ignore the alias.
  llvm::GlobalValue *Entry = GetGlobalValue(MangledName);
  if (Entry && !Entry->isDeclaration())
    return;

  Aliases.push_back(GD);

  llvm::Type *DeclTy = getTypes().ConvertTypeForMem(D->getType());

  // Create a reference to the named value.  This ensures that it is emitted
  // if a deferred decl.
  llvm::Constant *Aliasee;
  if (isa<llvm::FunctionType>(DeclTy))
    Aliasee = GetOrCreateLLVMFunction(AA->getAliasee(), DeclTy, GD,
                                      /*ForVTable=*/false);
  else
    Aliasee = GetOrCreateLLVMGlobal(AA->getAliasee(),
                                    llvm::PointerType::getUnqual(DeclTy),
                                    /*D=*/nullptr);

  // Create the new alias itself, but don't set a name yet.
  auto *GA = llvm::GlobalAlias::create(
      DeclTy, 0, llvm::Function::ExternalLinkage, "", Aliasee, &getModule());

  if (Entry) {
    if (GA->getAliasee() == Entry) {
      Diags.Report(AA->getLocation(), diag::err_cyclic_alias) << 0;
      return;
    }

    assert(Entry->isDeclaration());

    // If there is a declaration in the module, then we had an extern followed
    // by the alias, as in:
    //   extern int test6();
    //   ...
    //   int test6() __attribute__((alias("test7")));
    //
    // Remove it and replace uses of it with the alias.
    GA->takeName(Entry);

    Entry->replaceAllUsesWith(llvm::ConstantExpr::getBitCast(GA,
                                                          Entry->getType()));
    Entry->eraseFromParent();
  } else {
    GA->setName(MangledName);
  }

  // Set attributes which are particular to an alias; this is a
  // specialization of the attributes which may be set on a global
  // variable/function.
  if (D->hasAttr<WeakAttr>() || D->hasAttr<WeakRefAttr>() ||
      D->isWeakImported()) {
    GA->setLinkage(llvm::Function::WeakAnyLinkage);
  }

  if (const auto *VD = dyn_cast<VarDecl>(D))
    if (VD->getTLSKind())
      setTLSMode(GA, *VD);

  SetCommonAttributes(GD, GA);
}

void CodeGenModule::emitIFuncDefinition(GlobalDecl GD) {
  const auto *D = cast<ValueDecl>(GD.getDecl());
  const IFuncAttr *IFA = D->getAttr<IFuncAttr>();
  assert(IFA && "Not an ifunc?");

  StringRef MangledName = getMangledName(GD);

  if (IFA->getResolver() == MangledName) {
    Diags.Report(IFA->getLocation(), diag::err_cyclic_alias) << 1;
    return;
  }

  // Report an error if some definition overrides ifunc.
  llvm::GlobalValue *Entry = GetGlobalValue(MangledName);
  if (Entry && !Entry->isDeclaration()) {
    GlobalDecl OtherGD;
    if (lookupRepresentativeDecl(MangledName, OtherGD) &&
        DiagnosedConflictingDefinitions.insert(GD).second) {
      Diags.Report(D->getLocation(), diag::err_duplicate_mangled_name)
          << MangledName;
      Diags.Report(OtherGD.getDecl()->getLocation(),
                   diag::note_previous_definition);
    }
    return;
  }

  Aliases.push_back(GD);

  llvm::Type *DeclTy = getTypes().ConvertTypeForMem(D->getType());
  llvm::Constant *Resolver =
      GetOrCreateLLVMFunction(IFA->getResolver(), DeclTy, GD,
                              /*ForVTable=*/false);
  llvm::GlobalIFunc *GIF =
      llvm::GlobalIFunc::create(DeclTy, 0, llvm::Function::ExternalLinkage,
                                "", Resolver, &getModule());
  if (Entry) {
    if (GIF->getResolver() == Entry) {
      Diags.Report(IFA->getLocation(), diag::err_cyclic_alias) << 1;
      return;
    }
    assert(Entry->isDeclaration());

    // If there is a declaration in the module, then we had an extern followed
    // by the ifunc, as in:
    //   extern int test();
    //   ...
    //   int test() __attribute__((ifunc("resolver")));
    //
    // Remove it and replace uses of it with the ifunc.
    GIF->takeName(Entry);

    Entry->replaceAllUsesWith(llvm::ConstantExpr::getBitCast(GIF,
                                                          Entry->getType()));
    Entry->eraseFromParent();
  } else
    GIF->setName(MangledName);

  SetCommonAttributes(GD, GIF);
}

llvm::Function *CodeGenModule::getIntrinsic(unsigned IID,
                                            ArrayRef<llvm::Type*> Tys) {
  return llvm::Intrinsic::getDeclaration(&getModule(), (llvm::Intrinsic::ID)IID,
                                         Tys);
}

static llvm::StringMapEntry<llvm::GlobalVariable *> &
GetConstantCFStringEntry(llvm::StringMap<llvm::GlobalVariable *> &Map,
                         const StringLiteral *Literal, bool TargetIsLSB,
                         bool &IsUTF16, unsigned &StringLength) {
  StringRef String = Literal->getString();
  unsigned NumBytes = String.size();

  // Check for simple case.
  if (!Literal->containsNonAsciiOrNull()) {
    StringLength = NumBytes;
    return *Map.insert(std::make_pair(String, nullptr)).first;
  }

  // Otherwise, convert the UTF8 literals into a string of shorts.
  IsUTF16 = true;

  SmallVector<llvm::UTF16, 128> ToBuf(NumBytes + 1); // +1 for ending nulls.
  const llvm::UTF8 *FromPtr = (const llvm::UTF8 *)String.data();
  llvm::UTF16 *ToPtr = &ToBuf[0];

  (void)llvm::ConvertUTF8toUTF16(&FromPtr, FromPtr + NumBytes, &ToPtr,
                                 ToPtr + NumBytes, llvm::strictConversion);

  // ConvertUTF8toUTF16 returns the length in ToPtr.
  StringLength = ToPtr - &ToBuf[0];

  // Add an explicit null.
  *ToPtr = 0;
  return *Map.insert(std::make_pair(
                         StringRef(reinterpret_cast<const char *>(ToBuf.data()),
                                   (StringLength + 1) * 2),
                         nullptr)).first;
}

ConstantAddress
CodeGenModule::GetAddrOfConstantCFString(const StringLiteral *Literal) {
  unsigned StringLength = 0;
  bool isUTF16 = false;
  llvm::StringMapEntry<llvm::GlobalVariable *> &Entry =
      GetConstantCFStringEntry(CFConstantStringMap, Literal,
                               getDataLayout().isLittleEndian(), isUTF16,
                               StringLength);

  if (auto *C = Entry.second)
    return ConstantAddress(C, CharUnits::fromQuantity(C->getAlignment()));

  llvm::Constant *Zero = llvm::Constant::getNullValue(Int32Ty);
  llvm::Constant *Zeros[] = { Zero, Zero };

  const ASTContext &Context = getContext();
  const llvm::Triple &Triple = getTriple();

  const auto CFRuntime = getLangOpts().CFRuntime;
  const bool IsSwiftABI =
      static_cast<unsigned>(CFRuntime) >=
      static_cast<unsigned>(LangOptions::CoreFoundationABI::Swift);
  const bool IsSwift4_1 = CFRuntime == LangOptions::CoreFoundationABI::Swift4_1;

  // If we don't already have it, get __CFConstantStringClassReference.
  if (!CFConstantStringClassRef) {
    const char *CFConstantStringClassName = "__CFConstantStringClassReference";
    llvm::Type *Ty = getTypes().ConvertType(getContext().IntTy);
    Ty = llvm::ArrayType::get(Ty, 0);

    switch (CFRuntime) {
    default: break;
    case LangOptions::CoreFoundationABI::Swift: LLVM_FALLTHROUGH;
    case LangOptions::CoreFoundationABI::Swift5_0:
      CFConstantStringClassName =
          Triple.isOSDarwin() ? "$s15SwiftFoundation19_NSCFConstantStringCN"
                              : "$s10Foundation19_NSCFConstantStringCN";
      Ty = IntPtrTy;
      break;
    case LangOptions::CoreFoundationABI::Swift4_2:
      CFConstantStringClassName =
          Triple.isOSDarwin() ? "$S15SwiftFoundation19_NSCFConstantStringCN"
                              : "$S10Foundation19_NSCFConstantStringCN";
      Ty = IntPtrTy;
      break;
    case LangOptions::CoreFoundationABI::Swift4_1:
      CFConstantStringClassName =
          Triple.isOSDarwin() ? "__T015SwiftFoundation19_NSCFConstantStringCN"
                              : "__T010Foundation19_NSCFConstantStringCN";
      Ty = IntPtrTy;
      break;
    }

    llvm::Constant *C = CreateRuntimeVariable(Ty, CFConstantStringClassName);

    if (Triple.isOSBinFormatELF() || Triple.isOSBinFormatCOFF()) {
      llvm::GlobalValue *GV = nullptr;

      if ((GV = dyn_cast<llvm::GlobalValue>(C))) {
        IdentifierInfo &II = Context.Idents.get(GV->getName());
        TranslationUnitDecl *TUDecl = Context.getTranslationUnitDecl();
        DeclContext *DC = TranslationUnitDecl::castToDeclContext(TUDecl);

        const VarDecl *VD = nullptr;
        for (const auto &Result : DC->lookup(&II))
          if ((VD = dyn_cast<VarDecl>(Result)))
            break;

        if (Triple.isOSBinFormatELF()) {
          if (!VD)
            GV->setLinkage(llvm::GlobalValue::ExternalLinkage);
        } else {
          GV->setLinkage(llvm::GlobalValue::ExternalLinkage);
          if (!VD || !VD->hasAttr<DLLExportAttr>())
            GV->setDLLStorageClass(llvm::GlobalValue::DLLImportStorageClass);
          else
            GV->setDLLStorageClass(llvm::GlobalValue::DLLExportStorageClass);
        }

        setDSOLocal(GV);
      }
    }

    // Decay array -> ptr
    CFConstantStringClassRef =
        IsSwiftABI ? llvm::ConstantExpr::getPtrToInt(C, Ty)
                   : llvm::ConstantExpr::getGetElementPtr(Ty, C, Zeros);
  }

  QualType CFTy = Context.getCFConstantStringType();

  auto *STy = cast<llvm::StructType>(getTypes().ConvertType(CFTy));

  ConstantInitBuilder Builder(*this);
  auto Fields = Builder.beginStruct(STy);

  // Class pointer.
  Fields.add(cast<llvm::ConstantExpr>(CFConstantStringClassRef));

  // Flags.
  if (IsSwiftABI) {
    Fields.addInt(IntPtrTy, IsSwift4_1 ? 0x05 : 0x01);
    Fields.addInt(Int64Ty, isUTF16 ? 0x07d0 : 0x07c8);
  } else {
    Fields.addInt(IntTy, isUTF16 ? 0x07d0 : 0x07C8);
  }

  // String pointer.
  llvm::Constant *C = nullptr;
  if (isUTF16) {
    auto Arr = llvm::makeArrayRef(
        reinterpret_cast<uint16_t *>(const_cast<char *>(Entry.first().data())),
        Entry.first().size() / 2);
    C = llvm::ConstantDataArray::get(VMContext, Arr);
  } else {
    C = llvm::ConstantDataArray::getString(VMContext, Entry.first());
  }

  // Note: -fwritable-strings doesn't make the backing store strings of
  // CFStrings writable. (See <rdar://problem/10657500>)
  auto *GV =
      new llvm::GlobalVariable(getModule(), C->getType(), /*isConstant=*/true,
                               llvm::GlobalValue::PrivateLinkage, C, ".str");
  GV->setUnnamedAddr(llvm::GlobalValue::UnnamedAddr::Global);
  // Don't enforce the target's minimum global alignment, since the only use
  // of the string is via this class initializer.
  CharUnits Align = isUTF16 ? Context.getTypeAlignInChars(Context.ShortTy)
                            : Context.getTypeAlignInChars(Context.CharTy);
  GV->setAlignment(Align.getQuantity());

  // FIXME: We set the section explicitly to avoid a bug in ld64 224.1.
  // Without it LLVM can merge the string with a non unnamed_addr one during
  // LTO.  Doing that changes the section it ends in, which surprises ld64.
  if (Triple.isOSBinFormatMachO())
    GV->setSection(isUTF16 ? "__TEXT,__ustring"
                           : "__TEXT,__cstring,cstring_literals");
  // Make sure the literal ends up in .rodata to allow for safe ICF and for
  // the static linker to adjust permissions to read-only later on.
  else if (Triple.isOSBinFormatELF())
    GV->setSection(".rodata");

  // String.
  llvm::Constant *Str =
      llvm::ConstantExpr::getGetElementPtr(GV->getValueType(), GV, Zeros);

  if (isUTF16)
    // Cast the UTF16 string to the correct type.
    Str = llvm::ConstantExpr::getBitCast(Str, Int8PtrTy);
  Fields.add(Str);

  // String length.
  llvm::IntegerType *LengthTy =
      llvm::IntegerType::get(getModule().getContext(),
                             Context.getTargetInfo().getLongWidth());
  if (IsSwiftABI) {
    if (CFRuntime == LangOptions::CoreFoundationABI::Swift4_1 ||
        CFRuntime == LangOptions::CoreFoundationABI::Swift4_2)
      LengthTy = Int32Ty;
    else
      LengthTy = IntPtrTy;
  }
  Fields.addInt(LengthTy, StringLength);

  CharUnits Alignment = getPointerAlign();

  // The struct.
  GV = Fields.finishAndCreateGlobal("_unnamed_cfstring_", Alignment,
                                    /*isConstant=*/false,
                                    llvm::GlobalVariable::PrivateLinkage);
  GV->addAttribute("objc_arc_inert");
  switch (Triple.getObjectFormat()) {
  case llvm::Triple::UnknownObjectFormat:
    llvm_unreachable("unknown file format");
  case llvm::Triple::XCOFF:
    llvm_unreachable("XCOFF is not yet implemented");
  case llvm::Triple::COFF:
  case llvm::Triple::ELF:
  case llvm::Triple::Wasm:
    GV->setSection("cfstring");
    break;
  case llvm::Triple::MachO:
    GV->setSection("__DATA,__cfstring");
    break;
  }
  Entry.second = GV;

  return ConstantAddress(GV, Alignment);
}

bool CodeGenModule::getExpressionLocationsEnabled() const {
  return !CodeGenOpts.EmitCodeView || CodeGenOpts.DebugColumnInfo;
}

QualType CodeGenModule::getObjCFastEnumerationStateType() {
  if (ObjCFastEnumerationStateType.isNull()) {
    RecordDecl *D = Context.buildImplicitRecord("__objcFastEnumerationState");
    D->startDefinition();

    QualType FieldTypes[] = {
      Context.UnsignedLongTy,
      Context.getPointerType(Context.getObjCIdType()),
      Context.getPointerType(Context.UnsignedLongTy),
      Context.getConstantArrayType(Context.UnsignedLongTy,
                           llvm::APInt(32, 5), ArrayType::Normal, 0)
    };

    for (size_t i = 0; i < 4; ++i) {
      FieldDecl *Field = FieldDecl::Create(Context,
                                           D,
                                           SourceLocation(),
                                           SourceLocation(), nullptr,
                                           FieldTypes[i], /*TInfo=*/nullptr,
                                           /*BitWidth=*/nullptr,
                                           /*Mutable=*/false,
                                           ICIS_NoInit);
      Field->setAccess(AS_public);
      D->addDecl(Field);
    }

    D->completeDefinition();
    ObjCFastEnumerationStateType = Context.getTagDeclType(D);
  }

  return ObjCFastEnumerationStateType;
}

llvm::Constant *
CodeGenModule::GetConstantArrayFromStringLiteral(const StringLiteral *E) {
  assert(!E->getType()->isPointerType() && "Strings are always arrays");

  // Don't emit it as the address of the string, emit the string data itself
  // as an inline array.
  if (E->getCharByteWidth() == 1) {
    SmallString<64> Str(E->getString());

    // Resize the string to the right size, which is indicated by its type.
    const ConstantArrayType *CAT = Context.getAsConstantArrayType(E->getType());
    Str.resize(CAT->getSize().getZExtValue());
    return llvm::ConstantDataArray::getString(VMContext, Str, false);
  }

  auto *AType = cast<llvm::ArrayType>(getTypes().ConvertType(E->getType()));
  llvm::Type *ElemTy = AType->getElementType();
  unsigned NumElements = AType->getNumElements();

  // Wide strings have either 2-byte or 4-byte elements.
  if (ElemTy->getPrimitiveSizeInBits() == 16) {
    SmallVector<uint16_t, 32> Elements;
    Elements.reserve(NumElements);

    for(unsigned i = 0, e = E->getLength(); i != e; ++i)
      Elements.push_back(E->getCodeUnit(i));
    Elements.resize(NumElements);
    return llvm::ConstantDataArray::get(VMContext, Elements);
  }

  assert(ElemTy->getPrimitiveSizeInBits() == 32);
  SmallVector<uint32_t, 32> Elements;
  Elements.reserve(NumElements);

  for(unsigned i = 0, e = E->getLength(); i != e; ++i)
    Elements.push_back(E->getCodeUnit(i));
  Elements.resize(NumElements);
  return llvm::ConstantDataArray::get(VMContext, Elements);
}

static llvm::GlobalVariable *
GenerateStringLiteral(llvm::Constant *C, llvm::GlobalValue::LinkageTypes LT,
                      CodeGenModule &CGM, StringRef GlobalName,
                      CharUnits Alignment) {
  unsigned AddrSpace = CGM.getContext().getTargetAddressSpace(
      CGM.getStringLiteralAddressSpace());

  llvm::Module &M = CGM.getModule();
  // Create a global variable for this string
  auto *GV = new llvm::GlobalVariable(
      M, C->getType(), !CGM.getLangOpts().WritableStrings, LT, C, GlobalName,
      nullptr, llvm::GlobalVariable::NotThreadLocal, AddrSpace);
  GV->setAlignment(Alignment.getQuantity());
  GV->setUnnamedAddr(llvm::GlobalValue::UnnamedAddr::Global);
  if (GV->isWeakForLinker()) {
    assert(CGM.supportsCOMDAT() && "Only COFF uses weak string literals");
    GV->setComdat(M.getOrInsertComdat(GV->getName()));
  }
  CGM.setDSOLocal(GV);

  return GV;
}

/// GetAddrOfConstantStringFromLiteral - Return a pointer to a
/// constant array for the given string literal.
ConstantAddress
CodeGenModule::GetAddrOfConstantStringFromLiteral(const StringLiteral *S,
                                                  StringRef Name) {
  CharUnits Alignment = getContext().getAlignOfGlobalVarInChars(S->getType());

  llvm::Constant *C = GetConstantArrayFromStringLiteral(S);
  llvm::GlobalVariable **Entry = nullptr;
  if (!LangOpts.WritableStrings) {
    Entry = &ConstantStringMap[C];
    if (auto GV = *Entry) {
      if (Alignment.getQuantity() > GV->getAlignment())
        GV->setAlignment(Alignment.getQuantity());
      return ConstantAddress(castStringLiteralToDefaultAddressSpace(*this, GV),
                             Alignment);
    }
  }

  SmallString<256> MangledNameBuffer;
  StringRef GlobalVariableName;
  llvm::GlobalValue::LinkageTypes LT;

  // Mangle the string literal if that's how the ABI merges duplicate strings.
  // Don't do it if they are writable, since we don't want writes in one TU to
  // affect strings in another.
  if (getCXXABI().getMangleContext().shouldMangleStringLiteral(S) &&
      !LangOpts.WritableStrings) {
    llvm::raw_svector_ostream Out(MangledNameBuffer);
    getCXXABI().getMangleContext().mangleStringLiteral(S, Out);
    LT = llvm::GlobalValue::LinkOnceODRLinkage;
    GlobalVariableName = MangledNameBuffer;
  } else {
    LT = llvm::GlobalValue::PrivateLinkage;
    GlobalVariableName = Name;
  }

  auto GV = GenerateStringLiteral(C, LT, *this, GlobalVariableName, Alignment);
  if (Entry)
    *Entry = GV;

  SanitizerMD->reportGlobalToASan(GV, S->getStrTokenLoc(0), "<string literal>",
                                  QualType());

  return ConstantAddress(castStringLiteralToDefaultAddressSpace(*this, GV),
                         Alignment);
}

/// GetAddrOfConstantStringFromObjCEncode - Return a pointer to a constant
/// array for the given ObjCEncodeExpr node.
ConstantAddress
CodeGenModule::GetAddrOfConstantStringFromObjCEncode(const ObjCEncodeExpr *E) {
  std::string Str;
  getContext().getObjCEncodingForType(E->getEncodedType(), Str);

  return GetAddrOfConstantCString(Str);
}

/// GetAddrOfConstantCString - Returns a pointer to a character array containing
/// the literal and a terminating '\0' character.
/// The result has pointer to array type.
ConstantAddress CodeGenModule::GetAddrOfConstantCString(
    const std::string &Str, const char *GlobalName) {
  StringRef StrWithNull(Str.c_str(), Str.size() + 1);
  CharUnits Alignment =
    getContext().getAlignOfGlobalVarInChars(getContext().CharTy);

  llvm::Constant *C =
      llvm::ConstantDataArray::getString(getLLVMContext(), StrWithNull, false);

  // Don't share any string literals if strings aren't constant.
  llvm::GlobalVariable **Entry = nullptr;
  if (!LangOpts.WritableStrings) {
    Entry = &ConstantStringMap[C];
    if (auto GV = *Entry) {
      if (Alignment.getQuantity() > GV->getAlignment())
        GV->setAlignment(Alignment.getQuantity());
      return ConstantAddress(castStringLiteralToDefaultAddressSpace(*this, GV),
                             Alignment);
    }
  }

  // Get the default prefix if a name wasn't specified.
  if (!GlobalName)
    GlobalName = ".str";
  // Create a global variable for this.
  auto GV = GenerateStringLiteral(C, llvm::GlobalValue::PrivateLinkage, *this,
                                  GlobalName, Alignment);
  if (Entry)
    *Entry = GV;

  return ConstantAddress(castStringLiteralToDefaultAddressSpace(*this, GV),
                         Alignment);
}

ConstantAddress CodeGenModule::GetAddrOfGlobalTemporary(
    const MaterializeTemporaryExpr *E, const Expr *Init) {
  assert((E->getStorageDuration() == SD_Static ||
          E->getStorageDuration() == SD_Thread) && "not a global temporary");
  const auto *VD = cast<VarDecl>(E->getExtendingDecl());

  // If we're not materializing a subobject of the temporary, keep the
  // cv-qualifiers from the type of the MaterializeTemporaryExpr.
  QualType MaterializedType = Init->getType();
  if (Init == E->GetTemporaryExpr())
    MaterializedType = E->getType();

  CharUnits Align = getContext().getTypeAlignInChars(MaterializedType);

  if (llvm::Constant *Slot = MaterializedGlobalTemporaryMap[E])
    return ConstantAddress(Slot, Align);

  // FIXME: If an externally-visible declaration extends multiple temporaries,
  // we need to give each temporary the same name in every translation unit (and
  // we also need to make the temporaries externally-visible).
  SmallString<256> Name;
  llvm::raw_svector_ostream Out(Name);
  getCXXABI().getMangleContext().mangleReferenceTemporary(
      VD, E->getManglingNumber(), Out);

  APValue *Value = nullptr;
  if (E->getStorageDuration() == SD_Static) {
    // We might have a cached constant initializer for this temporary. Note
    // that this might have a different value from the value computed by
    // evaluating the initializer if the surrounding constant expression
    // modifies the temporary.
    Value = getContext().getMaterializedTemporaryValue(E, false);
    if (Value && Value->isAbsent())
      Value = nullptr;
  }

  // Try evaluating it now, it might have a constant initializer.
  Expr::EvalResult EvalResult;
  if (!Value && Init->EvaluateAsRValue(EvalResult, getContext()) &&
      !EvalResult.hasSideEffects())
    Value = &EvalResult.Val;

  LangAS AddrSpace =
      VD ? GetGlobalVarAddressSpace(VD) : MaterializedType.getAddressSpace();

  Optional<ConstantEmitter> emitter;
  llvm::Constant *InitialValue = nullptr;
  bool Constant = false;
  llvm::Type *Type;
  if (Value) {
    // The temporary has a constant initializer, use it.
    emitter.emplace(*this);
    InitialValue = emitter->emitForInitializer(*Value, AddrSpace,
                                               MaterializedType);
    Constant = isTypeConstant(MaterializedType, /*ExcludeCtor*/Value);
    Type = InitialValue->getType();
  } else {
    // No initializer, the initialization will be provided when we
    // initialize the declaration which performed lifetime extension.
    Type = getTypes().ConvertTypeForMem(MaterializedType);
  }

  // Create a global variable for this lifetime-extended temporary.
  llvm::GlobalValue::LinkageTypes Linkage =
      getLLVMLinkageVarDefinition(VD, Constant);
  if (Linkage == llvm::GlobalVariable::ExternalLinkage) {
    const VarDecl *InitVD;
    if (VD->isStaticDataMember() && VD->getAnyInitializer(InitVD) &&
        isa<CXXRecordDecl>(InitVD->getLexicalDeclContext())) {
      // Temporaries defined inside a class get linkonce_odr linkage because the
      // class can be defined in multiple translation units.
      Linkage = llvm::GlobalVariable::LinkOnceODRLinkage;
    } else {
      // There is no need for this temporary to have external linkage if the
      // VarDecl has external linkage.
      Linkage = llvm::GlobalVariable::InternalLinkage;
    }
  }
  auto TargetAS = getContext().getTargetAddressSpace(AddrSpace);
  auto *GV = new llvm::GlobalVariable(
      getModule(), Type, Constant, Linkage, InitialValue, Name.c_str(),
      /*InsertBefore=*/nullptr, llvm::GlobalVariable::NotThreadLocal, TargetAS);
  if (emitter) emitter->finalize(GV);
  setGVProperties(GV, VD);
  GV->setAlignment(Align.getQuantity());
  if (supportsCOMDAT() && GV->isWeakForLinker())
    GV->setComdat(TheModule.getOrInsertComdat(GV->getName()));
  if (VD->getTLSKind())
    setTLSMode(GV, *VD);
  llvm::Constant *CV = GV;
  if (AddrSpace != LangAS::Default)
    CV = getTargetCodeGenInfo().performAddrSpaceCast(
        *this, GV, AddrSpace, LangAS::Default,
        Type->getPointerTo(
            getContext().getTargetAddressSpace(LangAS::Default)));
  MaterializedGlobalTemporaryMap[E] = CV;
  return ConstantAddress(CV, Align);
}

/// EmitObjCPropertyImplementations - Emit information for synthesized
/// properties for an implementation.
void CodeGenModule::EmitObjCPropertyImplementations(const
                                                    ObjCImplementationDecl *D) {
  for (const auto *PID : D->property_impls()) {
    // Dynamic is just for type-checking.
    if (PID->getPropertyImplementation() == ObjCPropertyImplDecl::Synthesize) {
      ObjCPropertyDecl *PD = PID->getPropertyDecl();

      // Determine which methods need to be implemented, some may have
      // been overridden. Note that ::isPropertyAccessor is not the method
      // we want, that just indicates if the decl came from a
      // property. What we want to know is if the method is defined in
      // this implementation.
      if (!D->getInstanceMethod(PD->getGetterName()))
        CodeGenFunction(*this).GenerateObjCGetter(
                                 const_cast<ObjCImplementationDecl *>(D), PID);
      if (!PD->isReadOnly() &&
          !D->getInstanceMethod(PD->getSetterName()))
        CodeGenFunction(*this).GenerateObjCSetter(
                                 const_cast<ObjCImplementationDecl *>(D), PID);
    }
  }
}

static bool needsDestructMethod(ObjCImplementationDecl *impl) {
  const ObjCInterfaceDecl *iface = impl->getClassInterface();
  for (const ObjCIvarDecl *ivar = iface->all_declared_ivar_begin();
       ivar; ivar = ivar->getNextIvar())
    if (ivar->getType().isDestructedType())
      return true;

  return false;
}

static bool AllTrivialInitializers(CodeGenModule &CGM,
                                   ObjCImplementationDecl *D) {
  CodeGenFunction CGF(CGM);
  for (ObjCImplementationDecl::init_iterator B = D->init_begin(),
       E = D->init_end(); B != E; ++B) {
    CXXCtorInitializer *CtorInitExp = *B;
    Expr *Init = CtorInitExp->getInit();
    if (!CGF.isTrivialInitializer(Init))
      return false;
  }
  return true;
}

/// EmitObjCIvarInitializations - Emit information for ivar initialization
/// for an implementation.
void CodeGenModule::EmitObjCIvarInitializations(ObjCImplementationDecl *D) {
  // We might need a .cxx_destruct even if we don't have any ivar initializers.
  if (needsDestructMethod(D)) {
    IdentifierInfo *II = &getContext().Idents.get(".cxx_destruct");
    Selector cxxSelector = getContext().Selectors.getSelector(0, &II);
    ObjCMethodDecl *DTORMethod =
      ObjCMethodDecl::Create(getContext(), D->getLocation(), D->getLocation(),
                             cxxSelector, getContext().VoidTy, nullptr, D,
                             /*isInstance=*/true, /*isVariadic=*/false,
                          /*isPropertyAccessor=*/true, /*isImplicitlyDeclared=*/true,
                             /*isDefined=*/false, ObjCMethodDecl::Required);
    D->addInstanceMethod(DTORMethod);
    CodeGenFunction(*this).GenerateObjCCtorDtorMethod(D, DTORMethod, false);
    D->setHasDestructors(true);
  }

  // If the implementation doesn't have any ivar initializers, we don't need
  // a .cxx_construct.
  if (D->getNumIvarInitializers() == 0 ||
      AllTrivialInitializers(*this, D))
    return;

  IdentifierInfo *II = &getContext().Idents.get(".cxx_construct");
  Selector cxxSelector = getContext().Selectors.getSelector(0, &II);
  // The constructor returns 'self'.
  ObjCMethodDecl *CTORMethod = ObjCMethodDecl::Create(getContext(),
                                                D->getLocation(),
                                                D->getLocation(),
                                                cxxSelector,
                                                getContext().getObjCIdType(),
                                                nullptr, D, /*isInstance=*/true,
                                                /*isVariadic=*/false,
                                                /*isPropertyAccessor=*/true,
                                                /*isImplicitlyDeclared=*/true,
                                                /*isDefined=*/false,
                                                ObjCMethodDecl::Required);
  D->addInstanceMethod(CTORMethod);
  CodeGenFunction(*this).GenerateObjCCtorDtorMethod(D, CTORMethod, true);
  D->setHasNonZeroConstructors(true);
}

// EmitLinkageSpec - Emit all declarations in a linkage spec.
void CodeGenModule::EmitLinkageSpec(const LinkageSpecDecl *LSD) {
  if (LSD->getLanguage() != LinkageSpecDecl::lang_c &&
      LSD->getLanguage() != LinkageSpecDecl::lang_cxx) {
    ErrorUnsupported(LSD, "linkage spec");
    return;
  }

  EmitDeclContext(LSD);
}

void CodeGenModule::EmitDeclContext(const DeclContext *DC) {
  for (auto *I : DC->decls()) {
    // Unlike other DeclContexts, the contents of an ObjCImplDecl at TU scope
    // are themselves considered "top-level", so EmitTopLevelDecl on an
    // ObjCImplDecl does not recursively visit them. We need to do that in
    // case they're nested inside another construct (LinkageSpecDecl /
    // ExportDecl) that does stop them from being considered "top-level".
    if (auto *OID = dyn_cast<ObjCImplDecl>(I)) {
      for (auto *M : OID->methods())
        EmitTopLevelDecl(M);
    }

    EmitTopLevelDecl(I);
  }
}

/// EmitTopLevelDecl - Emit code for a single top level declaration.
void CodeGenModule::EmitTopLevelDecl(Decl *D) {
  // Ignore dependent declarations.
  if (D->isTemplated())
    return;

  switch (D->getKind()) {
  case Decl::CXXConversion:
  case Decl::CXXMethod:
  case Decl::Function:
    EmitGlobal(cast<FunctionDecl>(D));
    // Always provide some coverage mapping
    // even for the functions that aren't emitted.
    AddDeferredUnusedCoverageMapping(D);
    break;

  case Decl::CXXDeductionGuide:
    // Function-like, but does not result in code emission.
    break;

  case Decl::Var:
  case Decl::Decomposition:
  case Decl::VarTemplateSpecialization:
    EmitGlobal(cast<VarDecl>(D));
    if (auto *DD = dyn_cast<DecompositionDecl>(D))
      for (auto *B : DD->bindings())
        if (auto *HD = B->getHoldingVar())
          EmitGlobal(HD);
    break;

  // Indirect fields from global anonymous structs and unions can be
  // ignored; only the actual variable requires IR gen support.
  case Decl::IndirectField:
    break;

  // C++ Decls
  case Decl::Namespace:
    EmitDeclContext(cast<NamespaceDecl>(D));
    break;
  case Decl::ClassTemplateSpecialization: {
    const auto *Spec = cast<ClassTemplateSpecializationDecl>(D);
    if (DebugInfo &&
        Spec->getSpecializationKind() == TSK_ExplicitInstantiationDefinition &&
        Spec->hasDefinition())
      DebugInfo->completeTemplateDefinition(*Spec);
  } LLVM_FALLTHROUGH;
  case Decl::CXXRecord:
    if (DebugInfo) {
      if (auto *ES = D->getASTContext().getExternalSource())
        if (ES->hasExternalDefinitions(D) == ExternalASTSource::EK_Never)
          DebugInfo->completeUnusedClass(cast<CXXRecordDecl>(*D));
    }
    // Emit any static data members, they may be definitions.
    for (auto *I : cast<CXXRecordDecl>(D)->decls())
      if (isa<VarDecl>(I) || isa<CXXRecordDecl>(I))
        EmitTopLevelDecl(I);
    break;
    // No code generation needed.
  case Decl::UsingShadow:
  case Decl::ClassTemplate:
  case Decl::VarTemplate:
  case Decl::VarTemplatePartialSpecialization:
  case Decl::FunctionTemplate:
  case Decl::TypeAliasTemplate:
  case Decl::Block:
  case Decl::Empty:
  case Decl::Binding:
    break;
  case Decl::Using:          // using X; [C++]
    if (CGDebugInfo *DI = getModuleDebugInfo())
        DI->EmitUsingDecl(cast<UsingDecl>(*D));
    return;
  case Decl::NamespaceAlias:
    if (CGDebugInfo *DI = getModuleDebugInfo())
        DI->EmitNamespaceAlias(cast<NamespaceAliasDecl>(*D));
    return;
  case Decl::UsingDirective: // using namespace X; [C++]
    if (CGDebugInfo *DI = getModuleDebugInfo())
      DI->EmitUsingDirective(cast<UsingDirectiveDecl>(*D));
    return;
  case Decl::CXXConstructor:
    getCXXABI().EmitCXXConstructors(cast<CXXConstructorDecl>(D));
    break;
  case Decl::CXXDestructor:
    getCXXABI().EmitCXXDestructors(cast<CXXDestructorDecl>(D));
    break;

  case Decl::StaticAssert:
    // Nothing to do.
    break;

  // Objective-C Decls

  // Forward declarations, no (immediate) code generation.
  case Decl::ObjCInterface:
  case Decl::ObjCCategory:
    break;

  case Decl::ObjCProtocol: {
    auto *Proto = cast<ObjCProtocolDecl>(D);
    if (Proto->isThisDeclarationADefinition())
      ObjCRuntime->GenerateProtocol(Proto);
    break;
  }

  case Decl::ObjCCategoryImpl:
    // Categories have properties but don't support synthesize so we
    // can ignore them here.
    ObjCRuntime->GenerateCategory(cast<ObjCCategoryImplDecl>(D));
    break;

  case Decl::ObjCImplementation: {
    auto *OMD = cast<ObjCImplementationDecl>(D);
    EmitObjCPropertyImplementations(OMD);
    EmitObjCIvarInitializations(OMD);
    ObjCRuntime->GenerateClass(OMD);
    // Emit global variable debug information.
    if (CGDebugInfo *DI = getModuleDebugInfo())
      if (getCodeGenOpts().getDebugInfo() >= codegenoptions::LimitedDebugInfo)
        DI->getOrCreateInterfaceType(getContext().getObjCInterfaceType(
            OMD->getClassInterface()), OMD->getLocation());
    break;
  }
  case Decl::ObjCMethod: {
    auto *OMD = cast<ObjCMethodDecl>(D);
    // If this is not a prototype, emit the body.
    if (OMD->getBody())
      CodeGenFunction(*this).GenerateObjCMethod(OMD);
    break;
  }
  case Decl::ObjCCompatibleAlias:
    ObjCRuntime->RegisterAlias(cast<ObjCCompatibleAliasDecl>(D));
    break;

  case Decl::PragmaComment: {
    const auto *PCD = cast<PragmaCommentDecl>(D);
    switch (PCD->getCommentKind()) {
    case PCK_Unknown:
      llvm_unreachable("unexpected pragma comment kind");
    case PCK_Linker:
      AppendLinkerOptions(PCD->getArg());
      break;
    case PCK_Lib:
        AddDependentLib(PCD->getArg());
      break;
    case PCK_Compiler:
    case PCK_ExeStr:
    case PCK_User:
      break; // We ignore all of these.
    }
    break;
  }

  case Decl::PragmaDetectMismatch: {
    const auto *PDMD = cast<PragmaDetectMismatchDecl>(D);
    AddDetectMismatch(PDMD->getName(), PDMD->getValue());
    break;
  }

  case Decl::LinkageSpec:
    EmitLinkageSpec(cast<LinkageSpecDecl>(D));
    break;

  case Decl::FileScopeAsm: {
    // File-scope asm is ignored during device-side CUDA compilation.
    if (LangOpts.CUDA && LangOpts.CUDAIsDevice)
      break;
    // File-scope asm is ignored during device-side OpenMP compilation.
    if (LangOpts.OpenMPIsDevice)
      break;
    auto *AD = cast<FileScopeAsmDecl>(D);
    getModule().appendModuleInlineAsm(AD->getAsmString()->getString());
    break;
  }

  case Decl::Import: {
    auto *Import = cast<ImportDecl>(D);

    // If we've already imported this module, we're done.
    if (!ImportedModules.insert(Import->getImportedModule()))
      break;

    // Emit debug information for direct imports.
    if (!Import->getImportedOwningModule()) {
      if (CGDebugInfo *DI = getModuleDebugInfo())
        DI->EmitImportDecl(*Import);
    }

    // Find all of the submodules and emit the module initializers.
    llvm::SmallPtrSet<clang::Module *, 16> Visited;
    SmallVector<clang::Module *, 16> Stack;
    Visited.insert(Import->getImportedModule());
    Stack.push_back(Import->getImportedModule());

    while (!Stack.empty()) {
      clang::Module *Mod = Stack.pop_back_val();
      if (!EmittedModuleInitializers.insert(Mod).second)
        continue;

      for (auto *D : Context.getModuleInitializers(Mod))
        EmitTopLevelDecl(D);

      // Visit the submodules of this module.
      for (clang::Module::submodule_iterator Sub = Mod->submodule_begin(),
                                             SubEnd = Mod->submodule_end();
           Sub != SubEnd; ++Sub) {
        // Skip explicit children; they need to be explicitly imported to emit
        // the initializers.
        if ((*Sub)->IsExplicit)
          continue;

        if (Visited.insert(*Sub).second)
          Stack.push_back(*Sub);
      }
    }
    break;
  }

  case Decl::Export:
    EmitDeclContext(cast<ExportDecl>(D));
    break;

  case Decl::OMPThreadPrivate:
    EmitOMPThreadPrivateDecl(cast<OMPThreadPrivateDecl>(D));
    break;

  case Decl::OMPAllocate:
    break;

  case Decl::OMPDeclareReduction:
    EmitOMPDeclareReduction(cast<OMPDeclareReductionDecl>(D));
    break;

  case Decl::OMPDeclareMapper:
    EmitOMPDeclareMapper(cast<OMPDeclareMapperDecl>(D));
    break;

  case Decl::OMPRequires:
    EmitOMPRequiresDecl(cast<OMPRequiresDecl>(D));
    break;

  default:
    // Make sure we handled everything we should, every other kind is a
    // non-top-level decl.  FIXME: Would be nice to have an isTopLevelDeclKind
    // function. Need to recode Decl::Kind to do that easily.
    assert(isa<TypeDecl>(D) && "Unsupported decl kind");
    break;
  }
}

void CodeGenModule::AddDeferredUnusedCoverageMapping(Decl *D) {
  // Do we need to generate coverage mapping?
  if (!CodeGenOpts.CoverageMapping)
    return;
  switch (D->getKind()) {
  case Decl::CXXConversion:
  case Decl::CXXMethod:
  case Decl::Function:
  case Decl::ObjCMethod:
  case Decl::CXXConstructor:
  case Decl::CXXDestructor: {
    if (!cast<FunctionDecl>(D)->doesThisDeclarationHaveABody())
      return;
    SourceManager &SM = getContext().getSourceManager();
    if (LimitedCoverage && SM.getMainFileID() != SM.getFileID(D->getBeginLoc()))
      return;
    auto I = DeferredEmptyCoverageMappingDecls.find(D);
    if (I == DeferredEmptyCoverageMappingDecls.end())
      DeferredEmptyCoverageMappingDecls[D] = true;
    break;
  }
  default:
    break;
  };
}

void CodeGenModule::ClearUnusedCoverageMapping(const Decl *D) {
  // Do we need to generate coverage mapping?
  if (!CodeGenOpts.CoverageMapping)
    return;
  if (const auto *Fn = dyn_cast<FunctionDecl>(D)) {
    if (Fn->isTemplateInstantiation())
      ClearUnusedCoverageMapping(Fn->getTemplateInstantiationPattern());
  }
  auto I = DeferredEmptyCoverageMappingDecls.find(D);
  if (I == DeferredEmptyCoverageMappingDecls.end())
    DeferredEmptyCoverageMappingDecls[D] = false;
  else
    I->second = false;
}

void CodeGenModule::EmitDeferredUnusedCoverageMappings() {
  // We call takeVector() here to avoid use-after-free.
  // FIXME: DeferredEmptyCoverageMappingDecls is getting mutated because
  // we deserialize function bodies to emit coverage info for them, and that
  // deserializes more declarations. How should we handle that case?
  for (const auto &Entry : DeferredEmptyCoverageMappingDecls.takeVector()) {
    if (!Entry.second)
      continue;
    const Decl *D = Entry.first;
    switch (D->getKind()) {
    case Decl::CXXConversion:
    case Decl::CXXMethod:
    case Decl::Function:
    case Decl::ObjCMethod: {
      CodeGenPGO PGO(*this);
      GlobalDecl GD(cast<FunctionDecl>(D));
      PGO.emitEmptyCounterMapping(D, getMangledName(GD),
                                  getFunctionLinkage(GD));
      break;
    }
    case Decl::CXXConstructor: {
      CodeGenPGO PGO(*this);
      GlobalDecl GD(cast<CXXConstructorDecl>(D), Ctor_Base);
      PGO.emitEmptyCounterMapping(D, getMangledName(GD),
                                  getFunctionLinkage(GD));
      break;
    }
    case Decl::CXXDestructor: {
      CodeGenPGO PGO(*this);
      GlobalDecl GD(cast<CXXDestructorDecl>(D), Dtor_Base);
      PGO.emitEmptyCounterMapping(D, getMangledName(GD),
                                  getFunctionLinkage(GD));
      break;
    }
    default:
      break;
    };
  }
}

/// Turns the given pointer into a constant.
static llvm::Constant *GetPointerConstant(llvm::LLVMContext &Context,
                                          const void *Ptr) {
  uintptr_t PtrInt = reinterpret_cast<uintptr_t>(Ptr);
  llvm::Type *i64 = llvm::Type::getInt64Ty(Context);
  return llvm::ConstantInt::get(i64, PtrInt);
}

static void EmitGlobalDeclMetadata(CodeGenModule &CGM,
                                   llvm::NamedMDNode *&GlobalMetadata,
                                   GlobalDecl D,
                                   llvm::GlobalValue *Addr) {
  if (!GlobalMetadata)
    GlobalMetadata =
      CGM.getModule().getOrInsertNamedMetadata("clang.global.decl.ptrs");

  // TODO: should we report variant information for ctors/dtors?
  llvm::Metadata *Ops[] = {llvm::ConstantAsMetadata::get(Addr),
                           llvm::ConstantAsMetadata::get(GetPointerConstant(
                               CGM.getLLVMContext(), D.getDecl()))};
  GlobalMetadata->addOperand(llvm::MDNode::get(CGM.getLLVMContext(), Ops));
}

/// For each function which is declared within an extern "C" region and marked
/// as 'used', but has internal linkage, create an alias from the unmangled
/// name to the mangled name if possible. People expect to be able to refer
/// to such functions with an unmangled name from inline assembly within the
/// same translation unit.
void CodeGenModule::EmitStaticExternCAliases() {
  if (!getTargetCodeGenInfo().shouldEmitStaticExternCAliases())
    return;
  for (auto &I : StaticExternCValues) {
    IdentifierInfo *Name = I.first;
    llvm::GlobalValue *Val = I.second;
    if (Val && !getModule().getNamedValue(Name->getName()))
      addUsedGlobal(llvm::GlobalAlias::create(Name->getName(), Val));
  }
}

bool CodeGenModule::lookupRepresentativeDecl(StringRef MangledName,
                                             GlobalDecl &Result) const {
  auto Res = Manglings.find(MangledName);
  if (Res == Manglings.end())
    return false;
  Result = Res->getValue();
  return true;
}

/// Emits metadata nodes associating all the global values in the
/// current module with the Decls they came from.  This is useful for
/// projects using IR gen as a subroutine.
///
/// Since there's currently no way to associate an MDNode directly
/// with an llvm::GlobalValue, we create a global named metadata
/// with the name 'clang.global.decl.ptrs'.
void CodeGenModule::EmitDeclMetadata() {
  llvm::NamedMDNode *GlobalMetadata = nullptr;

  for (auto &I : MangledDeclNames) {
    llvm::GlobalValue *Addr = getModule().getNamedValue(I.second);
    // Some mangled names don't necessarily have an associated GlobalValue
    // in this module, e.g. if we mangled it for DebugInfo.
    if (Addr)
      EmitGlobalDeclMetadata(*this, GlobalMetadata, I.first, Addr);
  }
}

/// Emits metadata nodes for all the local variables in the current
/// function.
void CodeGenFunction::EmitDeclMetadata() {
  if (LocalDeclMap.empty()) return;

  llvm::LLVMContext &Context = getLLVMContext();

  // Find the unique metadata ID for this name.
  unsigned DeclPtrKind = Context.getMDKindID("clang.decl.ptr");

  llvm::NamedMDNode *GlobalMetadata = nullptr;

  for (auto &I : LocalDeclMap) {
    const Decl *D = I.first;
    llvm::Value *Addr = I.second.getPointer();
    if (auto *Alloca = dyn_cast<llvm::AllocaInst>(Addr)) {
      llvm::Value *DAddr = GetPointerConstant(getLLVMContext(), D);
      Alloca->setMetadata(
          DeclPtrKind, llvm::MDNode::get(
                           Context, llvm::ValueAsMetadata::getConstant(DAddr)));
    } else if (auto *GV = dyn_cast<llvm::GlobalValue>(Addr)) {
      GlobalDecl GD = GlobalDecl(cast<VarDecl>(D));
      EmitGlobalDeclMetadata(CGM, GlobalMetadata, GD, GV);
    }
  }
}

void CodeGenModule::EmitVersionIdentMetadata() {
  llvm::NamedMDNode *IdentMetadata =
    TheModule.getOrInsertNamedMetadata("llvm.ident");
  std::string Version = getClangFullVersion();
  llvm::LLVMContext &Ctx = TheModule.getContext();

  llvm::Metadata *IdentNode[] = {llvm::MDString::get(Ctx, Version)};
  IdentMetadata->addOperand(llvm::MDNode::get(Ctx, IdentNode));
}

void CodeGenModule::EmitCommandLineMetadata() {
  llvm::NamedMDNode *CommandLineMetadata =
    TheModule.getOrInsertNamedMetadata("llvm.commandline");
  std::string CommandLine = getCodeGenOpts().RecordCommandLine;
  llvm::LLVMContext &Ctx = TheModule.getContext();

  llvm::Metadata *CommandLineNode[] = {llvm::MDString::get(Ctx, CommandLine)};
  CommandLineMetadata->addOperand(llvm::MDNode::get(Ctx, CommandLineNode));
}

void CodeGenModule::EmitTargetMetadata() {
  // Warning, new MangledDeclNames may be appended within this loop.
  // We rely on MapVector insertions adding new elements to the end
  // of the container.
  // FIXME: Move this loop into the one target that needs it, and only
  // loop over those declarations for which we couldn't emit the target
  // metadata when we emitted the declaration.
  for (unsigned I = 0; I != MangledDeclNames.size(); ++I) {
    auto Val = *(MangledDeclNames.begin() + I);
    const Decl *D = Val.first.getDecl()->getMostRecentDecl();
    llvm::GlobalValue *GV = GetGlobalValue(Val.second);
    getTargetCodeGenInfo().emitTargetMD(D, GV, *this);
  }
}

void CodeGenModule::EmitCoverageFile() {
  if (getCodeGenOpts().CoverageDataFile.empty() &&
      getCodeGenOpts().CoverageNotesFile.empty())
    return;

  llvm::NamedMDNode *CUNode = TheModule.getNamedMetadata("llvm.dbg.cu");
  if (!CUNode)
    return;

  llvm::NamedMDNode *GCov = TheModule.getOrInsertNamedMetadata("llvm.gcov");
  llvm::LLVMContext &Ctx = TheModule.getContext();
  auto *CoverageDataFile =
      llvm::MDString::get(Ctx, getCodeGenOpts().CoverageDataFile);
  auto *CoverageNotesFile =
      llvm::MDString::get(Ctx, getCodeGenOpts().CoverageNotesFile);
  for (int i = 0, e = CUNode->getNumOperands(); i != e; ++i) {
    llvm::MDNode *CU = CUNode->getOperand(i);
    llvm::Metadata *Elts[] = {CoverageNotesFile, CoverageDataFile, CU};
    GCov->addOperand(llvm::MDNode::get(Ctx, Elts));
  }
}

llvm::Constant *CodeGenModule::EmitUuidofInitializer(StringRef Uuid) {
  // Sema has checked that all uuid strings are of the form
  // "12345678-1234-1234-1234-1234567890ab".
  assert(Uuid.size() == 36);
  for (unsigned i = 0; i < 36; ++i) {
    if (i == 8 || i == 13 || i == 18 || i == 23) assert(Uuid[i] == '-');
    else                                         assert(isHexDigit(Uuid[i]));
  }

  // The starts of all bytes of Field3 in Uuid. Field 3 is "1234-1234567890ab".
  const unsigned Field3ValueOffsets[8] = { 19, 21, 24, 26, 28, 30, 32, 34 };

  llvm::Constant *Field3[8];
  for (unsigned Idx = 0; Idx < 8; ++Idx)
    Field3[Idx] = llvm::ConstantInt::get(
        Int8Ty, Uuid.substr(Field3ValueOffsets[Idx], 2), 16);

  llvm::Constant *Fields[4] = {
    llvm::ConstantInt::get(Int32Ty, Uuid.substr(0,  8), 16),
    llvm::ConstantInt::get(Int16Ty, Uuid.substr(9,  4), 16),
    llvm::ConstantInt::get(Int16Ty, Uuid.substr(14, 4), 16),
    llvm::ConstantArray::get(llvm::ArrayType::get(Int8Ty, 8), Field3)
  };

  return llvm::ConstantStruct::getAnon(Fields);
}

llvm::Constant *CodeGenModule::GetAddrOfRTTIDescriptor(QualType Ty,
                                                       bool ForEH) {
  // Return a bogus pointer if RTTI is disabled, unless it's for EH.
  // FIXME: should we even be calling this method if RTTI is disabled
  // and it's not for EH?
  if ((!ForEH && !getLangOpts().RTTI) || getLangOpts().CUDAIsDevice)
    return llvm::Constant::getNullValue(Int8PtrTy);

  if (ForEH && Ty->isObjCObjectPointerType() &&
      LangOpts.ObjCRuntime.isGNUFamily())
    return ObjCRuntime->GetEHType(Ty);

  return getCXXABI().getAddrOfRTTIDescriptor(Ty);
}

void CodeGenModule::EmitOMPThreadPrivateDecl(const OMPThreadPrivateDecl *D) {
  // Do not emit threadprivates in simd-only mode.
  if (LangOpts.OpenMP && LangOpts.OpenMPSimd)
    return;
  for (auto RefExpr : D->varlists()) {
    auto *VD = cast<VarDecl>(cast<DeclRefExpr>(RefExpr)->getDecl());
    bool PerformInit =
        VD->getAnyInitializer() &&
        !VD->getAnyInitializer()->isConstantInitializer(getContext(),
                                                        /*ForRef=*/false);

    Address Addr(GetAddrOfGlobalVar(VD), getContext().getDeclAlign(VD));
    if (auto InitFunction = getOpenMPRuntime().emitThreadPrivateVarDefinition(
            VD, Addr, RefExpr->getBeginLoc(), PerformInit))
      CXXGlobalInits.push_back(InitFunction);
  }
}

llvm::Metadata *
CodeGenModule::CreateMetadataIdentifierImpl(QualType T, MetadataTypeMap &Map,
                                            StringRef Suffix) {
  llvm::Metadata *&InternalId = Map[T.getCanonicalType()];
  if (InternalId)
    return InternalId;

  if (isExternallyVisible(T->getLinkage())) {
    std::string OutName;
    llvm::raw_string_ostream Out(OutName);
    getCXXABI().getMangleContext().mangleTypeName(T, Out);
    Out << Suffix;

    InternalId = llvm::MDString::get(getLLVMContext(), Out.str());
  } else {
    InternalId = llvm::MDNode::getDistinct(getLLVMContext(),
                                           llvm::ArrayRef<llvm::Metadata *>());
  }

  return InternalId;
}

llvm::Metadata *CodeGenModule::CreateMetadataIdentifierForType(QualType T) {
  return CreateMetadataIdentifierImpl(T, MetadataIdMap, "");
}

llvm::Metadata *
CodeGenModule::CreateMetadataIdentifierForVirtualMemPtrType(QualType T) {
  return CreateMetadataIdentifierImpl(T, VirtualMetadataIdMap, ".virtual");
}

// Generalize pointer types to a void pointer with the qualifiers of the
// originally pointed-to type, e.g. 'const char *' and 'char * const *'
// generalize to 'const void *' while 'char *' and 'const char **' generalize to
// 'void *'.
static QualType GeneralizeType(ASTContext &Ctx, QualType Ty) {
  if (!Ty->isPointerType())
    return Ty;

  return Ctx.getPointerType(
      QualType(Ctx.VoidTy).withCVRQualifiers(
          Ty->getPointeeType().getCVRQualifiers()));
}

// Apply type generalization to a FunctionType's return and argument types
static QualType GeneralizeFunctionType(ASTContext &Ctx, QualType Ty) {
  if (auto *FnType = Ty->getAs<FunctionProtoType>()) {
    SmallVector<QualType, 8> GeneralizedParams;
    for (auto &Param : FnType->param_types())
      GeneralizedParams.push_back(GeneralizeType(Ctx, Param));

    return Ctx.getFunctionType(
        GeneralizeType(Ctx, FnType->getReturnType()),
        GeneralizedParams, FnType->getExtProtoInfo());
  }

  if (auto *FnType = Ty->getAs<FunctionNoProtoType>())
    return Ctx.getFunctionNoProtoType(
        GeneralizeType(Ctx, FnType->getReturnType()));

  llvm_unreachable("Encountered unknown FunctionType");
}

llvm::Metadata *CodeGenModule::CreateMetadataIdentifierGeneralized(QualType T) {
  return CreateMetadataIdentifierImpl(GeneralizeFunctionType(getContext(), T),
                                      GeneralizedMetadataIdMap, ".generalized");
}

/// Returns whether this module needs the "all-vtables" type identifier.
bool CodeGenModule::NeedAllVtablesTypeId() const {
  // Returns true if at least one of vtable-based CFI checkers is enabled and
  // is not in the trapping mode.
  return ((LangOpts.Sanitize.has(SanitizerKind::CFIVCall) &&
           !CodeGenOpts.SanitizeTrap.has(SanitizerKind::CFIVCall)) ||
          (LangOpts.Sanitize.has(SanitizerKind::CFINVCall) &&
           !CodeGenOpts.SanitizeTrap.has(SanitizerKind::CFINVCall)) ||
          (LangOpts.Sanitize.has(SanitizerKind::CFIDerivedCast) &&
           !CodeGenOpts.SanitizeTrap.has(SanitizerKind::CFIDerivedCast)) ||
          (LangOpts.Sanitize.has(SanitizerKind::CFIUnrelatedCast) &&
           !CodeGenOpts.SanitizeTrap.has(SanitizerKind::CFIUnrelatedCast)));
}

void CodeGenModule::AddVTableTypeMetadata(llvm::GlobalVariable *VTable,
                                          CharUnits Offset,
                                          const CXXRecordDecl *RD) {
  llvm::Metadata *MD =
      CreateMetadataIdentifierForType(QualType(RD->getTypeForDecl(), 0));
  VTable->addTypeMetadata(Offset.getQuantity(), MD);

  if (CodeGenOpts.SanitizeCfiCrossDso)
    if (auto CrossDsoTypeId = CreateCrossDsoCfiTypeId(MD))
      VTable->addTypeMetadata(Offset.getQuantity(),
                              llvm::ConstantAsMetadata::get(CrossDsoTypeId));

  if (NeedAllVtablesTypeId()) {
    llvm::Metadata *MD = llvm::MDString::get(getLLVMContext(), "all-vtables");
    VTable->addTypeMetadata(Offset.getQuantity(), MD);
  }
}

TargetAttr::ParsedTargetAttr CodeGenModule::filterFunctionTargetAttrs(const TargetAttr *TD) {
  assert(TD != nullptr);
  TargetAttr::ParsedTargetAttr ParsedAttr = TD->parse();

  ParsedAttr.Features.erase(
      llvm::remove_if(ParsedAttr.Features,
                      [&](const std::string &Feat) {
                        return !Target.isValidFeatureName(
                            StringRef{Feat}.substr(1));
                      }),
      ParsedAttr.Features.end());
  return ParsedAttr;
}


// Fills in the supplied string map with the set of target features for the
// passed in function.
void CodeGenModule::getFunctionFeatureMap(llvm::StringMap<bool> &FeatureMap,
                                          GlobalDecl GD) {
  StringRef TargetCPU = Target.getTargetOpts().CPU;
  const FunctionDecl *FD = GD.getDecl()->getAsFunction();
  if (const auto *TD = FD->getAttr<TargetAttr>()) {
    TargetAttr::ParsedTargetAttr ParsedAttr = filterFunctionTargetAttrs(TD);

    // Make a copy of the features as passed on the command line into the
    // beginning of the additional features from the function to override.
    ParsedAttr.Features.insert(ParsedAttr.Features.begin(),
                            Target.getTargetOpts().FeaturesAsWritten.begin(),
                            Target.getTargetOpts().FeaturesAsWritten.end());

    if (ParsedAttr.Architecture != "" &&
        Target.isValidCPUName(ParsedAttr.Architecture))
      TargetCPU = ParsedAttr.Architecture;

    // Now populate the feature map, first with the TargetCPU which is either
    // the default or a new one from the target attribute string. Then we'll use
    // the passed in features (FeaturesAsWritten) along with the new ones from
    // the attribute.
    Target.initFeatureMap(FeatureMap, getDiags(), TargetCPU,
                          ParsedAttr.Features);
  } else if (const auto *SD = FD->getAttr<CPUSpecificAttr>()) {
    llvm::SmallVector<StringRef, 32> FeaturesTmp;
    Target.getCPUSpecificCPUDispatchFeatures(
        SD->getCPUName(GD.getMultiVersionIndex())->getName(), FeaturesTmp);
    std::vector<std::string> Features(FeaturesTmp.begin(), FeaturesTmp.end());
    Target.initFeatureMap(FeatureMap, getDiags(), TargetCPU, Features);
  } else {
    Target.initFeatureMap(FeatureMap, getDiags(), TargetCPU,
                          Target.getTargetOpts().Features);
  }
}

llvm::SanitizerStatReport &CodeGenModule::getSanStats() {
  if (!SanStats)
    SanStats = llvm::make_unique<llvm::SanitizerStatReport>(&getModule());

  return *SanStats;
}
llvm::Value *
CodeGenModule::createOpenCLIntToSamplerConversion(const Expr *E,
                                                  CodeGenFunction &CGF) {
  llvm::Constant *C = ConstantEmitter(CGF).emitAbstract(E, E->getType());
  auto SamplerT = getOpenCLRuntime().getSamplerType(E->getType().getTypePtr());
  auto FTy = llvm::FunctionType::get(SamplerT, {C->getType()}, false);
  return CGF.Builder.CreateCall(CreateRuntimeFunction(FTy,
                                "__translate_sampler_initializer"),
                                {C});
}<|MERGE_RESOLUTION|>--- conflicted
+++ resolved
@@ -1089,7 +1089,6 @@
   const auto *ND = cast<NamedDecl>(GD.getDecl());
   std::string MangledName = getMangledNameImpl(*this, GD, ND);
 
-<<<<<<< HEAD
   // With BasicBlockSections, it is important to have a unique name for
   // internal linkage functions, to differentiate the symbols across
   // modules.
@@ -1102,13 +1101,8 @@
     }
   }
 
-  // Postfix kernel stub names with .stub to differentiate them from kernel
-  // names in device binaries. This is to facilitate the debugger to find
-  // the correct symbols for kernels in the device binary.
-=======
   // Adjust kernel stub mangling as we may need to be able to differentiate
   // them from the kernel itself (e.g., for HIP).
->>>>>>> de1ce823
   if (auto *FD = dyn_cast<FunctionDecl>(GD.getDecl()))
     if (!getLangOpts().CUDAIsDevice && FD->hasAttr<CUDAGlobalAttr>())
       MangledName = getCUDARuntime().getDeviceStubName(MangledName);
