--- conflicted
+++ resolved
@@ -52,14 +52,9 @@
   bool deleteFallThruJmpInsn(InputSection &IS, InputFile *File,
                              InputSection *NextIS) const override;
 
-<<<<<<< HEAD
-  unsigned shrinkJmpInsn(InputSection &IS, InputFile *File,
-                      uint32_t MaxAlignment) const override;
-=======
   unsigned shrinkJmpInsn(InputSection &IS, InputFile *File) const override;
 
   unsigned growJmpInsn(InputSection &IS, InputFile *File) const override;
->>>>>>> 7233b296
 };
 } // namespace
 
@@ -106,32 +101,6 @@
 // returns the corresponding enum value.
 static JmpInsnOpcode getJmpInsnType(const uint8_t *First,
                                     const uint8_t *Second) {
-<<<<<<< HEAD
-  if (*Second == 0xe9)
-    return J_JMP_32;
-  if (First == nullptr)
-    return J_UNKNOWN;
-  if (*First == 0x0f && *Second == 0x84)
-    return J_JE_32;
-  if (*First == 0x0f && *Second == 0x85)
-    return J_JNE_32;
-  if (*First == 0x0f && *Second == 0x8f)
-    return J_JG_32;
-  if (*First == 0x0f && *Second == 0x8d)
-    return J_JGE_32;
-  if (*First == 0x0f && *Second == 0x82)
-    return J_JB_32;
-  if (*First == 0x0f && *Second == 0x86)
-    return J_JBE_32;
-  if (*First == 0x0f && *Second == 0x8c)
-    return J_JL_32;
-  if (*First == 0x0f && *Second == 0x8e)
-    return J_JLE_32;
-  if (*First == 0x0f && *Second == 0x87)
-    return J_JA_32;
-  if (*First == 0x0f && *Second == 0x83)
-    return J_JAE_32;
-=======
   if (*Second  == 0xe9)
       return J_JMP_32;
 
@@ -162,7 +131,6 @@
         return J_JAE_32;
     }
   }
->>>>>>> 7233b296
   return J_UNKNOWN;
 }
 
@@ -188,11 +156,7 @@
 }
 
 static bool isRelocationForJmpInsn(Relocation &R) {
-<<<<<<< HEAD
-  return (R.Type == R_X86_64_PLT32 || R.Type == R_X86_64_PC32);
-=======
   return (R.Type == R_X86_64_PLT32 || R.Type == R_X86_64_PC32 || R.Type == R_X86_64_PC8);
->>>>>>> 7233b296
 }
 
 static bool isDirectJmpInsnOpcode(const uint8_t *Opcode) {
@@ -255,11 +219,7 @@
 
 bool X86_64::deleteFallThruJmpInsn(InputSection &IS, InputFile *File,
                                    InputSection *NextIS) const {
-<<<<<<< HEAD
-  const int SizeOfDirectJmpInsn = 5;
-=======
   const unsigned SizeOfDirectJmpInsn = 5;
->>>>>>> 7233b296
 
   if (NextIS == nullptr)
     return false;
@@ -290,11 +250,7 @@
   }
 
   // Now, check if flip and delete is possible.
-<<<<<<< HEAD
-  const int SizeOfJmpCCInsn = 6;
-=======
   const unsigned SizeOfJmpCCInsn = 6;
->>>>>>> 7233b296
   // To flip, there must be atleast one JmpCC and one direct jmp.
   if (IS.getSize() < (SizeOfDirectJmpInsn + SizeOfJmpCCInsn)) return 0;
 
@@ -335,22 +291,11 @@
 // and the offset of the relocation is 1 byte wide.
 static uint64_t getTargetOffsetForJmp(InputSection &IS, InputFile *File,
                                       Relocation &R, JmpInsnOpcode &JmpCode) {
-<<<<<<< HEAD
-  const int SizeOfJmpCCOpcode = 2;
-=======
   const unsigned SizeOfJmpCCOpcode = 2;
->>>>>>> 7233b296
 
   if (!isRelocationForJmpInsn(R))
     return false;
 
-<<<<<<< HEAD
-  const uint8_t *SecContents = IS.data().data();
-  const uint8_t *JmpInsn = SecContents + R.Offset - 1;
-  const uint8_t *JmpCCInsn = (R.Offset >= SizeOfJmpCCOpcode) ?
-                             (JmpInsn - 1) : nullptr;
-  JmpCode = getJmpInsnType(JmpCCInsn, JmpInsn);
-=======
   unsigned JIndex = getJumpRelocationWithOffset(IS, (R.Offset - 1));
   if (JIndex != IS.JumpRelocations.size()){
     JmpCode = static_cast<JmpInsnOpcode>(IS.JumpRelocations[JIndex].Original);
@@ -361,7 +306,6 @@
                                (JmpInsn - 1) : nullptr;
     JmpCode = getJmpInsnType(JmpCCInsn, JmpInsn);
   }
->>>>>>> 7233b296
   if (JmpCode == J_UNKNOWN)
     return 0;
 
@@ -374,22 +318,6 @@
   return TargetOffset;
 }
 
-<<<<<<< HEAD
-static bool isOneByteOffset(uint64_t TargetOffset, uint32_t MaxAlign,
-                            JmpInsnOpcode JmpCode) {
-  // Alignment can affect TargetOffset, use the maximum possible alignment to
-  // conservatively pick the right offset.
-  // For negative jumps, the jump target will be closer if shrinking is done.
-  if ((int64_t) TargetOffset < 0)
-    TargetOffset += (JmpCode == J_JMP_32) ? 3 : 4;
-
-  if (MaxAlign > 0) {
-    if ((int64_t) TargetOffset < 0) {
-      TargetOffset -= (MaxAlign - 1);
-    } else {
-      TargetOffset += (MaxAlign - 1);
-    }
-=======
 static bool isOneByteOffsetWhenShrunk(uint64_t TargetOffset,
                                          JmpInsnOpcode JmpCode,
                                          unsigned BytesShrunk) {
@@ -406,33 +334,10 @@
   // For negative jumps, the jump target is further.
   if ((int64_t) TargetOffset < 0){
     TargetOffset -= BytesGrown;
->>>>>>> 7233b296
   }
   return ((int64_t)TargetOffset == llvm::SignExtend64(TargetOffset, 8));
 }
 
-<<<<<<< HEAD
-static void shrinkJmpWithRelocation(InputSection &IS, JmpInsnOpcode JmpCode,
-                                     Relocation &R) {
-  R.Type = R_X86_64_PC8;
-  R.Addend += 3;
-  IS.addJumpRelocation({JmpCode, R.Offset - 1, 1});
-}
-
-unsigned X86_64::shrinkJmpInsn(InputSection &IS, InputFile *File,
-                               uint32_t MaxAlign) const {
-  const int SizeOfDirectJmpInsn = 5;
-  const int SizeOfJmpCCInsn = 6;
-
-  if (IS.getSize() < SizeOfDirectJmpInsn)
-    return 0;
-
-  unsigned RIndex = getRelocationWithOffset(IS, (IS.getSize() - 4));
-  if (RIndex == IS.Relocations.size())
-    return 0;
-
-  Relocation &R = IS.Relocations[RIndex];
-=======
 
 
 static void shrinkJmpWithRelocation(InputSection &IS, JmpInsnOpcode JmpCode,
@@ -490,70 +395,11 @@
 
   Relocation &R = IS.Relocations[RIndex];
 
->>>>>>> 7233b296
   JmpInsnOpcode JmpCode = J_UNKNOWN;
 
   uint64_t TargetOffset = getTargetOffsetForJmp(IS, File, R, JmpCode);
   bool DirectJmp = (JmpCode == J_JMP_32);
 
-<<<<<<< HEAD
-  if (JmpCode == J_UNKNOWN)
-    return 0;
-  bool CanShrinkR = isOneByteOffset(TargetOffset, MaxAlign, JmpCode);
-  // Shrink JmpInsn.
-  if (!DirectJmp) {
-    if (!CanShrinkR)
-      return 0;
-    // Check if there is a Jump Relocation against this offset.
-    unsigned JIndex = getJumpRelocationWithOffset(IS, (R.Offset - 1));
-    // Update R.Offset.
-    R.Offset -= 1;
-    if (JIndex < IS.JumpRelocations.size()) {
-      JumpRelocation &J = IS.JumpRelocations[JIndex];
-      J.Offset = R.Offset - 1;
-      J.Size = 1;
-    } else {
-      IS.addJumpRelocation({JmpCode, R.Offset - 1, 1});
-    }
-    // Shrinking Jmp corresponding to relocation R, adjust type and addend.
-    R.Type = R_X86_64_PC8;
-    R.Addend += 3;
-    IS.drop_back(4);
-    return 4;
-  }
-
-  // For Direct Jmps, the previous insn might be a jmpcc that can be
-  // shrinked.  Check that also.
-  bool CanShrinkRb = false;
-  unsigned ShrinkBytes = 0;
-  if (IS.getSize() >= (SizeOfDirectJmpInsn + SizeOfJmpCCInsn)) {
-    unsigned RbIndex = getRelocationWithOffset(
-        IS, (IS.getSize() - SizeOfDirectJmpInsn - 4));
-    if (RbIndex == IS.Relocations.size()) return 0;
-
-    Relocation &Rb = IS.Relocations[RbIndex];
-    JmpInsnOpcode JmpCode_B = J_UNKNOWN;
-    uint64_t TargetOffset_B = getTargetOffsetForJmp(IS, File, Rb, JmpCode_B);
-    if (JmpCode_B != J_UNKNOWN && JmpCode_B != J_JMP_32
-        && isOneByteOffset(TargetOffset_B, MaxAlign, JmpCode_B)) {
-      Rb.Offset -= 1;
-      shrinkJmpWithRelocation(IS, JmpCode_B, Rb);
-      R.Offset -= 4;
-      CanShrinkRb = true;
-      ShrinkBytes += 4;
-    }
-  }
-  if (CanShrinkR) {
-    shrinkJmpWithRelocation(IS, JmpCode, R);
-    ShrinkBytes += 3;
-  } else if (CanShrinkRb) {
-    IS.addJumpRelocation({JmpCode, R.Offset - 1, 4});
-  }
-  IS.drop_back(ShrinkBytes);
-  return ShrinkBytes;
-}
-
-=======
   if (JmpCode == J_UNKNOWN) {
     return 0;
   }
@@ -692,7 +538,6 @@
 }
 
 
->>>>>>> 7233b296
 RelExpr X86_64::getRelExpr(RelType Type, const Symbol &S,
                            const uint8_t *Loc) const {
   if (Type == R_X86_64_GOTTPOFF)
@@ -975,36 +820,6 @@
     if (Size == 4) *Loc = 0xe9; else *Loc  = 0xeb;
     break;
   case J_JE_32:
-<<<<<<< HEAD
-    if (Size == 4) *Loc = 0x84; else *Loc  = 0x74;
-    break;
-  case J_JNE_32:
-    if (Size == 4) *Loc = 0x85; else *Loc  = 0x75;
-    break;
-  case J_JG_32:
-    if (Size == 4) *Loc = 0x8f; else *Loc  = 0x7f;
-    break;
-  case J_JGE_32:
-    if (Size == 4) *Loc = 0x8d; else *Loc  = 0x7d;
-    break;
-  case J_JB_32:
-    if (Size == 4) *Loc = 0x82; else *Loc  = 0x72;
-    break;
-  case J_JBE_32:
-    if (Size == 4) *Loc = 0x86; else *Loc  = 0x76;
-    break;
-  case J_JL_32:
-    if (Size == 4) *Loc = 0x8c; else *Loc  = 0x7c;
-    break;
-  case J_JLE_32:
-    if (Size == 4) *Loc = 0x8e; else *Loc  = 0x7e;
-    break;
-  case J_JA_32:
-    if (Size == 4) *Loc = 0x87; else *Loc  = 0x77;
-    break;
-  case J_JAE_32:
-    if (Size == 4) *Loc = 0x83; else *Loc  = 0x73;
-=======
     if (Size == 4) {*(Loc-1) = 0x0f; *Loc = 0x84; } else *Loc  = 0x74;
     break;
   case J_JNE_32:
@@ -1033,7 +848,6 @@
     break;
   case J_JAE_32:
     if (Size == 4) {*(Loc-1) = 0x0f ; *Loc = 0x83;} else *Loc  = 0x73;
->>>>>>> 7233b296
     break;
   default:
     error(getErrorLocation(Loc) + "unrecognized jump reloc " + Twine(Type));
