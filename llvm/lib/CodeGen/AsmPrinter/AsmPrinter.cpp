//===- AsmPrinter.cpp - Common AsmPrinter code ----------------------------===//
//
// Part of the LLVM Project, under the Apache License v2.0 with LLVM Exceptions.
// See https://llvm.org/LICENSE.txt for license information.
// SPDX-License-Identifier: Apache-2.0 WITH LLVM-exception
//
//===----------------------------------------------------------------------===//
//
// This file implements the AsmPrinter class.
//
//===----------------------------------------------------------------------===//

#include "llvm/CodeGen/AsmPrinter.h"
#include "CodeViewDebug.h"
#include "DwarfDebug.h"
#include "DwarfException.h"
#include "WasmException.h"
#include "WinCFGuard.h"
#include "WinException.h"
#include "llvm/ADT/APFloat.h"
#include "llvm/ADT/APInt.h"
#include "llvm/ADT/DenseMap.h"
#include "llvm/ADT/STLExtras.h"
#include "llvm/ADT/SmallPtrSet.h"
#include "llvm/ADT/SmallString.h"
#include "llvm/ADT/SmallVector.h"
#include "llvm/ADT/Statistic.h"
#include "llvm/ADT/StringRef.h"
#include "llvm/ADT/Triple.h"
#include "llvm/ADT/Twine.h"
#include "llvm/Analysis/ConstantFolding.h"
#include "llvm/Analysis/EHPersonalities.h"
#include "llvm/Analysis/OptimizationRemarkEmitter.h"
#include "llvm/Analysis/ProfileSummaryInfo.h"
#include "llvm/BinaryFormat/COFF.h"
#include "llvm/BinaryFormat/Dwarf.h"
#include "llvm/BinaryFormat/ELF.h"
#include "llvm/CodeGen/GCMetadata.h"
#include "llvm/CodeGen/GCMetadataPrinter.h"
#include "llvm/CodeGen/GCStrategy.h"
#include "llvm/CodeGen/LazyMachineBlockFrequencyInfo.h"
#include "llvm/CodeGen/MachineBasicBlock.h"
#include "llvm/CodeGen/MachineBlockFrequencyInfo.h"
#include "llvm/CodeGen/MachineConstantPool.h"
#include "llvm/CodeGen/MachineDominators.h"
#include "llvm/CodeGen/MachineFrameInfo.h"
#include "llvm/CodeGen/MachineFunction.h"
#include "llvm/CodeGen/MachineFunctionPass.h"
#include "llvm/CodeGen/MachineInstr.h"
#include "llvm/CodeGen/MachineInstrBundle.h"
#include "llvm/CodeGen/MachineJumpTableInfo.h"
#include "llvm/CodeGen/MachineLoopInfo.h"
#include "llvm/CodeGen/MachineMemOperand.h"
#include "llvm/CodeGen/MachineModuleInfo.h"
#include "llvm/CodeGen/MachineModuleInfoImpls.h"
#include "llvm/CodeGen/MachineOperand.h"
#include "llvm/CodeGen/MachineOptimizationRemarkEmitter.h"
#include "llvm/CodeGen/MachineSizeOpts.h"
#include "llvm/CodeGen/StackMaps.h"
#include "llvm/CodeGen/TargetFrameLowering.h"
#include "llvm/CodeGen/TargetInstrInfo.h"
#include "llvm/CodeGen/TargetLowering.h"
#include "llvm/CodeGen/TargetOpcodes.h"
#include "llvm/CodeGen/TargetRegisterInfo.h"
#include "llvm/IR/BasicBlock.h"
#include "llvm/IR/Comdat.h"
#include "llvm/IR/Constant.h"
#include "llvm/IR/Constants.h"
#include "llvm/IR/DataLayout.h"
#include "llvm/IR/DebugInfoMetadata.h"
#include "llvm/IR/DerivedTypes.h"
#include "llvm/IR/Function.h"
#include "llvm/IR/GlobalAlias.h"
#include "llvm/IR/GlobalIFunc.h"
#include "llvm/IR/GlobalIndirectSymbol.h"
#include "llvm/IR/GlobalObject.h"
#include "llvm/IR/GlobalValue.h"
#include "llvm/IR/GlobalVariable.h"
#include "llvm/IR/Instruction.h"
#include "llvm/IR/Mangler.h"
#include "llvm/IR/Metadata.h"
#include "llvm/IR/Module.h"
#include "llvm/IR/Operator.h"
#include "llvm/IR/Type.h"
#include "llvm/IR/Value.h"
#include "llvm/MC/MCAsmInfo.h"
#include "llvm/MC/MCContext.h"
#include "llvm/MC/MCDirectives.h"
#include "llvm/MC/MCDwarf.h"
#include "llvm/MC/MCExpr.h"
#include "llvm/MC/MCInst.h"
#include "llvm/MC/MCSection.h"
#include "llvm/MC/MCSectionCOFF.h"
#include "llvm/MC/MCSectionELF.h"
#include "llvm/MC/MCSectionMachO.h"
#include "llvm/MC/MCSectionXCOFF.h"
#include "llvm/MC/MCStreamer.h"
#include "llvm/MC/MCSubtargetInfo.h"
#include "llvm/MC/MCSymbol.h"
#include "llvm/MC/MCSymbolELF.h"
#include "llvm/MC/MCSymbolXCOFF.h"
#include "llvm/MC/MCTargetOptions.h"
#include "llvm/MC/MCValue.h"
#include "llvm/MC/SectionKind.h"
#include "llvm/Pass.h"
#include "llvm/Remarks/Remark.h"
#include "llvm/Remarks/RemarkFormat.h"
#include "llvm/Remarks/RemarkStreamer.h"
#include "llvm/Remarks/RemarkStringTable.h"
#include "llvm/Support/Casting.h"
#include "llvm/Support/CommandLine.h"
#include "llvm/Support/Compiler.h"
#include "llvm/Support/ErrorHandling.h"
#include "llvm/Support/Format.h"
#include "llvm/Support/MathExtras.h"
#include "llvm/Support/Path.h"
#include "llvm/Support/TargetRegistry.h"
#include "llvm/Support/Timer.h"
#include "llvm/Support/raw_ostream.h"
#include "llvm/Target/TargetLoweringObjectFile.h"
#include "llvm/Target/TargetMachine.h"
#include "llvm/Target/TargetOptions.h"
#include <algorithm>
#include <cassert>
#include <cinttypes>
#include <cstdint>
#include <iterator>
#include <limits>
#include <memory>
#include <string>
#include <utility>
#include <vector>

using namespace llvm;

#define DEBUG_TYPE "asm-printer"

static const char *const DWARFGroupName = "dwarf";
static const char *const DWARFGroupDescription = "DWARF Emission";
static const char *const DbgTimerName = "emit";
static const char *const DbgTimerDescription = "Debug Info Emission";
static const char *const EHTimerName = "write_exception";
static const char *const EHTimerDescription = "DWARF Exception Writer";
static const char *const CFGuardName = "Control Flow Guard";
static const char *const CFGuardDescription = "Control Flow Guard";
static const char *const CodeViewLineTablesGroupName = "linetables";
static const char *const CodeViewLineTablesGroupDescription =
  "CodeView Line Tables";

STATISTIC(EmittedInsts, "Number of machine instrs printed");

char AsmPrinter::ID = 0;

using gcp_map_type = DenseMap<GCStrategy *, std::unique_ptr<GCMetadataPrinter>>;

static gcp_map_type &getGCMap(void *&P) {
  if (!P)
    P = new gcp_map_type();
  return *(gcp_map_type*)P;
}

/// getGVAlignment - Return the alignment to use for the specified global
/// value.  This rounds up to the preferred alignment if possible and legal.
Align AsmPrinter::getGVAlignment(const GlobalValue *GV, const DataLayout &DL,
                                 Align InAlign) {
  Align Alignment;
  if (const GlobalVariable *GVar = dyn_cast<GlobalVariable>(GV))
    Alignment = Align(DL.getPreferredAlignment(GVar));

  // If InAlign is specified, round it to it.
  if (InAlign > Alignment)
    Alignment = InAlign;

  // If the GV has a specified alignment, take it into account.
  const MaybeAlign GVAlign(GV->getAlignment());
  if (!GVAlign)
    return Alignment;

  assert(GVAlign && "GVAlign must be set");

  // If the GVAlign is larger than NumBits, or if we are required to obey
  // NumBits because the GV has an assigned section, obey it.
  if (*GVAlign > Alignment || GV->hasSection())
    Alignment = *GVAlign;
  return Alignment;
}

AsmPrinter::AsmPrinter(TargetMachine &tm, std::unique_ptr<MCStreamer> Streamer)
    : MachineFunctionPass(ID), TM(tm), MAI(tm.getMCAsmInfo()),
      OutContext(Streamer->getContext()), OutStreamer(std::move(Streamer)) {
  VerboseAsm = OutStreamer->isVerboseAsm();
}

AsmPrinter::~AsmPrinter() {
  assert(!DD && Handlers.empty() && "Debug/EH info didn't get finalized");

  if (GCMetadataPrinters) {
    gcp_map_type &GCMap = getGCMap(GCMetadataPrinters);

    delete &GCMap;
    GCMetadataPrinters = nullptr;
  }
}

bool AsmPrinter::isPositionIndependent() const {
  return TM.isPositionIndependent();
}

/// getFunctionNumber - Return a unique ID for the current function.
unsigned AsmPrinter::getFunctionNumber() const {
  return MF->getFunctionNumber();
}

const TargetLoweringObjectFile &AsmPrinter::getObjFileLowering() const {
  return *TM.getObjFileLowering();
}

const DataLayout &AsmPrinter::getDataLayout() const {
  return MMI->getModule()->getDataLayout();
}

// Do not use the cached DataLayout because some client use it without a Module
// (dsymutil, llvm-dwarfdump).
unsigned AsmPrinter::getPointerSize() const {
  return TM.getPointerSize(0); // FIXME: Default address space
}

const MCSubtargetInfo &AsmPrinter::getSubtargetInfo() const {
  assert(MF && "getSubtargetInfo requires a valid MachineFunction!");
  return MF->getSubtarget<MCSubtargetInfo>();
}

void AsmPrinter::EmitToStreamer(MCStreamer &S, const MCInst &Inst) {
  S.emitInstruction(Inst, getSubtargetInfo());
}

void AsmPrinter::emitInitialRawDwarfLocDirective(const MachineFunction &MF) {
  assert(DD && "Dwarf debug file is not defined.");
  assert(OutStreamer->hasRawTextSupport() && "Expected assembly output mode.");
  (void)DD->emitInitialLocDirective(MF, /*CUID=*/0);
}

/// getCurrentSection() - Return the current section we are emitting to.
const MCSection *AsmPrinter::getCurrentSection() const {
  return OutStreamer->getCurrentSectionOnly();
}

void AsmPrinter::getAnalysisUsage(AnalysisUsage &AU) const {
  AU.setPreservesAll();
  MachineFunctionPass::getAnalysisUsage(AU);
  AU.addRequired<MachineModuleInfoWrapperPass>();
  AU.addRequired<MachineOptimizationRemarkEmitterPass>();
  AU.addRequired<GCModuleInfo>();
  AU.addRequired<LazyMachineBlockFrequencyInfoPass>();
  AU.addRequired<ProfileSummaryInfoWrapperPass>();
}

bool AsmPrinter::doInitialization(Module &M) {
  auto *MMIWP = getAnalysisIfAvailable<MachineModuleInfoWrapperPass>();
  MMI = MMIWP ? &MMIWP->getMMI() : nullptr;

  // Initialize TargetLoweringObjectFile.
  const_cast<TargetLoweringObjectFile&>(getObjFileLowering())
    .Initialize(OutContext, TM);

  const_cast<TargetLoweringObjectFile &>(getObjFileLowering())
      .getModuleMetadata(M);

  OutStreamer->InitSections(false);

  // Emit the version-min deployment target directive if needed.
  //
  // FIXME: If we end up with a collection of these sorts of Darwin-specific
  // or ELF-specific things, it may make sense to have a platform helper class
  // that will work with the target helper class. For now keep it here, as the
  // alternative is duplicated code in each of the target asm printers that
  // use the directive, where it would need the same conditionalization
  // anyway.
  const Triple &Target = TM.getTargetTriple();
  OutStreamer->emitVersionForTarget(Target, M.getSDKVersion());

  // Allow the target to emit any magic that it wants at the start of the file.
  emitStartOfAsmFile(M);

  // Very minimal debug info. It is ignored if we emit actual debug info. If we
  // don't, this at least helps the user find where a global came from.
  if (MAI->hasSingleParameterDotFile()) {
    // .file "foo.c"
    OutStreamer->EmitFileDirective(
        llvm::sys::path::filename(M.getSourceFileName()));
  }

  GCModuleInfo *MI = getAnalysisIfAvailable<GCModuleInfo>();
  assert(MI && "AsmPrinter didn't require GCModuleInfo?");
  for (auto &I : *MI)
    if (GCMetadataPrinter *MP = GetOrCreateGCPrinter(*I))
      MP->beginAssembly(M, *MI, *this);

  // Emit module-level inline asm if it exists.
  if (!M.getModuleInlineAsm().empty()) {
    // We're at the module level. Construct MCSubtarget from the default CPU
    // and target triple.
    std::unique_ptr<MCSubtargetInfo> STI(TM.getTarget().createMCSubtargetInfo(
        TM.getTargetTriple().str(), TM.getTargetCPU(),
        TM.getTargetFeatureString()));
    OutStreamer->AddComment("Start of file scope inline assembly");
    OutStreamer->AddBlankLine();
    emitInlineAsm(M.getModuleInlineAsm() + "\n",
                  OutContext.getSubtargetCopy(*STI), TM.Options.MCOptions);
    OutStreamer->AddComment("End of file scope inline assembly");
    OutStreamer->AddBlankLine();
  }

  if (MAI->doesSupportDebugInformation()) {
    bool EmitCodeView = MMI->getModule()->getCodeViewFlag();
    if (EmitCodeView && TM.getTargetTriple().isOSWindows()) {
      Handlers.emplace_back(std::make_unique<CodeViewDebug>(this),
                            DbgTimerName, DbgTimerDescription,
                            CodeViewLineTablesGroupName,
                            CodeViewLineTablesGroupDescription);
    }
    if (!EmitCodeView || MMI->getModule()->getDwarfVersion()) {
      DD = new DwarfDebug(this, &M);
      DD->beginModule();
      Handlers.emplace_back(std::unique_ptr<DwarfDebug>(DD), DbgTimerName,
                            DbgTimerDescription, DWARFGroupName,
                            DWARFGroupDescription);
    }
  }

  switch (MAI->getExceptionHandlingType()) {
  case ExceptionHandling::SjLj:
  case ExceptionHandling::DwarfCFI:
  case ExceptionHandling::ARM:
    isCFIMoveForDebugging = true;
    if (MAI->getExceptionHandlingType() != ExceptionHandling::DwarfCFI)
      break;
    for (auto &F: M.getFunctionList()) {
      // If the module contains any function with unwind data,
      // .eh_frame has to be emitted.
      // Ignore functions that won't get emitted.
      if (!F.isDeclarationForLinker() && F.needsUnwindTableEntry()) {
        isCFIMoveForDebugging = false;
        break;
      }
    }
    break;
  default:
    isCFIMoveForDebugging = false;
    break;
  }

  EHStreamer *ES = nullptr;
  switch (MAI->getExceptionHandlingType()) {
  case ExceptionHandling::None:
    break;
  case ExceptionHandling::SjLj:
  case ExceptionHandling::DwarfCFI:
    ES = new DwarfCFIException(this);
    break;
  case ExceptionHandling::ARM:
    ES = new ARMException(this);
    break;
  case ExceptionHandling::WinEH:
    switch (MAI->getWinEHEncodingType()) {
    default: llvm_unreachable("unsupported unwinding information encoding");
    case WinEH::EncodingType::Invalid:
      break;
    case WinEH::EncodingType::X86:
    case WinEH::EncodingType::Itanium:
      ES = new WinException(this);
      break;
    }
    break;
  case ExceptionHandling::Wasm:
    ES = new WasmException(this);
    break;
  }
  if (ES)
    Handlers.emplace_back(std::unique_ptr<EHStreamer>(ES), EHTimerName,
                          EHTimerDescription, DWARFGroupName,
                          DWARFGroupDescription);

  // Emit tables for any value of cfguard flag (i.e. cfguard=1 or cfguard=2).
  if (mdconst::extract_or_null<ConstantInt>(
          MMI->getModule()->getModuleFlag("cfguard")))
    Handlers.emplace_back(std::make_unique<WinCFGuard>(this), CFGuardName,
                          CFGuardDescription, DWARFGroupName,
                          DWARFGroupDescription);
  return false;
}

static bool canBeHidden(const GlobalValue *GV, const MCAsmInfo &MAI) {
  if (!MAI.hasWeakDefCanBeHiddenDirective())
    return false;

  return GV->canBeOmittedFromSymbolTable();
}

void AsmPrinter::emitLinkage(const GlobalValue *GV, MCSymbol *GVSym) const {
  GlobalValue::LinkageTypes Linkage = GV->getLinkage();
  switch (Linkage) {
  case GlobalValue::CommonLinkage:
  case GlobalValue::LinkOnceAnyLinkage:
  case GlobalValue::LinkOnceODRLinkage:
  case GlobalValue::WeakAnyLinkage:
  case GlobalValue::WeakODRLinkage:
    if (MAI->hasWeakDefDirective()) {
      // .globl _foo
      OutStreamer->emitSymbolAttribute(GVSym, MCSA_Global);

      if (!canBeHidden(GV, *MAI))
        // .weak_definition _foo
        OutStreamer->emitSymbolAttribute(GVSym, MCSA_WeakDefinition);
      else
        OutStreamer->emitSymbolAttribute(GVSym, MCSA_WeakDefAutoPrivate);
    } else if (MAI->hasLinkOnceDirective()) {
      // .globl _foo
      OutStreamer->emitSymbolAttribute(GVSym, MCSA_Global);
      //NOTE: linkonce is handled by the section the symbol was assigned to.
    } else {
      // .weak _foo
      OutStreamer->emitSymbolAttribute(GVSym, MCSA_Weak);
    }
    return;
  case GlobalValue::ExternalLinkage:
    // If external, declare as a global symbol: .globl _foo
    OutStreamer->emitSymbolAttribute(GVSym, MCSA_Global);
    return;
  case GlobalValue::PrivateLinkage:
    return;
  case GlobalValue::InternalLinkage:
    if (MAI->hasDotLGloblDirective())
      OutStreamer->emitSymbolAttribute(GVSym, MCSA_LGlobal);
    return;
  case GlobalValue::AppendingLinkage:
  case GlobalValue::AvailableExternallyLinkage:
  case GlobalValue::ExternalWeakLinkage:
    llvm_unreachable("Should never emit this");
  }
  llvm_unreachable("Unknown linkage type!");
}

void AsmPrinter::getNameWithPrefix(SmallVectorImpl<char> &Name,
                                   const GlobalValue *GV) const {
  TM.getNameWithPrefix(Name, GV, getObjFileLowering().getMangler());
}

MCSymbol *AsmPrinter::getSymbol(const GlobalValue *GV) const {
  return TM.getSymbol(GV);
}

MCSymbol *AsmPrinter::getSymbolPreferLocal(const GlobalValue &GV) const {
  // On ELF, use .Lfoo$local if GV is a non-interposable GlobalObject with an
  // exact definion (intersection of GlobalValue::hasExactDefinition() and
  // !isInterposable()). These linkages include: external, appending, internal,
  // private. It may be profitable to use a local alias for external. The
  // assembler would otherwise be conservative and assume a global default
  // visibility symbol can be interposable, even if the code generator already
  // assumed it.
  if (TM.getTargetTriple().isOSBinFormatELF() &&
      GlobalObject::isExternalLinkage(GV.getLinkage()) && GV.isDSOLocal() &&
      !GV.isDeclaration() && !isa<GlobalIFunc>(GV))
    return getSymbolWithGlobalValueBase(&GV, "$local");
  return TM.getSymbol(&GV);
}

/// EmitGlobalVariable - Emit the specified global variable to the .s file.
void AsmPrinter::emitGlobalVariable(const GlobalVariable *GV) {
  bool IsEmuTLSVar = TM.useEmulatedTLS() && GV->isThreadLocal();
  assert(!(IsEmuTLSVar && GV->hasCommonLinkage()) &&
         "No emulated TLS variables in the common section");

  // Never emit TLS variable xyz in emulated TLS model.
  // The initialization value is in __emutls_t.xyz instead of xyz.
  if (IsEmuTLSVar)
    return;

  if (GV->hasInitializer()) {
    // Check to see if this is a special global used by LLVM, if so, emit it.
    if (emitSpecialLLVMGlobal(GV))
      return;

    // Skip the emission of global equivalents. The symbol can be emitted later
    // on by emitGlobalGOTEquivs in case it turns out to be needed.
    if (GlobalGOTEquivs.count(getSymbol(GV)))
      return;

    if (isVerbose()) {
      // When printing the control variable __emutls_v.*,
      // we don't need to print the original TLS variable name.
      GV->printAsOperand(OutStreamer->GetCommentOS(),
                     /*PrintType=*/false, GV->getParent());
      OutStreamer->GetCommentOS() << '\n';
    }
  }

  MCSymbol *GVSym = getSymbol(GV);
  MCSymbol *EmittedSym = GVSym;

  // getOrCreateEmuTLSControlSym only creates the symbol with name and default
  // attributes.
  // GV's or GVSym's attributes will be used for the EmittedSym.
  emitVisibility(EmittedSym, GV->getVisibility(), !GV->isDeclaration());

  if (!GV->hasInitializer())   // External globals require no extra code.
    return;

  GVSym->redefineIfPossible();
  if (GVSym->isDefined() || GVSym->isVariable())
    report_fatal_error("symbol '" + Twine(GVSym->getName()) +
                       "' is already defined");

  if (MAI->hasDotTypeDotSizeDirective())
    OutStreamer->emitSymbolAttribute(EmittedSym, MCSA_ELF_TypeObject);

  SectionKind GVKind = TargetLoweringObjectFile::getKindForGlobal(GV, TM);

  const DataLayout &DL = GV->getParent()->getDataLayout();
  uint64_t Size = DL.getTypeAllocSize(GV->getValueType());

  // If the alignment is specified, we *must* obey it.  Overaligning a global
  // with a specified alignment is a prompt way to break globals emitted to
  // sections and expected to be contiguous (e.g. ObjC metadata).
  const Align Alignment = getGVAlignment(GV, DL);

  for (const HandlerInfo &HI : Handlers) {
    NamedRegionTimer T(HI.TimerName, HI.TimerDescription,
                       HI.TimerGroupName, HI.TimerGroupDescription,
                       TimePassesIsEnabled);
    HI.Handler->setSymbolSize(GVSym, Size);
  }

  // Handle common symbols
  if (GVKind.isCommon()) {
    if (Size == 0) Size = 1;   // .comm Foo, 0 is undefined, avoid it.
    // .comm _foo, 42, 4
    const bool SupportsAlignment =
        getObjFileLowering().getCommDirectiveSupportsAlignment();
    OutStreamer->emitCommonSymbol(GVSym, Size,
                                  SupportsAlignment ? Alignment.value() : 0);
    return;
  }

  // Determine to which section this global should be emitted.
  MCSection *TheSection = getObjFileLowering().SectionForGlobal(GV, GVKind, TM);

  // If we have a bss global going to a section that supports the
  // zerofill directive, do so here.
  if (GVKind.isBSS() && MAI->hasMachoZeroFillDirective() &&
      TheSection->isVirtualSection()) {
    if (Size == 0)
      Size = 1; // zerofill of 0 bytes is undefined.
    emitLinkage(GV, GVSym);
    // .zerofill __DATA, __bss, _foo, 400, 5
    OutStreamer->emitZerofill(TheSection, GVSym, Size, Alignment.value());
    return;
  }

  // If this is a BSS local symbol and we are emitting in the BSS
  // section use .lcomm/.comm directive.
  if (GVKind.isBSSLocal() &&
      getObjFileLowering().getBSSSection() == TheSection) {
    if (Size == 0)
      Size = 1; // .comm Foo, 0 is undefined, avoid it.

    // Use .lcomm only if it supports user-specified alignment.
    // Otherwise, while it would still be correct to use .lcomm in some
    // cases (e.g. when Align == 1), the external assembler might enfore
    // some -unknown- default alignment behavior, which could cause
    // spurious differences between external and integrated assembler.
    // Prefer to simply fall back to .local / .comm in this case.
    if (MAI->getLCOMMDirectiveAlignmentType() != LCOMM::NoAlignment) {
      // .lcomm _foo, 42
      OutStreamer->emitLocalCommonSymbol(GVSym, Size, Alignment.value());
      return;
    }

    // .local _foo
    OutStreamer->emitSymbolAttribute(GVSym, MCSA_Local);
    // .comm _foo, 42, 4
    const bool SupportsAlignment =
        getObjFileLowering().getCommDirectiveSupportsAlignment();
    OutStreamer->emitCommonSymbol(GVSym, Size,
                                  SupportsAlignment ? Alignment.value() : 0);
    return;
  }

  // Handle thread local data for mach-o which requires us to output an
  // additional structure of data and mangle the original symbol so that we
  // can reference it later.
  //
  // TODO: This should become an "emit thread local global" method on TLOF.
  // All of this macho specific stuff should be sunk down into TLOFMachO and
  // stuff like "TLSExtraDataSection" should no longer be part of the parent
  // TLOF class.  This will also make it more obvious that stuff like
  // MCStreamer::EmitTBSSSymbol is macho specific and only called from macho
  // specific code.
  if (GVKind.isThreadLocal() && MAI->hasMachoTBSSDirective()) {
    // Emit the .tbss symbol
    MCSymbol *MangSym =
        OutContext.getOrCreateSymbol(GVSym->getName() + Twine("$tlv$init"));

    if (GVKind.isThreadBSS()) {
      TheSection = getObjFileLowering().getTLSBSSSection();
      OutStreamer->EmitTBSSSymbol(TheSection, MangSym, Size, Alignment.value());
    } else if (GVKind.isThreadData()) {
      OutStreamer->SwitchSection(TheSection);

      emitAlignment(Alignment, GV);
      OutStreamer->emitLabel(MangSym);

      emitGlobalConstant(GV->getParent()->getDataLayout(),
                         GV->getInitializer());
    }

    OutStreamer->AddBlankLine();

    // Emit the variable struct for the runtime.
    MCSection *TLVSect = getObjFileLowering().getTLSExtraDataSection();

    OutStreamer->SwitchSection(TLVSect);
    // Emit the linkage here.
    emitLinkage(GV, GVSym);
    OutStreamer->emitLabel(GVSym);

    // Three pointers in size:
    //   - __tlv_bootstrap - used to make sure support exists
    //   - spare pointer, used when mapped by the runtime
    //   - pointer to mangled symbol above with initializer
    unsigned PtrSize = DL.getPointerTypeSize(GV->getType());
    OutStreamer->emitSymbolValue(GetExternalSymbolSymbol("_tlv_bootstrap"),
                                PtrSize);
    OutStreamer->emitIntValue(0, PtrSize);
    OutStreamer->emitSymbolValue(MangSym, PtrSize);

    OutStreamer->AddBlankLine();
    return;
  }

  MCSymbol *EmittedInitSym = GVSym;

  OutStreamer->SwitchSection(TheSection);

  emitLinkage(GV, EmittedInitSym);
  emitAlignment(Alignment, GV);

  OutStreamer->emitLabel(EmittedInitSym);
  MCSymbol *LocalAlias = getSymbolPreferLocal(*GV);
  if (LocalAlias != EmittedInitSym)
    OutStreamer->emitLabel(LocalAlias);

  emitGlobalConstant(GV->getParent()->getDataLayout(), GV->getInitializer());

  if (MAI->hasDotTypeDotSizeDirective())
    // .size foo, 42
    OutStreamer->emitELFSize(EmittedInitSym,
                             MCConstantExpr::create(Size, OutContext));

  OutStreamer->AddBlankLine();
}

/// Emit the directive and value for debug thread local expression
///
/// \p Value - The value to emit.
/// \p Size - The size of the integer (in bytes) to emit.
void AsmPrinter::emitDebugValue(const MCExpr *Value, unsigned Size) const {
  OutStreamer->emitValue(Value, Size);
}

/// EmitFunctionHeader - This method emits the header for the current
/// function.
void AsmPrinter::emitFunctionHeader() {
  const Function &F = MF->getFunction();

  if (isVerbose())
    OutStreamer->GetCommentOS()
        << "-- Begin function "
        << GlobalValue::dropLLVMManglingEscape(F.getName()) << '\n';

  // Print out constants referenced by the function
  emitConstantPool();

  // Print the 'header' of function.
<<<<<<< HEAD
  MF->setSection(getObjFileLowering().SectionForGlobal(&F, TM));
  OutStreamer->SwitchSection(MF->getSection());

  EmitVisibility(CurrentFnSym, F.getVisibility());
=======
  OutStreamer->SwitchSection(getObjFileLowering().SectionForGlobal(&F, TM));
  emitVisibility(CurrentFnSym, F.getVisibility());
>>>>>>> da147ef0

  if (MAI->needsFunctionDescriptors() &&
      F.getLinkage() != GlobalValue::InternalLinkage)
    emitLinkage(&F, CurrentFnDescSym);

  emitLinkage(&F, CurrentFnSym);
  if (MAI->hasFunctionAlignment())
    emitAlignment(MF->getAlignment(), &F);

  if (MAI->hasDotTypeDotSizeDirective())
    OutStreamer->emitSymbolAttribute(CurrentFnSym, MCSA_ELF_TypeFunction);

  if (F.hasFnAttribute(Attribute::Cold))
    OutStreamer->emitSymbolAttribute(CurrentFnSym, MCSA_Cold);

  if (isVerbose()) {
    F.printAsOperand(OutStreamer->GetCommentOS(),
                   /*PrintType=*/false, F.getParent());
    OutStreamer->GetCommentOS() << '\n';
  }

  // Emit the prefix data.
  if (F.hasPrefixData()) {
    if (MAI->hasSubsectionsViaSymbols()) {
      // Preserving prefix data on platforms which use subsections-via-symbols
      // is a bit tricky. Here we introduce a symbol for the prefix data
      // and use the .alt_entry attribute to mark the function's real entry point
      // as an alternative entry point to the prefix-data symbol.
      MCSymbol *PrefixSym = OutContext.createLinkerPrivateTempSymbol();
      OutStreamer->emitLabel(PrefixSym);

      emitGlobalConstant(F.getParent()->getDataLayout(), F.getPrefixData());

      // Emit an .alt_entry directive for the actual function symbol.
      OutStreamer->emitSymbolAttribute(CurrentFnSym, MCSA_AltEntry);
    } else {
      emitGlobalConstant(F.getParent()->getDataLayout(), F.getPrefixData());
    }
  }

  // Emit M NOPs for -fpatchable-function-entry=N,M where M>0. We arbitrarily
  // place prefix data before NOPs.
  unsigned PatchableFunctionPrefix = 0;
  unsigned PatchableFunctionEntry = 0;
  (void)F.getFnAttribute("patchable-function-prefix")
      .getValueAsString()
      .getAsInteger(10, PatchableFunctionPrefix);
  (void)F.getFnAttribute("patchable-function-entry")
      .getValueAsString()
      .getAsInteger(10, PatchableFunctionEntry);
  if (PatchableFunctionPrefix) {
    CurrentPatchableFunctionEntrySym =
        OutContext.createLinkerPrivateTempSymbol();
    OutStreamer->emitLabel(CurrentPatchableFunctionEntrySym);
    emitNops(PatchableFunctionPrefix);
  } else if (PatchableFunctionEntry) {
    // May be reassigned when emitting the body, to reference the label after
    // the initial BTI (AArch64) or endbr32/endbr64 (x86).
    CurrentPatchableFunctionEntrySym = CurrentFnBegin;
  }

  // Emit the function descriptor. This is a virtual function to allow targets
  // to emit their specific function descriptor. Right now it is only used by
  // the AIX target. The PowerPC 64-bit V1 ELF target also uses function
  // descriptors and should be converted to use this hook as well.
  if (MAI->needsFunctionDescriptors())
    emitFunctionDescriptor();

  // Emit the CurrentFnSym. This is a virtual function to allow targets to do
  // their wild and crazy things as required.
  emitFunctionEntryLabel();

  if (CurrentFnBegin) {
    if (MAI->useAssignmentForEHBegin()) {
      MCSymbol *CurPos = OutContext.createTempSymbol();
      OutStreamer->emitLabel(CurPos);
      OutStreamer->emitAssignment(CurrentFnBegin,
                                 MCSymbolRefExpr::create(CurPos, OutContext));
    } else {
      OutStreamer->emitLabel(CurrentFnBegin);
    }
  }

  // Emit pre-function debug and/or EH information.
  for (const HandlerInfo &HI : Handlers) {
    NamedRegionTimer T(HI.TimerName, HI.TimerDescription, HI.TimerGroupName,
                       HI.TimerGroupDescription, TimePassesIsEnabled);
    HI.Handler->beginFunction(MF);
  }

  // Emit the prologue data.
  if (F.hasPrologueData())
    emitGlobalConstant(F.getParent()->getDataLayout(), F.getPrologueData());
}

/// EmitFunctionEntryLabel - Emit the label that is the entrypoint for the
/// function.  This can be overridden by targets as required to do custom stuff.
void AsmPrinter::emitFunctionEntryLabel() {
  CurrentFnSym->redefineIfPossible();

  // The function label could have already been emitted if two symbols end up
  // conflicting due to asm renaming.  Detect this and emit an error.
  if (CurrentFnSym->isVariable())
    report_fatal_error("'" + Twine(CurrentFnSym->getName()) +
                       "' is a protected alias");
  if (CurrentFnSym->isDefined())
    report_fatal_error("'" + Twine(CurrentFnSym->getName()) +
                       "' label emitted multiple times to assembly file");

  OutStreamer->emitLabel(CurrentFnSym);

  if (TM.getTargetTriple().isOSBinFormatELF()) {
    MCSymbol *Sym = getSymbolPreferLocal(MF->getFunction());
    if (Sym != CurrentFnSym)
      OutStreamer->emitLabel(Sym);
  }
}

/// emitComments - Pretty-print comments for instructions.
static void emitComments(const MachineInstr &MI, raw_ostream &CommentOS) {
  const MachineFunction *MF = MI.getMF();
  const TargetInstrInfo *TII = MF->getSubtarget().getInstrInfo();

  // Check for spills and reloads

  // We assume a single instruction only has a spill or reload, not
  // both.
  Optional<unsigned> Size;
  if ((Size = MI.getRestoreSize(TII))) {
    CommentOS << *Size << "-byte Reload\n";
  } else if ((Size = MI.getFoldedRestoreSize(TII))) {
    if (*Size)
      CommentOS << *Size << "-byte Folded Reload\n";
  } else if ((Size = MI.getSpillSize(TII))) {
    CommentOS << *Size << "-byte Spill\n";
  } else if ((Size = MI.getFoldedSpillSize(TII))) {
    if (*Size)
      CommentOS << *Size << "-byte Folded Spill\n";
  }

  // Check for spill-induced copies
  if (MI.getAsmPrinterFlag(MachineInstr::ReloadReuse))
    CommentOS << " Reload Reuse\n";
}

/// emitImplicitDef - This method emits the specified machine instruction
/// that is an implicit def.
void AsmPrinter::emitImplicitDef(const MachineInstr *MI) const {
  Register RegNo = MI->getOperand(0).getReg();

  SmallString<128> Str;
  raw_svector_ostream OS(Str);
  OS << "implicit-def: "
     << printReg(RegNo, MF->getSubtarget().getRegisterInfo());

  OutStreamer->AddComment(OS.str());
  OutStreamer->AddBlankLine();
}

static void emitKill(const MachineInstr *MI, AsmPrinter &AP) {
  std::string Str;
  raw_string_ostream OS(Str);
  OS << "kill:";
  for (unsigned i = 0, e = MI->getNumOperands(); i != e; ++i) {
    const MachineOperand &Op = MI->getOperand(i);
    assert(Op.isReg() && "KILL instruction must have only register operands");
    OS << ' ' << (Op.isDef() ? "def " : "killed ")
       << printReg(Op.getReg(), AP.MF->getSubtarget().getRegisterInfo());
  }
  AP.OutStreamer->AddComment(OS.str());
  AP.OutStreamer->AddBlankLine();
}

/// emitDebugValueComment - This method handles the target-independent form
/// of DBG_VALUE, returning true if it was able to do so.  A false return
/// means the target will need to handle MI in EmitInstruction.
static bool emitDebugValueComment(const MachineInstr *MI, AsmPrinter &AP) {
  // This code handles only the 4-operand target-independent form.
  if (MI->getNumOperands() != 4)
    return false;

  SmallString<128> Str;
  raw_svector_ostream OS(Str);
  OS << "DEBUG_VALUE: ";

  const DILocalVariable *V = MI->getDebugVariable();
  if (auto *SP = dyn_cast<DISubprogram>(V->getScope())) {
    StringRef Name = SP->getName();
    if (!Name.empty())
      OS << Name << ":";
  }
  OS << V->getName();
  OS << " <- ";

  // The second operand is only an offset if it's an immediate.
  bool MemLoc = MI->getOperand(0).isReg() && MI->getOperand(1).isImm();
  int64_t Offset = MemLoc ? MI->getOperand(1).getImm() : 0;
  const DIExpression *Expr = MI->getDebugExpression();
  if (Expr->getNumElements()) {
    OS << '[';
    bool NeedSep = false;
    for (auto Op : Expr->expr_ops()) {
      if (NeedSep)
        OS << ", ";
      else
        NeedSep = true;
      OS << dwarf::OperationEncodingString(Op.getOp());
      for (unsigned I = 0; I < Op.getNumArgs(); ++I)
        OS << ' ' << Op.getArg(I);
    }
    OS << "] ";
  }

  // Register or immediate value. Register 0 means undef.
  if (MI->getOperand(0).isFPImm()) {
    APFloat APF = APFloat(MI->getOperand(0).getFPImm()->getValueAPF());
    if (MI->getOperand(0).getFPImm()->getType()->isFloatTy()) {
      OS << (double)APF.convertToFloat();
    } else if (MI->getOperand(0).getFPImm()->getType()->isDoubleTy()) {
      OS << APF.convertToDouble();
    } else {
      // There is no good way to print long double.  Convert a copy to
      // double.  Ah well, it's only a comment.
      bool ignored;
      APF.convert(APFloat::IEEEdouble(), APFloat::rmNearestTiesToEven,
                  &ignored);
      OS << "(long double) " << APF.convertToDouble();
    }
  } else if (MI->getOperand(0).isImm()) {
    OS << MI->getOperand(0).getImm();
  } else if (MI->getOperand(0).isCImm()) {
    MI->getOperand(0).getCImm()->getValue().print(OS, false /*isSigned*/);
  } else if (MI->getOperand(0).isTargetIndex()) {
    auto Op = MI->getOperand(0);
    OS << "!target-index(" << Op.getIndex() << "," << Op.getOffset() << ")";
    return true;
  } else {
    unsigned Reg;
    if (MI->getOperand(0).isReg()) {
      Reg = MI->getOperand(0).getReg();
    } else {
      assert(MI->getOperand(0).isFI() && "Unknown operand type");
      const TargetFrameLowering *TFI = AP.MF->getSubtarget().getFrameLowering();
      Offset += TFI->getFrameIndexReference(*AP.MF,
                                            MI->getOperand(0).getIndex(), Reg);
      MemLoc = true;
    }
    if (Reg == 0) {
      // Suppress offset, it is not meaningful here.
      OS << "undef";
      // NOTE: Want this comment at start of line, don't emit with AddComment.
      AP.OutStreamer->emitRawComment(OS.str());
      return true;
    }
    if (MemLoc)
      OS << '[';
    OS << printReg(Reg, AP.MF->getSubtarget().getRegisterInfo());
  }

  if (MemLoc)
    OS << '+' << Offset << ']';

  // NOTE: Want this comment at start of line, don't emit with AddComment.
  AP.OutStreamer->emitRawComment(OS.str());
  return true;
}

/// This method handles the target-independent form of DBG_LABEL, returning
/// true if it was able to do so.  A false return means the target will need
/// to handle MI in EmitInstruction.
static bool emitDebugLabelComment(const MachineInstr *MI, AsmPrinter &AP) {
  if (MI->getNumOperands() != 1)
    return false;

  SmallString<128> Str;
  raw_svector_ostream OS(Str);
  OS << "DEBUG_LABEL: ";

  const DILabel *V = MI->getDebugLabel();
  if (auto *SP = dyn_cast<DISubprogram>(
          V->getScope()->getNonLexicalBlockFileScope())) {
    StringRef Name = SP->getName();
    if (!Name.empty())
      OS << Name << ":";
  }
  OS << V->getName();

  // NOTE: Want this comment at start of line, don't emit with AddComment.
  AP.OutStreamer->emitRawComment(OS.str());
  return true;
}

AsmPrinter::CFIMoveType AsmPrinter::needsCFIMoves() const {
  if (MAI->getExceptionHandlingType() == ExceptionHandling::DwarfCFI &&
      MF->getFunction().needsUnwindTableEntry())
    return CFI_M_EH;

  if (MMI->hasDebugInfo() || MF->getTarget().Options.ForceDwarfFrameSection)
    return CFI_M_Debug;

  return CFI_M_None;
}

bool AsmPrinter::needsSEHMoves() {
  return MAI->usesWindowsCFI() && MF->getFunction().needsUnwindTableEntry();
}

void AsmPrinter::emitCFIInstruction(const MachineInstr &MI) {
  ExceptionHandling ExceptionHandlingType = MAI->getExceptionHandlingType();
  if (ExceptionHandlingType != ExceptionHandling::DwarfCFI &&
      ExceptionHandlingType != ExceptionHandling::ARM)
    return;

  if (needsCFIMoves() == CFI_M_None)
    return;

  // If there is no "real" instruction following this CFI instruction, skip
  // emitting it; it would be beyond the end of the function's FDE range.
  auto *MBB = MI.getParent();
  auto I = std::next(MI.getIterator());
  while (I != MBB->end() && I->isTransient())
    ++I;
  if (I == MBB->instr_end() &&
      MBB->getReverseIterator() == MBB->getParent()->rbegin())
    return;

  const std::vector<MCCFIInstruction> &Instrs = MF->getFrameInstructions();
  unsigned CFIIndex = MI.getOperand(0).getCFIIndex();
  const MCCFIInstruction &CFI = Instrs[CFIIndex];
  emitCFIInstruction(CFI);
}

void AsmPrinter::emitFrameAlloc(const MachineInstr &MI) {
  // The operands are the MCSymbol and the frame offset of the allocation.
  MCSymbol *FrameAllocSym = MI.getOperand(0).getMCSymbol();
  int FrameOffset = MI.getOperand(1).getImm();

  // Emit a symbol assignment.
  OutStreamer->emitAssignment(FrameAllocSym,
                             MCConstantExpr::create(FrameOffset, OutContext));
}

void AsmPrinter::emitStackSizeSection(const MachineFunction &MF) {
  if (!MF.getTarget().Options.EmitStackSizeSection)
    return;

  MCSection *StackSizeSection =
      getObjFileLowering().getStackSizesSection(*getCurrentSection());
  if (!StackSizeSection)
    return;

  const MachineFrameInfo &FrameInfo = MF.getFrameInfo();
  // Don't emit functions with dynamic stack allocations.
  if (FrameInfo.hasVarSizedObjects())
    return;

  OutStreamer->PushSection();
  OutStreamer->SwitchSection(StackSizeSection);

  const MCSymbol *FunctionSymbol = getFunctionBegin();
  uint64_t StackSize = FrameInfo.getStackSize();
  OutStreamer->emitSymbolValue(FunctionSymbol, TM.getProgramPointerSize());
  OutStreamer->emitULEB128IntValue(StackSize);

  OutStreamer->PopSection();
}

static bool needFuncLabelsForEHOrDebugInfo(const MachineFunction &MF,
                                           MachineModuleInfo *MMI) {
  if (!MF.getLandingPads().empty() || MF.hasEHFunclets() || MMI->hasDebugInfo())
    return true;

  // We might emit an EH table that uses function begin and end labels even if
  // we don't have any landingpads.
  if (!MF.getFunction().hasPersonalityFn())
    return false;
  return !isNoOpWithoutInvoke(
      classifyEHPersonality(MF.getFunction().getPersonalityFn()));
}

/// EmitFunctionBody - This method emits the body and trailer for a
/// function.
void AsmPrinter::emitFunctionBody() {
  emitFunctionHeader();

  // Emit target-specific gunk before the function body.
  emitFunctionBodyStart();

  bool ShouldPrintDebugScopes = MMI->hasDebugInfo();

  if (isVerbose()) {
    // Get MachineDominatorTree or compute it on the fly if it's unavailable
    MDT = getAnalysisIfAvailable<MachineDominatorTree>();
    if (!MDT) {
      OwnedMDT = std::make_unique<MachineDominatorTree>();
      OwnedMDT->getBase().recalculate(*MF);
      MDT = OwnedMDT.get();
    }

    // Get MachineLoopInfo or compute it on the fly if it's unavailable
    MLI = getAnalysisIfAvailable<MachineLoopInfo>();
    if (!MLI) {
      OwnedMLI = std::make_unique<MachineLoopInfo>();
      OwnedMLI->getBase().analyze(MDT->getBase());
      MLI = OwnedMLI.get();
    }
  }

  // Print out code for the function.
  bool HasAnyRealCode = false;
  int NumInstsInFunction = 0;
  bool emitBBSections = MF->getBBSections();
  MachineBasicBlock *EndOfRegularSectionMBB = nullptr;
  bool emitBBLabels = MF->getBBSections() || MF->getBasicBlockLabels();
  if (emitBBLabels)
    MF->setBasicBlockLabels();
  if (emitBBSections) {
    MF->sortBBSections();
    EndOfRegularSectionMBB =
        const_cast<MachineBasicBlock *>(MF->front().getSectionEndMBB());
    assert(EndOfRegularSectionMBB->isEndSection() &&
           "The MBB at the end of the regular section must end a section");
  }

  for (auto &MBB : *MF) {
    // Print a label for the basic block.
    emitBasicBlockStart(MBB);
    for (auto &MI : MBB) {
      // Print the assembly for the instruction.
      if (!MI.isPosition() && !MI.isImplicitDef() && !MI.isKill() &&
          !MI.isDebugInstr()) {
        HasAnyRealCode = true;
        ++NumInstsInFunction;
      }

      // If there is a pre-instruction symbol, emit a label for it here.
      if (MCSymbol *S = MI.getPreInstrSymbol())
        OutStreamer->emitLabel(S);

      if (ShouldPrintDebugScopes) {
        for (const HandlerInfo &HI : Handlers) {
          NamedRegionTimer T(HI.TimerName, HI.TimerDescription,
                             HI.TimerGroupName, HI.TimerGroupDescription,
                             TimePassesIsEnabled);
          HI.Handler->beginInstruction(&MI);
        }
      }

      if (isVerbose())
        emitComments(MI, OutStreamer->GetCommentOS());

      switch (MI.getOpcode()) {
      case TargetOpcode::CFI_INSTRUCTION:
        emitCFIInstruction(MI);
        break;
      case TargetOpcode::LOCAL_ESCAPE:
        emitFrameAlloc(MI);
        break;
      case TargetOpcode::ANNOTATION_LABEL:
      case TargetOpcode::EH_LABEL:
        if (MBB.isExceptionSection() && MBB.isBeginSection() &&
            ((*std::prev(MI.getIterator())).getOpcode() ==
             TargetOpcode::CFI_INSTRUCTION)) {
          // Emit a NOP here to avoid zero-offset landing pads with
          // basic block sections.
          MCInst Noop;
          MF->getSubtarget().getInstrInfo()->getNoop(Noop);
          OutStreamer->AddComment("avoids zero-offset landing pad");
          OutStreamer->EmitInstruction(Noop, getSubtargetInfo());
        }
        LLVM_FALLTHROUGH;
      case TargetOpcode::GC_LABEL:
        OutStreamer->emitLabel(MI.getOperand(0).getMCSymbol());
        break;
      case TargetOpcode::INLINEASM:
      case TargetOpcode::INLINEASM_BR:
        emitInlineAsm(&MI);
        break;
      case TargetOpcode::DBG_VALUE:
        if (isVerbose()) {
          if (!emitDebugValueComment(&MI, *this))
            emitInstruction(&MI);
        }
        break;
      case TargetOpcode::DBG_LABEL:
        if (isVerbose()) {
          if (!emitDebugLabelComment(&MI, *this))
            emitInstruction(&MI);
        }
        break;
      case TargetOpcode::IMPLICIT_DEF:
        if (isVerbose()) emitImplicitDef(&MI);
        break;
      case TargetOpcode::KILL:
        if (isVerbose()) emitKill(&MI, *this);
        break;
      default:
        emitInstruction(&MI);
        break;
      }

      // If there is a post-instruction symbol, emit a label for it here.
      if (MCSymbol *S = MI.getPostInstrSymbol())
        OutStreamer->emitLabel(S);

      if (ShouldPrintDebugScopes) {
        for (const HandlerInfo &HI : Handlers) {
          NamedRegionTimer T(HI.TimerName, HI.TimerDescription,
                             HI.TimerGroupName, HI.TimerGroupDescription,
                             TimePassesIsEnabled);
          HI.Handler->endInstruction();
        }
      }
    }
<<<<<<< HEAD
    if (&MBB != EndOfRegularSectionMBB &&
        (MF->getBasicBlockLabels() || MBB.isEndSection())) {
      // Emit size directive for the size of this basic block.  Create a symbol
      // for the end of the basic block.
      MCSymbol *CurrentBBEnd = OutContext.createTempSymbol();
      const MCExpr *SizeExp = MCBinaryExpr::createSub(
          MCSymbolRefExpr::create(CurrentBBEnd, OutContext),
          MCSymbolRefExpr::create(MBB.getSymbol(), OutContext), OutContext);
      OutStreamer->EmitLabel(CurrentBBEnd);
      MBB.setEndMCSymbol(CurrentBBEnd);
      OutStreamer->emitELFSize(MBB.getSymbol(), SizeExp);
    }
    // If this is the end of the section, nullify the exception symbol to ensure
    // a new symbol is created for the next basicblock section.
    if (emitBBSections && MBB.isEndSection())
      CurExceptionSym = nullptr;
    EmitBasicBlockEnd(MBB);
=======

    emitBasicBlockEnd(MBB);
>>>>>>> da147ef0
  }

  EmittedInsts += NumInstsInFunction;
  MachineOptimizationRemarkAnalysis R(DEBUG_TYPE, "InstructionCount",
                                      MF->getFunction().getSubprogram(),
                                      &MF->front());
  R << ore::NV("NumInstructions", NumInstsInFunction)
    << " instructions in function";
  ORE->emit(R);

  // If the function is empty and the object file uses .subsections_via_symbols,
  // then we need to emit *something* to the function body to prevent the
  // labels from collapsing together.  Just emit a noop.
  // Similarly, don't emit empty functions on Windows either. It can lead to
  // duplicate entries (two functions with the same RVA) in the Guard CF Table
  // after linking, causing the kernel not to load the binary:
  // https://developercommunity.visualstudio.com/content/problem/45366/vc-linker-creates-invalid-dll-with-clang-cl.html
  // FIXME: Hide this behind some API in e.g. MCAsmInfo or MCTargetStreamer.
  const Triple &TT = TM.getTargetTriple();
  if (!HasAnyRealCode && (MAI->hasSubsectionsViaSymbols() ||
                          (TT.isOSWindows() && TT.isOSBinFormatCOFF()))) {
    MCInst Noop;
    MF->getSubtarget().getInstrInfo()->getNoop(Noop);

    // Targets can opt-out of emitting the noop here by leaving the opcode
    // unspecified.
    if (Noop.getOpcode()) {
      OutStreamer->AddComment("avoids zero-length function");
      emitNops(1);
    }
  }

  // Switch to the original section if basic block sections was used.
  if (emitBBSections)
    OutStreamer->SwitchSection(MF->getSection());

  const Function &F = MF->getFunction();
  for (const auto &BB : F) {
    if (!BB.hasAddressTaken())
      continue;
    MCSymbol *Sym = GetBlockAddressSymbol(&BB);
    if (Sym->isDefined())
      continue;
    OutStreamer->AddComment("Address of block that was removed by CodeGen");
    OutStreamer->emitLabel(Sym);
  }

  // Emit target-specific gunk after the function body.
  emitFunctionBodyEnd();

  if (needFuncLabelsForEHOrDebugInfo(*MF, MMI) ||
      MAI->hasDotTypeDotSizeDirective() || emitBBSections) {
    // Create a symbol for the end of function.
    CurrentFnEnd = createTempSymbol("func_end");
    OutStreamer->emitLabel(CurrentFnEnd);
  }

  // If the target wants a .size directive for the size of the function, emit
  // it.
  if (MAI->hasDotTypeDotSizeDirective()) {
    // We can get the size as difference between the function label and the
    // temp label.
    const MCExpr *SizeExp = MCBinaryExpr::createSub(
        MCSymbolRefExpr::create(CurrentFnEnd, OutContext),
        MCSymbolRefExpr::create(CurrentFnSymForSize, OutContext), OutContext);
    OutStreamer->emitELFSize(CurrentFnSym, SizeExp);
  }

  for (const HandlerInfo &HI : Handlers) {
    NamedRegionTimer T(HI.TimerName, HI.TimerDescription, HI.TimerGroupName,
                       HI.TimerGroupDescription, TimePassesIsEnabled);
    HI.Handler->markFunctionEnd();
  }

  if (emitBBSections)
    EndOfRegularSectionMBB->setEndMCSymbol(CurrentFnEnd);

  // Print out jump tables referenced by the function.
  emitJumpTableInfo();

  // Emit post-function debug and/or EH information.
  for (const HandlerInfo &HI : Handlers) {
    NamedRegionTimer T(HI.TimerName, HI.TimerDescription, HI.TimerGroupName,
                       HI.TimerGroupDescription, TimePassesIsEnabled);
    HI.Handler->endFunction(MF);
  }

  // Emit section containing stack size metadata.
  emitStackSizeSection(*MF);

  emitPatchableFunctionEntries();

  if (isVerbose())
    OutStreamer->GetCommentOS() << "-- End function\n";

  OutStreamer->AddBlankLine();
}

/// Compute the number of Global Variables that uses a Constant.
static unsigned getNumGlobalVariableUses(const Constant *C) {
  if (!C)
    return 0;

  if (isa<GlobalVariable>(C))
    return 1;

  unsigned NumUses = 0;
  for (auto *CU : C->users())
    NumUses += getNumGlobalVariableUses(dyn_cast<Constant>(CU));

  return NumUses;
}

/// Only consider global GOT equivalents if at least one user is a
/// cstexpr inside an initializer of another global variables. Also, don't
/// handle cstexpr inside instructions. During global variable emission,
/// candidates are skipped and are emitted later in case at least one cstexpr
/// isn't replaced by a PC relative GOT entry access.
static bool isGOTEquivalentCandidate(const GlobalVariable *GV,
                                     unsigned &NumGOTEquivUsers) {
  // Global GOT equivalents are unnamed private globals with a constant
  // pointer initializer to another global symbol. They must point to a
  // GlobalVariable or Function, i.e., as GlobalValue.
  if (!GV->hasGlobalUnnamedAddr() || !GV->hasInitializer() ||
      !GV->isConstant() || !GV->isDiscardableIfUnused() ||
      !isa<GlobalValue>(GV->getOperand(0)))
    return false;

  // To be a got equivalent, at least one of its users need to be a constant
  // expression used by another global variable.
  for (auto *U : GV->users())
    NumGOTEquivUsers += getNumGlobalVariableUses(dyn_cast<Constant>(U));

  return NumGOTEquivUsers > 0;
}

/// Unnamed constant global variables solely contaning a pointer to
/// another globals variable is equivalent to a GOT table entry; it contains the
/// the address of another symbol. Optimize it and replace accesses to these
/// "GOT equivalents" by using the GOT entry for the final global instead.
/// Compute GOT equivalent candidates among all global variables to avoid
/// emitting them if possible later on, after it use is replaced by a GOT entry
/// access.
void AsmPrinter::computeGlobalGOTEquivs(Module &M) {
  if (!getObjFileLowering().supportIndirectSymViaGOTPCRel())
    return;

  for (const auto &G : M.globals()) {
    unsigned NumGOTEquivUsers = 0;
    if (!isGOTEquivalentCandidate(&G, NumGOTEquivUsers))
      continue;

    const MCSymbol *GOTEquivSym = getSymbol(&G);
    GlobalGOTEquivs[GOTEquivSym] = std::make_pair(&G, NumGOTEquivUsers);
  }
}

/// Constant expressions using GOT equivalent globals may not be eligible
/// for PC relative GOT entry conversion, in such cases we need to emit such
/// globals we previously omitted in EmitGlobalVariable.
void AsmPrinter::emitGlobalGOTEquivs() {
  if (!getObjFileLowering().supportIndirectSymViaGOTPCRel())
    return;

  SmallVector<const GlobalVariable *, 8> FailedCandidates;
  for (auto &I : GlobalGOTEquivs) {
    const GlobalVariable *GV = I.second.first;
    unsigned Cnt = I.second.second;
    if (Cnt)
      FailedCandidates.push_back(GV);
  }
  GlobalGOTEquivs.clear();

  for (auto *GV : FailedCandidates)
    emitGlobalVariable(GV);
}

void AsmPrinter::emitGlobalIndirectSymbol(Module &M,
                                          const GlobalIndirectSymbol& GIS) {
  MCSymbol *Name = getSymbol(&GIS);

  if (GIS.hasExternalLinkage() || !MAI->getWeakRefDirective())
    OutStreamer->emitSymbolAttribute(Name, MCSA_Global);
  else if (GIS.hasWeakLinkage() || GIS.hasLinkOnceLinkage())
    OutStreamer->emitSymbolAttribute(Name, MCSA_WeakReference);
  else
    assert(GIS.hasLocalLinkage() && "Invalid alias or ifunc linkage");

  bool IsFunction = GIS.getValueType()->isFunctionTy();

  // Treat bitcasts of functions as functions also. This is important at least
  // on WebAssembly where object and function addresses can't alias each other.
  if (!IsFunction)
    if (auto *CE = dyn_cast<ConstantExpr>(GIS.getIndirectSymbol()))
      if (CE->getOpcode() == Instruction::BitCast)
        IsFunction =
          CE->getOperand(0)->getType()->getPointerElementType()->isFunctionTy();

  // Set the symbol type to function if the alias has a function type.
  // This affects codegen when the aliasee is not a function.
  if (IsFunction)
    OutStreamer->emitSymbolAttribute(Name, isa<GlobalIFunc>(GIS)
                                               ? MCSA_ELF_TypeIndFunction
                                               : MCSA_ELF_TypeFunction);

  emitVisibility(Name, GIS.getVisibility());

  const MCExpr *Expr = lowerConstant(GIS.getIndirectSymbol());

  if (isa<GlobalAlias>(&GIS) && MAI->hasAltEntry() && isa<MCBinaryExpr>(Expr))
    OutStreamer->emitSymbolAttribute(Name, MCSA_AltEntry);

  // Emit the directives as assignments aka .set:
  OutStreamer->emitAssignment(Name, Expr);
  MCSymbol *LocalAlias = getSymbolPreferLocal(GIS);
  if (LocalAlias != Name)
    OutStreamer->emitAssignment(LocalAlias, Expr);

  if (auto *GA = dyn_cast<GlobalAlias>(&GIS)) {
    // If the aliasee does not correspond to a symbol in the output, i.e. the
    // alias is not of an object or the aliased object is private, then set the
    // size of the alias symbol from the type of the alias. We don't do this in
    // other situations as the alias and aliasee having differing types but same
    // size may be intentional.
    const GlobalObject *BaseObject = GA->getBaseObject();
    if (MAI->hasDotTypeDotSizeDirective() && GA->getValueType()->isSized() &&
        (!BaseObject || BaseObject->hasPrivateLinkage())) {
      const DataLayout &DL = M.getDataLayout();
      uint64_t Size = DL.getTypeAllocSize(GA->getValueType());
      OutStreamer->emitELFSize(Name, MCConstantExpr::create(Size, OutContext));
    }
  }
}

void AsmPrinter::emitRemarksSection(remarks::RemarkStreamer &RS) {
  if (!RS.needsSection())
    return;

  remarks::RemarkSerializer &RemarkSerializer = RS.getSerializer();

  Optional<SmallString<128>> Filename;
  if (Optional<StringRef> FilenameRef = RS.getFilename()) {
    Filename = *FilenameRef;
    sys::fs::make_absolute(*Filename);
    assert(!Filename->empty() && "The filename can't be empty.");
  }

  std::string Buf;
  raw_string_ostream OS(Buf);
  std::unique_ptr<remarks::MetaSerializer> MetaSerializer =
      Filename ? RemarkSerializer.metaSerializer(OS, StringRef(*Filename))
               : RemarkSerializer.metaSerializer(OS);
  MetaSerializer->emit();

  // Switch to the remarks section.
  MCSection *RemarksSection =
      OutContext.getObjectFileInfo()->getRemarksSection();
  OutStreamer->SwitchSection(RemarksSection);

  OutStreamer->emitBinaryData(OS.str());
}

bool AsmPrinter::doFinalization(Module &M) {
  // Set the MachineFunction to nullptr so that we can catch attempted
  // accesses to MF specific features at the module level and so that
  // we can conditionalize accesses based on whether or not it is nullptr.
  MF = nullptr;

  // Gather all GOT equivalent globals in the module. We really need two
  // passes over the globals: one to compute and another to avoid its emission
  // in EmitGlobalVariable, otherwise we would not be able to handle cases
  // where the got equivalent shows up before its use.
  computeGlobalGOTEquivs(M);

  // Emit global variables.
  for (const auto &G : M.globals())
    emitGlobalVariable(&G);

  // Emit remaining GOT equivalent globals.
  emitGlobalGOTEquivs();

  // Emit visibility info for declarations
  for (const Function &F : M) {
    if (!F.isDeclarationForLinker())
      continue;
    GlobalValue::VisibilityTypes V = F.getVisibility();
    if (V == GlobalValue::DefaultVisibility)
      continue;

    MCSymbol *Name = getSymbol(&F);
    emitVisibility(Name, V, false);
  }

  // Emit the remarks section contents.
  // FIXME: Figure out when is the safest time to emit this section. It should
  // not come after debug info.
  if (remarks::RemarkStreamer *RS = M.getContext().getMainRemarkStreamer())
    emitRemarksSection(*RS);

  const TargetLoweringObjectFile &TLOF = getObjFileLowering();

  TLOF.emitModuleMetadata(*OutStreamer, M);

  if (TM.getTargetTriple().isOSBinFormatELF()) {
    MachineModuleInfoELF &MMIELF = MMI->getObjFileInfo<MachineModuleInfoELF>();

    // Output stubs for external and common global variables.
    MachineModuleInfoELF::SymbolListTy Stubs = MMIELF.GetGVStubList();
    if (!Stubs.empty()) {
      OutStreamer->SwitchSection(TLOF.getDataSection());
      const DataLayout &DL = M.getDataLayout();

      emitAlignment(Align(DL.getPointerSize()));
      for (const auto &Stub : Stubs) {
        OutStreamer->emitLabel(Stub.first);
        OutStreamer->emitSymbolValue(Stub.second.getPointer(),
                                     DL.getPointerSize());
      }
    }
  }

  if (TM.getTargetTriple().isOSBinFormatCOFF()) {
    MachineModuleInfoCOFF &MMICOFF =
        MMI->getObjFileInfo<MachineModuleInfoCOFF>();

    // Output stubs for external and common global variables.
    MachineModuleInfoCOFF::SymbolListTy Stubs = MMICOFF.GetGVStubList();
    if (!Stubs.empty()) {
      const DataLayout &DL = M.getDataLayout();

      for (const auto &Stub : Stubs) {
        SmallString<256> SectionName = StringRef(".rdata$");
        SectionName += Stub.first->getName();
        OutStreamer->SwitchSection(OutContext.getCOFFSection(
            SectionName,
            COFF::IMAGE_SCN_CNT_INITIALIZED_DATA | COFF::IMAGE_SCN_MEM_READ |
                COFF::IMAGE_SCN_LNK_COMDAT,
            SectionKind::getReadOnly(), Stub.first->getName(),
            COFF::IMAGE_COMDAT_SELECT_ANY));
        emitAlignment(Align(DL.getPointerSize()));
        OutStreamer->emitSymbolAttribute(Stub.first, MCSA_Global);
        OutStreamer->emitLabel(Stub.first);
        OutStreamer->emitSymbolValue(Stub.second.getPointer(),
                                     DL.getPointerSize());
      }
    }
  }

  // Finalize debug and EH information.
  for (const HandlerInfo &HI : Handlers) {
    NamedRegionTimer T(HI.TimerName, HI.TimerDescription, HI.TimerGroupName,
                       HI.TimerGroupDescription, TimePassesIsEnabled);
    HI.Handler->endModule();
  }
  Handlers.clear();
  DD = nullptr;

  // If the target wants to know about weak references, print them all.
  if (MAI->getWeakRefDirective()) {
    // FIXME: This is not lazy, it would be nice to only print weak references
    // to stuff that is actually used.  Note that doing so would require targets
    // to notice uses in operands (due to constant exprs etc).  This should
    // happen with the MC stuff eventually.

    // Print out module-level global objects here.
    for (const auto &GO : M.global_objects()) {
      if (!GO.hasExternalWeakLinkage())
        continue;
      OutStreamer->emitSymbolAttribute(getSymbol(&GO), MCSA_WeakReference);
    }
  }

  // Print aliases in topological order, that is, for each alias a = b,
  // b must be printed before a.
  // This is because on some targets (e.g. PowerPC) linker expects aliases in
  // such an order to generate correct TOC information.
  SmallVector<const GlobalAlias *, 16> AliasStack;
  SmallPtrSet<const GlobalAlias *, 16> AliasVisited;
  for (const auto &Alias : M.aliases()) {
    for (const GlobalAlias *Cur = &Alias; Cur;
         Cur = dyn_cast<GlobalAlias>(Cur->getAliasee())) {
      if (!AliasVisited.insert(Cur).second)
        break;
      AliasStack.push_back(Cur);
    }
    for (const GlobalAlias *AncestorAlias : llvm::reverse(AliasStack))
      emitGlobalIndirectSymbol(M, *AncestorAlias);
    AliasStack.clear();
  }
  for (const auto &IFunc : M.ifuncs())
    emitGlobalIndirectSymbol(M, IFunc);

  GCModuleInfo *MI = getAnalysisIfAvailable<GCModuleInfo>();
  assert(MI && "AsmPrinter didn't require GCModuleInfo?");
  for (GCModuleInfo::iterator I = MI->end(), E = MI->begin(); I != E; )
    if (GCMetadataPrinter *MP = GetOrCreateGCPrinter(**--I))
      MP->finishAssembly(M, *MI, *this);

  // Emit llvm.ident metadata in an '.ident' directive.
  emitModuleIdents(M);

  // Emit bytes for llvm.commandline metadata.
  emitModuleCommandLines(M);

  // Emit __morestack address if needed for indirect calls.
  if (MMI->usesMorestackAddr()) {
    unsigned Align = 1;
    MCSection *ReadOnlySection = getObjFileLowering().getSectionForConstant(
        getDataLayout(), SectionKind::getReadOnly(),
        /*C=*/nullptr, Align);
    OutStreamer->SwitchSection(ReadOnlySection);

    MCSymbol *AddrSymbol =
        OutContext.getOrCreateSymbol(StringRef("__morestack_addr"));
    OutStreamer->emitLabel(AddrSymbol);

    unsigned PtrSize = MAI->getCodePointerSize();
    OutStreamer->emitSymbolValue(GetExternalSymbolSymbol("__morestack"),
                                 PtrSize);
  }

  // Emit .note.GNU-split-stack and .note.GNU-no-split-stack sections if
  // split-stack is used.
  if (TM.getTargetTriple().isOSBinFormatELF() && MMI->hasSplitStack()) {
    OutStreamer->SwitchSection(
        OutContext.getELFSection(".note.GNU-split-stack", ELF::SHT_PROGBITS, 0));
    if (MMI->hasNosplitStack())
      OutStreamer->SwitchSection(
          OutContext.getELFSection(".note.GNU-no-split-stack", ELF::SHT_PROGBITS, 0));
  }

  // If we don't have any trampolines, then we don't require stack memory
  // to be executable. Some targets have a directive to declare this.
  Function *InitTrampolineIntrinsic = M.getFunction("llvm.init.trampoline");
  if (!InitTrampolineIntrinsic || InitTrampolineIntrinsic->use_empty())
    if (MCSection *S = MAI->getNonexecutableStackSection(OutContext))
      OutStreamer->SwitchSection(S);

  if (TM.getTargetTriple().isOSBinFormatCOFF()) {
    // Emit /EXPORT: flags for each exported global as necessary.
    const auto &TLOF = getObjFileLowering();
    std::string Flags;

    for (const GlobalValue &GV : M.global_values()) {
      raw_string_ostream OS(Flags);
      TLOF.emitLinkerFlagsForGlobal(OS, &GV);
      OS.flush();
      if (!Flags.empty()) {
        OutStreamer->SwitchSection(TLOF.getDrectveSection());
        OutStreamer->emitBytes(Flags);
      }
      Flags.clear();
    }

    // Emit /INCLUDE: flags for each used global as necessary.
    if (const auto *LU = M.getNamedGlobal("llvm.used")) {
      assert(LU->hasInitializer() &&
             "expected llvm.used to have an initializer");
      assert(isa<ArrayType>(LU->getValueType()) &&
             "expected llvm.used to be an array type");
      if (const auto *A = cast<ConstantArray>(LU->getInitializer())) {
        for (const Value *Op : A->operands()) {
          const auto *GV = cast<GlobalValue>(Op->stripPointerCasts());
          // Global symbols with internal or private linkage are not visible to
          // the linker, and thus would cause an error when the linker tried to
          // preserve the symbol due to the `/include:` directive.
          if (GV->hasLocalLinkage())
            continue;

          raw_string_ostream OS(Flags);
          TLOF.emitLinkerFlagsForUsed(OS, GV);
          OS.flush();

          if (!Flags.empty()) {
            OutStreamer->SwitchSection(TLOF.getDrectveSection());
            OutStreamer->emitBytes(Flags);
          }
          Flags.clear();
        }
      }
    }
  }

  if (TM.Options.EmitAddrsig) {
    // Emit address-significance attributes for all globals.
    OutStreamer->EmitAddrsig();
    for (const GlobalValue &GV : M.global_values())
      if (!GV.use_empty() && !GV.isThreadLocal() &&
          !GV.hasDLLImportStorageClass() && !GV.getName().startswith("llvm.") &&
          !GV.hasAtLeastLocalUnnamedAddr())
        OutStreamer->EmitAddrsigSym(getSymbol(&GV));
  }

  // Emit symbol partition specifications (ELF only).
  if (TM.getTargetTriple().isOSBinFormatELF()) {
    unsigned UniqueID = 0;
    for (const GlobalValue &GV : M.global_values()) {
      if (!GV.hasPartition() || GV.isDeclarationForLinker() ||
          GV.getVisibility() != GlobalValue::DefaultVisibility)
        continue;

      OutStreamer->SwitchSection(
          OutContext.getELFSection(".llvm_sympart", ELF::SHT_LLVM_SYMPART, 0, 0,
                                   "", ++UniqueID, nullptr));
      OutStreamer->emitBytes(GV.getPartition());
      OutStreamer->EmitZeros(1);
      OutStreamer->emitValue(
          MCSymbolRefExpr::create(getSymbol(&GV), OutContext),
          MAI->getCodePointerSize());
    }
  }

  // Allow the target to emit any magic that it wants at the end of the file,
  // after everything else has gone out.
  emitEndOfAsmFile(M);

  MMI = nullptr;

  OutStreamer->Finish();
  OutStreamer->reset();
  OwnedMLI.reset();
  OwnedMDT.reset();

  return false;
}

MCSymbol *AsmPrinter::getCurExceptionSym() {
  if (!CurExceptionSym)
    CurExceptionSym = createTempSymbol("exception");
  return CurExceptionSym;
}

void AsmPrinter::SetupMachineFunction(MachineFunction &MF) {
  this->MF = &MF;
  const Function &F = MF.getFunction();

  // Get the function symbol.
  if (!MAI->needsFunctionDescriptors()) {
    CurrentFnSym = getSymbol(&MF.getFunction());
  } else {
    assert(TM.getTargetTriple().isOSAIX() &&
           "Only AIX uses the function descriptor hooks.");
    // AIX is unique here in that the name of the symbol emitted for the
    // function body does not have the same name as the source function's
    // C-linkage name.
    assert(CurrentFnDescSym && "The function descriptor symbol needs to be"
                               " initalized first.");

    // Get the function entry point symbol.
    CurrentFnSym =
        OutContext.getOrCreateSymbol("." + CurrentFnDescSym->getName());

    // Set the containing csect.
    MCSectionXCOFF *FnEntryPointSec =
        cast<MCSectionXCOFF>(getObjFileLowering().SectionForGlobal(&F, TM));
    cast<MCSymbolXCOFF>(CurrentFnSym)->setContainingCsect(FnEntryPointSec);
  }

  CurrentFnSymForSize = CurrentFnSym;
  CurrentFnBegin = nullptr;
  CurExceptionSym = nullptr;
  ExceptionSymbols.clear();
  bool NeedsLocalForSize = MAI->needsLocalForSize();
  if (F.hasFnAttribute("patchable-function-entry") ||
      needFuncLabelsForEHOrDebugInfo(MF, MMI) || NeedsLocalForSize ||
      MF.getTarget().Options.EmitStackSizeSection) {
    CurrentFnBegin = createTempSymbol("func_begin");
    if (NeedsLocalForSize)
      CurrentFnSymForSize = CurrentFnBegin;
  }

  ORE = &getAnalysis<MachineOptimizationRemarkEmitterPass>().getORE();
  PSI = &getAnalysis<ProfileSummaryInfoWrapperPass>().getPSI();
  MBFI = (PSI && PSI->hasProfileSummary()) ?
         // ORE conditionally computes MBFI. If available, use it, otherwise
         // request it.
         (ORE->getBFI() ? ORE->getBFI() :
          &getAnalysis<LazyMachineBlockFrequencyInfoPass>().getBFI()) :
         nullptr;
}

namespace {

// Keep track the alignment, constpool entries per Section.
  struct SectionCPs {
    MCSection *S;
    unsigned Alignment;
    SmallVector<unsigned, 4> CPEs;

    SectionCPs(MCSection *s, unsigned a) : S(s), Alignment(a) {}
  };

} // end anonymous namespace

/// EmitConstantPool - Print to the current output stream assembly
/// representations of the constants in the constant pool MCP. This is
/// used to print out constants which have been "spilled to memory" by
/// the code generator.
void AsmPrinter::emitConstantPool() {
  const MachineConstantPool *MCP = MF->getConstantPool();
  const std::vector<MachineConstantPoolEntry> &CP = MCP->getConstants();
  if (CP.empty()) return;

  // Calculate sections for constant pool entries. We collect entries to go into
  // the same section together to reduce amount of section switch statements.
  SmallVector<SectionCPs, 4> CPSections;
  for (unsigned i = 0, e = CP.size(); i != e; ++i) {
    const MachineConstantPoolEntry &CPE = CP[i];
    unsigned Align = CPE.getAlignment();

    SectionKind Kind = CPE.getSectionKind(&getDataLayout());

    const Constant *C = nullptr;
    if (!CPE.isMachineConstantPoolEntry())
      C = CPE.Val.ConstVal;

    MCSection *S = getObjFileLowering().getSectionForConstant(getDataLayout(),
                                                              Kind, C, Align);

    // The number of sections are small, just do a linear search from the
    // last section to the first.
    bool Found = false;
    unsigned SecIdx = CPSections.size();
    while (SecIdx != 0) {
      if (CPSections[--SecIdx].S == S) {
        Found = true;
        break;
      }
    }
    if (!Found) {
      SecIdx = CPSections.size();
      CPSections.push_back(SectionCPs(S, Align));
    }

    if (Align > CPSections[SecIdx].Alignment)
      CPSections[SecIdx].Alignment = Align;
    CPSections[SecIdx].CPEs.push_back(i);
  }

  // Now print stuff into the calculated sections.
  const MCSection *CurSection = nullptr;
  unsigned Offset = 0;
  for (unsigned i = 0, e = CPSections.size(); i != e; ++i) {
    for (unsigned j = 0, ee = CPSections[i].CPEs.size(); j != ee; ++j) {
      unsigned CPI = CPSections[i].CPEs[j];
      MCSymbol *Sym = GetCPISymbol(CPI);
      if (!Sym->isUndefined())
        continue;

      if (TM.getTargetTriple().isOSBinFormatXCOFF()) {
        cast<MCSymbolXCOFF>(Sym)->setContainingCsect(
            cast<MCSectionXCOFF>(CPSections[i].S));
      }

      if (CurSection != CPSections[i].S) {
        OutStreamer->SwitchSection(CPSections[i].S);
        emitAlignment(Align(CPSections[i].Alignment));
        CurSection = CPSections[i].S;
        Offset = 0;
      }

      MachineConstantPoolEntry CPE = CP[CPI];

      // Emit inter-object padding for alignment.
      unsigned AlignMask = CPE.getAlignment() - 1;
      unsigned NewOffset = (Offset + AlignMask) & ~AlignMask;
      OutStreamer->EmitZeros(NewOffset - Offset);

      Type *Ty = CPE.getType();
      Offset = NewOffset + getDataLayout().getTypeAllocSize(Ty);

      OutStreamer->emitLabel(Sym);
      if (CPE.isMachineConstantPoolEntry())
        emitMachineConstantPoolValue(CPE.Val.MachineCPVal);
      else
        emitGlobalConstant(getDataLayout(), CPE.Val.ConstVal);
    }
  }
}

// Print assembly representations of the jump tables used by the current
// function.
void AsmPrinter::emitJumpTableInfo() {
  const DataLayout &DL = MF->getDataLayout();
  const MachineJumpTableInfo *MJTI = MF->getJumpTableInfo();
  if (!MJTI) return;
  if (MJTI->getEntryKind() == MachineJumpTableInfo::EK_Inline) return;
  const std::vector<MachineJumpTableEntry> &JT = MJTI->getJumpTables();
  if (JT.empty()) return;

  // Pick the directive to use to print the jump table entries, and switch to
  // the appropriate section.
  const Function &F = MF->getFunction();
  const TargetLoweringObjectFile &TLOF = getObjFileLowering();
  bool JTInDiffSection = !TLOF.shouldPutJumpTableInFunctionSection(
      MJTI->getEntryKind() == MachineJumpTableInfo::EK_LabelDifference32,
      F);
  if (JTInDiffSection) {
    // Drop it in the readonly section.
    MCSection *ReadOnlySection = TLOF.getSectionForJumpTable(F, TM);
    OutStreamer->SwitchSection(ReadOnlySection);
  }

  emitAlignment(Align(MJTI->getEntryAlignment(DL)));

  // Jump tables in code sections are marked with a data_region directive
  // where that's supported.
  if (!JTInDiffSection)
    OutStreamer->emitDataRegion(MCDR_DataRegionJT32);

  for (unsigned JTI = 0, e = JT.size(); JTI != e; ++JTI) {
    const std::vector<MachineBasicBlock*> &JTBBs = JT[JTI].MBBs;

    // If this jump table was deleted, ignore it.
    if (JTBBs.empty()) continue;

    // For the EK_LabelDifference32 entry, if using .set avoids a relocation,
    /// emit a .set directive for each unique entry.
    if (MJTI->getEntryKind() == MachineJumpTableInfo::EK_LabelDifference32 &&
        MAI->doesSetDirectiveSuppressReloc()) {
      SmallPtrSet<const MachineBasicBlock*, 16> EmittedSets;
      const TargetLowering *TLI = MF->getSubtarget().getTargetLowering();
      const MCExpr *Base = TLI->getPICJumpTableRelocBaseExpr(MF,JTI,OutContext);
      for (unsigned ii = 0, ee = JTBBs.size(); ii != ee; ++ii) {
        const MachineBasicBlock *MBB = JTBBs[ii];
        if (!EmittedSets.insert(MBB).second)
          continue;

        // .set LJTSet, LBB32-base
        const MCExpr *LHS =
          MCSymbolRefExpr::create(MBB->getSymbol(), OutContext);
        OutStreamer->emitAssignment(GetJTSetSymbol(JTI, MBB->getNumber()),
                                    MCBinaryExpr::createSub(LHS, Base,
                                                            OutContext));
      }
    }

    // On some targets (e.g. Darwin) we want to emit two consecutive labels
    // before each jump table.  The first label is never referenced, but tells
    // the assembler and linker the extents of the jump table object.  The
    // second label is actually referenced by the code.
    if (JTInDiffSection && DL.hasLinkerPrivateGlobalPrefix())
      // FIXME: This doesn't have to have any specific name, just any randomly
      // named and numbered local label started with 'l' would work.  Simplify
      // GetJTISymbol.
      OutStreamer->emitLabel(GetJTISymbol(JTI, true));

    MCSymbol* JTISymbol = GetJTISymbol(JTI);
    if (TM.getTargetTriple().isOSBinFormatXCOFF()) {
      cast<MCSymbolXCOFF>(JTISymbol)->setContainingCsect(
          cast<MCSectionXCOFF>(TLOF.getSectionForJumpTable(F, TM)));
    }
    OutStreamer->emitLabel(JTISymbol);

    for (unsigned ii = 0, ee = JTBBs.size(); ii != ee; ++ii)
      emitJumpTableEntry(MJTI, JTBBs[ii], JTI);
  }
  if (!JTInDiffSection)
    OutStreamer->emitDataRegion(MCDR_DataRegionEnd);
}

/// EmitJumpTableEntry - Emit a jump table entry for the specified MBB to the
/// current stream.
void AsmPrinter::emitJumpTableEntry(const MachineJumpTableInfo *MJTI,
                                    const MachineBasicBlock *MBB,
                                    unsigned UID) const {
  assert(MBB && MBB->getNumber() >= 0 && "Invalid basic block");
  const MCExpr *Value = nullptr;
  switch (MJTI->getEntryKind()) {
  case MachineJumpTableInfo::EK_Inline:
    llvm_unreachable("Cannot emit EK_Inline jump table entry");
  case MachineJumpTableInfo::EK_Custom32:
    Value = MF->getSubtarget().getTargetLowering()->LowerCustomJumpTableEntry(
        MJTI, MBB, UID, OutContext);
    break;
  case MachineJumpTableInfo::EK_BlockAddress:
    // EK_BlockAddress - Each entry is a plain address of block, e.g.:
    //     .word LBB123
    Value = MCSymbolRefExpr::create(MBB->getSymbol(), OutContext);
    break;
  case MachineJumpTableInfo::EK_GPRel32BlockAddress: {
    // EK_GPRel32BlockAddress - Each entry is an address of block, encoded
    // with a relocation as gp-relative, e.g.:
    //     .gprel32 LBB123
    MCSymbol *MBBSym = MBB->getSymbol();
    OutStreamer->emitGPRel32Value(MCSymbolRefExpr::create(MBBSym, OutContext));
    return;
  }

  case MachineJumpTableInfo::EK_GPRel64BlockAddress: {
    // EK_GPRel64BlockAddress - Each entry is an address of block, encoded
    // with a relocation as gp-relative, e.g.:
    //     .gpdword LBB123
    MCSymbol *MBBSym = MBB->getSymbol();
    OutStreamer->emitGPRel64Value(MCSymbolRefExpr::create(MBBSym, OutContext));
    return;
  }

  case MachineJumpTableInfo::EK_LabelDifference32: {
    // Each entry is the address of the block minus the address of the jump
    // table. This is used for PIC jump tables where gprel32 is not supported.
    // e.g.:
    //      .word LBB123 - LJTI1_2
    // If the .set directive avoids relocations, this is emitted as:
    //      .set L4_5_set_123, LBB123 - LJTI1_2
    //      .word L4_5_set_123
    if (MAI->doesSetDirectiveSuppressReloc()) {
      Value = MCSymbolRefExpr::create(GetJTSetSymbol(UID, MBB->getNumber()),
                                      OutContext);
      break;
    }
    Value = MCSymbolRefExpr::create(MBB->getSymbol(), OutContext);
    const TargetLowering *TLI = MF->getSubtarget().getTargetLowering();
    const MCExpr *Base = TLI->getPICJumpTableRelocBaseExpr(MF, UID, OutContext);
    Value = MCBinaryExpr::createSub(Value, Base, OutContext);
    break;
  }
  }

  assert(Value && "Unknown entry kind!");

  unsigned EntrySize = MJTI->getEntrySize(getDataLayout());
  OutStreamer->emitValue(Value, EntrySize);
}

/// EmitSpecialLLVMGlobal - Check to see if the specified global is a
/// special global used by LLVM.  If so, emit it and return true, otherwise
/// do nothing and return false.
bool AsmPrinter::emitSpecialLLVMGlobal(const GlobalVariable *GV) {
  if (GV->getName() == "llvm.used") {
    if (MAI->hasNoDeadStrip())    // No need to emit this at all.
      emitLLVMUsedList(cast<ConstantArray>(GV->getInitializer()));
    return true;
  }

  // Ignore debug and non-emitted data.  This handles llvm.compiler.used.
  if (GV->getSection() == "llvm.metadata" ||
      GV->hasAvailableExternallyLinkage())
    return true;

  if (!GV->hasAppendingLinkage()) return false;

  assert(GV->hasInitializer() && "Not a special LLVM global!");

  if (GV->getName() == "llvm.global_ctors") {
    emitXXStructorList(GV->getParent()->getDataLayout(), GV->getInitializer(),
                       /* isCtor */ true);

    return true;
  }

  if (GV->getName() == "llvm.global_dtors") {
    emitXXStructorList(GV->getParent()->getDataLayout(), GV->getInitializer(),
                       /* isCtor */ false);

    return true;
  }

  report_fatal_error("unknown special variable");
}

/// EmitLLVMUsedList - For targets that define a MAI::UsedDirective, mark each
/// global in the specified llvm.used list.
void AsmPrinter::emitLLVMUsedList(const ConstantArray *InitList) {
  // Should be an array of 'i8*'.
  for (unsigned i = 0, e = InitList->getNumOperands(); i != e; ++i) {
    const GlobalValue *GV =
      dyn_cast<GlobalValue>(InitList->getOperand(i)->stripPointerCasts());
    if (GV)
      OutStreamer->emitSymbolAttribute(getSymbol(GV), MCSA_NoDeadStrip);
  }
}

namespace {

struct Structor {
  int Priority = 0;
  Constant *Func = nullptr;
  GlobalValue *ComdatKey = nullptr;

  Structor() = default;
};

} // end anonymous namespace

/// EmitXXStructorList - Emit the ctor or dtor list taking into account the init
/// priority.
void AsmPrinter::emitXXStructorList(const DataLayout &DL, const Constant *List,
                                    bool isCtor) {
  // Should be an array of '{ i32, void ()*, i8* }' structs.  The first value is the
  // init priority.
  if (!isa<ConstantArray>(List)) return;

  // Sanity check the structors list.
  const ConstantArray *InitList = dyn_cast<ConstantArray>(List);
  if (!InitList) return; // Not an array!
  StructType *ETy = dyn_cast<StructType>(InitList->getType()->getElementType());
  if (!ETy || ETy->getNumElements() != 3 ||
      !isa<IntegerType>(ETy->getTypeAtIndex(0U)) ||
      !isa<PointerType>(ETy->getTypeAtIndex(1U)) ||
      !isa<PointerType>(ETy->getTypeAtIndex(2U)))
    return; // Not (int, ptr, ptr).

  // Gather the structors in a form that's convenient for sorting by priority.
  SmallVector<Structor, 8> Structors;
  for (Value *O : InitList->operands()) {
    ConstantStruct *CS = dyn_cast<ConstantStruct>(O);
    if (!CS) continue; // Malformed.
    if (CS->getOperand(1)->isNullValue())
      break;  // Found a null terminator, skip the rest.
    ConstantInt *Priority = dyn_cast<ConstantInt>(CS->getOperand(0));
    if (!Priority) continue; // Malformed.
    Structors.push_back(Structor());
    Structor &S = Structors.back();
    S.Priority = Priority->getLimitedValue(65535);
    S.Func = CS->getOperand(1);
    if (!CS->getOperand(2)->isNullValue())
      S.ComdatKey =
          dyn_cast<GlobalValue>(CS->getOperand(2)->stripPointerCasts());
  }

  // Emit the function pointers in the target-specific order
  llvm::stable_sort(Structors, [](const Structor &L, const Structor &R) {
    return L.Priority < R.Priority;
  });
  const Align Align = DL.getPointerPrefAlignment();
  for (Structor &S : Structors) {
    const TargetLoweringObjectFile &Obj = getObjFileLowering();
    const MCSymbol *KeySym = nullptr;
    if (GlobalValue *GV = S.ComdatKey) {
      if (GV->isDeclarationForLinker())
        // If the associated variable is not defined in this module
        // (it might be available_externally, or have been an
        // available_externally definition that was dropped by the
        // EliminateAvailableExternally pass), some other TU
        // will provide its dynamic initializer.
        continue;

      KeySym = getSymbol(GV);
    }
    MCSection *OutputSection =
        (isCtor ? Obj.getStaticCtorSection(S.Priority, KeySym)
                : Obj.getStaticDtorSection(S.Priority, KeySym));
    OutStreamer->SwitchSection(OutputSection);
    if (OutStreamer->getCurrentSection() != OutStreamer->getPreviousSection())
      emitAlignment(Align);
    emitXXStructor(DL, S.Func);
  }
}

void AsmPrinter::emitModuleIdents(Module &M) {
  if (!MAI->hasIdentDirective())
    return;

  if (const NamedMDNode *NMD = M.getNamedMetadata("llvm.ident")) {
    for (unsigned i = 0, e = NMD->getNumOperands(); i != e; ++i) {
      const MDNode *N = NMD->getOperand(i);
      assert(N->getNumOperands() == 1 &&
             "llvm.ident metadata entry can have only one operand");
      const MDString *S = cast<MDString>(N->getOperand(0));
      OutStreamer->EmitIdent(S->getString());
    }
  }
}

void AsmPrinter::emitModuleCommandLines(Module &M) {
  MCSection *CommandLine = getObjFileLowering().getSectionForCommandLines();
  if (!CommandLine)
    return;

  const NamedMDNode *NMD = M.getNamedMetadata("llvm.commandline");
  if (!NMD || !NMD->getNumOperands())
    return;

  OutStreamer->PushSection();
  OutStreamer->SwitchSection(CommandLine);
  OutStreamer->EmitZeros(1);
  for (unsigned i = 0, e = NMD->getNumOperands(); i != e; ++i) {
    const MDNode *N = NMD->getOperand(i);
    assert(N->getNumOperands() == 1 &&
           "llvm.commandline metadata entry can have only one operand");
    const MDString *S = cast<MDString>(N->getOperand(0));
    OutStreamer->emitBytes(S->getString());
    OutStreamer->EmitZeros(1);
  }
  OutStreamer->PopSection();
}

//===--------------------------------------------------------------------===//
// Emission and print routines
//

/// Emit a byte directive and value.
///
void AsmPrinter::emitInt8(int Value) const {
  OutStreamer->emitIntValue(Value, 1);
}

/// Emit a short directive and value.
void AsmPrinter::emitInt16(int Value) const {
  OutStreamer->emitIntValue(Value, 2);
}

/// Emit a long directive and value.
void AsmPrinter::emitInt32(int Value) const {
  OutStreamer->emitIntValue(Value, 4);
}

/// Emit a long long directive and value.
void AsmPrinter::emitInt64(uint64_t Value) const {
  OutStreamer->emitIntValue(Value, 8);
}

/// Emit something like ".long Hi-Lo" where the size in bytes of the directive
/// is specified by Size and Hi/Lo specify the labels. This implicitly uses
/// .set if it avoids relocations.
void AsmPrinter::emitLabelDifference(const MCSymbol *Hi, const MCSymbol *Lo,
                                     unsigned Size) const {
  OutStreamer->emitAbsoluteSymbolDiff(Hi, Lo, Size);
}

/// EmitLabelPlusOffset - Emit something like ".long Label+Offset"
/// where the size in bytes of the directive is specified by Size and Label
/// specifies the label.  This implicitly uses .set if it is available.
void AsmPrinter::emitLabelPlusOffset(const MCSymbol *Label, uint64_t Offset,
                                     unsigned Size,
                                     bool IsSectionRelative) const {
  if (MAI->needsDwarfSectionOffsetDirective() && IsSectionRelative) {
    OutStreamer->EmitCOFFSecRel32(Label, Offset);
    if (Size > 4)
      OutStreamer->EmitZeros(Size - 4);
    return;
  }

  // Emit Label+Offset (or just Label if Offset is zero)
  const MCExpr *Expr = MCSymbolRefExpr::create(Label, OutContext);
  if (Offset)
    Expr = MCBinaryExpr::createAdd(
        Expr, MCConstantExpr::create(Offset, OutContext), OutContext);

  OutStreamer->emitValue(Expr, Size);
}

//===----------------------------------------------------------------------===//

// EmitAlignment - Emit an alignment directive to the specified power of
// two boundary.  If a global value is specified, and if that global has
// an explicit alignment requested, it will override the alignment request
// if required for correctness.
void AsmPrinter::emitAlignment(Align Alignment, const GlobalObject *GV) const {
  if (GV)
    Alignment = getGVAlignment(GV, GV->getParent()->getDataLayout(), Alignment);

  if (Alignment == Align(1))
    return; // 1-byte aligned: no need to emit alignment.

  if (getCurrentSection()->getKind().isText())
    OutStreamer->emitCodeAlignment(Alignment.value());
  else
    OutStreamer->emitValueToAlignment(Alignment.value());
}

//===----------------------------------------------------------------------===//
// Constant emission.
//===----------------------------------------------------------------------===//

const MCExpr *AsmPrinter::lowerConstant(const Constant *CV) {
  MCContext &Ctx = OutContext;

  if (CV->isNullValue() || isa<UndefValue>(CV))
    return MCConstantExpr::create(0, Ctx);

  if (const ConstantInt *CI = dyn_cast<ConstantInt>(CV))
    return MCConstantExpr::create(CI->getZExtValue(), Ctx);

  if (const GlobalValue *GV = dyn_cast<GlobalValue>(CV))
    return MCSymbolRefExpr::create(getSymbol(GV), Ctx);

  if (const BlockAddress *BA = dyn_cast<BlockAddress>(CV))
    return MCSymbolRefExpr::create(GetBlockAddressSymbol(BA), Ctx);

  const ConstantExpr *CE = dyn_cast<ConstantExpr>(CV);
  if (!CE) {
    llvm_unreachable("Unknown constant value to lower!");
  }

  switch (CE->getOpcode()) {
  default:
    // If the code isn't optimized, there may be outstanding folding
    // opportunities. Attempt to fold the expression using DataLayout as a
    // last resort before giving up.
    if (Constant *C = ConstantFoldConstant(CE, getDataLayout()))
      if (C != CE)
        return lowerConstant(C);

    // Otherwise report the problem to the user.
    {
      std::string S;
      raw_string_ostream OS(S);
      OS << "Unsupported expression in static initializer: ";
      CE->printAsOperand(OS, /*PrintType=*/false,
                     !MF ? nullptr : MF->getFunction().getParent());
      report_fatal_error(OS.str());
    }
  case Instruction::GetElementPtr: {
    // Generate a symbolic expression for the byte address
    APInt OffsetAI(getDataLayout().getPointerTypeSizeInBits(CE->getType()), 0);
    cast<GEPOperator>(CE)->accumulateConstantOffset(getDataLayout(), OffsetAI);

    const MCExpr *Base = lowerConstant(CE->getOperand(0));
    if (!OffsetAI)
      return Base;

    int64_t Offset = OffsetAI.getSExtValue();
    return MCBinaryExpr::createAdd(Base, MCConstantExpr::create(Offset, Ctx),
                                   Ctx);
  }

  case Instruction::Trunc:
    // We emit the value and depend on the assembler to truncate the generated
    // expression properly.  This is important for differences between
    // blockaddress labels.  Since the two labels are in the same function, it
    // is reasonable to treat their delta as a 32-bit value.
    LLVM_FALLTHROUGH;
  case Instruction::BitCast:
    return lowerConstant(CE->getOperand(0));

  case Instruction::IntToPtr: {
    const DataLayout &DL = getDataLayout();

    // Handle casts to pointers by changing them into casts to the appropriate
    // integer type.  This promotes constant folding and simplifies this code.
    Constant *Op = CE->getOperand(0);
    Op = ConstantExpr::getIntegerCast(Op, DL.getIntPtrType(CV->getType()),
                                      false/*ZExt*/);
    return lowerConstant(Op);
  }

  case Instruction::PtrToInt: {
    const DataLayout &DL = getDataLayout();

    // Support only foldable casts to/from pointers that can be eliminated by
    // changing the pointer to the appropriately sized integer type.
    Constant *Op = CE->getOperand(0);
    Type *Ty = CE->getType();

    const MCExpr *OpExpr = lowerConstant(Op);

    // We can emit the pointer value into this slot if the slot is an
    // integer slot equal to the size of the pointer.
    //
    // If the pointer is larger than the resultant integer, then
    // as with Trunc just depend on the assembler to truncate it.
    if (DL.getTypeAllocSize(Ty) <= DL.getTypeAllocSize(Op->getType()))
      return OpExpr;

    // Otherwise the pointer is smaller than the resultant integer, mask off
    // the high bits so we are sure to get a proper truncation if the input is
    // a constant expr.
    unsigned InBits = DL.getTypeAllocSizeInBits(Op->getType());
    const MCExpr *MaskExpr = MCConstantExpr::create(~0ULL >> (64-InBits), Ctx);
    return MCBinaryExpr::createAnd(OpExpr, MaskExpr, Ctx);
  }

  case Instruction::Sub: {
    GlobalValue *LHSGV;
    APInt LHSOffset;
    if (IsConstantOffsetFromGlobal(CE->getOperand(0), LHSGV, LHSOffset,
                                   getDataLayout())) {
      GlobalValue *RHSGV;
      APInt RHSOffset;
      if (IsConstantOffsetFromGlobal(CE->getOperand(1), RHSGV, RHSOffset,
                                     getDataLayout())) {
        const MCExpr *RelocExpr =
            getObjFileLowering().lowerRelativeReference(LHSGV, RHSGV, TM);
        if (!RelocExpr)
          RelocExpr = MCBinaryExpr::createSub(
              MCSymbolRefExpr::create(getSymbol(LHSGV), Ctx),
              MCSymbolRefExpr::create(getSymbol(RHSGV), Ctx), Ctx);
        int64_t Addend = (LHSOffset - RHSOffset).getSExtValue();
        if (Addend != 0)
          RelocExpr = MCBinaryExpr::createAdd(
              RelocExpr, MCConstantExpr::create(Addend, Ctx), Ctx);
        return RelocExpr;
      }
    }
  }
  // else fallthrough
  LLVM_FALLTHROUGH;

  // The MC library also has a right-shift operator, but it isn't consistently
  // signed or unsigned between different targets.
  case Instruction::Add:
  case Instruction::Mul:
  case Instruction::SDiv:
  case Instruction::SRem:
  case Instruction::Shl:
  case Instruction::And:
  case Instruction::Or:
  case Instruction::Xor: {
    const MCExpr *LHS = lowerConstant(CE->getOperand(0));
    const MCExpr *RHS = lowerConstant(CE->getOperand(1));
    switch (CE->getOpcode()) {
    default: llvm_unreachable("Unknown binary operator constant cast expr");
    case Instruction::Add: return MCBinaryExpr::createAdd(LHS, RHS, Ctx);
    case Instruction::Sub: return MCBinaryExpr::createSub(LHS, RHS, Ctx);
    case Instruction::Mul: return MCBinaryExpr::createMul(LHS, RHS, Ctx);
    case Instruction::SDiv: return MCBinaryExpr::createDiv(LHS, RHS, Ctx);
    case Instruction::SRem: return MCBinaryExpr::createMod(LHS, RHS, Ctx);
    case Instruction::Shl: return MCBinaryExpr::createShl(LHS, RHS, Ctx);
    case Instruction::And: return MCBinaryExpr::createAnd(LHS, RHS, Ctx);
    case Instruction::Or:  return MCBinaryExpr::createOr (LHS, RHS, Ctx);
    case Instruction::Xor: return MCBinaryExpr::createXor(LHS, RHS, Ctx);
    }
  }
  }
}

static void emitGlobalConstantImpl(const DataLayout &DL, const Constant *C,
                                   AsmPrinter &AP,
                                   const Constant *BaseCV = nullptr,
                                   uint64_t Offset = 0);

static void emitGlobalConstantFP(const ConstantFP *CFP, AsmPrinter &AP);
static void emitGlobalConstantFP(APFloat APF, Type *ET, AsmPrinter &AP);

/// isRepeatedByteSequence - Determine whether the given value is
/// composed of a repeated sequence of identical bytes and return the
/// byte value.  If it is not a repeated sequence, return -1.
static int isRepeatedByteSequence(const ConstantDataSequential *V) {
  StringRef Data = V->getRawDataValues();
  assert(!Data.empty() && "Empty aggregates should be CAZ node");
  char C = Data[0];
  for (unsigned i = 1, e = Data.size(); i != e; ++i)
    if (Data[i] != C) return -1;
  return static_cast<uint8_t>(C); // Ensure 255 is not returned as -1.
}

/// isRepeatedByteSequence - Determine whether the given value is
/// composed of a repeated sequence of identical bytes and return the
/// byte value.  If it is not a repeated sequence, return -1.
static int isRepeatedByteSequence(const Value *V, const DataLayout &DL) {
  if (const ConstantInt *CI = dyn_cast<ConstantInt>(V)) {
    uint64_t Size = DL.getTypeAllocSizeInBits(V->getType());
    assert(Size % 8 == 0);

    // Extend the element to take zero padding into account.
    APInt Value = CI->getValue().zextOrSelf(Size);
    if (!Value.isSplat(8))
      return -1;

    return Value.zextOrTrunc(8).getZExtValue();
  }
  if (const ConstantArray *CA = dyn_cast<ConstantArray>(V)) {
    // Make sure all array elements are sequences of the same repeated
    // byte.
    assert(CA->getNumOperands() != 0 && "Should be a CAZ");
    Constant *Op0 = CA->getOperand(0);
    int Byte = isRepeatedByteSequence(Op0, DL);
    if (Byte == -1)
      return -1;

    // All array elements must be equal.
    for (unsigned i = 1, e = CA->getNumOperands(); i != e; ++i)
      if (CA->getOperand(i) != Op0)
        return -1;
    return Byte;
  }

  if (const ConstantDataSequential *CDS = dyn_cast<ConstantDataSequential>(V))
    return isRepeatedByteSequence(CDS);

  return -1;
}

static void emitGlobalConstantDataSequential(const DataLayout &DL,
                                             const ConstantDataSequential *CDS,
                                             AsmPrinter &AP) {
  // See if we can aggregate this into a .fill, if so, emit it as such.
  int Value = isRepeatedByteSequence(CDS, DL);
  if (Value != -1) {
    uint64_t Bytes = DL.getTypeAllocSize(CDS->getType());
    // Don't emit a 1-byte object as a .fill.
    if (Bytes > 1)
      return AP.OutStreamer->emitFill(Bytes, Value);
  }

  // If this can be emitted with .ascii/.asciz, emit it as such.
  if (CDS->isString())
    return AP.OutStreamer->emitBytes(CDS->getAsString());

  // Otherwise, emit the values in successive locations.
  unsigned ElementByteSize = CDS->getElementByteSize();
  if (isa<IntegerType>(CDS->getElementType())) {
    for (unsigned i = 0, e = CDS->getNumElements(); i != e; ++i) {
      if (AP.isVerbose())
        AP.OutStreamer->GetCommentOS() << format("0x%" PRIx64 "\n",
                                                 CDS->getElementAsInteger(i));
      AP.OutStreamer->emitIntValue(CDS->getElementAsInteger(i),
                                   ElementByteSize);
    }
  } else {
    Type *ET = CDS->getElementType();
    for (unsigned I = 0, E = CDS->getNumElements(); I != E; ++I)
      emitGlobalConstantFP(CDS->getElementAsAPFloat(I), ET, AP);
  }

  unsigned Size = DL.getTypeAllocSize(CDS->getType());
  unsigned EmittedSize = DL.getTypeAllocSize(CDS->getType()->getElementType()) *
                        CDS->getNumElements();
  assert(EmittedSize <= Size && "Size cannot be less than EmittedSize!");
  if (unsigned Padding = Size - EmittedSize)
    AP.OutStreamer->EmitZeros(Padding);
}

static void emitGlobalConstantArray(const DataLayout &DL,
                                    const ConstantArray *CA, AsmPrinter &AP,
                                    const Constant *BaseCV, uint64_t Offset) {
  // See if we can aggregate some values.  Make sure it can be
  // represented as a series of bytes of the constant value.
  int Value = isRepeatedByteSequence(CA, DL);

  if (Value != -1) {
    uint64_t Bytes = DL.getTypeAllocSize(CA->getType());
    AP.OutStreamer->emitFill(Bytes, Value);
  }
  else {
    for (unsigned i = 0, e = CA->getNumOperands(); i != e; ++i) {
      emitGlobalConstantImpl(DL, CA->getOperand(i), AP, BaseCV, Offset);
      Offset += DL.getTypeAllocSize(CA->getOperand(i)->getType());
    }
  }
}

static void emitGlobalConstantVector(const DataLayout &DL,
                                     const ConstantVector *CV, AsmPrinter &AP) {
  for (unsigned i = 0, e = CV->getType()->getNumElements(); i != e; ++i)
    emitGlobalConstantImpl(DL, CV->getOperand(i), AP);

  unsigned Size = DL.getTypeAllocSize(CV->getType());
  unsigned EmittedSize = DL.getTypeAllocSize(CV->getType()->getElementType()) *
                         CV->getType()->getNumElements();
  if (unsigned Padding = Size - EmittedSize)
    AP.OutStreamer->EmitZeros(Padding);
}

static void emitGlobalConstantStruct(const DataLayout &DL,
                                     const ConstantStruct *CS, AsmPrinter &AP,
                                     const Constant *BaseCV, uint64_t Offset) {
  // Print the fields in successive locations. Pad to align if needed!
  unsigned Size = DL.getTypeAllocSize(CS->getType());
  const StructLayout *Layout = DL.getStructLayout(CS->getType());
  uint64_t SizeSoFar = 0;
  for (unsigned i = 0, e = CS->getNumOperands(); i != e; ++i) {
    const Constant *Field = CS->getOperand(i);

    // Print the actual field value.
    emitGlobalConstantImpl(DL, Field, AP, BaseCV, Offset + SizeSoFar);

    // Check if padding is needed and insert one or more 0s.
    uint64_t FieldSize = DL.getTypeAllocSize(Field->getType());
    uint64_t PadSize = ((i == e-1 ? Size : Layout->getElementOffset(i+1))
                        - Layout->getElementOffset(i)) - FieldSize;
    SizeSoFar += FieldSize + PadSize;

    // Insert padding - this may include padding to increase the size of the
    // current field up to the ABI size (if the struct is not packed) as well
    // as padding to ensure that the next field starts at the right offset.
    AP.OutStreamer->EmitZeros(PadSize);
  }
  assert(SizeSoFar == Layout->getSizeInBytes() &&
         "Layout of constant struct may be incorrect!");
}

static void emitGlobalConstantFP(APFloat APF, Type *ET, AsmPrinter &AP) {
  assert(ET && "Unknown float type");
  APInt API = APF.bitcastToAPInt();

  // First print a comment with what we think the original floating-point value
  // should have been.
  if (AP.isVerbose()) {
    SmallString<8> StrVal;
    APF.toString(StrVal);
    ET->print(AP.OutStreamer->GetCommentOS());
    AP.OutStreamer->GetCommentOS() << ' ' << StrVal << '\n';
  }

  // Now iterate through the APInt chunks, emitting them in endian-correct
  // order, possibly with a smaller chunk at beginning/end (e.g. for x87 80-bit
  // floats).
  unsigned NumBytes = API.getBitWidth() / 8;
  unsigned TrailingBytes = NumBytes % sizeof(uint64_t);
  const uint64_t *p = API.getRawData();

  // PPC's long double has odd notions of endianness compared to how LLVM
  // handles it: p[0] goes first for *big* endian on PPC.
  if (AP.getDataLayout().isBigEndian() && !ET->isPPC_FP128Ty()) {
    int Chunk = API.getNumWords() - 1;

    if (TrailingBytes)
      AP.OutStreamer->emitIntValueInHexWithPadding(p[Chunk--], TrailingBytes);

    for (; Chunk >= 0; --Chunk)
      AP.OutStreamer->emitIntValueInHexWithPadding(p[Chunk], sizeof(uint64_t));
  } else {
    unsigned Chunk;
    for (Chunk = 0; Chunk < NumBytes / sizeof(uint64_t); ++Chunk)
      AP.OutStreamer->emitIntValueInHexWithPadding(p[Chunk], sizeof(uint64_t));

    if (TrailingBytes)
      AP.OutStreamer->emitIntValueInHexWithPadding(p[Chunk], TrailingBytes);
  }

  // Emit the tail padding for the long double.
  const DataLayout &DL = AP.getDataLayout();
  AP.OutStreamer->EmitZeros(DL.getTypeAllocSize(ET) - DL.getTypeStoreSize(ET));
}

static void emitGlobalConstantFP(const ConstantFP *CFP, AsmPrinter &AP) {
  emitGlobalConstantFP(CFP->getValueAPF(), CFP->getType(), AP);
}

static void emitGlobalConstantLargeInt(const ConstantInt *CI, AsmPrinter &AP) {
  const DataLayout &DL = AP.getDataLayout();
  unsigned BitWidth = CI->getBitWidth();

  // Copy the value as we may massage the layout for constants whose bit width
  // is not a multiple of 64-bits.
  APInt Realigned(CI->getValue());
  uint64_t ExtraBits = 0;
  unsigned ExtraBitsSize = BitWidth & 63;

  if (ExtraBitsSize) {
    // The bit width of the data is not a multiple of 64-bits.
    // The extra bits are expected to be at the end of the chunk of the memory.
    // Little endian:
    // * Nothing to be done, just record the extra bits to emit.
    // Big endian:
    // * Record the extra bits to emit.
    // * Realign the raw data to emit the chunks of 64-bits.
    if (DL.isBigEndian()) {
      // Basically the structure of the raw data is a chunk of 64-bits cells:
      //    0        1         BitWidth / 64
      // [chunk1][chunk2] ... [chunkN].
      // The most significant chunk is chunkN and it should be emitted first.
      // However, due to the alignment issue chunkN contains useless bits.
      // Realign the chunks so that they contain only useless information:
      // ExtraBits     0       1       (BitWidth / 64) - 1
      //       chu[nk1 chu][nk2 chu] ... [nkN-1 chunkN]
      ExtraBits = Realigned.getRawData()[0] &
        (((uint64_t)-1) >> (64 - ExtraBitsSize));
      Realigned.lshrInPlace(ExtraBitsSize);
    } else
      ExtraBits = Realigned.getRawData()[BitWidth / 64];
  }

  // We don't expect assemblers to support integer data directives
  // for more than 64 bits, so we emit the data in at most 64-bit
  // quantities at a time.
  const uint64_t *RawData = Realigned.getRawData();
  for (unsigned i = 0, e = BitWidth / 64; i != e; ++i) {
    uint64_t Val = DL.isBigEndian() ? RawData[e - i - 1] : RawData[i];
    AP.OutStreamer->emitIntValue(Val, 8);
  }

  if (ExtraBitsSize) {
    // Emit the extra bits after the 64-bits chunks.

    // Emit a directive that fills the expected size.
    uint64_t Size = AP.getDataLayout().getTypeAllocSize(CI->getType());
    Size -= (BitWidth / 64) * 8;
    assert(Size && Size * 8 >= ExtraBitsSize &&
           (ExtraBits & (((uint64_t)-1) >> (64 - ExtraBitsSize)))
           == ExtraBits && "Directive too small for extra bits.");
    AP.OutStreamer->emitIntValue(ExtraBits, Size);
  }
}

/// Transform a not absolute MCExpr containing a reference to a GOT
/// equivalent global, by a target specific GOT pc relative access to the
/// final symbol.
static void handleIndirectSymViaGOTPCRel(AsmPrinter &AP, const MCExpr **ME,
                                         const Constant *BaseCst,
                                         uint64_t Offset) {
  // The global @foo below illustrates a global that uses a got equivalent.
  //
  //  @bar = global i32 42
  //  @gotequiv = private unnamed_addr constant i32* @bar
  //  @foo = i32 trunc (i64 sub (i64 ptrtoint (i32** @gotequiv to i64),
  //                             i64 ptrtoint (i32* @foo to i64))
  //                        to i32)
  //
  // The cstexpr in @foo is converted into the MCExpr `ME`, where we actually
  // check whether @foo is suitable to use a GOTPCREL. `ME` is usually in the
  // form:
  //
  //  foo = cstexpr, where
  //    cstexpr := <gotequiv> - "." + <cst>
  //    cstexpr := <gotequiv> - (<foo> - <offset from @foo base>) + <cst>
  //
  // After canonicalization by evaluateAsRelocatable `ME` turns into:
  //
  //  cstexpr := <gotequiv> - <foo> + gotpcrelcst, where
  //    gotpcrelcst := <offset from @foo base> + <cst>
  MCValue MV;
  if (!(*ME)->evaluateAsRelocatable(MV, nullptr, nullptr) || MV.isAbsolute())
    return;
  const MCSymbolRefExpr *SymA = MV.getSymA();
  if (!SymA)
    return;

  // Check that GOT equivalent symbol is cached.
  const MCSymbol *GOTEquivSym = &SymA->getSymbol();
  if (!AP.GlobalGOTEquivs.count(GOTEquivSym))
    return;

  const GlobalValue *BaseGV = dyn_cast_or_null<GlobalValue>(BaseCst);
  if (!BaseGV)
    return;

  // Check for a valid base symbol
  const MCSymbol *BaseSym = AP.getSymbol(BaseGV);
  const MCSymbolRefExpr *SymB = MV.getSymB();

  if (!SymB || BaseSym != &SymB->getSymbol())
    return;

  // Make sure to match:
  //
  //    gotpcrelcst := <offset from @foo base> + <cst>
  //
  // If gotpcrelcst is positive it means that we can safely fold the pc rel
  // displacement into the GOTPCREL. We can also can have an extra offset <cst>
  // if the target knows how to encode it.
  int64_t GOTPCRelCst = Offset + MV.getConstant();
  if (GOTPCRelCst < 0)
    return;
  if (!AP.getObjFileLowering().supportGOTPCRelWithOffset() && GOTPCRelCst != 0)
    return;

  // Emit the GOT PC relative to replace the got equivalent global, i.e.:
  //
  //  bar:
  //    .long 42
  //  gotequiv:
  //    .quad bar
  //  foo:
  //    .long gotequiv - "." + <cst>
  //
  // is replaced by the target specific equivalent to:
  //
  //  bar:
  //    .long 42
  //  foo:
  //    .long bar@GOTPCREL+<gotpcrelcst>
  AsmPrinter::GOTEquivUsePair Result = AP.GlobalGOTEquivs[GOTEquivSym];
  const GlobalVariable *GV = Result.first;
  int NumUses = (int)Result.second;
  const GlobalValue *FinalGV = dyn_cast<GlobalValue>(GV->getOperand(0));
  const MCSymbol *FinalSym = AP.getSymbol(FinalGV);
  *ME = AP.getObjFileLowering().getIndirectSymViaGOTPCRel(
      FinalGV, FinalSym, MV, Offset, AP.MMI, *AP.OutStreamer);

  // Update GOT equivalent usage information
  --NumUses;
  if (NumUses >= 0)
    AP.GlobalGOTEquivs[GOTEquivSym] = std::make_pair(GV, NumUses);
}

static void emitGlobalConstantImpl(const DataLayout &DL, const Constant *CV,
                                   AsmPrinter &AP, const Constant *BaseCV,
                                   uint64_t Offset) {
  uint64_t Size = DL.getTypeAllocSize(CV->getType());

  // Globals with sub-elements such as combinations of arrays and structs
  // are handled recursively by emitGlobalConstantImpl. Keep track of the
  // constant symbol base and the current position with BaseCV and Offset.
  if (!BaseCV && CV->hasOneUse())
    BaseCV = dyn_cast<Constant>(CV->user_back());

  if (isa<ConstantAggregateZero>(CV) || isa<UndefValue>(CV))
    return AP.OutStreamer->EmitZeros(Size);

  if (const ConstantInt *CI = dyn_cast<ConstantInt>(CV)) {
    switch (Size) {
    case 1:
    case 2:
    case 4:
    case 8:
      if (AP.isVerbose())
        AP.OutStreamer->GetCommentOS() << format("0x%" PRIx64 "\n",
                                                 CI->getZExtValue());
      AP.OutStreamer->emitIntValue(CI->getZExtValue(), Size);
      return;
    default:
      emitGlobalConstantLargeInt(CI, AP);
      return;
    }
  }

  if (const ConstantFP *CFP = dyn_cast<ConstantFP>(CV))
    return emitGlobalConstantFP(CFP, AP);

  if (isa<ConstantPointerNull>(CV)) {
    AP.OutStreamer->emitIntValue(0, Size);
    return;
  }

  if (const ConstantDataSequential *CDS = dyn_cast<ConstantDataSequential>(CV))
    return emitGlobalConstantDataSequential(DL, CDS, AP);

  if (const ConstantArray *CVA = dyn_cast<ConstantArray>(CV))
    return emitGlobalConstantArray(DL, CVA, AP, BaseCV, Offset);

  if (const ConstantStruct *CVS = dyn_cast<ConstantStruct>(CV))
    return emitGlobalConstantStruct(DL, CVS, AP, BaseCV, Offset);

  if (const ConstantExpr *CE = dyn_cast<ConstantExpr>(CV)) {
    // Look through bitcasts, which might not be able to be MCExpr'ized (e.g. of
    // vectors).
    if (CE->getOpcode() == Instruction::BitCast)
      return emitGlobalConstantImpl(DL, CE->getOperand(0), AP);

    if (Size > 8) {
      // If the constant expression's size is greater than 64-bits, then we have
      // to emit the value in chunks. Try to constant fold the value and emit it
      // that way.
      Constant *New = ConstantFoldConstant(CE, DL);
      if (New && New != CE)
        return emitGlobalConstantImpl(DL, New, AP);
    }
  }

  if (const ConstantVector *V = dyn_cast<ConstantVector>(CV))
    return emitGlobalConstantVector(DL, V, AP);

  // Otherwise, it must be a ConstantExpr.  Lower it to an MCExpr, then emit it
  // thread the streamer with EmitValue.
  const MCExpr *ME = AP.lowerConstant(CV);

  // Since lowerConstant already folded and got rid of all IR pointer and
  // integer casts, detect GOT equivalent accesses by looking into the MCExpr
  // directly.
  if (AP.getObjFileLowering().supportIndirectSymViaGOTPCRel())
    handleIndirectSymViaGOTPCRel(AP, &ME, BaseCV, Offset);

  AP.OutStreamer->emitValue(ME, Size);
}

/// EmitGlobalConstant - Print a general LLVM constant to the .s file.
void AsmPrinter::emitGlobalConstant(const DataLayout &DL, const Constant *CV) {
  uint64_t Size = DL.getTypeAllocSize(CV->getType());
  if (Size)
    emitGlobalConstantImpl(DL, CV, *this);
  else if (MAI->hasSubsectionsViaSymbols()) {
    // If the global has zero size, emit a single byte so that two labels don't
    // look like they are at the same location.
    OutStreamer->emitIntValue(0, 1);
  }
}

void AsmPrinter::emitMachineConstantPoolValue(MachineConstantPoolValue *MCPV) {
  // Target doesn't support this yet!
  llvm_unreachable("Target does not support EmitMachineConstantPoolValue");
}

void AsmPrinter::printOffset(int64_t Offset, raw_ostream &OS) const {
  if (Offset > 0)
    OS << '+' << Offset;
  else if (Offset < 0)
    OS << Offset;
}

void AsmPrinter::emitNops(unsigned N) {
  MCInst Nop;
  MF->getSubtarget().getInstrInfo()->getNoop(Nop);
  for (; N; --N)
    EmitToStreamer(*OutStreamer, Nop);
}

//===----------------------------------------------------------------------===//
// Symbol Lowering Routines.
//===----------------------------------------------------------------------===//

MCSymbol *AsmPrinter::createTempSymbol(const Twine &Name) const {
  return OutContext.createTempSymbol(Name, true);
}

MCSymbol *AsmPrinter::GetBlockAddressSymbol(const BlockAddress *BA) const {
  return MMI->getAddrLabelSymbol(BA->getBasicBlock());
}

MCSymbol *AsmPrinter::GetBlockAddressSymbol(const BasicBlock *BB) const {
  return MMI->getAddrLabelSymbol(BB);
}

/// GetCPISymbol - Return the symbol for the specified constant pool entry.
MCSymbol *AsmPrinter::GetCPISymbol(unsigned CPID) const {
  if (getSubtargetInfo().getTargetTriple().isWindowsMSVCEnvironment()) {
    const MachineConstantPoolEntry &CPE =
        MF->getConstantPool()->getConstants()[CPID];
    if (!CPE.isMachineConstantPoolEntry()) {
      const DataLayout &DL = MF->getDataLayout();
      SectionKind Kind = CPE.getSectionKind(&DL);
      const Constant *C = CPE.Val.ConstVal;
      unsigned Align = CPE.Alignment;
      if (const MCSectionCOFF *S = dyn_cast<MCSectionCOFF>(
              getObjFileLowering().getSectionForConstant(DL, Kind, C, Align))) {
        if (MCSymbol *Sym = S->getCOMDATSymbol()) {
          if (Sym->isUndefined())
            OutStreamer->emitSymbolAttribute(Sym, MCSA_Global);
          return Sym;
        }
      }
    }
  }

  const DataLayout &DL = getDataLayout();
  return OutContext.getOrCreateSymbol(Twine(DL.getPrivateGlobalPrefix()) +
                                      "CPI" + Twine(getFunctionNumber()) + "_" +
                                      Twine(CPID));
}

/// GetJTISymbol - Return the symbol for the specified jump table entry.
MCSymbol *AsmPrinter::GetJTISymbol(unsigned JTID, bool isLinkerPrivate) const {
  return MF->getJTISymbol(JTID, OutContext, isLinkerPrivate);
}

/// GetJTSetSymbol - Return the symbol for the specified jump table .set
/// FIXME: privatize to AsmPrinter.
MCSymbol *AsmPrinter::GetJTSetSymbol(unsigned UID, unsigned MBBID) const {
  const DataLayout &DL = getDataLayout();
  return OutContext.getOrCreateSymbol(Twine(DL.getPrivateGlobalPrefix()) +
                                      Twine(getFunctionNumber()) + "_" +
                                      Twine(UID) + "_set_" + Twine(MBBID));
}

MCSymbol *AsmPrinter::getSymbolWithGlobalValueBase(const GlobalValue *GV,
                                                   StringRef Suffix) const {
  return getObjFileLowering().getSymbolWithGlobalValueBase(GV, Suffix, TM);
}

/// Return the MCSymbol for the specified ExternalSymbol.
MCSymbol *AsmPrinter::GetExternalSymbolSymbol(StringRef Sym) const {
  SmallString<60> NameStr;
  Mangler::getNameWithPrefix(NameStr, Sym, getDataLayout());
  return OutContext.getOrCreateSymbol(NameStr);
}

/// PrintParentLoopComment - Print comments about parent loops of this one.
static void PrintParentLoopComment(raw_ostream &OS, const MachineLoop *Loop,
                                   unsigned FunctionNumber) {
  if (!Loop) return;
  PrintParentLoopComment(OS, Loop->getParentLoop(), FunctionNumber);
  OS.indent(Loop->getLoopDepth()*2)
    << "Parent Loop BB" << FunctionNumber << "_"
    << Loop->getHeader()->getNumber()
    << " Depth=" << Loop->getLoopDepth() << '\n';
}

/// PrintChildLoopComment - Print comments about child loops within
/// the loop for this basic block, with nesting.
static void PrintChildLoopComment(raw_ostream &OS, const MachineLoop *Loop,
                                  unsigned FunctionNumber) {
  // Add child loop information
  for (const MachineLoop *CL : *Loop) {
    OS.indent(CL->getLoopDepth()*2)
      << "Child Loop BB" << FunctionNumber << "_"
      << CL->getHeader()->getNumber() << " Depth " << CL->getLoopDepth()
      << '\n';
    PrintChildLoopComment(OS, CL, FunctionNumber);
  }
}

/// emitBasicBlockLoopComments - Pretty-print comments for basic blocks.
static void emitBasicBlockLoopComments(const MachineBasicBlock &MBB,
                                       const MachineLoopInfo *LI,
                                       const AsmPrinter &AP) {
  // Add loop depth information
  const MachineLoop *Loop = LI->getLoopFor(&MBB);
  if (!Loop) return;

  MachineBasicBlock *Header = Loop->getHeader();
  assert(Header && "No header for loop");

  // If this block is not a loop header, just print out what is the loop header
  // and return.
  if (Header != &MBB) {
    AP.OutStreamer->AddComment("  in Loop: Header=BB" +
                               Twine(AP.getFunctionNumber())+"_" +
                               Twine(Loop->getHeader()->getNumber())+
                               " Depth="+Twine(Loop->getLoopDepth()));
    return;
  }

  // Otherwise, it is a loop header.  Print out information about child and
  // parent loops.
  raw_ostream &OS = AP.OutStreamer->GetCommentOS();

  PrintParentLoopComment(OS, Loop->getParentLoop(), AP.getFunctionNumber());

  OS << "=>";
  OS.indent(Loop->getLoopDepth()*2-2);

  OS << "This ";
  if (Loop->empty())
    OS << "Inner ";
  OS << "Loop Header: Depth=" + Twine(Loop->getLoopDepth()) << '\n';

  PrintChildLoopComment(OS, Loop, AP.getFunctionNumber());
}

/// EmitBasicBlockStart - This method prints the label for the specified
/// MachineBasicBlock, an alignment (if present) and a comment describing
/// it if appropriate.
<<<<<<< HEAD
void AsmPrinter::EmitBasicBlockStart(const MachineBasicBlock &MBB) {
  bool BBSections = MF->getBBSections();
=======
void AsmPrinter::emitBasicBlockStart(const MachineBasicBlock &MBB) {
>>>>>>> da147ef0
  // End the previous funclet and start a new one.
  if (MBB.isEHFuncletEntry()) {
    for (const HandlerInfo &HI : Handlers) {
      HI.Handler->endFunclet();
      HI.Handler->beginFunclet(MBB);
    }
  }

  // Emit an alignment directive for this block, if needed.
<<<<<<< HEAD
  if (MBB.pred_empty() || !BBSections) {
    const Align Alignment = MBB.getAlignment();
    if (Alignment != Align(1))
      EmitAlignment(Alignment);
  }
=======
  const Align Alignment = MBB.getAlignment();
  if (Alignment != Align(1))
    emitAlignment(Alignment);
>>>>>>> da147ef0

  // If the block has its address taken, emit any labels that were used to
  // reference the block.  It is possible that there is more than one label
  // here, because multiple LLVM BB's may have been RAUW'd to this block after
  // the references were generated.
  if (MBB.hasAddressTaken()) {
    const BasicBlock *BB = MBB.getBasicBlock();
    if (isVerbose())
      OutStreamer->AddComment("Block address taken");

    // MBBs can have their address taken as part of CodeGen without having
    // their corresponding BB's address taken in IR
    if (BB->hasAddressTaken())
      for (MCSymbol *Sym : MMI->getAddrLabelSymbolToEmit(BB))
        OutStreamer->emitLabel(Sym);
  }

  // Print some verbose block comments.
  if (isVerbose()) {
    if (const BasicBlock *BB = MBB.getBasicBlock()) {
      if (BB->hasName()) {
        BB->printAsOperand(OutStreamer->GetCommentOS(),
                           /*PrintType=*/false, BB->getModule());
        OutStreamer->GetCommentOS() << '\n';
      }
    }

    assert(MLI != nullptr && "MachineLoopInfo should has been computed");
    emitBasicBlockLoopComments(MBB, MLI, *this);
  }

  bool emitBBLabels = BBSections || MF->getBasicBlockLabels();
  if (MBB.pred_empty() ||
      (!emitBBLabels && isBlockOnlyReachableByFallthrough(&MBB) &&
       !MBB.isEHFuncletEntry() && !MBB.hasLabelMustBeEmitted())) {
    if (isVerbose()) {
      // NOTE: Want this comment at start of line, don't emit with AddComment.
      OutStreamer->emitRawComment(" %bb." + Twine(MBB.getNumber()) + ":",
                                  false);
    }
  } else {
    if (isVerbose() && MBB.hasLabelMustBeEmitted()) {
      OutStreamer->AddComment("Label of block must be emitted");
<<<<<<< HEAD
    }
    // With -fbasicblock-sections, a basic block can start a new section.
    if (MBB.isExceptionSection()) {
      // Create the exception section for this function.
      OutStreamer->SwitchSection(
          getObjFileLowering().getNamedSectionForMachineBasicBlock(
              MF->getFunction(), MBB, TM, ".eh"));
    } else if (MBB.isColdSection()) {
      // Create the cold section here.
      OutStreamer->SwitchSection(
          getObjFileLowering().getNamedSectionForMachineBasicBlock(
              MF->getFunction(), MBB, TM, ".cold"));
    } else if (MBB.isBeginSection() && MBB.isEndSection()) {
      OutStreamer->SwitchSection(
          getObjFileLowering().getSectionForMachineBasicBlock(MF->getFunction(),
                                                              MBB, TM));
    } else if (BBSections) {
      OutStreamer->SwitchSection(MF->getSection());
    }
    OutStreamer->EmitLabel(MBB.getSymbol());
    // With BBSections, each Basic Block must handle CFI information on
    // its own.
    if (MBB.isBeginSection()) {
      for (const HandlerInfo &HI : Handlers) {
        HI.Handler->beginBasicBlock(MBB);
      }
    }
  }
}

void AsmPrinter::EmitBasicBlockEnd(const MachineBasicBlock &MBB) {
  // Check if CFI information needs to be updated for this MBB with basic block
  // sections.
  if (MF->getBBSections() && MBB.isEndSection()) {
    for (const HandlerInfo &HI : Handlers) {
      HI.Handler->endBasicBlock(MBB);
    }
  }
}
=======
    OutStreamer->emitLabel(MBB.getSymbol());
  }
}

void AsmPrinter::emitBasicBlockEnd(const MachineBasicBlock &MBB) {}
>>>>>>> da147ef0

void AsmPrinter::emitVisibility(MCSymbol *Sym, unsigned Visibility,
                                bool IsDefinition) const {
  MCSymbolAttr Attr = MCSA_Invalid;

  switch (Visibility) {
  default: break;
  case GlobalValue::HiddenVisibility:
    if (IsDefinition)
      Attr = MAI->getHiddenVisibilityAttr();
    else
      Attr = MAI->getHiddenDeclarationVisibilityAttr();
    break;
  case GlobalValue::ProtectedVisibility:
    Attr = MAI->getProtectedVisibilityAttr();
    break;
  }

  if (Attr != MCSA_Invalid)
    OutStreamer->emitSymbolAttribute(Sym, Attr);
}

/// isBlockOnlyReachableByFallthough - Return true if the basic block has
/// exactly one predecessor and the control transfer mechanism between
/// the predecessor and this block is a fall-through.
bool AsmPrinter::
isBlockOnlyReachableByFallthrough(const MachineBasicBlock *MBB) const {
  // With BasicBlock Sections, no block is a fall through.
  if (MBB->isBeginSection())
    return false;

  // If this is a landing pad, it isn't a fall through.  If it has no preds,
  // then nothing falls through to it.
  if (MBB->isEHPad() || MBB->pred_empty())
    return false;

  // If there isn't exactly one predecessor, it can't be a fall through.
  if (MBB->pred_size() > 1)
    return false;

  // The predecessor has to be immediately before this block.
  MachineBasicBlock *Pred = *MBB->pred_begin();
  if (!Pred->isLayoutSuccessor(MBB))
    return false;

  // If the block is completely empty, then it definitely does fall through.
  if (Pred->empty())
    return true;

  // Check the terminators in the previous blocks
  for (const auto &MI : Pred->terminators()) {
    // If it is not a simple branch, we are in a table somewhere.
    if (!MI.isBranch() || MI.isIndirectBranch())
      return false;

    // If we are the operands of one of the branches, this is not a fall
    // through. Note that targets with delay slots will usually bundle
    // terminators with the delay slot instruction.
    for (ConstMIBundleOperands OP(MI); OP.isValid(); ++OP) {
      if (OP->isJTI())
        return false;
      if (OP->isMBB() && OP->getMBB() == MBB)
        return false;
    }
  }

  return true;
}

GCMetadataPrinter *AsmPrinter::GetOrCreateGCPrinter(GCStrategy &S) {
  if (!S.usesMetadata())
    return nullptr;

  gcp_map_type &GCMap = getGCMap(GCMetadataPrinters);
  gcp_map_type::iterator GCPI = GCMap.find(&S);
  if (GCPI != GCMap.end())
    return GCPI->second.get();

  auto Name = S.getName();

  for (GCMetadataPrinterRegistry::iterator
         I = GCMetadataPrinterRegistry::begin(),
         E = GCMetadataPrinterRegistry::end(); I != E; ++I)
    if (Name == I->getName()) {
      std::unique_ptr<GCMetadataPrinter> GMP = I->instantiate();
      GMP->S = &S;
      auto IterBool = GCMap.insert(std::make_pair(&S, std::move(GMP)));
      return IterBool.first->second.get();
    }

  report_fatal_error("no GCMetadataPrinter registered for GC: " + Twine(Name));
}

void AsmPrinter::emitStackMaps(StackMaps &SM) {
  GCModuleInfo *MI = getAnalysisIfAvailable<GCModuleInfo>();
  assert(MI && "AsmPrinter didn't require GCModuleInfo?");
  bool NeedsDefault = false;
  if (MI->begin() == MI->end())
    // No GC strategy, use the default format.
    NeedsDefault = true;
  else
    for (auto &I : *MI) {
      if (GCMetadataPrinter *MP = GetOrCreateGCPrinter(*I))
        if (MP->emitStackMaps(SM, *this))
          continue;
      // The strategy doesn't have printer or doesn't emit custom stack maps.
      // Use the default format.
      NeedsDefault = true;
    }

  if (NeedsDefault)
    SM.serializeToStackMapSection();
}

/// Pin vtable to this file.
AsmPrinterHandler::~AsmPrinterHandler() = default;

void AsmPrinterHandler::markFunctionEnd() {}

// In the binary's "xray_instr_map" section, an array of these function entries
// describes each instrumentation point.  When XRay patches your code, the index
// into this table will be given to your handler as a patch point identifier.
void AsmPrinter::XRayFunctionEntry::emit(int Bytes, MCStreamer *Out,
                                         const MCSymbol *CurrentFnSym) const {
  Out->emitSymbolValue(Sled, Bytes);
  Out->emitSymbolValue(CurrentFnSym, Bytes);
  auto Kind8 = static_cast<uint8_t>(Kind);
  Out->emitBinaryData(StringRef(reinterpret_cast<const char *>(&Kind8), 1));
  Out->emitBinaryData(
      StringRef(reinterpret_cast<const char *>(&AlwaysInstrument), 1));
  Out->emitBinaryData(StringRef(reinterpret_cast<const char *>(&Version), 1));
  auto Padding = (4 * Bytes) - ((2 * Bytes) + 3);
  assert(Padding >= 0 && "Instrumentation map entry > 4 * Word Size");
  Out->EmitZeros(Padding);
}

void AsmPrinter::emitXRayTable() {
  if (Sleds.empty())
    return;

  auto PrevSection = OutStreamer->getCurrentSectionOnly();
  const Function &F = MF->getFunction();
  MCSection *InstMap = nullptr;
  MCSection *FnSledIndex = nullptr;
  if (MF->getSubtarget().getTargetTriple().isOSBinFormatELF()) {
    auto LinkedToSym = cast<MCSymbolELF>(CurrentFnSym);
    auto Flags = ELF::SHF_WRITE | ELF::SHF_ALLOC | ELF::SHF_LINK_ORDER;
    StringRef GroupName;
    if (F.hasComdat()) {
      Flags |= ELF::SHF_GROUP;
      GroupName = F.getComdat()->getName();
    }
    InstMap = OutContext.getELFSection("xray_instr_map", ELF::SHT_PROGBITS,
                                       Flags, 0, GroupName,
                                       MCSection::NonUniqueID, LinkedToSym);
    FnSledIndex = OutContext.getELFSection("xray_fn_idx", ELF::SHT_PROGBITS,
                                           Flags, 0, GroupName,
                                           MCSection::NonUniqueID, LinkedToSym);
  } else if (MF->getSubtarget().getTargetTriple().isOSBinFormatMachO()) {
    InstMap = OutContext.getMachOSection("__DATA", "xray_instr_map", 0,
                                         SectionKind::getReadOnlyWithRel());
    FnSledIndex = OutContext.getMachOSection("__DATA", "xray_fn_idx", 0,
                                             SectionKind::getReadOnlyWithRel());
  } else {
    llvm_unreachable("Unsupported target");
  }

  auto WordSizeBytes = MAI->getCodePointerSize();

  // Now we switch to the instrumentation map section. Because this is done
  // per-function, we are able to create an index entry that will represent the
  // range of sleds associated with a function.
  MCSymbol *SledsStart = OutContext.createTempSymbol("xray_sleds_start", true);
  OutStreamer->SwitchSection(InstMap);
  OutStreamer->emitLabel(SledsStart);
  for (const auto &Sled : Sleds)
    Sled.emit(WordSizeBytes, OutStreamer.get(), CurrentFnSym);
  MCSymbol *SledsEnd = OutContext.createTempSymbol("xray_sleds_end", true);
  OutStreamer->emitLabel(SledsEnd);

  // We then emit a single entry in the index per function. We use the symbols
  // that bound the instrumentation map as the range for a specific function.
  // Each entry here will be 2 * word size aligned, as we're writing down two
  // pointers. This should work for both 32-bit and 64-bit platforms.
  OutStreamer->SwitchSection(FnSledIndex);
  OutStreamer->emitCodeAlignment(2 * WordSizeBytes);
  OutStreamer->emitSymbolValue(SledsStart, WordSizeBytes, false);
  OutStreamer->emitSymbolValue(SledsEnd, WordSizeBytes, false);
  OutStreamer->SwitchSection(PrevSection);
  Sleds.clear();
}

void AsmPrinter::recordSled(MCSymbol *Sled, const MachineInstr &MI,
                            SledKind Kind, uint8_t Version) {
  const Function &F = MI.getMF()->getFunction();
  auto Attr = F.getFnAttribute("function-instrument");
  bool LogArgs = F.hasFnAttribute("xray-log-args");
  bool AlwaysInstrument =
    Attr.isStringAttribute() && Attr.getValueAsString() == "xray-always";
  if (Kind == SledKind::FUNCTION_ENTER && LogArgs)
    Kind = SledKind::LOG_ARGS_ENTER;
  Sleds.emplace_back(XRayFunctionEntry{Sled, CurrentFnSym, Kind,
                                       AlwaysInstrument, &F, Version});
}

void AsmPrinter::emitPatchableFunctionEntries() {
  const Function &F = MF->getFunction();
  unsigned PatchableFunctionPrefix = 0, PatchableFunctionEntry = 0;
  (void)F.getFnAttribute("patchable-function-prefix")
      .getValueAsString()
      .getAsInteger(10, PatchableFunctionPrefix);
  (void)F.getFnAttribute("patchable-function-entry")
      .getValueAsString()
      .getAsInteger(10, PatchableFunctionEntry);
  if (!PatchableFunctionPrefix && !PatchableFunctionEntry)
    return;
  const unsigned PointerSize = getPointerSize();
  if (TM.getTargetTriple().isOSBinFormatELF()) {
    auto Flags = ELF::SHF_WRITE | ELF::SHF_ALLOC;
    const MCSymbolELF *LinkedToSym = nullptr;
    StringRef GroupName;

    // GNU as < 2.35 did not support section flag 'o'. Use SHF_LINK_ORDER only
    // if we are using the integrated assembler.
    if (MAI->useIntegratedAssembler()) {
      Flags |= ELF::SHF_LINK_ORDER;
      if (F.hasComdat()) {
        Flags |= ELF::SHF_GROUP;
        GroupName = F.getComdat()->getName();
      }
      LinkedToSym = cast<MCSymbolELF>(CurrentFnSym);
    }
    OutStreamer->SwitchSection(OutContext.getELFSection(
        "__patchable_function_entries", ELF::SHT_PROGBITS, Flags, 0, GroupName,
        MCSection::NonUniqueID, LinkedToSym));
    emitAlignment(Align(PointerSize));
    OutStreamer->emitSymbolValue(CurrentPatchableFunctionEntrySym, PointerSize);
  }
}

uint16_t AsmPrinter::getDwarfVersion() const {
  return OutStreamer->getContext().getDwarfVersion();
}

void AsmPrinter::setDwarfVersion(uint16_t Version) {
  OutStreamer->getContext().setDwarfVersion(Version);
}<|MERGE_RESOLUTION|>--- conflicted
+++ resolved
@@ -682,15 +682,10 @@
   emitConstantPool();
 
   // Print the 'header' of function.
-<<<<<<< HEAD
   MF->setSection(getObjFileLowering().SectionForGlobal(&F, TM));
   OutStreamer->SwitchSection(MF->getSection());
 
-  EmitVisibility(CurrentFnSym, F.getVisibility());
-=======
-  OutStreamer->SwitchSection(getObjFileLowering().SectionForGlobal(&F, TM));
   emitVisibility(CurrentFnSym, F.getVisibility());
->>>>>>> da147ef0
 
   if (MAI->needsFunctionDescriptors() &&
       F.getLinkage() != GlobalValue::InternalLinkage)
@@ -1159,7 +1154,7 @@
           MCInst Noop;
           MF->getSubtarget().getInstrInfo()->getNoop(Noop);
           OutStreamer->AddComment("avoids zero-offset landing pad");
-          OutStreamer->EmitInstruction(Noop, getSubtargetInfo());
+          OutStreamer->emitInstruction(Noop, getSubtargetInfo());
         }
         LLVM_FALLTHROUGH;
       case TargetOpcode::GC_LABEL:
@@ -1205,7 +1200,6 @@
         }
       }
     }
-<<<<<<< HEAD
     if (&MBB != EndOfRegularSectionMBB &&
         (MF->getBasicBlockLabels() || MBB.isEndSection())) {
       // Emit size directive for the size of this basic block.  Create a symbol
@@ -1214,7 +1208,7 @@
       const MCExpr *SizeExp = MCBinaryExpr::createSub(
           MCSymbolRefExpr::create(CurrentBBEnd, OutContext),
           MCSymbolRefExpr::create(MBB.getSymbol(), OutContext), OutContext);
-      OutStreamer->EmitLabel(CurrentBBEnd);
+      OutStreamer->emitLabel(CurrentBBEnd);
       MBB.setEndMCSymbol(CurrentBBEnd);
       OutStreamer->emitELFSize(MBB.getSymbol(), SizeExp);
     }
@@ -1222,11 +1216,7 @@
     // a new symbol is created for the next basicblock section.
     if (emitBBSections && MBB.isEndSection())
       CurExceptionSym = nullptr;
-    EmitBasicBlockEnd(MBB);
-=======
-
     emitBasicBlockEnd(MBB);
->>>>>>> da147ef0
   }
 
   EmittedInsts += NumInstsInFunction;
@@ -3039,15 +3029,11 @@
   PrintChildLoopComment(OS, Loop, AP.getFunctionNumber());
 }
 
-/// EmitBasicBlockStart - This method prints the label for the specified
+/// emitBasicBlockStart - This method prints the label for the specified
 /// MachineBasicBlock, an alignment (if present) and a comment describing
 /// it if appropriate.
-<<<<<<< HEAD
-void AsmPrinter::EmitBasicBlockStart(const MachineBasicBlock &MBB) {
+void AsmPrinter::emitBasicBlockStart(const MachineBasicBlock &MBB) {
   bool BBSections = MF->getBBSections();
-=======
-void AsmPrinter::emitBasicBlockStart(const MachineBasicBlock &MBB) {
->>>>>>> da147ef0
   // End the previous funclet and start a new one.
   if (MBB.isEHFuncletEntry()) {
     for (const HandlerInfo &HI : Handlers) {
@@ -3057,17 +3043,11 @@
   }
 
   // Emit an alignment directive for this block, if needed.
-<<<<<<< HEAD
   if (MBB.pred_empty() || !BBSections) {
     const Align Alignment = MBB.getAlignment();
     if (Alignment != Align(1))
-      EmitAlignment(Alignment);
-  }
-=======
-  const Align Alignment = MBB.getAlignment();
-  if (Alignment != Align(1))
-    emitAlignment(Alignment);
->>>>>>> da147ef0
+      emitAlignment(Alignment);
+  }
 
   // If the block has its address taken, emit any labels that were used to
   // reference the block.  It is possible that there is more than one label
@@ -3111,7 +3091,6 @@
   } else {
     if (isVerbose() && MBB.hasLabelMustBeEmitted()) {
       OutStreamer->AddComment("Label of block must be emitted");
-<<<<<<< HEAD
     }
     // With -fbasicblock-sections, a basic block can start a new section.
     if (MBB.isExceptionSection()) {
@@ -3131,7 +3110,7 @@
     } else if (BBSections) {
       OutStreamer->SwitchSection(MF->getSection());
     }
-    OutStreamer->EmitLabel(MBB.getSymbol());
+    OutStreamer->emitLabel(MBB.getSymbol());
     // With BBSections, each Basic Block must handle CFI information on
     // its own.
     if (MBB.isBeginSection()) {
@@ -3142,7 +3121,7 @@
   }
 }
 
-void AsmPrinter::EmitBasicBlockEnd(const MachineBasicBlock &MBB) {
+void AsmPrinter::emitBasicBlockEnd(const MachineBasicBlock &MBB) {
   // Check if CFI information needs to be updated for this MBB with basic block
   // sections.
   if (MF->getBBSections() && MBB.isEndSection()) {
@@ -3151,13 +3130,6 @@
     }
   }
 }
-=======
-    OutStreamer->emitLabel(MBB.getSymbol());
-  }
-}
-
-void AsmPrinter::emitBasicBlockEnd(const MachineBasicBlock &MBB) {}
->>>>>>> da147ef0
 
 void AsmPrinter::emitVisibility(MCSymbol *Sym, unsigned Visibility,
                                 bool IsDefinition) const {
