set(LLVM_TARGET_DEFINITIONS Options.td)
tablegen(LLVM Options.inc -gen-opt-parser-defs)
add_public_tablegen_target(ELFOptionsTableGen)

add_lld_library(lldELF
  AArch64ErrataFix.cpp
  Arch/AArch64.cpp
  Arch/AMDGPU.cpp
  Arch/ARM.cpp
  Arch/AVR.cpp
  Arch/Hexagon.cpp
  Arch/Mips.cpp
  Arch/MipsArchTree.cpp
  Arch/MSP430.cpp
  Arch/PPC.cpp
  Arch/PPC64.cpp
  Arch/RISCV.cpp
  Arch/SPARCV9.cpp
  Arch/X86.cpp
  Arch/X86_64.cpp
  ARMErrataFix.cpp
  CallGraphSort.cpp
  DWARF.cpp
  Driver.cpp
  DriverUtils.cpp
  EhFrame.cpp
  ICF.cpp
  InputFiles.cpp
  InputSection.cpp
  LTO.cpp
  LinkerPropeller.cpp
  LinkerScript.cpp
  MapFile.cpp
  MarkLive.cpp
  OutputSections.cpp
  Relocations.cpp
  ScriptLexer.cpp
  ScriptParser.cpp
  SymbolTable.cpp
  Symbols.cpp
  SyntheticSections.cpp
  Target.cpp
  Thunks.cpp
  Writer.cpp

  LINK_COMPONENTS
  ${LLVM_TARGETS_TO_BUILD}
  BinaryFormat
  BitWriter
  Core
  DebugInfoDWARF
  Demangle
  ProfileData
  LTO
  MC
  Object
  Option
  Passes
  Support

  LINK_LIBS
  lldCommon
  lldPropeller
  ${LLVM_PTHREAD_LIB}
  
  DEPENDS
  ELFOptionsTableGen
<<<<<<< HEAD
  ${tablegen_deps}
  )

add_subdirectory(Propeller)
=======
  intrinsics_gen
  )
>>>>>>> 2419ded6
<|MERGE_RESOLUTION|>--- conflicted
+++ resolved
@@ -65,12 +65,7 @@
   
   DEPENDS
   ELFOptionsTableGen
-<<<<<<< HEAD
-  ${tablegen_deps}
+  intrinsics_gen
   )
 
-add_subdirectory(Propeller)
-=======
-  intrinsics_gen
-  )
->>>>>>> 2419ded6
+add_subdirectory(Propeller)