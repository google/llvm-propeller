--- conflicted
+++ resolved
@@ -1827,15 +1827,10 @@
 def fno_function_sections : Flag<["-"], "fno-function-sections">,
   Group<f_Group>, Flags<[CC1Option]>;
 def fbasicblock_sections_EQ : Joined<["-"], "fbasicblock-sections=">, Group<f_Group>, Flags<[CC1Option, CC1AsOption]>,
-<<<<<<< HEAD
-  HelpText<"Place each function's basic block in its own section (ELF Only) : hot | likely | all | labels | none">,
-  Values<"hot,likely,all,labels,none">;
-=======
   HelpText<"Place each function's basic blocks in unique sections (ELF Only) : hot | likely | all | labels | none">,
   Values<"hot,likely,all,labels,none">;
 def fbasicblock_sections_list_EQ : Joined<["-"], "fbasicblock-sections-list=">, Group<f_Group>, Flags<[CC1Option, CC1AsOption]>,
   HelpText<"Place the basic blocks of each functions in the list unique sections (ELF Only)">;
->>>>>>> 7233b296
 def fdata_sections : Flag <["-"], "fdata-sections">, Group<f_Group>,
  Flags<[CC1Option]>, HelpText<"Place each data in its own section (ELF Only)">;
 def fno_data_sections : Flag <["-"], "fno-data-sections">, Group<f_Group>,
@@ -1856,17 +1851,10 @@
   HelpText<"Use unique names for basic block sections (ELF Only)">;
 def fno_unique_bb_section_names : Flag <["-"], "fno-unique-bb-section-names">,
   Group<f_Group>, Flags<[CC1Option]>;
-<<<<<<< HEAD
-def fseparate_bb_sections : Flag <["-"], "fseparate-bb-sections">,
-  Group<f_Group>, Flags<[CC1Option]>,
-  HelpText<"A basic block section can be separated from its parent function (ELF Only)">;
-def fno_separate_bb_sections : Flag <["-"], "fno-separate-bb-sections">,
-=======
 def funique_internal_funcnames : Flag <["-"], "funique-internal-funcnames">,
   Group<f_Group>, Flags<[CC1Option]>,
   HelpText<"Uniqueify Internal Linkage Function Names">;
 def fno_unique_internal_funcnames : Flag <["-"], "fno-unique-internal-funcnames">,
->>>>>>> 7233b296
   Group<f_Group>, Flags<[CC1Option]>;
 def fstrict_return : Flag<["-"], "fstrict-return">, Group<f_Group>,
   Flags<[CC1Option]>,
