--- conflicted
+++ resolved
@@ -971,12 +971,9 @@
   config->ltoUniqueBasicBlockSectionNames =
       args.hasFlag(OPT_lto_unique_basic_block_section_names,
                    OPT_no_lto_unique_basic_block_section_names, false);
-<<<<<<< HEAD
   config->ltoSplitMachineFunctions =
       args.hasFlag(OPT_lto_split_machine_functions,
                    OPT_no_lto_split_machine_functions, false);
-=======
->>>>>>> ea9b82da
   config->mapFile = args.getLastArgValue(OPT_Map);
   config->mipsGotSize = args::getInteger(args, OPT_mips_got_size, 0xfff0);
   config->mergeArmExidx =
