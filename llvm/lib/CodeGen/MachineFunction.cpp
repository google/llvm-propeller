--- conflicted
+++ resolved
@@ -341,35 +341,6 @@
   MBBNumbering.resize(BlockNo);
 }
 
-<<<<<<< HEAD
-=======
-/// This sets the section ranges of cold or exception section with basic block
-/// sections.
-void MachineFunction::setSectionRange() {
-  // Compute the Section Range of cold and exception basic blocks.  Find the
-  // first and last block of each range.
-  auto SectionRange =
-      ([&](llvm::MachineBasicBlockSection S) -> std::pair<int, int> {
-        auto MBBP =
-            std::find_if(begin(), end(), [&](MachineBasicBlock &MBB) -> bool {
-              return MBB.getSectionType() == S;
-            });
-        if (MBBP == end())
-          return std::make_pair(-1, -1);
-
-        auto MBBQ =
-            std::find_if(rbegin(), rend(), [&](MachineBasicBlock &MBB) -> bool {
-              return MBB.getSectionType() == S;
-            });
-        assert(MBBQ != rend() && "Section end not found!");
-        return std::make_pair(MBBP->getNumber(), MBBQ->getNumber());
-      });
-
-  ExceptionSectionRange = SectionRange(MBBS_Exception);
-  ColdSectionRange = SectionRange(llvm::MBBS_Cold);
-}
-
->>>>>>> 0b832ad1
 /// This is used with -fbasicblock-sections or -fbasicblock-labels option.
 /// A unary encoding of basic block labels is done to keep ".strtab" sizes
 /// small.
