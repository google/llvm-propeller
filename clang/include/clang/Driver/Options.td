--- conflicted
+++ resolved
@@ -1998,10 +1998,7 @@
   HelpText<"Use unique names for basic block sections (ELF Only)">;
 def fno_unique_bb_section_names : Flag <["-"], "fno-unique-bb-section-names">,
   Group<f_Group>;
-<<<<<<< HEAD
-=======
-
->>>>>>> 77acdb29
+
 def funique_internal_linkage_names : Flag <["-"], "funique-internal-linkage-names">,
   Group<f_Group>, Flags<[CC1Option]>,
   HelpText<"Uniqueify Internal Linkage Symbol Names by appending the MD5 hash of the module path">;
