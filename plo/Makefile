--- conflicted
+++ resolved
@@ -127,11 +127,7 @@
 	  -Wl,-plo \
 	  -Wl,-symfile=sample.out.symfile \
 	  -Wl,-profile=sample.out.profile \
-<<<<<<< HEAD
-	  -Wl,-cfgdump=sample.out.cfgdump \
-=======
 	  -Wl,-cfgdump=sample.out.cfg \
->>>>>>> 09585406
 	  sample.o -o $@ 2>&1 | tee $@.autolog
 
 sample.out.layout: sample.out.cfg stage1-compiler
