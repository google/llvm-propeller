//===-- llvm/MC/MCObjectFileInfo.h - Object File Info -----------*- C++ -*-===//
//
// Part of the LLVM Project, under the Apache License v2.0 with LLVM Exceptions.
// See https://llvm.org/LICENSE.txt for license information.
// SPDX-License-Identifier: Apache-2.0 WITH LLVM-exception
//
//===----------------------------------------------------------------------===//
//
// This file describes common object file formats.
//
//===----------------------------------------------------------------------===//

#ifndef LLVM_MC_MCOBJECTFILEINFO_H
#define LLVM_MC_MCOBJECTFILEINFO_H

#include "llvm/ADT/DenseMap.h"
#include "llvm/ADT/Triple.h"
#include "llvm/MC/MCSymbol.h"
#include "llvm/Support/CodeGen.h"
#include "llvm/Support/VersionTuple.h"

namespace llvm {
class MCContext;
class MCSection;

class MCObjectFileInfo {
protected:
  /// True if .comm supports alignment.  This is a hack for as long as we
  /// support 10.4 Tiger, whose assembler doesn't support alignment on comm.
  bool CommDirectiveSupportsAlignment = false;

  /// True if target object file supports a weak_definition of constant 0 for an
  /// omitted EH frame.
  bool SupportsWeakOmittedEHFrame = false;

  /// True if the target object file supports emitting a compact unwind section
  /// without an associated EH frame section.
  bool SupportsCompactUnwindWithoutEHFrame = false;

  /// OmitDwarfIfHaveCompactUnwind - True if the target object file
  /// supports having some functions with compact unwind and other with
  /// dwarf unwind.
  bool OmitDwarfIfHaveCompactUnwind = false;

  /// FDE CFI encoding. Controls the encoding of the begin label in the
  /// .eh_frame section. Unlike the LSDA encoding, personality encoding, and
  /// type encodings, this is something that the assembler just "knows" about
  /// its target
  unsigned FDECFIEncoding = 0;

  /// Compact unwind encoding indicating that we should emit only an EH frame.
  unsigned CompactUnwindDwarfEHFrameOnly = 0;

  /// Section directive for standard text.
  MCSection *TextSection = nullptr;

  /// Section directive for standard data.
  MCSection *DataSection = nullptr;

  /// Section that is default initialized to zero.
  MCSection *BSSSection = nullptr;

  /// Section that is readonly and can contain arbitrary initialized data.
  /// Targets are not required to have a readonly section. If they don't,
  /// various bits of code will fall back to using the data section for
  /// constants.
  MCSection *ReadOnlySection = nullptr;

  /// If exception handling is supported by the target, this is the section the
  /// Language Specific Data Area information is emitted to.
  MCSection *LSDASection = nullptr;

  /// If exception handling is supported by the target and the target can
  /// support a compact representation of the CIE and FDE, this is the section
  /// to emit them into.
  MCSection *CompactUnwindSection = nullptr;

  // Dwarf sections for debug info.  If a target supports debug info, these must
  // be set.
  MCSection *DwarfAbbrevSection = nullptr;
  MCSection *DwarfInfoSection = nullptr;
  MCSection *DwarfLineSection = nullptr;
  MCSection *DwarfLineStrSection = nullptr;
  MCSection *DwarfFrameSection = nullptr;
  MCSection *DwarfPubTypesSection = nullptr;
  const MCSection *DwarfDebugInlineSection = nullptr;
  MCSection *DwarfStrSection = nullptr;
  MCSection *DwarfLocSection = nullptr;
  MCSection *DwarfARangesSection = nullptr;
  MCSection *DwarfRangesSection = nullptr;
  MCSection *DwarfMacinfoSection = nullptr;
  MCSection *DwarfMacroSection = nullptr;
  // The pubnames section is no longer generated by default.  The generation
  // can be enabled by a compiler flag.
  MCSection *DwarfPubNamesSection = nullptr;

  /// Accelerator table sections. DwarfDebugNamesSection is the DWARF v5
  /// accelerator table, while DwarfAccelNamesSection, DwarfAccelObjCSection,
  /// DwarfAccelNamespaceSection, DwarfAccelTypesSection are pre-DWARF v5
  /// extensions.
  MCSection *DwarfDebugNamesSection = nullptr;
  MCSection *DwarfAccelNamesSection = nullptr;
  MCSection *DwarfAccelObjCSection = nullptr;
  MCSection *DwarfAccelNamespaceSection = nullptr;
  MCSection *DwarfAccelTypesSection = nullptr;

  // These are used for the Fission separate debug information files.
  MCSection *DwarfInfoDWOSection = nullptr;
  MCSection *DwarfTypesDWOSection = nullptr;
  MCSection *DwarfAbbrevDWOSection = nullptr;
  MCSection *DwarfStrDWOSection = nullptr;
  MCSection *DwarfLineDWOSection = nullptr;
  MCSection *DwarfLocDWOSection = nullptr;
  MCSection *DwarfStrOffDWOSection = nullptr;
  MCSection *DwarfMacinfoDWOSection = nullptr;
  MCSection *DwarfMacroDWOSection = nullptr;

  /// The DWARF v5 string offset and address table sections.
  MCSection *DwarfStrOffSection = nullptr;
  MCSection *DwarfAddrSection = nullptr;
  /// The DWARF v5 range list section.
  MCSection *DwarfRnglistsSection = nullptr;
  /// The DWARF v5 locations list section.
  MCSection *DwarfLoclistsSection = nullptr;

  /// The DWARF v5 range and location list sections for fission.
  MCSection *DwarfRnglistsDWOSection = nullptr;
  MCSection *DwarfLoclistsDWOSection = nullptr;

  // These are for Fission DWP files.
  MCSection *DwarfCUIndexSection = nullptr;
  MCSection *DwarfTUIndexSection = nullptr;

  /// Section for newer gnu pubnames.
  MCSection *DwarfGnuPubNamesSection = nullptr;
  /// Section for newer gnu pubtypes.
  MCSection *DwarfGnuPubTypesSection = nullptr;

  // Section for Swift AST
  MCSection *DwarfSwiftASTSection = nullptr;

  MCSection *COFFDebugSymbolsSection = nullptr;
  MCSection *COFFDebugTypesSection = nullptr;
  MCSection *COFFGlobalTypeHashesSection = nullptr;

  /// Extra TLS Variable Data section.
  ///
  /// If the target needs to put additional information for a TLS variable,
  /// it'll go here.
  MCSection *TLSExtraDataSection = nullptr;

  /// Section directive for Thread Local data. ELF, MachO, COFF, and Wasm.
  MCSection *TLSDataSection = nullptr; // Defaults to ".tdata".

  /// Section directive for Thread Local uninitialized data.
  ///
  /// Null if this target doesn't support a BSS section. ELF and MachO only.
  MCSection *TLSBSSSection = nullptr; // Defaults to ".tbss".

  /// StackMap section.
  MCSection *StackMapSection = nullptr;

  /// FaultMap section.
  MCSection *FaultMapSection = nullptr;

  /// Remarks section.
  MCSection *RemarksSection = nullptr;

  /// EH frame section.
  ///
  /// It is initialized on demand so it can be overwritten (with uniquing).
  MCSection *EHFrameSection = nullptr;

  /// Section containing metadata on function stack sizes.
  MCSection *StackSizesSection = nullptr;

  MCSection *BBInfoSection = nullptr;

  // ELF specific sections.
  MCSection *DataRelROSection = nullptr;
  MCSection *MergeableConst4Section = nullptr;
  MCSection *MergeableConst8Section = nullptr;
  MCSection *MergeableConst16Section = nullptr;
  MCSection *MergeableConst32Section = nullptr;

  // MachO specific sections.

  /// Section for thread local structure information.
  ///
  /// Contains the source code name of the variable, visibility and a pointer to
  /// the initial value (.tdata or .tbss).
  MCSection *TLSTLVSection = nullptr; // Defaults to ".tlv".

  /// Section for thread local data initialization functions.
   // Defaults to ".thread_init_func".
  const MCSection *TLSThreadInitSection = nullptr;

  MCSection *CStringSection = nullptr;
  MCSection *UStringSection = nullptr;
  MCSection *TextCoalSection = nullptr;
  MCSection *ConstTextCoalSection = nullptr;
  MCSection *ConstDataSection = nullptr;
  MCSection *DataCoalSection = nullptr;
  MCSection *ConstDataCoalSection = nullptr;
  MCSection *DataCommonSection = nullptr;
  MCSection *DataBSSSection = nullptr;
  MCSection *FourByteConstantSection = nullptr;
  MCSection *EightByteConstantSection = nullptr;
  MCSection *SixteenByteConstantSection = nullptr;
  MCSection *LazySymbolPointerSection = nullptr;
  MCSection *NonLazySymbolPointerSection = nullptr;
  MCSection *ThreadLocalPointerSection = nullptr;

  /// COFF specific sections.
  MCSection *DrectveSection = nullptr;
  MCSection *PDataSection = nullptr;
  MCSection *XDataSection = nullptr;
  MCSection *SXDataSection = nullptr;
  MCSection *GFIDsSection = nullptr;
  MCSection *GLJMPSection = nullptr;

  // XCOFF specific sections
  MCSection *TOCBaseSection = nullptr;

public:
  void InitMCObjectFileInfo(const Triple &TT, bool PIC, MCContext &ctx,
                            bool LargeCodeModel = false);
  MCContext &getContext() const { return *Ctx; }

  bool getSupportsWeakOmittedEHFrame() const {
    return SupportsWeakOmittedEHFrame;
  }
  bool getSupportsCompactUnwindWithoutEHFrame() const {
    return SupportsCompactUnwindWithoutEHFrame;
  }
  bool getOmitDwarfIfHaveCompactUnwind() const {
    return OmitDwarfIfHaveCompactUnwind;
  }

  bool getCommDirectiveSupportsAlignment() const {
    return CommDirectiveSupportsAlignment;
  }

  unsigned getFDEEncoding() const { return FDECFIEncoding; }

  unsigned getCompactUnwindDwarfEHFrameOnly() const {
    return CompactUnwindDwarfEHFrameOnly;
  }

  MCSection *getTextSection() const { return TextSection; }
  MCSection *getDataSection() const { return DataSection; }
  MCSection *getBSSSection() const { return BSSSection; }
  MCSection *getReadOnlySection() const { return ReadOnlySection; }
  MCSection *getLSDASection() const { return LSDASection; }
  MCSection *getCompactUnwindSection() const { return CompactUnwindSection; }
  MCSection *getDwarfAbbrevSection() const { return DwarfAbbrevSection; }
  MCSection *getDwarfInfoSection() const { return DwarfInfoSection; }
  MCSection *getDwarfInfoSection(uint64_t Hash) const {
    return getDwarfComdatSection(".debug_info", Hash);
  }
  MCSection *getDwarfLineSection() const { return DwarfLineSection; }
  MCSection *getDwarfLineStrSection() const { return DwarfLineStrSection; }
  MCSection *getDwarfFrameSection() const { return DwarfFrameSection; }
  MCSection *getDwarfPubNamesSection() const { return DwarfPubNamesSection; }
  MCSection *getDwarfPubTypesSection() const { return DwarfPubTypesSection; }
  MCSection *getDwarfGnuPubNamesSection() const {
    return DwarfGnuPubNamesSection;
  }
  MCSection *getDwarfGnuPubTypesSection() const {
    return DwarfGnuPubTypesSection;
  }
  const MCSection *getDwarfDebugInlineSection() const {
    return DwarfDebugInlineSection;
  }
  MCSection *getDwarfStrSection() const { return DwarfStrSection; }
  MCSection *getDwarfLocSection() const { return DwarfLocSection; }
  MCSection *getDwarfARangesSection() const { return DwarfARangesSection; }
  MCSection *getDwarfRangesSection() const { return DwarfRangesSection; }
  MCSection *getDwarfRnglistsSection() const { return DwarfRnglistsSection; }
  MCSection *getDwarfLoclistsSection() const { return DwarfLoclistsSection; }
  MCSection *getDwarfMacinfoSection() const { return DwarfMacinfoSection; }
  MCSection *getDwarfMacroSection() const { return DwarfMacroSection; }

  MCSection *getDwarfDebugNamesSection() const {
    return DwarfDebugNamesSection;
  }
  MCSection *getDwarfAccelNamesSection() const {
    return DwarfAccelNamesSection;
  }
  MCSection *getDwarfAccelObjCSection() const { return DwarfAccelObjCSection; }
  MCSection *getDwarfAccelNamespaceSection() const {
    return DwarfAccelNamespaceSection;
  }
  MCSection *getDwarfAccelTypesSection() const {
    return DwarfAccelTypesSection;
  }
  MCSection *getDwarfInfoDWOSection() const { return DwarfInfoDWOSection; }
  MCSection *getDwarfTypesSection(uint64_t Hash) const {
    return getDwarfComdatSection(".debug_types", Hash);
  }
  MCSection *getDwarfTypesDWOSection() const { return DwarfTypesDWOSection; }
  MCSection *getDwarfAbbrevDWOSection() const { return DwarfAbbrevDWOSection; }
  MCSection *getDwarfStrDWOSection() const { return DwarfStrDWOSection; }
  MCSection *getDwarfLineDWOSection() const { return DwarfLineDWOSection; }
  MCSection *getDwarfLocDWOSection() const { return DwarfLocDWOSection; }
  MCSection *getDwarfStrOffDWOSection() const { return DwarfStrOffDWOSection; }
  MCSection *getDwarfStrOffSection() const { return DwarfStrOffSection; }
  MCSection *getDwarfAddrSection() const { return DwarfAddrSection; }
  MCSection *getDwarfRnglistsDWOSection() const {
    return DwarfRnglistsDWOSection;
  }
  MCSection *getDwarfLoclistsDWOSection() const {
    return DwarfLoclistsDWOSection;
  }
  MCSection *getDwarfMacroDWOSection() const { return DwarfMacroDWOSection; }
  MCSection *getDwarfMacinfoDWOSection() const {
    return DwarfMacinfoDWOSection;
  }
  MCSection *getDwarfCUIndexSection() const { return DwarfCUIndexSection; }
  MCSection *getDwarfTUIndexSection() const { return DwarfTUIndexSection; }
  MCSection *getDwarfSwiftASTSection() const { return DwarfSwiftASTSection; }

  MCSection *getCOFFDebugSymbolsSection() const {
    return COFFDebugSymbolsSection;
  }
  MCSection *getCOFFDebugTypesSection() const {
    return COFFDebugTypesSection;
  }
  MCSection *getCOFFGlobalTypeHashesSection() const {
    return COFFGlobalTypeHashesSection;
  }

  MCSection *getTLSExtraDataSection() const { return TLSExtraDataSection; }
  const MCSection *getTLSDataSection() const { return TLSDataSection; }
  MCSection *getTLSBSSSection() const { return TLSBSSSection; }

  MCSection *getStackMapSection() const { return StackMapSection; }
  MCSection *getFaultMapSection() const { return FaultMapSection; }
  MCSection *getRemarksSection() const { return RemarksSection; }

  MCSection *getStackSizesSection(const MCSection &TextSec) const;

<<<<<<< HEAD
  MCSection *getBBInfoSection(const MCSection &TextSec) const;
=======
  MCSection *getBBAddrMapSection(const MCSection &TextSec) const;
>>>>>>> c9190423

  // ELF specific sections.
  MCSection *getDataRelROSection() const { return DataRelROSection; }
  const MCSection *getMergeableConst4Section() const {
    return MergeableConst4Section;
  }
  const MCSection *getMergeableConst8Section() const {
    return MergeableConst8Section;
  }
  const MCSection *getMergeableConst16Section() const {
    return MergeableConst16Section;
  }
  const MCSection *getMergeableConst32Section() const {
    return MergeableConst32Section;
  }

  // MachO specific sections.
  const MCSection *getTLSTLVSection() const { return TLSTLVSection; }
  const MCSection *getTLSThreadInitSection() const {
    return TLSThreadInitSection;
  }
  const MCSection *getCStringSection() const { return CStringSection; }
  const MCSection *getUStringSection() const { return UStringSection; }
  MCSection *getTextCoalSection() const { return TextCoalSection; }
  const MCSection *getConstTextCoalSection() const {
    return ConstTextCoalSection;
  }
  const MCSection *getConstDataSection() const { return ConstDataSection; }
  const MCSection *getDataCoalSection() const { return DataCoalSection; }
  const MCSection *getConstDataCoalSection() const {
    return ConstDataCoalSection;
  }
  const MCSection *getDataCommonSection() const { return DataCommonSection; }
  MCSection *getDataBSSSection() const { return DataBSSSection; }
  const MCSection *getFourByteConstantSection() const {
    return FourByteConstantSection;
  }
  const MCSection *getEightByteConstantSection() const {
    return EightByteConstantSection;
  }
  const MCSection *getSixteenByteConstantSection() const {
    return SixteenByteConstantSection;
  }
  MCSection *getLazySymbolPointerSection() const {
    return LazySymbolPointerSection;
  }
  MCSection *getNonLazySymbolPointerSection() const {
    return NonLazySymbolPointerSection;
  }
  MCSection *getThreadLocalPointerSection() const {
    return ThreadLocalPointerSection;
  }

  // COFF specific sections.
  MCSection *getDrectveSection() const { return DrectveSection; }
  MCSection *getPDataSection() const { return PDataSection; }
  MCSection *getXDataSection() const { return XDataSection; }
  MCSection *getSXDataSection() const { return SXDataSection; }
  MCSection *getGFIDsSection() const { return GFIDsSection; }
  MCSection *getGLJMPSection() const { return GLJMPSection; }

  // XCOFF specific sections
  MCSection *getTOCBaseSection() const { return TOCBaseSection; }

  MCSection *getEHFrameSection() {
    return EHFrameSection;
  }

  enum Environment { IsMachO, IsELF, IsCOFF, IsWasm, IsXCOFF };
  Environment getObjectFileType() const { return Env; }

  bool isPositionIndependent() const { return PositionIndependent; }

private:
  Environment Env;
  bool PositionIndependent = false;
  MCContext *Ctx = nullptr;
  Triple TT;
  VersionTuple SDKVersion;

  void initMachOMCObjectFileInfo(const Triple &T);
  void initELFMCObjectFileInfo(const Triple &T, bool Large);
  void initCOFFMCObjectFileInfo(const Triple &T);
  void initWasmMCObjectFileInfo(const Triple &T);
  void initXCOFFMCObjectFileInfo(const Triple &T);
  MCSection *getDwarfComdatSection(const char *Name, uint64_t Hash) const;

public:
  const Triple &getTargetTriple() const { return TT; }

  void setSDKVersion(const VersionTuple &TheSDKVersion) {
    SDKVersion = TheSDKVersion;
  }

  const VersionTuple &getSDKVersion() const { return SDKVersion; }
};

} // end namespace llvm

#endif<|MERGE_RESOLUTION|>--- conflicted
+++ resolved
@@ -340,11 +340,7 @@
 
   MCSection *getStackSizesSection(const MCSection &TextSec) const;
 
-<<<<<<< HEAD
-  MCSection *getBBInfoSection(const MCSection &TextSec) const;
-=======
   MCSection *getBBAddrMapSection(const MCSection &TextSec) const;
->>>>>>> c9190423
 
   // ELF specific sections.
   MCSection *getDataRelROSection() const { return DataRelROSection; }
