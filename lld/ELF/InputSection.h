--- conflicted
+++ resolved
@@ -153,7 +153,7 @@
 
   void trim() {
     if (BytesDropped){
-      RawData = RawData.drop_back(BytesDropped);
+      rawData = rawData.drop_back(BytesDropped);
       BytesDropped = 0;
     }
   }
@@ -207,15 +207,10 @@
   // Each section knows how to relocate itself. These functions apply
   // relocations, assuming that Buf points to this section's copy in
   // the mmap'ed output buffer.
-<<<<<<< HEAD
-  template <class ELFT> void relocate(uint8_t *Buf, uint8_t *BufEnd);
-  void relocateAlloc(uint8_t *Buf, uint8_t *BufEnd);
+  template <class ELFT> void relocate(uint8_t *buf, uint8_t *bufEnd);
+  void relocateAlloc(uint8_t *buf, uint8_t *bufEnd);
   static uint64_t getRelocTargetVA(const InputFile *File, RelType Type, int64_t A,
                                    uint64_t P, const Symbol &Sym, RelExpr Expr);
-=======
-  template <class ELFT> void relocate(uint8_t *buf, uint8_t *bufEnd);
-  void relocateAlloc(uint8_t *buf, uint8_t *bufEnd);
->>>>>>> 892758a5
 
   // The native ELF reloc data type is not very convenient to handle.
   // So we convert ELF reloc records to our own records in Relocations.cpp.
