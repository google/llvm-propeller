//===- Driver.cpp ---------------------------------------------------------===//
//
// Part of the LLVM Project, under the Apache License v2.0 with LLVM Exceptions.
// See https://llvm.org/LICENSE.txt for license information.
// SPDX-License-Identifier: Apache-2.0 WITH LLVM-exception
//
//===----------------------------------------------------------------------===//
//
// The driver drives the entire linking process. It is responsible for
// parsing command line options and doing whatever it is instructed to do.
//
// One notable thing in the LLD's driver when compared to other linkers is
// that the LLD's driver is agnostic on the host operating system.
// Other linkers usually have implicit default values (such as a dynamic
// linker path or library paths) for each host OS.
//
// I don't think implicit default values are useful because they are
// usually explicitly specified by the compiler driver. They can even
// be harmful when you are doing cross-linking. Therefore, in LLD, we
// simply trust the compiler driver to pass all required options and
// don't try to make effort on our side.
//
//===----------------------------------------------------------------------===//

#include "Driver.h"
#include "Config.h"
#include "ICF.h"
#include "InputFiles.h"
#include "InputSection.h"
#include "LinkerScript.h"
#include "MarkLive.h"
#include "OutputSections.h"
#include "PLO.h"
#include "ScriptParser.h"
#include "SymbolTable.h"
#include "Symbols.h"
#include "SyntheticSections.h"
#include "Target.h"
#include "Writer.h"
#include "lld/Common/Args.h"
#include "lld/Common/Driver.h"
#include "lld/Common/ErrorHandler.h"
#include "lld/Common/Filesystem.h"
#include "lld/Common/Memory.h"
#include "lld/Common/Strings.h"
#include "lld/Common/TargetOptionsCommandFlags.h"
#include "lld/Common/Threads.h"
#include "lld/Common/Version.h"
#include "llvm/ADT/SetVector.h"
#include "llvm/ADT/StringExtras.h"
#include "llvm/ADT/StringSwitch.h"
#include "llvm/Support/CommandLine.h"
#include "llvm/Support/Compression.h"
#include "llvm/Support/LEB128.h"
#include "llvm/Support/Path.h"
#include "llvm/Support/TarWriter.h"
#include "llvm/Support/TargetSelect.h"
#include "llvm/Support/raw_ostream.h"
#include <cstdlib>
#include <utility>

using namespace llvm;
using namespace llvm::ELF;
using namespace llvm::object;
using namespace llvm::sys;
using namespace llvm::support;

using namespace lld;
using namespace lld::elf;

Configuration *elf::Config;
LinkerDriver *elf::Driver;

static void setConfigs(opt::InputArgList &Args);
static void readConfigs(opt::InputArgList &Args);

bool elf::link(ArrayRef<const char *> Args, bool CanExitEarly,
               raw_ostream &Error) {
  errorHandler().LogName = args::getFilenameWithoutExe(Args[0]);
  errorHandler().ErrorLimitExceededMsg =
      "too many errors emitted, stopping now (use "
      "-error-limit=0 to see all errors)";
  errorHandler().ErrorOS = &Error;
  errorHandler().ExitEarly = CanExitEarly;
  errorHandler().ColorDiagnostics = Error.has_colors();

  InputSections.clear();
  OutputSections.clear();
  BinaryFiles.clear();
  BitcodeFiles.clear();
  ObjectFiles.clear();
  SharedFiles.clear();

  Config = make<Configuration>();
  Driver = make<LinkerDriver>();
  Script = make<LinkerScript>();
  Symtab = make<SymbolTable>();

  Tar = nullptr;
  memset(&In, 0, sizeof(In));

  Partitions = {Partition()};

  SharedFile::VernauxNum = 0;

  Config->ProgName = Args[0];

  Driver->main(Args);

  // Exit immediately if we don't need to return to the caller.
  // This saves time because the overhead of calling destructors
  // for all globally-allocated objects is not negligible.
  if (CanExitEarly)
    exitLld(errorCount() ? 1 : 0);

  freeArena();
  return !errorCount();
}

// Parses a linker -m option.
static std::tuple<ELFKind, uint16_t, uint8_t> parseEmulation(StringRef Emul) {
  uint8_t OSABI = 0;
  StringRef S = Emul;
  if (S.endswith("_fbsd")) {
    S = S.drop_back(5);
    OSABI = ELFOSABI_FREEBSD;
  }

  std::pair<ELFKind, uint16_t> Ret =
      StringSwitch<std::pair<ELFKind, uint16_t>>(S)
          .Cases("aarch64elf", "aarch64linux", "aarch64_elf64_le_vec",
                 {ELF64LEKind, EM_AARCH64})
          .Cases("armelf", "armelf_linux_eabi", {ELF32LEKind, EM_ARM})
          .Case("elf32_x86_64", {ELF32LEKind, EM_X86_64})
          .Cases("elf32btsmip", "elf32btsmipn32", {ELF32BEKind, EM_MIPS})
          .Cases("elf32ltsmip", "elf32ltsmipn32", {ELF32LEKind, EM_MIPS})
          .Case("elf32lriscv", {ELF32LEKind, EM_RISCV})
          .Cases("elf32ppc", "elf32ppclinux", {ELF32BEKind, EM_PPC})
          .Case("elf64btsmip", {ELF64BEKind, EM_MIPS})
          .Case("elf64ltsmip", {ELF64LEKind, EM_MIPS})
          .Case("elf64lriscv", {ELF64LEKind, EM_RISCV})
          .Case("elf64ppc", {ELF64BEKind, EM_PPC64})
          .Case("elf64lppc", {ELF64LEKind, EM_PPC64})
          .Cases("elf_amd64", "elf_x86_64", {ELF64LEKind, EM_X86_64})
          .Case("elf_i386", {ELF32LEKind, EM_386})
          .Case("elf_iamcu", {ELF32LEKind, EM_IAMCU})
          .Default({ELFNoneKind, EM_NONE});

  if (Ret.first == ELFNoneKind)
    error("unknown emulation: " + Emul);
  return std::make_tuple(Ret.first, Ret.second, OSABI);
}

// Returns slices of MB by parsing MB as an archive file.
// Each slice consists of a member file in the archive.
std::vector<std::pair<MemoryBufferRef, uint64_t>> static getArchiveMembers(
    MemoryBufferRef MB) {
  std::unique_ptr<Archive> File =
      CHECK(Archive::create(MB),
            MB.getBufferIdentifier() + ": failed to parse archive");

  std::vector<std::pair<MemoryBufferRef, uint64_t>> V;
  Error Err = Error::success();
  bool AddToTar = File->isThin() && Tar;
  for (const ErrorOr<Archive::Child> &COrErr : File->children(Err)) {
    Archive::Child C =
        CHECK(COrErr, MB.getBufferIdentifier() +
                          ": could not get the child of the archive");
    MemoryBufferRef MBRef =
        CHECK(C.getMemoryBufferRef(),
              MB.getBufferIdentifier() +
                  ": could not get the buffer for a child of the archive");
    if (AddToTar)
      Tar->append(relativeToRoot(check(C.getFullName())), MBRef.getBuffer());
    V.push_back(std::make_pair(MBRef, C.getChildOffset()));
  }
  if (Err)
    fatal(MB.getBufferIdentifier() + ": Archive::children failed: " +
          toString(std::move(Err)));

  // Take ownership of memory buffers created for members of thin archives.
  for (std::unique_ptr<MemoryBuffer> &MB : File->takeThinBuffers())
    make<std::unique_ptr<MemoryBuffer>>(std::move(MB));

  return V;
}

// Opens a file and create a file object. Path has to be resolved already.
void LinkerDriver::addFile(StringRef Path, bool WithLOption) {
  using namespace sys::fs;

  Optional<MemoryBufferRef> Buffer = readFile(Path);
  if (!Buffer.hasValue())
    return;
  MemoryBufferRef MBRef = *Buffer;

  if (Config->FormatBinary) {
    Files.push_back(make<BinaryFile>(MBRef));
    return;
  }

  switch (identify_magic(MBRef.getBuffer())) {
  case file_magic::unknown:
    readLinkerScript(MBRef);
    return;
  case file_magic::archive: {
    // Handle -whole-archive.
    if (InWholeArchive) {
      for (const auto &P : getArchiveMembers(MBRef))
        Files.push_back(createObjectFile(P.first, Path, P.second));
      return;
    }

    std::unique_ptr<Archive> File =
        CHECK(Archive::create(MBRef), Path + ": failed to parse archive");

    // If an archive file has no symbol table, it is likely that a user
    // is attempting LTO and using a default ar command that doesn't
    // understand the LLVM bitcode file. It is a pretty common error, so
    // we'll handle it as if it had a symbol table.
    if (!File->isEmpty() && !File->hasSymbolTable()) {
      // Check if all members are bitcode files. If not, ignore, which is the
      // default action without the LTO hack described above.
      for (const std::pair<MemoryBufferRef, uint64_t> &P :
           getArchiveMembers(MBRef))
        if (identify_magic(P.first.getBuffer()) != file_magic::bitcode)
          return;

      for (const std::pair<MemoryBufferRef, uint64_t> &P :
           getArchiveMembers(MBRef))
        Files.push_back(make<LazyObjFile>(P.first, Path, P.second));
      return;
    }

    // Handle the regular case.
    Files.push_back(make<ArchiveFile>(std::move(File)));
    return;
  }
  case file_magic::elf_shared_object:
    if (Config->Static || Config->Relocatable) {
      error("attempted static link of dynamic object " + Path);
      return;
    }

    // DSOs usually have DT_SONAME tags in their ELF headers, and the
    // sonames are used to identify DSOs. But if they are missing,
    // they are identified by filenames. We don't know whether the new
    // file has a DT_SONAME or not because we haven't parsed it yet.
    // Here, we set the default soname for the file because we might
    // need it later.
    //
    // If a file was specified by -lfoo, the directory part is not
    // significant, as a user did not specify it. This behavior is
    // compatible with GNU.
    Files.push_back(
        make<SharedFile>(MBRef, WithLOption ? path::filename(Path) : Path));
    return;
  case file_magic::bitcode:
  case file_magic::elf_relocatable:
    if (InLib)
      Files.push_back(make<LazyObjFile>(MBRef, "", 0));
    else
      Files.push_back(createObjectFile(MBRef));
    break;
  default:
    error(Path + ": unknown file type");
  }
}

// Add a given library by searching it from input search paths.
void LinkerDriver::addLibrary(StringRef Name) {
  if (Optional<std::string> Path = searchLibrary(Name))
    addFile(*Path, /*WithLOption=*/true);
  else
    error("unable to find library -l" + Name);
}

// This function is called on startup. We need this for LTO since
// LTO calls LLVM functions to compile bitcode files to native code.
// Technically this can be delayed until we read bitcode files, but
// we don't bother to do lazily because the initialization is fast.
static void initLLVM() {
  InitializeAllTargets();
  InitializeAllTargetMCs();
  InitializeAllAsmPrinters();
  InitializeAllAsmParsers();
}

// Some command line options or some combinations of them are not allowed.
// This function checks for such errors.
static void checkOptions() {
  // The MIPS ABI as of 2016 does not support the GNU-style symbol lookup
  // table which is a relatively new feature.
  if (Config->EMachine == EM_MIPS && Config->GnuHash)
    error("the .gnu.hash section is not compatible with the MIPS target");

  if (Config->FixCortexA53Errata843419 && Config->EMachine != EM_AARCH64)
    error("--fix-cortex-a53-843419 is only supported on AArch64 targets");

  if (Config->TocOptimize && Config->EMachine != EM_PPC64)
    error("--toc-optimize is only supported on the PowerPC64 target");

  if (Config->Pie && Config->Shared)
    error("-shared and -pie may not be used together");

  if (!Config->Shared && !Config->FilterList.empty())
    error("-F may not be used without -shared");

  if (!Config->Shared && !Config->AuxiliaryList.empty())
    error("-f may not be used without -shared");

  if (!Config->Relocatable && !Config->DefineCommon)
    error("-no-define-common not supported in non relocatable output");

  if (Config->ZText && Config->ZIfuncNoplt)
    error("-z text and -z ifunc-noplt may not be used together");

  if (Config->Relocatable) {
    if (Config->Shared)
      error("-r and -shared may not be used together");
    if (Config->GcSections)
      error("-r and --gc-sections may not be used together");
    if (Config->GdbIndex)
      error("-r and --gdb-index may not be used together");
    if (Config->ICF != ICFLevel::None)
      error("-r and --icf may not be used together");
    if (Config->Pie)
      error("-r and -pie may not be used together");
  }

  if (Config->ExecuteOnly) {
    if (Config->EMachine != EM_AARCH64)
      error("-execute-only is only supported on AArch64 targets");

    if (Config->SingleRoRx && !Script->HasSectionsCommand)
      error("-execute-only and -no-rosegment cannot be used together");
  }
}

static const char *getReproduceOption(opt::InputArgList &Args) {
  if (auto *Arg = Args.getLastArg(OPT_reproduce))
    return Arg->getValue();
  return getenv("LLD_REPRODUCE");
}

static bool hasZOption(opt::InputArgList &Args, StringRef Key) {
  for (auto *Arg : Args.filtered(OPT_z))
    if (Key == Arg->getValue())
      return true;
  return false;
}

static bool getZFlag(opt::InputArgList &Args, StringRef K1, StringRef K2,
                     bool Default) {
  for (auto *Arg : Args.filtered_reverse(OPT_z)) {
    if (K1 == Arg->getValue())
      return true;
    if (K2 == Arg->getValue())
      return false;
  }
  return Default;
}

static bool isKnownZFlag(StringRef S) {
  return S == "combreloc" || S == "copyreloc" || S == "defs" ||
         S == "execstack" || S == "global" || S == "hazardplt" ||
         S == "ifunc-noplt" || S == "initfirst" || S == "interpose" ||
         S == "keep-text-section-prefix" || S == "lazy" || S == "muldefs" ||
         S == "nocombreloc" || S == "nocopyreloc" || S == "nodefaultlib" ||
         S == "nodelete" || S == "nodlopen" || S == "noexecstack" ||
         S == "nokeep-text-section-prefix" || S == "norelro" || S == "notext" ||
         S == "now" || S == "origin" || S == "relro" || S == "retpolineplt" ||
         S == "rodynamic" || S == "text" || S == "wxneeded" ||
         S.startswith("common-page-size") || S.startswith("max-page-size=") ||
         S.startswith("stack-size=");
}

// Report an error for an unknown -z option.
static void checkZOptions(opt::InputArgList &Args) {
  for (auto *Arg : Args.filtered(OPT_z))
    if (!isKnownZFlag(Arg->getValue()))
      error("unknown -z value: " + StringRef(Arg->getValue()));
}

void LinkerDriver::main(ArrayRef<const char *> ArgsArr) {
  ELFOptTable Parser;
  opt::InputArgList Args = Parser.parse(ArgsArr.slice(1));

  // Interpret this flag early because error() depends on them.
  errorHandler().ErrorLimit = args::getInteger(Args, OPT_error_limit, 20);
  checkZOptions(Args);

  // Handle -help
  if (Args.hasArg(OPT_help)) {
    printHelp();
    return;
  }

  // Handle -v or -version.
  //
  // A note about "compatible with GNU linkers" message: this is a hack for
  // scripts generated by GNU Libtool 2.4.6 (released in February 2014 and
  // still the newest version in March 2017) or earlier to recognize LLD as
  // a GNU compatible linker. As long as an output for the -v option
  // contains "GNU" or "with BFD", they recognize us as GNU-compatible.
  //
  // This is somewhat ugly hack, but in reality, we had no choice other
  // than doing this. Considering the very long release cycle of Libtool,
  // it is not easy to improve it to recognize LLD as a GNU compatible
  // linker in a timely manner. Even if we can make it, there are still a
  // lot of "configure" scripts out there that are generated by old version
  // of Libtool. We cannot convince every software developer to migrate to
  // the latest version and re-generate scripts. So we have this hack.
  if (Args.hasArg(OPT_v) || Args.hasArg(OPT_version))
    message(getLLDVersion() + " (compatible with GNU linkers)");

  if (const char *Path = getReproduceOption(Args)) {
    // Note that --reproduce is a debug option so you can ignore it
    // if you are trying to understand the whole picture of the code.
    Expected<std::unique_ptr<TarWriter>> ErrOrWriter =
        TarWriter::create(Path, path::stem(Path));
    if (ErrOrWriter) {
      Tar = std::move(*ErrOrWriter);
      Tar->append("response.txt", createResponseFile(Args));
      Tar->append("version.txt", getLLDVersion() + "\n");
    } else {
      error("--reproduce: " + toString(ErrOrWriter.takeError()));
    }
  }

  readConfigs(Args);

  // The behavior of -v or --version is a bit strange, but this is
  // needed for compatibility with GNU linkers.
  if (Args.hasArg(OPT_v) && !Args.hasArg(OPT_INPUT))
    return;
  if (Args.hasArg(OPT_version))
    return;

  initLLVM();
  createFiles(Args);
  if (errorCount())
    return;

  inferMachineType();
  setConfigs(Args);
  checkOptions();
  if (errorCount())
    return;

  // The Target instance handles target-specific stuff, such as applying
  // relocations or writing a PLT section. It also contains target-dependent
  // values such as a default image base address.
  Target = getTarget();

  switch (Config->EKind) {
  case ELF32LEKind:
    link<ELF32LE>(Args);
    return;
  case ELF32BEKind:
    link<ELF32BE>(Args);
    return;
  case ELF64LEKind:
    link<ELF64LE>(Args);
    return;
  case ELF64BEKind:
    link<ELF64BE>(Args);
    return;
  default:
    llvm_unreachable("unknown Config->EKind");
  }
}

static std::string getRpath(opt::InputArgList &Args) {
  std::vector<StringRef> V = args::getStrings(Args, OPT_rpath);
  return llvm::join(V.begin(), V.end(), ":");
}

// Determines what we should do if there are remaining unresolved
// symbols after the name resolution.
static UnresolvedPolicy getUnresolvedSymbolPolicy(opt::InputArgList &Args) {
  UnresolvedPolicy ErrorOrWarn = Args.hasFlag(OPT_error_unresolved_symbols,
                                              OPT_warn_unresolved_symbols, true)
                                     ? UnresolvedPolicy::ReportError
                                     : UnresolvedPolicy::Warn;

  // Process the last of -unresolved-symbols, -no-undefined or -z defs.
  for (auto *Arg : llvm::reverse(Args)) {
    switch (Arg->getOption().getID()) {
    case OPT_unresolved_symbols: {
      StringRef S = Arg->getValue();
      if (S == "ignore-all" || S == "ignore-in-object-files")
        return UnresolvedPolicy::Ignore;
      if (S == "ignore-in-shared-libs" || S == "report-all")
        return ErrorOrWarn;
      error("unknown --unresolved-symbols value: " + S);
      continue;
    }
    case OPT_no_undefined:
      return ErrorOrWarn;
    case OPT_z:
      if (StringRef(Arg->getValue()) == "defs")
        return ErrorOrWarn;
      continue;
    }
  }

  // -shared implies -unresolved-symbols=ignore-all because missing
  // symbols are likely to be resolved at runtime using other DSOs.
  if (Config->Shared)
    return UnresolvedPolicy::Ignore;
  return ErrorOrWarn;
}

static Target2Policy getTarget2(opt::InputArgList &Args) {
  StringRef S = Args.getLastArgValue(OPT_target2, "got-rel");
  if (S == "rel")
    return Target2Policy::Rel;
  if (S == "abs")
    return Target2Policy::Abs;
  if (S == "got-rel")
    return Target2Policy::GotRel;
  error("unknown --target2 option: " + S);
  return Target2Policy::GotRel;
}

static bool isOutputFormatBinary(opt::InputArgList &Args) {
  StringRef S = Args.getLastArgValue(OPT_oformat, "elf");
  if (S == "binary")
    return true;
  if (!S.startswith("elf"))
    error("unknown --oformat value: " + S);
  return false;
}

static DiscardPolicy getDiscard(opt::InputArgList &Args) {
  if (Args.hasArg(OPT_relocatable))
    return DiscardPolicy::None;

  auto *Arg =
      Args.getLastArg(OPT_discard_all, OPT_discard_locals, OPT_discard_none);
  if (!Arg)
    return DiscardPolicy::Default;
  if (Arg->getOption().getID() == OPT_discard_all)
    return DiscardPolicy::All;
  if (Arg->getOption().getID() == OPT_discard_locals)
    return DiscardPolicy::Locals;
  return DiscardPolicy::None;
}

static StringRef getDynamicLinker(opt::InputArgList &Args) {
  auto *Arg = Args.getLastArg(OPT_dynamic_linker, OPT_no_dynamic_linker);
  if (!Arg || Arg->getOption().getID() == OPT_no_dynamic_linker)
    return "";
  return Arg->getValue();
}

static ICFLevel getICF(opt::InputArgList &Args) {
  auto *Arg = Args.getLastArg(OPT_icf_none, OPT_icf_safe, OPT_icf_all);
  if (!Arg || Arg->getOption().getID() == OPT_icf_none)
    return ICFLevel::None;
  if (Arg->getOption().getID() == OPT_icf_safe)
    return ICFLevel::Safe;
  return ICFLevel::All;
}

static StripPolicy getStrip(opt::InputArgList &Args) {
  if (Args.hasArg(OPT_relocatable))
    return StripPolicy::None;

  auto *Arg = Args.getLastArg(OPT_strip_all, OPT_strip_debug);
  if (!Arg)
    return StripPolicy::None;
  if (Arg->getOption().getID() == OPT_strip_all)
    return StripPolicy::All;
  return StripPolicy::Debug;
}

static uint64_t parseSectionAddress(StringRef S, const opt::Arg &Arg) {
  uint64_t VA = 0;
  if (S.startswith("0x"))
    S = S.drop_front(2);
  if (!to_integer(S, VA, 16))
    error("invalid argument: " + toString(Arg));
  return VA;
}

static StringMap<uint64_t> getSectionStartMap(opt::InputArgList &Args) {
  StringMap<uint64_t> Ret;
  for (auto *Arg : Args.filtered(OPT_section_start)) {
    StringRef Name;
    StringRef Addr;
    std::tie(Name, Addr) = StringRef(Arg->getValue()).split('=');
    Ret[Name] = parseSectionAddress(Addr, *Arg);
  }

  if (auto *Arg = Args.getLastArg(OPT_Ttext))
    Ret[".text"] = parseSectionAddress(Arg->getValue(), *Arg);
  if (auto *Arg = Args.getLastArg(OPT_Tdata))
    Ret[".data"] = parseSectionAddress(Arg->getValue(), *Arg);
  if (auto *Arg = Args.getLastArg(OPT_Tbss))
    Ret[".bss"] = parseSectionAddress(Arg->getValue(), *Arg);
  return Ret;
}

static SortSectionPolicy getSortSection(opt::InputArgList &Args) {
  StringRef S = Args.getLastArgValue(OPT_sort_section);
  if (S == "alignment")
    return SortSectionPolicy::Alignment;
  if (S == "name")
    return SortSectionPolicy::Name;
  if (!S.empty())
    error("unknown --sort-section rule: " + S);
  return SortSectionPolicy::Default;
}

static OrphanHandlingPolicy getOrphanHandling(opt::InputArgList &Args) {
  StringRef S = Args.getLastArgValue(OPT_orphan_handling, "place");
  if (S == "warn")
    return OrphanHandlingPolicy::Warn;
  if (S == "error")
    return OrphanHandlingPolicy::Error;
  if (S != "place")
    error("unknown --orphan-handling mode: " + S);
  return OrphanHandlingPolicy::Place;
}

// Parse --build-id or --build-id=<style>. We handle "tree" as a
// synonym for "sha1" because all our hash functions including
// -build-id=sha1 are actually tree hashes for performance reasons.
static std::pair<BuildIdKind, std::vector<uint8_t>>
getBuildId(opt::InputArgList &Args) {
  auto *Arg = Args.getLastArg(OPT_build_id, OPT_build_id_eq);
  if (!Arg)
    return {BuildIdKind::None, {}};

  if (Arg->getOption().getID() == OPT_build_id)
    return {BuildIdKind::Fast, {}};

  StringRef S = Arg->getValue();
  if (S == "fast")
    return {BuildIdKind::Fast, {}};
  if (S == "md5")
    return {BuildIdKind::Md5, {}};
  if (S == "sha1" || S == "tree")
    return {BuildIdKind::Sha1, {}};
  if (S == "uuid")
    return {BuildIdKind::Uuid, {}};
  if (S.startswith("0x"))
    return {BuildIdKind::Hexstring, parseHex(S.substr(2))};

  if (S != "none")
    error("unknown --build-id style: " + S);
  return {BuildIdKind::None, {}};
}

static std::pair<bool, bool> getPackDynRelocs(opt::InputArgList &Args) {
  StringRef S = Args.getLastArgValue(OPT_pack_dyn_relocs, "none");
  if (S == "android")
    return {true, false};
  if (S == "relr")
    return {false, true};
  if (S == "android+relr")
    return {true, true};

  if (S != "none")
    error("unknown -pack-dyn-relocs format: " + S);
  return {false, false};
}

static void readCallGraph(MemoryBufferRef MB) {
  // Build a map from symbol name to section
  DenseMap<StringRef, Symbol *> Map;
  for (InputFile *File : ObjectFiles)
    for (Symbol *Sym : File->getSymbols())
      Map[Sym->getName()] = Sym;

  auto FindSection = [&](StringRef Name) -> InputSectionBase * {
    Symbol *Sym = Map.lookup(Name);
    if (!Sym) {
      if (Config->WarnSymbolOrdering)
        warn(MB.getBufferIdentifier() + ": no such symbol: " + Name);
      return nullptr;
    }
    maybeWarnUnorderableSymbol(Sym);

    if (Defined *DR = dyn_cast_or_null<Defined>(Sym))
      return dyn_cast_or_null<InputSectionBase>(DR->Section);
    return nullptr;
  };

  for (StringRef Line : args::getLines(MB)) {
    SmallVector<StringRef, 3> Fields;
    Line.split(Fields, ' ');
    uint64_t Count;

    if (Fields.size() != 3 || !to_integer(Fields[2], Count)) {
      error(MB.getBufferIdentifier() + ": parse error");
      return;
    }

    if (InputSectionBase *From = FindSection(Fields[0]))
      if (InputSectionBase *To = FindSection(Fields[1]))
        Config->CallGraphProfile[std::make_pair(From, To)] += Count;
  }
}

template <class ELFT> static void readCallGraphsFromObjectFiles() {
  for (auto File : ObjectFiles) {
    auto *Obj = cast<ObjFile<ELFT>>(File);

    for (const Elf_CGProfile_Impl<ELFT> &CGPE : Obj->CGProfile) {
      auto *FromSym = dyn_cast<Defined>(&Obj->getSymbol(CGPE.cgp_from));
      auto *ToSym = dyn_cast<Defined>(&Obj->getSymbol(CGPE.cgp_to));
      if (!FromSym || !ToSym)
        continue;

      auto *From = dyn_cast_or_null<InputSectionBase>(FromSym->Section);
      auto *To = dyn_cast_or_null<InputSectionBase>(ToSym->Section);
      if (From && To)
        Config->CallGraphProfile[{From, To}] += CGPE.cgp_weight;
    }
  }
}

static bool getCompressDebugSections(opt::InputArgList &Args) {
  StringRef S = Args.getLastArgValue(OPT_compress_debug_sections, "none");
  if (S == "none")
    return false;
  if (S != "zlib")
    error("unknown --compress-debug-sections value: " + S);
  if (!zlib::isAvailable())
    error("--compress-debug-sections: zlib is not available");
  return true;
}

static std::pair<StringRef, StringRef> getOldNewOptions(opt::InputArgList &Args,
                                                        unsigned Id) {
  auto *Arg = Args.getLastArg(Id);
  if (!Arg)
    return {"", ""};

  StringRef S = Arg->getValue();
  std::pair<StringRef, StringRef> Ret = S.split(';');
  if (Ret.second.empty())
    error(Arg->getSpelling() + " expects 'old;new' format, but got " + S);
  return Ret;
}

// Parse the symbol ordering file and warn for any duplicate entries.
static std::vector<StringRef> getSymbolOrderingFile(MemoryBufferRef MB) {
  SetVector<StringRef> Names;
  for (StringRef S : args::getLines(MB))
    if (!Names.insert(S) && Config->WarnSymbolOrdering)
      warn(MB.getBufferIdentifier() + ": duplicate ordered symbol: " + S);

  return Names.takeVector();
}

static void parseClangOption(StringRef Opt, const Twine &Msg) {
  std::string Err;
  raw_string_ostream OS(Err);

  const char *Argv[] = {Config->ProgName.data(), Opt.data()};
  if (cl::ParseCommandLineOptions(2, Argv, "", &OS))
    return;
  OS.flush();
  error(Msg + ": " + StringRef(Err).trim());
}

// Initializes Config members by the command line options.
static void readConfigs(opt::InputArgList &Args) {
  errorHandler().Verbose = Args.hasArg(OPT_verbose);
  errorHandler().FatalWarnings =
      Args.hasFlag(OPT_fatal_warnings, OPT_no_fatal_warnings, false);
  ThreadsEnabled = Args.hasFlag(OPT_threads, OPT_no_threads, true);

  Config->AllowMultipleDefinition =
      Args.hasFlag(OPT_allow_multiple_definition,
                   OPT_no_allow_multiple_definition, false) ||
      hasZOption(Args, "muldefs");
  Config->AllowShlibUndefined =
      Args.hasFlag(OPT_allow_shlib_undefined, OPT_no_allow_shlib_undefined,
                   Args.hasArg(OPT_shared));
  Config->AuxiliaryList = args::getStrings(Args, OPT_auxiliary);
  Config->Bsymbolic = Args.hasArg(OPT_Bsymbolic);
  Config->BsymbolicFunctions = Args.hasArg(OPT_Bsymbolic_functions);
  Config->CheckSections =
      Args.hasFlag(OPT_check_sections, OPT_no_check_sections, true);
  Config->Chroot = Args.getLastArgValue(OPT_chroot);
  Config->CompressDebugSections = getCompressDebugSections(Args);
  Config->Cref = Args.hasFlag(OPT_cref, OPT_no_cref, false);
  Config->DefineCommon = Args.hasFlag(OPT_define_common, OPT_no_define_common,
                                      !Args.hasArg(OPT_relocatable));
  Config->Demangle = Args.hasFlag(OPT_demangle, OPT_no_demangle, true);
  Config->DependentLibraries = Args.hasFlag(OPT_dependent_libraries, OPT_no_dependent_libraries, true);
  Config->DisableVerify = Args.hasArg(OPT_disable_verify);
  Config->Discard = getDiscard(Args);
  Config->DwoDir = Args.getLastArgValue(OPT_plugin_opt_dwo_dir_eq);
  Config->DynamicLinker = getDynamicLinker(Args);
  Config->EhFrameHdr =
      Args.hasFlag(OPT_eh_frame_hdr, OPT_no_eh_frame_hdr, false);
  Config->EmitLLVM = Args.hasArg(OPT_plugin_opt_emit_llvm, false);
  Config->EmitRelocs = Args.hasArg(OPT_emit_relocs);
  Config->CallGraphProfileSort = Args.hasFlag(
      OPT_call_graph_profile_sort, OPT_no_call_graph_profile_sort, true);
  Config->EnableNewDtags =
      Args.hasFlag(OPT_enable_new_dtags, OPT_disable_new_dtags, true);
  Config->Entry = Args.getLastArgValue(OPT_entry);
  Config->ExecuteOnly =
      Args.hasFlag(OPT_execute_only, OPT_no_execute_only, false);
  Config->ExportDynamic =
      Args.hasFlag(OPT_export_dynamic, OPT_no_export_dynamic, false);
  Config->FilterList = args::getStrings(Args, OPT_filter);
  Config->Fini = Args.getLastArgValue(OPT_fini, "_fini");
  Config->FixCortexA53Errata843419 = Args.hasArg(OPT_fix_cortex_a53_843419);
  Config->GcSections = Args.hasFlag(OPT_gc_sections, OPT_no_gc_sections, false);
  Config->GnuUnique = Args.hasFlag(OPT_gnu_unique, OPT_no_gnu_unique, true);
  Config->GdbIndex = Args.hasFlag(OPT_gdb_index, OPT_no_gdb_index, false);
  Config->ICF = getICF(Args);
  Config->IgnoreDataAddressEquality =
      Args.hasArg(OPT_ignore_data_address_equality);
  Config->IgnoreFunctionAddressEquality =
      Args.hasArg(OPT_ignore_function_address_equality);
  Config->Init = Args.getLastArgValue(OPT_init, "_init");
  Config->LTOAAPipeline = Args.getLastArgValue(OPT_lto_aa_pipeline);
  Config->LTOCSProfileGenerate = Args.hasArg(OPT_lto_cs_profile_generate);
  Config->LTOCSProfileFile = Args.getLastArgValue(OPT_lto_cs_profile_file);
  Config->LTODebugPassManager = Args.hasArg(OPT_lto_debug_pass_manager);
  Config->LTONewPassManager = Args.hasArg(OPT_lto_new_pass_manager);
  Config->LTONewPmPasses = Args.getLastArgValue(OPT_lto_newpm_passes);
  Config->LTOO = args::getInteger(Args, OPT_lto_O, 2);
  Config->LTOObjPath = Args.getLastArgValue(OPT_plugin_opt_obj_path_eq);
  Config->LTOPartitions = args::getInteger(Args, OPT_lto_partitions, 1);
  Config->LTOSampleProfile = Args.getLastArgValue(OPT_lto_sample_profile);
  Config->MapFile = Args.getLastArgValue(OPT_Map);
  Config->MipsGotSize = args::getInteger(Args, OPT_mips_got_size, 0xfff0);
  Config->MergeArmExidx =
      Args.hasFlag(OPT_merge_exidx_entries, OPT_no_merge_exidx_entries, true);
  Config->Nmagic = Args.hasFlag(OPT_nmagic, OPT_no_nmagic, false);
  Config->NoinhibitExec = Args.hasArg(OPT_noinhibit_exec);
  Config->Nostdlib = Args.hasArg(OPT_nostdlib);
  Config->OFormatBinary = isOutputFormatBinary(Args);
  Config->Omagic = Args.hasFlag(OPT_omagic, OPT_no_omagic, false);
  Config->OptRemarksFilename = Args.getLastArgValue(OPT_opt_remarks_filename);
  Config->OptRemarksPasses = Args.getLastArgValue(OPT_opt_remarks_passes);
  Config->OptRemarksWithHotness = Args.hasArg(OPT_opt_remarks_with_hotness);
  Config->Optimize = args::getInteger(Args, OPT_O, 1);
  Config->OrphanHandling = getOrphanHandling(Args);
  Config->OutputFile = Args.getLastArgValue(OPT_o);
  Config->Plo = Args.hasArg(OPT_plo);
  Config->Pie = Args.hasFlag(OPT_pie, OPT_no_pie, false);
  Config->PrintIcfSections =
      Args.hasFlag(OPT_print_icf_sections, OPT_no_print_icf_sections, false);
  Config->PrintGcSections =
      Args.hasFlag(OPT_print_gc_sections, OPT_no_print_gc_sections, false);
  Config->PrintSymbolOrder =
      Args.getLastArgValue(OPT_print_symbol_order);
  Config->Profile = Args.getLastArgValue(OPT_profile);
  Config->Rpath = getRpath(Args);
  Config->Relocatable = Args.hasArg(OPT_relocatable);
  Config->SaveTemps = Args.hasArg(OPT_save_temps);
  Config->SearchPaths = args::getStrings(Args, OPT_library_path);
  Config->SectionStartMap = getSectionStartMap(Args);
  Config->Shared = Args.hasArg(OPT_shared);
  Config->SingleRoRx = Args.hasArg(OPT_no_rosegment);
  Config->SoName = Args.getLastArgValue(OPT_soname);
  Config->SortSection = getSortSection(Args);
  Config->SplitStackAdjustSize = args::getInteger(Args, OPT_split_stack_adjust_size, 16384);
  Config->Strip = getStrip(Args);
  Config->SymFile = Args.getLastArgValue(OPT_symfile);
  Config->CfgDump = Args.getLastArgValue(OPT_cfgdump);
  Config->Sysroot = Args.getLastArgValue(OPT_sysroot);
  Config->Target1Rel = Args.hasFlag(OPT_target1_rel, OPT_target1_abs, false);
  Config->Target2 = getTarget2(Args);
  Config->ThinLTOCacheDir = Args.getLastArgValue(OPT_thinlto_cache_dir);
  Config->ThinLTOCachePolicy = CHECK(
      parseCachePruningPolicy(Args.getLastArgValue(OPT_thinlto_cache_policy)),
      "--thinlto-cache-policy: invalid cache policy");
  Config->ThinLTOEmitImportsFiles =
      Args.hasArg(OPT_plugin_opt_thinlto_emit_imports_files);
  Config->ThinLTOIndexOnly = Args.hasArg(OPT_plugin_opt_thinlto_index_only) ||
                             Args.hasArg(OPT_plugin_opt_thinlto_index_only_eq);
  Config->ThinLTOIndexOnlyArg =
      Args.getLastArgValue(OPT_plugin_opt_thinlto_index_only_eq);
  Config->ThinLTOJobs = args::getInteger(Args, OPT_thinlto_jobs, -1u);
  Config->ThinLTOObjectSuffixReplace =
      getOldNewOptions(Args, OPT_plugin_opt_thinlto_object_suffix_replace_eq);
  Config->ThinLTOPrefixReplace =
      getOldNewOptions(Args, OPT_plugin_opt_thinlto_prefix_replace_eq);
  Config->Trace = Args.hasArg(OPT_trace);
  Config->Undefined = args::getStrings(Args, OPT_undefined);
  Config->UndefinedVersion =
      Args.hasFlag(OPT_undefined_version, OPT_no_undefined_version, true);
  Config->UseAndroidRelrTags = Args.hasFlag(
      OPT_use_android_relr_tags, OPT_no_use_android_relr_tags, false);
  Config->UnresolvedSymbols = getUnresolvedSymbolPolicy(Args);
  Config->WarnBackrefs =
      Args.hasFlag(OPT_warn_backrefs, OPT_no_warn_backrefs, false);
  Config->WarnCommon = Args.hasFlag(OPT_warn_common, OPT_no_warn_common, false);
  Config->WarnIfuncTextrel =
      Args.hasFlag(OPT_warn_ifunc_textrel, OPT_no_warn_ifunc_textrel, false);
  Config->WarnSymbolOrdering =
      Args.hasFlag(OPT_warn_symbol_ordering, OPT_no_warn_symbol_ordering, true);
  Config->ZCombreloc = getZFlag(Args, "combreloc", "nocombreloc", true);
  Config->ZCopyreloc = getZFlag(Args, "copyreloc", "nocopyreloc", true);
  Config->ZExecstack = getZFlag(Args, "execstack", "noexecstack", false);
  Config->ZGlobal = hasZOption(Args, "global");
  Config->ZHazardplt = hasZOption(Args, "hazardplt");
  Config->ZIfuncNoplt = hasZOption(Args, "ifunc-noplt");
  Config->ZInitfirst = hasZOption(Args, "initfirst");
  Config->ZInterpose = hasZOption(Args, "interpose");
  Config->ZKeepTextSectionPrefix = getZFlag(
      Args, "keep-text-section-prefix", "nokeep-text-section-prefix", false);
  Config->ZNodefaultlib = hasZOption(Args, "nodefaultlib");
  Config->ZNodelete = hasZOption(Args, "nodelete");
  Config->ZNodlopen = hasZOption(Args, "nodlopen");
  Config->ZNow = getZFlag(Args, "now", "lazy", false);
  Config->ZOrigin = hasZOption(Args, "origin");
  Config->ZRelro = getZFlag(Args, "relro", "norelro", true);
  Config->ZRetpolineplt = hasZOption(Args, "retpolineplt");
  Config->ZRodynamic = hasZOption(Args, "rodynamic");
  Config->ZStackSize = args::getZOptionValue(Args, OPT_z, "stack-size", 0);
  Config->ZText = getZFlag(Args, "text", "notext", true);
  Config->ZWxneeded = hasZOption(Args, "wxneeded");

  // Parse LTO options.
  if (auto *Arg = Args.getLastArg(OPT_plugin_opt_mcpu_eq))
    parseClangOption(Saver.save("-mcpu=" + StringRef(Arg->getValue())),
                     Arg->getSpelling());

  for (auto *Arg : Args.filtered(OPT_plugin_opt))
    parseClangOption(Arg->getValue(), Arg->getSpelling());

  // Parse -mllvm options.
  for (auto *Arg : Args.filtered(OPT_mllvm))
    parseClangOption(Arg->getValue(), Arg->getSpelling());

  if (Config->LTOO > 3)
    error("invalid optimization level for LTO: " + Twine(Config->LTOO));
  if (Config->LTOPartitions == 0)
    error("--lto-partitions: number of threads must be > 0");
  if (Config->ThinLTOJobs == 0)
    error("--thinlto-jobs: number of threads must be > 0");

  if (Config->SplitStackAdjustSize < 0)
    error("--split-stack-adjust-size: size must be >= 0");

  // Parse ELF{32,64}{LE,BE} and CPU type.
  if (auto *Arg = Args.getLastArg(OPT_m)) {
    StringRef S = Arg->getValue();
    std::tie(Config->EKind, Config->EMachine, Config->OSABI) =
        parseEmulation(S);
    Config->MipsN32Abi = (S == "elf32btsmipn32" || S == "elf32ltsmipn32");
    Config->Emulation = S;
  }

  // Parse -hash-style={sysv,gnu,both}.
  if (auto *Arg = Args.getLastArg(OPT_hash_style)) {
    StringRef S = Arg->getValue();
    if (S == "sysv")
      Config->SysvHash = true;
    else if (S == "gnu")
      Config->GnuHash = true;
    else if (S == "both")
      Config->SysvHash = Config->GnuHash = true;
    else
      error("unknown -hash-style: " + S);
  }

  if (Args.hasArg(OPT_print_map))
    Config->MapFile = "-";

  // Page alignment can be disabled by the -n (--nmagic) and -N (--omagic).
  // As PT_GNU_RELRO relies on Paging, do not create it when we have disabled
  // it.
  if (Config->Nmagic || Config->Omagic)
    Config->ZRelro = false;

  std::tie(Config->BuildId, Config->BuildIdVector) = getBuildId(Args);

  std::tie(Config->AndroidPackDynRelocs, Config->RelrPackDynRelocs) =
      getPackDynRelocs(Args);

  if (auto *Arg = Args.getLastArg(OPT_symbol_ordering_file)){
    if (Args.hasArg(OPT_call_graph_ordering_file))
      error("--symbol-ordering-file and --call-graph-order-file "
            "may not be used together");
    if (Optional<MemoryBufferRef> Buffer = readFile(Arg->getValue())){
      Config->SymbolOrderingFile = getSymbolOrderingFile(*Buffer);
      // Also need to disable CallGraphProfileSort to prevent
      // LLD order symbols with CGProfile
      Config->CallGraphProfileSort = false;
    }
  }

  // If --retain-symbol-file is used, we'll keep only the symbols listed in
  // the file and discard all others.
  if (auto *Arg = Args.getLastArg(OPT_retain_symbols_file)) {
    Config->DefaultSymbolVersion = VER_NDX_LOCAL;
    if (Optional<MemoryBufferRef> Buffer = readFile(Arg->getValue()))
      for (StringRef S : args::getLines(*Buffer))
        Config->VersionScriptGlobals.push_back(
            {S, /*IsExternCpp*/ false, /*HasWildcard*/ false});
  }

  bool HasExportDynamic =
      Args.hasFlag(OPT_export_dynamic, OPT_no_export_dynamic, false);

  // Parses -dynamic-list and -export-dynamic-symbol. They make some
  // symbols private. Note that -export-dynamic takes precedence over them
  // as it says all symbols should be exported.
  if (!HasExportDynamic) {
    for (auto *Arg : Args.filtered(OPT_dynamic_list))
      if (Optional<MemoryBufferRef> Buffer = readFile(Arg->getValue()))
        readDynamicList(*Buffer);

    for (auto *Arg : Args.filtered(OPT_export_dynamic_symbol))
      Config->DynamicList.push_back(
          {Arg->getValue(), /*IsExternCpp*/ false, /*HasWildcard*/ false});
  }

  // If --export-dynamic-symbol=foo is given and symbol foo is defined in
  // an object file in an archive file, that object file should be pulled
  // out and linked. (It doesn't have to behave like that from technical
  // point of view, but this is needed for compatibility with GNU.)
  for (auto *Arg : Args.filtered(OPT_export_dynamic_symbol))
    Config->Undefined.push_back(Arg->getValue());

  for (auto *Arg : Args.filtered(OPT_version_script))
    if (Optional<std::string> Path = searchScript(Arg->getValue())) {
      if (Optional<MemoryBufferRef> Buffer = readFile(*Path))
        readVersionScript(*Buffer);
    } else {
      error(Twine("cannot find version script ") + Arg->getValue());
    }
}

// Some Config members do not directly correspond to any particular
// command line options, but computed based on other Config values.
// This function initialize such members. See Config.h for the details
// of these values.
static void setConfigs(opt::InputArgList &Args) {
  ELFKind K = Config->EKind;
  uint16_t M = Config->EMachine;

  Config->CopyRelocs = (Config->Relocatable || Config->EmitRelocs);
  Config->Is64 = (K == ELF64LEKind || K == ELF64BEKind);
  Config->IsLE = (K == ELF32LEKind || K == ELF64LEKind);
  Config->Endianness = Config->IsLE ? endianness::little : endianness::big;
  Config->IsMips64EL = (K == ELF64LEKind && M == EM_MIPS);
  Config->Pic = Config->Pie || Config->Shared;
  Config->PicThunk = Args.hasArg(OPT_pic_veneer, Config->Pic);
  Config->Wordsize = Config->Is64 ? 8 : 4;

  // ELF defines two different ways to store relocation addends as shown below:
  //
  //  Rel:  Addends are stored to the location where relocations are applied.
  //  Rela: Addends are stored as part of relocation entry.
  //
  // In other words, Rela makes it easy to read addends at the price of extra
  // 4 or 8 byte for each relocation entry. We don't know why ELF defined two
  // different mechanisms in the first place, but this is how the spec is
  // defined.
  //
  // You cannot choose which one, Rel or Rela, you want to use. Instead each
  // ABI defines which one you need to use. The following expression expresses
  // that.
  Config->IsRela = M == EM_AARCH64 || M == EM_AMDGPU || M == EM_HEXAGON ||
                   M == EM_PPC || M == EM_PPC64 || M == EM_RISCV ||
                   M == EM_X86_64;

  // If the output uses REL relocations we must store the dynamic relocation
  // addends to the output sections. We also store addends for RELA relocations
  // if --apply-dynamic-relocs is used.
  // We default to not writing the addends when using RELA relocations since
  // any standard conforming tool can find it in r_addend.
  Config->WriteAddends = Args.hasFlag(OPT_apply_dynamic_relocs,
                                      OPT_no_apply_dynamic_relocs, false) ||
                         !Config->IsRela;

  Config->TocOptimize =
      Args.hasFlag(OPT_toc_optimize, OPT_no_toc_optimize, M == EM_PPC64);
}

// Returns a value of "-format" option.
static bool isFormatBinary(StringRef S) {
  if (S == "binary")
    return true;
  if (S == "elf" || S == "default")
    return false;
  error("unknown -format value: " + S +
        " (supported formats: elf, default, binary)");
  return false;
}

void LinkerDriver::createFiles(opt::InputArgList &Args) {
  // For --{push,pop}-state.
  std::vector<std::tuple<bool, bool, bool>> Stack;

  // Iterate over argv to process input files and positional arguments.
  for (auto *Arg : Args) {
    switch (Arg->getOption().getUnaliasedOption().getID()) {
    case OPT_library:
      addLibrary(Arg->getValue());
      break;
    case OPT_INPUT:
      addFile(Arg->getValue(), /*WithLOption=*/false);
      break;
    case OPT_defsym: {
      StringRef From;
      StringRef To;
      std::tie(From, To) = StringRef(Arg->getValue()).split('=');
      if (From.empty() || To.empty())
        error("-defsym: syntax error: " + StringRef(Arg->getValue()));
      else
        readDefsym(From, MemoryBufferRef(To, "-defsym"));
      break;
    }
    case OPT_script:
      if (Optional<std::string> Path = searchScript(Arg->getValue())) {
        if (Optional<MemoryBufferRef> MB = readFile(*Path))
          readLinkerScript(*MB);
        break;
      }
      error(Twine("cannot find linker script ") + Arg->getValue());
      break;
    case OPT_as_needed:
      Config->AsNeeded = true;
      break;
    case OPT_format:
      Config->FormatBinary = isFormatBinary(Arg->getValue());
      break;
    case OPT_no_as_needed:
      Config->AsNeeded = false;
      break;
    case OPT_Bstatic:
    case OPT_omagic:
    case OPT_nmagic:
      Config->Static = true;
      break;
    case OPT_Bdynamic:
      Config->Static = false;
      break;
    case OPT_whole_archive:
      InWholeArchive = true;
      break;
    case OPT_no_whole_archive:
      InWholeArchive = false;
      break;
    case OPT_just_symbols:
      if (Optional<MemoryBufferRef> MB = readFile(Arg->getValue())) {
        Files.push_back(createObjectFile(*MB));
        Files.back()->JustSymbols = true;
      }
      break;
    case OPT_start_group:
      if (InputFile::IsInGroup)
        error("nested --start-group");
      InputFile::IsInGroup = true;
      break;
    case OPT_end_group:
      if (!InputFile::IsInGroup)
        error("stray --end-group");
      InputFile::IsInGroup = false;
      ++InputFile::NextGroupId;
      break;
    case OPT_start_lib:
      if (InLib)
        error("nested --start-lib");
      if (InputFile::IsInGroup)
        error("may not nest --start-lib in --start-group");
      InLib = true;
      InputFile::IsInGroup = true;
      break;
    case OPT_end_lib:
      if (!InLib)
        error("stray --end-lib");
      InLib = false;
      InputFile::IsInGroup = false;
      ++InputFile::NextGroupId;
      break;
    case OPT_push_state:
      Stack.emplace_back(Config->AsNeeded, Config->Static, InWholeArchive);
      break;
    case OPT_pop_state:
      if (Stack.empty()) {
        error("unbalanced --push-state/--pop-state");
        break;
      }
      std::tie(Config->AsNeeded, Config->Static, InWholeArchive) = Stack.back();
      Stack.pop_back();
      break;
    }
  }

  if (Files.empty() && errorCount() == 0)
    error("no input files");
}

// If -m <machine_type> was not given, infer it from object files.
void LinkerDriver::inferMachineType() {
  if (Config->EKind != ELFNoneKind)
    return;

  for (InputFile *F : Files) {
    if (F->EKind == ELFNoneKind)
      continue;
    Config->EKind = F->EKind;
    Config->EMachine = F->EMachine;
    Config->OSABI = F->OSABI;
    Config->MipsN32Abi = Config->EMachine == EM_MIPS && isMipsN32Abi(F);
    return;
  }
  error("target emulation unknown: -m or at least one .o file required");
}

// Parse -z max-page-size=<value>. The default value is defined by
// each target.
static uint64_t getMaxPageSize(opt::InputArgList &Args) {
  uint64_t Val = args::getZOptionValue(Args, OPT_z, "max-page-size",
                                       Target->DefaultMaxPageSize);
  if (!isPowerOf2_64(Val))
    error("max-page-size: value isn't a power of 2");
  if (Config->Nmagic || Config->Omagic) {
    if (Val != Target->DefaultMaxPageSize)
      warn("-z max-page-size set, but paging disabled by omagic or nmagic");
    return 1;
  }
  return Val;
}

// Parse -z common-page-size=<value>. The default value is defined by
// each target.
static uint64_t getCommonPageSize(opt::InputArgList &Args) {
  uint64_t Val = args::getZOptionValue(Args, OPT_z, "common-page-size",
                                       Target->DefaultCommonPageSize);
  if (!isPowerOf2_64(Val))
    error("common-page-size: value isn't a power of 2");
  if (Config->Nmagic || Config->Omagic) {
    if (Val != Target->DefaultCommonPageSize)
      warn("-z common-page-size set, but paging disabled by omagic or nmagic");
    return 1;
  }
  // CommonPageSize can't be larger than MaxPageSize.
  if (Val > Config->MaxPageSize)
    Val = Config->MaxPageSize;
  return Val;
}

// Parses -image-base option.
static Optional<uint64_t> getImageBase(opt::InputArgList &Args) {
  // Because we are using "Config->MaxPageSize" here, this function has to be
  // called after the variable is initialized.
  auto *Arg = Args.getLastArg(OPT_image_base);
  if (!Arg)
    return None;

  StringRef S = Arg->getValue();
  uint64_t V;
  if (!to_integer(S, V)) {
    error("-image-base: number expected, but got " + S);
    return 0;
  }
  if ((V % Config->MaxPageSize) != 0)
    warn("-image-base: address isn't multiple of page size: " + S);
  return V;
}

// Parses `--exclude-libs=lib,lib,...`.
// The library names may be delimited by commas or colons.
static DenseSet<StringRef> getExcludeLibs(opt::InputArgList &Args) {
  DenseSet<StringRef> Ret;
  for (auto *Arg : Args.filtered(OPT_exclude_libs)) {
    StringRef S = Arg->getValue();
    for (;;) {
      size_t Pos = S.find_first_of(",:");
      if (Pos == StringRef::npos)
        break;
      Ret.insert(S.substr(0, Pos));
      S = S.substr(Pos + 1);
    }
    Ret.insert(S);
  }
  return Ret;
}

// Handles the -exclude-libs option. If a static library file is specified
// by the -exclude-libs option, all public symbols from the archive become
// private unless otherwise specified by version scripts or something.
// A special library name "ALL" means all archive files.
//
// This is not a popular option, but some programs such as bionic libc use it.
static void excludeLibs(opt::InputArgList &Args) {
  DenseSet<StringRef> Libs = getExcludeLibs(Args);
  bool All = Libs.count("ALL");

  auto Visit = [&](InputFile *File) {
    if (!File->ArchiveName.empty())
      if (All || Libs.count(path::filename(File->ArchiveName)))
        for (Symbol *Sym : File->getSymbols())
          if (!Sym->isLocal() && Sym->File == File)
            Sym->VersionId = VER_NDX_LOCAL;
  };

  for (InputFile *File : ObjectFiles)
    Visit(File);

  for (BitcodeFile *File : BitcodeFiles)
    Visit(File);
}

// Force Sym to be entered in the output. Used for -u or equivalent.
static void handleUndefined(StringRef Name) {
  Symbol *Sym = Symtab->find(Name);
  if (!Sym)
    return;

  // Since symbol S may not be used inside the program, LTO may
  // eliminate it. Mark the symbol as "used" to prevent it.
  Sym->IsUsedInRegularObj = true;

  if (Sym->isLazy())
    Sym->fetch();
}

static void handleLibcall(StringRef Name) {
  Symbol *Sym = Symtab->find(Name);
  if (!Sym || !Sym->isLazy())
    return;

  MemoryBufferRef MB;
  if (auto *LO = dyn_cast<LazyObject>(Sym))
    MB = LO->File->MB;
  else
    MB = cast<LazyArchive>(Sym)->getMemberBuffer();

  if (isBitcode(MB))
    Sym->fetch();
}

// Replaces common symbols with defined symbols reside in .bss sections.
// This function is called after all symbol names are resolved. As a
// result, the passes after the symbol resolution won't see any
// symbols of type CommonSymbol.
static void replaceCommonSymbols() {
  Symtab->forEachSymbol([](Symbol *Sym) {
    auto *S = dyn_cast<CommonSymbol>(Sym);
    if (!S)
      return;

    auto *Bss = make<BssSection>("COMMON", S->Size, S->Alignment);
    Bss->File = S->File;
    Bss->markDead();
    InputSections.push_back(Bss);
    S->replace(Defined{S->File, S->getName(), S->Binding, S->StOther, S->Type,
                       /*Value=*/0, S->Size, Bss});
  });
}

// If all references to a DSO happen to be weak, the DSO is not added
// to DT_NEEDED. If that happens, we need to eliminate shared symbols
// created from the DSO. Otherwise, they become dangling references
// that point to a non-existent DSO.
static void demoteSharedSymbols() {
  Symtab->forEachSymbol([](Symbol *Sym) {
    auto *S = dyn_cast<SharedSymbol>(Sym);
    if (!S || S->getFile().IsNeeded)
      return;

    bool Used = S->Used;
    S->replace(Undefined{nullptr, S->getName(), STB_WEAK, S->StOther, S->Type});
    S->Used = Used;
  });
}

// The section referred to by S is considered address-significant. Set the
// KeepUnique flag on the section if appropriate.
static void markAddrsig(Symbol *S) {
  if (auto *D = dyn_cast_or_null<Defined>(S))
    if (D->Section)
      // We don't need to keep text sections unique under --icf=all even if they
      // are address-significant.
      if (Config->ICF == ICFLevel::Safe || !(D->Section->Flags & SHF_EXECINSTR))
        D->Section->KeepUnique = true;
}

// Record sections that define symbols mentioned in --keep-unique <symbol>
// and symbols referred to by address-significance tables. These sections are
// ineligible for ICF.
template <class ELFT>
static void findKeepUniqueSections(opt::InputArgList &Args) {
  for (auto *Arg : Args.filtered(OPT_keep_unique)) {
    StringRef Name = Arg->getValue();
    auto *D = dyn_cast_or_null<Defined>(Symtab->find(Name));
    if (!D || !D->Section) {
      warn("could not find symbol " + Name + " to keep unique");
      continue;
    }
    D->Section->KeepUnique = true;
  }

  // --icf=all --ignore-data-address-equality means that we can ignore
  // the dynsym and address-significance tables entirely.
  if (Config->ICF == ICFLevel::All && Config->IgnoreDataAddressEquality)
    return;

  // Symbols in the dynsym could be address-significant in other executables
  // or DSOs, so we conservatively mark them as address-significant.
  Symtab->forEachSymbol([&](Symbol *Sym) {
    if (Sym->includeInDynsym())
      markAddrsig(Sym);
  });

  // Visit the address-significance table in each object file and mark each
  // referenced symbol as address-significant.
  for (InputFile *F : ObjectFiles) {
    auto *Obj = cast<ObjFile<ELFT>>(F);
    ArrayRef<Symbol *> Syms = Obj->getSymbols();
    if (Obj->AddrsigSec) {
      ArrayRef<uint8_t> Contents =
          check(Obj->getObj().getSectionContents(Obj->AddrsigSec));
      const uint8_t *Cur = Contents.begin();
      while (Cur != Contents.end()) {
        unsigned Size;
        const char *Err;
        uint64_t SymIndex = decodeULEB128(Cur, &Size, Contents.end(), &Err);
        if (Err)
          fatal(toString(F) + ": could not decode addrsig section: " + Err);
        markAddrsig(Syms[SymIndex]);
        Cur += Size;
      }
    } else {
      // If an object file does not have an address-significance table,
      // conservatively mark all of its symbols as address-significant.
      for (Symbol *S : Syms)
        markAddrsig(S);
    }
  }
}

// This function reads a symbol partition specification section. These sections
// are used to control which partition a symbol is allocated to. See
// https://lld.llvm.org/Partitions.html for more details on partitions.
template <typename ELFT>
static void readSymbolPartitionSection(InputSectionBase *S) {
  // Read the relocation that refers to the partition's entry point symbol.
  Symbol *Sym;
  if (S->AreRelocsRela)
    Sym = &S->getFile<ELFT>()->getRelocTargetSym(S->template relas<ELFT>()[0]);
  else
    Sym = &S->getFile<ELFT>()->getRelocTargetSym(S->template rels<ELFT>()[0]);
  if (!isa<Defined>(Sym) || !Sym->includeInDynsym())
    return;

  StringRef PartName = reinterpret_cast<const char *>(S->data().data());
  for (Partition &Part : Partitions) {
    if (Part.Name == PartName) {
      Sym->Partition = Part.getNumber();
      return;
    }
  }

  // Forbid partitions from being used on incompatible targets, and forbid them
  // from being used together with various linker features that assume a single
  // set of output sections.
  if (Script->HasSectionsCommand)
    error(toString(S->File) +
          ": partitions cannot be used with the SECTIONS command");
  if (Script->hasPhdrsCommands())
    error(toString(S->File) +
          ": partitions cannot be used with the PHDRS command");
  if (!Config->SectionStartMap.empty())
    error(toString(S->File) + ": partitions cannot be used with "
                              "--section-start, -Ttext, -Tdata or -Tbss");
  if (Config->EMachine == EM_MIPS)
    error(toString(S->File) + ": partitions cannot be used on this target");

  // Impose a limit of no more than 254 partitions. This limit comes from the
  // sizes of the Partition fields in InputSectionBase and Symbol, as well as
  // the amount of space devoted to the partition number in RankFlags.
  if (Partitions.size() == 254)
    fatal("may not have more than 254 partitions");

  Partitions.emplace_back();
  Partition &NewPart = Partitions.back();
  NewPart.Name = PartName;
  Sym->Partition = NewPart.getNumber();
}

static Symbol *addUndefined(StringRef Name) {
  return Symtab->addSymbol(
      Undefined{nullptr, Name, STB_GLOBAL, STV_DEFAULT, 0});
}

// This function is where all the optimizations of link-time
// optimization takes place. When LTO is in use, some input files are
// not in native object file format but in the LLVM bitcode format.
// This function compiles bitcode files into a few big native files
// using LLVM functions and replaces bitcode symbols with the results.
// Because all bitcode files that the program consists of are passed to
// the compiler at once, it can do a whole-program optimization.
template <class ELFT> void LinkerDriver::compileBitcodeFiles() {
  // Compile bitcode files and replace bitcode symbols.
  LTO.reset(new BitcodeCompiler);
  for (BitcodeFile *File : BitcodeFiles)
    LTO->add(*File);

  for (InputFile *File : LTO->compile()) {
    DenseMap<CachedHashStringRef, const InputFile *> DummyGroups;
    auto *Obj = cast<ObjFile<ELFT>>(File);
    Obj->parse(DummyGroups);
    for (Symbol *Sym : Obj->getGlobalSymbols())
      Sym->parseSymbolVersion();
    ObjectFiles.push_back(File);
  }
}

// The --wrap option is a feature to rename symbols so that you can write
// wrappers for existing functions. If you pass `-wrap=foo`, all
// occurrences of symbol `foo` are resolved to `wrap_foo` (so, you are
// expected to write `wrap_foo` function as a wrapper). The original
// symbol becomes accessible as `real_foo`, so you can call that from your
// wrapper.
//
// This data structure is instantiated for each -wrap option.
struct WrappedSymbol {
  Symbol *Sym;
  Symbol *Real;
  Symbol *Wrap;
};

// Handles -wrap option.
//
// This function instantiates wrapper symbols. At this point, they seem
// like they are not being used at all, so we explicitly set some flags so
// that LTO won't eliminate them.
static std::vector<WrappedSymbol> addWrappedSymbols(opt::InputArgList &Args) {
  std::vector<WrappedSymbol> V;
  DenseSet<StringRef> Seen;

  for (auto *Arg : Args.filtered(OPT_wrap)) {
    StringRef Name = Arg->getValue();
    if (!Seen.insert(Name).second)
      continue;

    Symbol *Sym = Symtab->find(Name);
    if (!Sym)
      continue;

    Symbol *Real = addUndefined(Saver.save("__real_" + Name));
    Symbol *Wrap = addUndefined(Saver.save("__wrap_" + Name));
    V.push_back({Sym, Real, Wrap});

    // We want to tell LTO not to inline symbols to be overwritten
    // because LTO doesn't know the final symbol contents after renaming.
    Real->CanInline = false;
    Sym->CanInline = false;

    // Tell LTO not to eliminate these symbols.
    Sym->IsUsedInRegularObj = true;
    Wrap->IsUsedInRegularObj = true;
  }
  return V;
}

// Do renaming for -wrap by updating pointers to symbols.
//
// When this function is executed, only InputFiles and symbol table
// contain pointers to symbol objects. We visit them to replace pointers,
// so that wrapped symbols are swapped as instructed by the command line.
static void wrapSymbols(ArrayRef<WrappedSymbol> Wrapped) {
  DenseMap<Symbol *, Symbol *> Map;
  for (const WrappedSymbol &W : Wrapped) {
    Map[W.Sym] = W.Wrap;
    Map[W.Real] = W.Sym;
  }

  // Update pointers in input files.
  parallelForEach(ObjectFiles, [&](InputFile *File) {
    MutableArrayRef<Symbol *> Syms = File->getMutableSymbols();
    for (size_t I = 0, E = Syms.size(); I != E; ++I)
      if (Symbol *S = Map.lookup(Syms[I]))
        Syms[I] = S;
  });

  // Update pointers in the symbol table.
  for (const WrappedSymbol &W : Wrapped)
    Symtab->wrap(W.Sym, W.Real, W.Wrap);
}

static const char *LibcallRoutineNames[] = {
#define HANDLE_LIBCALL(code, name) name,
#include "llvm/IR/RuntimeLibcalls.def"
#undef HANDLE_LIBCALL
};

// Do actual linking. Note that when this function is called,
// all linker scripts have already been parsed.
template <class ELFT> void LinkerDriver::link(opt::InputArgList &Args) {
  // If a -hash-style option was not given, set to a default value,
  // which varies depending on the target.
  if (!Args.hasArg(OPT_hash_style)) {
    if (Config->EMachine == EM_MIPS)
      Config->SysvHash = true;
    else
      Config->SysvHash = Config->GnuHash = true;
  }

  // Default output filename is "a.out" by the Unix tradition.
  if (Config->OutputFile.empty())
    Config->OutputFile = "a.out";

  // Fail early if the output file or map file is not writable. If a user has a
  // long link, e.g. due to a large LTO link, they do not wish to run it and
  // find that it failed because there was a mistake in their command-line.
  if (auto E = tryCreateFile(Config->OutputFile))
    error("cannot open output file " + Config->OutputFile + ": " + E.message());
  if (auto E = tryCreateFile(Config->MapFile))
    error("cannot open map file " + Config->MapFile + ": " + E.message());
  if (errorCount())
    return;

  // Use default entry point name if no name was given via the command
  // line nor linker scripts. For some reason, MIPS entry point name is
  // different from others.
  Config->WarnMissingEntry =
      (!Config->Entry.empty() || (!Config->Shared && !Config->Relocatable));
  if (Config->Entry.empty() && !Config->Relocatable)
    Config->Entry = (Config->EMachine == EM_MIPS) ? "__start" : "_start";

  // Handle --trace-symbol.
  for (auto *Arg : Args.filtered(OPT_trace_symbol))
    Symtab->insert(Arg->getValue())->Traced = true;

  // Add all files to the symbol table. This will add almost all
  // symbols that we need to the symbol table. This process might
  // add files to the link, via autolinking, these files are always
  // appended to the Files vector.
  for (size_t I = 0; I < Files.size(); ++I)
    parseFile(Files[I]);

  // Now that we have every file, we can decide if we will need a
  // dynamic symbol table.
  // We need one if we were asked to export dynamic symbols or if we are
  // producing a shared library.
  // We also need one if any shared libraries are used and for pie executables
  // (probably because the dynamic linker needs it).
  Config->HasDynSymTab =
      !SharedFiles.empty() || Config->Pic || Config->ExportDynamic;

  // Some symbols (such as __ehdr_start) are defined lazily only when there
  // are undefined symbols for them, so we add these to trigger that logic.
  for (StringRef Name : Script->ReferencedSymbols)
    addUndefined(Name);

  // Handle the `--undefined <sym>` options.
  for (StringRef S : Config->Undefined)
    handleUndefined(S);

  // If an entry symbol is in a static archive, pull out that file now.
  handleUndefined(Config->Entry);

  // If any of our inputs are bitcode files, the LTO code generator may create
  // references to certain library functions that might not be explicit in the
  // bitcode file's symbol table. If any of those library functions are defined
  // in a bitcode file in an archive member, we need to arrange to use LTO to
  // compile those archive members by adding them to the link beforehand.
  //
  // However, adding all libcall symbols to the link can have undesired
  // consequences. For example, the libgcc implementation of
  // __sync_val_compare_and_swap_8 on 32-bit ARM pulls in an .init_array entry
  // that aborts the program if the Linux kernel does not support 64-bit
  // atomics, which would prevent the program from running even if it does not
  // use 64-bit atomics.
  //
  // Therefore, we only add libcall symbols to the link before LTO if we have
  // to, i.e. if the symbol's definition is in bitcode. Any other required
  // libcall symbols will be added to the link after LTO when we add the LTO
  // object file to the link.
  if (!BitcodeFiles.empty())
    for (const char *S : LibcallRoutineNames)
      handleLibcall(S);

  // Return if there were name resolution errors.
  if (errorCount())
    return;

  // Now when we read all script files, we want to finalize order of linker
  // script commands, which can be not yet final because of INSERT commands.
  Script->processInsertCommands();

  // We want to declare linker script's symbols early,
  // so that we can version them.
  // They also might be exported if referenced by DSOs.
  Script->declareSymbols();

  // Handle the -exclude-libs option.
  if (Args.hasArg(OPT_exclude_libs))
    excludeLibs(Args);

  // Create ElfHeader early. We need a dummy section in
  // addReservedSymbols to mark the created symbols as not absolute.
  Out::ElfHeader = make<OutputSection>("", 0, SHF_ALLOC);
  Out::ElfHeader->Size = sizeof(typename ELFT::Ehdr);

  // Create wrapped symbols for -wrap option.
  std::vector<WrappedSymbol> Wrapped = addWrappedSymbols(Args);

  // We need to create some reserved symbols such as _end. Create them.
  if (!Config->Relocatable)
    addReservedSymbols();

  // Apply version scripts.
  //
  // For a relocatable output, version scripts don't make sense, and
  // parsing a symbol version string (e.g. dropping "@ver1" from a symbol
  // name "foo@ver1") rather do harm, so we don't call this if -r is given.
  if (!Config->Relocatable)
    Symtab->scanVersionScript();

  // Do link-time optimization if given files are LLVM bitcode files.
  // This compiles bitcode files into real object files.
  //
  // With this the symbol table should be complete. After this, no new names
  // except a few linker-synthesized ones will be added to the symbol table.
  compileBitcodeFiles<ELFT>();
  if (errorCount())
    return;

  // If -thinlto-index-only is given, we should create only "index
  // files" and not object files. Index file creation is already done
  // in addCombinedLTOObject, so we are done if that's the case.
  if (Config->ThinLTOIndexOnly)
    return;

  // Likewise, --plugin-opt=emit-llvm is an option to make LTO create
  // an output file in bitcode and exit, so that you can just get a
  // combined bitcode file.
  if (Config->EmitLLVM)
    return;

  // Apply symbol renames for -wrap.
  if (!Wrapped.empty())
    wrapSymbols(Wrapped);

  // Now that we have a complete list of input files.
  // Beyond this point, no new files are added.
  // Aggregate all input sections into one place.
  for (InputFile *F : ObjectFiles)
    for (InputSectionBase *S : F->getSections())
      if (S && S != &InputSection::Discarded)
        InputSections.push_back(S);
  for (BinaryFile *F : BinaryFiles)
    for (InputSectionBase *S : F->getSections())
      InputSections.push_back(cast<InputSection>(S));

<<<<<<< HEAD
  if (Config->Plo && !ObjectFiles.empty()) {
    if (!Config->SymbolOrderingFile.empty()) {
      error("Conflict options: --plo and --symbol-ordering-file.");
    }
    printf("Entering into PLO mode, processing %lu files.\n", ObjectFiles.size());
    lld::plo::PLO Plo(Symtab);
    if (Plo.processFiles(ObjectFiles,
                         Config->SymFile,
                         Config->Profile,
                         Config->CfgDump)) {
      Config->SymbolOrderingFile = Plo.genSymbolOrderingFile();
    } else {
      error("PLO stage failed.");
    }
  }

  // We do not want to emit debug sections if --strip-all
  // or -strip-debug are given.
  if (Config->Strip != StripPolicy::None) {
    llvm::erase_if(InputSections, [](InputSectionBase *S) {
      return S->Name.startswith(".debug") || S->Name.startswith(".zdebug");
    });
  }
=======
  llvm::erase_if(InputSections, [](InputSectionBase *S) {
    if (S->Type == SHT_LLVM_SYMPART) {
      readSymbolPartitionSection<ELFT>(S);
      return true;
    }

    // We do not want to emit debug sections if --strip-all
    // or -strip-debug are given.
    return Config->Strip != StripPolicy::None &&
           (S->Name.startswith(".debug") || S->Name.startswith(".zdebug"));
  });
>>>>>>> c669629e

  Config->EFlags = Target->calcEFlags();
  // MaxPageSize (sometimes called abi page size) is the maximum page size that
  // the output can be run on. For example if the OS can use 4k or 64k page
  // sizes then MaxPageSize must be 64 for the output to be useable on both.
  // All important alignment decisions must use this value.
  Config->MaxPageSize = getMaxPageSize(Args);
  // CommonPageSize is the most common page size that the output will be run on.
  // For example if an OS can use 4k or 64k page sizes and 4k is more common
  // than 64k then CommonPageSize is set to 4k. CommonPageSize can be used for
  // optimizations such as DATA_SEGMENT_ALIGN in linker scripts. LLD's use of it
  // is limited to writing trap instructions on the last executable segment.
  Config->CommonPageSize = getCommonPageSize(Args);

  Config->ImageBase = getImageBase(Args);

  if (Config->EMachine == EM_ARM) {
    // FIXME: These warnings can be removed when lld only uses these features
    // when the input objects have been compiled with an architecture that
    // supports them.
    if (Config->ARMHasBlx == false)
      warn("lld uses blx instruction, no object with architecture supporting "
           "feature detected");
  }

  // This adds a .comment section containing a version string. We have to add it
  // before mergeSections because the .comment section is a mergeable section.
  if (!Config->Relocatable)
    InputSections.push_back(createCommentSection());

  // Replace common symbols with regular symbols.
  replaceCommonSymbols();

  // Do size optimizations: garbage collection, merging of SHF_MERGE sections
  // and identical code folding.
  splitSections<ELFT>();
  markLive<ELFT>();
  demoteSharedSymbols();
  mergeSections();
  if (Config->ICF != ICFLevel::None) {
    findKeepUniqueSections<ELFT>(Args);
    doIcf<ELFT>();
  }

  // Read the callgraph now that we know what was gced or icfed
  if (Config->CallGraphProfileSort) {
    if (auto *Arg = Args.getLastArg(OPT_call_graph_ordering_file))
      if (Optional<MemoryBufferRef> Buffer = readFile(Arg->getValue()))
        readCallGraph(*Buffer);
    readCallGraphsFromObjectFiles<ELFT>();
  }

  // Write the result to the file.
  writeResult<ELFT>();
}<|MERGE_RESOLUTION|>--- conflicted
+++ resolved
@@ -1755,7 +1755,6 @@
     for (InputSectionBase *S : F->getSections())
       InputSections.push_back(cast<InputSection>(S));
 
-<<<<<<< HEAD
   if (Config->Plo && !ObjectFiles.empty()) {
     if (!Config->SymbolOrderingFile.empty()) {
       error("Conflict options: --plo and --symbol-ordering-file.");
@@ -1772,14 +1771,6 @@
     }
   }
 
-  // We do not want to emit debug sections if --strip-all
-  // or -strip-debug are given.
-  if (Config->Strip != StripPolicy::None) {
-    llvm::erase_if(InputSections, [](InputSectionBase *S) {
-      return S->Name.startswith(".debug") || S->Name.startswith(".zdebug");
-    });
-  }
-=======
   llvm::erase_if(InputSections, [](InputSectionBase *S) {
     if (S->Type == SHT_LLVM_SYMPART) {
       readSymbolPartitionSection<ELFT>(S);
@@ -1791,7 +1782,6 @@
     return Config->Strip != StripPolicy::None &&
            (S->Name.startswith(".debug") || S->Name.startswith(".zdebug"));
   });
->>>>>>> c669629e
 
   Config->EFlags = Target->calcEFlags();
   // MaxPageSize (sometimes called abi page size) is the maximum page size that
