--- conflicted
+++ resolved
@@ -958,18 +958,10 @@
   Opts.BBSections =
       std::string(Args.getLastArgValue(OPT_fbasicblock_sections_EQ, "none"));
   if (Opts.BBSections != "all" && Opts.BBSections != "labels" &&
-<<<<<<< HEAD
-      Opts.BBSections != "none" && !llvm::sys::fs::exists(Opts.BBSections)) {
-    Diags.Report(diag::err_drv_invalid_value)
-        << Args.getLastArg(OPT_fbasicblock_sections_EQ)->getAsString(Args)
-        << Opts.BBSections;
-  }
-=======
       Opts.BBSections != "none" && !llvm::sys::fs::exists(Opts.BBSections))
     Diags.Report(diag::err_drv_invalid_value)
         << Args.getLastArg(OPT_fbasicblock_sections_EQ)->getAsString(Args)
         << Opts.BBSections;
->>>>>>> 77acdb29
 
   // Basic Block Sections implies Function Sections.
   Opts.FunctionSections =
@@ -982,10 +974,7 @@
   Opts.UniqueBBSectionNames = Args.hasArg(OPT_funique_bb_section_names);
   Opts.UniqueInternalLinkageNames =
       Args.hasArg(OPT_funique_internal_linkage_names);
-<<<<<<< HEAD
-=======
-
->>>>>>> 77acdb29
+
   Opts.MergeFunctions = Args.hasArg(OPT_fmerge_functions);
 
   Opts.NoUseJumpTables = Args.hasArg(OPT_fno_jump_tables);
