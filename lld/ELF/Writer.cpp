--- conflicted
+++ resolved
@@ -1748,20 +1748,6 @@
 // relaxation pass does that.  It is only enabled when --optimize-bb-jumps
 // option is used.
 template <class ELFT> void Writer<ELFT>::optimizeBasicBlockJumps() {
-<<<<<<< HEAD
-  if (!config->optimizeBBJumps)
-    return;
-
-  script->assignAddresses();
-  // For every output section that has executable input sections, this
-  // does 3 things:
-  //   1.  It deletes all direct jump instructions in input sections that
-  //       jump to the following section as it is not required.  If there
-  //       are two consecutive jump instructions, it checks if they can be
-  //       flipped and one can be deleted.
-  //   2.  It aggressively shrinks jump instructions.
-  //   3.  It aggressively grows back jump instructions.
-=======
   assert(config->optimizeBBJumps);
 
   script->assignAddresses();
@@ -1773,21 +1759,14 @@
   //      if they can be flipped and one can be deleted.
   //   3. It aggressively shrinks jump instructions.
   //   4. It aggressively grows back jump instructions.
->>>>>>> 77acdb29
   for (OutputSection *os : outputSections) {
     if (!(os->flags & SHF_EXECINSTR))
       continue;
     std::vector<InputSection *> sections = getInputSections(os);
     std::vector<unsigned> result(sections.size());
-<<<<<<< HEAD
-    // Step 1: Delete all fall through jump instructions.  Also, check if two
-    // consecutive jump instructions can be flipped so that a fall through jmp
-    // instruction can be deleted.
-=======
     // Delete all fall through jump instructions.  Also, check if two
     // consecutive jump instructions can be flipped so that a fall
     // through jmp instruction can be deleted.
->>>>>>> 77acdb29
     parallelForEachN(0, sections.size(), [&](size_t i) {
       InputSection *next =
           (i + 1) < sections.size() ? sections[i + 1] : nullptr;
@@ -2191,14 +2170,9 @@
   finalizeSynthetic(in.ppc64LongBranchTarget);
 
   // Relaxation to delete inter-basic block jumps created by basic block
-<<<<<<< HEAD
-  // sections.
-  optimizeBasicBlockJumps();
-=======
   // sections. Run after in.symTab is finalized.
   if (config->optimizeBBJumps)
     optimizeBasicBlockJumps();
->>>>>>> 77acdb29
 
   // Fill other section headers. The dynamic table is finalized
   // at the end because some tags like RELSZ depend on result
