//===- Relocations.h -------------------------------------------*- C++ -*-===//
//
// Part of the LLVM Project, under the Apache License v2.0 with LLVM Exceptions.
// See https://llvm.org/LICENSE.txt for license information.
// SPDX-License-Identifier: Apache-2.0 WITH LLVM-exception
//
//===----------------------------------------------------------------------===//

#ifndef LLD_ELF_RELOCATIONS_H
#define LLD_ELF_RELOCATIONS_H

#include "lld/Common/LLVM.h"
#include "llvm/ADT/DenseMap.h"
#include <map>
#include <vector>

namespace lld {
namespace elf {
class Symbol;
class InputSection;
class InputSectionBase;
class OutputSection;
class SectionBase;

// Represents a relocation type, such as R_X86_64_PC32 or R_ARM_THM_CALL.
using RelType = uint32_t;
using JumpRelType = uint32_t;

// List of target-independent relocation types. Relocations read
// from files are converted to these types so that the main code
// doesn't have to know about architecture-specific details.
enum RelExpr {
  R_ABS,
  R_ADDEND,
  R_DTPREL,
  R_GOT,
  R_GOT_OFF,
  R_GOT_PC,
  R_GOTONLY_PC,
  R_GOTPLTONLY_PC,
  R_GOTPLT,
  R_GOTPLTREL,
  R_GOTREL,
  R_HINT,
  R_NEG_TLS,
  R_NONE,
  R_PC,
  R_PLT,
  R_PLT_PC,
  R_RELAX_GOT_PC,
  R_RELAX_GOT_PC_NOPIC,
  R_RELAX_TLS_GD_TO_IE,
  R_RELAX_TLS_GD_TO_IE_ABS,
  R_RELAX_TLS_GD_TO_IE_GOT_OFF,
  R_RELAX_TLS_GD_TO_IE_GOTPLT,
  R_RELAX_TLS_GD_TO_LE,
  R_RELAX_TLS_GD_TO_LE_NEG,
  R_RELAX_TLS_IE_TO_LE,
  R_RELAX_TLS_LD_TO_LE,
  R_RELAX_TLS_LD_TO_LE_ABS,
  R_SIZE,
  R_TLS,
  R_TLSDESC,
  R_TLSDESC_CALL,
  R_TLSDESC_PC,
  R_TLSGD_GOT,
  R_TLSGD_GOTPLT,
  R_TLSGD_PC,
  R_TLSIE_HINT,
  R_TLSLD_GOT,
  R_TLSLD_GOTPLT,
  R_TLSLD_GOT_OFF,
  R_TLSLD_HINT,
  R_TLSLD_PC,

  // The following is abstract relocation types used for only one target.
  //
  // Even though RelExpr is intended to be a target-neutral representation
  // of a relocation type, there are some relocations whose semantics are
  // unique to a target. Such relocation are marked with R_<TARGET_NAME>.
  R_AARCH64_GOT_PAGE_PC,
  R_AARCH64_PAGE_PC,
  R_AARCH64_RELAX_TLS_GD_TO_IE_PAGE_PC,
  R_AARCH64_TLSDESC_PAGE,
  R_ARM_SBREL,
  R_HEXAGON_GOT,
  R_MIPS_GOTREL,
  R_MIPS_GOT_GP,
  R_MIPS_GOT_GP_PC,
  R_MIPS_GOT_LOCAL_PAGE,
  R_MIPS_GOT_OFF,
  R_MIPS_GOT_OFF32,
  R_MIPS_TLSGD,
  R_MIPS_TLSLD,
  R_PPC32_PLTREL,
  R_PPC64_CALL,
  R_PPC64_CALL_PLT,
  R_PPC64_RELAX_TOC,
  R_PPC64_TOCBASE,
  R_RISCV_ADD,
  R_RISCV_PC_INDIRECT,
};

// Architecture-neutral representation of relocation.
struct Relocation {
  RelExpr Expr;
  RelType Type;
  uint64_t Offset;
  int64_t Addend;
  Symbol *Sym;
};

// Artificial Relocations to manipulate jump instructions.
struct JumpRelocation {
  JumpRelType Original;
  uint64_t Offset;
  unsigned Size;
};

<<<<<<< HEAD
=======
// This function writes undefined symbol diagnostics to an internal buffer.
// Call reportUndefinedSymbols() after calling scanRelocations() to emit
// the diagnostics.
>>>>>>> 7233b296
template <class ELFT> void scanRelocations(InputSectionBase &);

template <class ELFT> void reportUndefinedSymbols();

void addIRelativeRelocs();

class ThunkSection;
class Thunk;
struct InputSectionDescription;

class ThunkCreator {
public:
  // Return true if Thunks have been added to OutputSections
  bool createThunks(ArrayRef<OutputSection *> OutputSections);

  // The number of completed passes of createThunks this permits us
  // to do one time initialization on Pass 0 and put a limit on the
  // number of times it can be called to prevent infinite loops.
  uint32_t Pass = 0;

private:
  void mergeThunks(ArrayRef<OutputSection *> OutputSections);

  ThunkSection *getISDThunkSec(OutputSection *OS, InputSection *IS,
                               InputSectionDescription *ISD, uint32_t Type,
                               uint64_t Src);

  ThunkSection *getISThunkSec(InputSection *IS);

  void createInitialThunkSections(ArrayRef<OutputSection *> OutputSections);

  std::pair<Thunk *, bool> getThunk(InputSection *IS, Relocation &Rel,
                                    uint64_t Src);

  ThunkSection *addThunkSection(OutputSection *OS, InputSectionDescription *,
                                uint64_t Off);

  bool normalizeExistingThunk(Relocation &Rel, uint64_t Src);

  // Record all the available Thunks for a Symbol
  llvm::DenseMap<std::pair<SectionBase *, uint64_t>, std::vector<Thunk *>>
      ThunkedSymbolsBySection;
  llvm::DenseMap<Symbol *, std::vector<Thunk *>> ThunkedSymbols;

  // Find a Thunk from the Thunks symbol definition, we can use this to find
  // the Thunk from a relocation to the Thunks symbol definition.
  llvm::DenseMap<Symbol *, Thunk *> Thunks;

  // Track InputSections that have an inline ThunkSection placed in front
  // an inline ThunkSection may have control fall through to the section below
  // so we need to make sure that there is only one of them.
  // The Mips LA25 Thunk is an example of an inline ThunkSection.
  llvm::DenseMap<InputSection *, ThunkSection *> ThunkedSections;
};

// Return a int64_t to make sure we get the sign extension out of the way as
// early as possible.
template <class ELFT>
static inline int64_t getAddend(const typename ELFT::Rel &Rel) {
  return 0;
}
template <class ELFT>
static inline int64_t getAddend(const typename ELFT::Rela &Rel) {
  return Rel.r_addend;
}
} // namespace elf
} // namespace lld

#endif<|MERGE_RESOLUTION|>--- conflicted
+++ resolved
@@ -117,12 +117,9 @@
   unsigned Size;
 };
 
-<<<<<<< HEAD
-=======
 // This function writes undefined symbol diagnostics to an internal buffer.
 // Call reportUndefinedSymbols() after calling scanRelocations() to emit
 // the diagnostics.
->>>>>>> 7233b296
 template <class ELFT> void scanRelocations(InputSectionBase &);
 
 template <class ELFT> void reportUndefinedSymbols();
