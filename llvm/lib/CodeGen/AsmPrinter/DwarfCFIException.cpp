--- conflicted
+++ resolved
@@ -48,11 +48,7 @@
 
 void DwarfCFIExceptionBase::endFragment() {
   // With -fbasicblock-sections, this is handled at each basic block.
-<<<<<<< HEAD
-  if (shouldEmitCFI && !Asm->MF->getBasicBlockSections())
-=======
-  if (shouldEmitCFI && !Asm->MF->getBBSections()) {
->>>>>>> 3e3a8094
+  if (shouldEmitCFI && !Asm->MF->getBBSections())
     Asm->OutStreamer->EmitCFIEndProc();
 }
 
