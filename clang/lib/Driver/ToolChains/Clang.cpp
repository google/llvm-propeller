--- conflicted
+++ resolved
@@ -2253,15 +2253,11 @@
   // relaxation easily.
   auto BasicBlockSections =
       Args.getLastArgValue(options::OPT_fbasicblock_sections_EQ, "none");
-<<<<<<< HEAD
-  if (BasicBlockSections != "none" && BasicBlockSections != "labels")
-=======
 
   auto BasicBlockSectionsList =
       Args.getLastArgValue(options::OPT_fbasicblock_sections_list_EQ, "none");
   if ((BasicBlockSections != "none" && BasicBlockSections != "labels") ||
       BasicBlockSectionsList != "none")
->>>>>>> 7233b296
     CmdArgs.push_back("-mrelocate-with-symbols");
 
   // forward -fembed-bitcode to assmebler
@@ -3706,14 +3702,9 @@
         options::OPT_fdata_sections,
         options::OPT_fno_data_sections,
         options::OPT_fbasicblock_sections_EQ,
-<<<<<<< HEAD
-        options::OPT_fseparate_bb_sections,
-        options::OPT_fno_separate_bb_sections,
-=======
         options::OPT_fbasicblock_sections_list_EQ,
         options::OPT_funique_internal_funcnames,
         options::OPT_fno_unique_internal_funcnames,
->>>>>>> 7233b296
         options::OPT_funique_section_names,
         options::OPT_fno_unique_section_names,
         options::OPT_funique_bb_section_names,
@@ -4214,14 +4205,11 @@
         Args.MakeArgString(Twine("-fbasicblock-sections=") + A->getValue()));
   }
 
-<<<<<<< HEAD
-=======
   if (Arg *A = Args.getLastArg(options::OPT_fbasicblock_sections_list_EQ)) {
     CmdArgs.push_back(
         Args.MakeArgString(Twine("-fbasicblock-sections-list=") + A->getValue()));
   }
 
->>>>>>> 7233b296
   if (Args.hasFlag(options::OPT_fdata_sections, options::OPT_fno_data_sections,
                    UseSeparateSections)) {
     CmdArgs.push_back("-fdata-sections");
@@ -4231,31 +4219,17 @@
                     options::OPT_fno_unique_section_names, true))
     CmdArgs.push_back("-fno-unique-section-names");
 
-<<<<<<< HEAD
-  if (!Args.hasFlag(options::OPT_fseparate_bb_sections,
-                    options::OPT_fno_separate_bb_sections, true))
-    CmdArgs.push_back("-fno-separate-bb-sections");
-=======
   if (Args.hasFlag(options::OPT_funique_internal_funcnames,
                    options::OPT_fno_unique_internal_funcnames, false))
     CmdArgs.push_back("-funique-internal-funcnames");
->>>>>>> 7233b296
 
   if (Args.hasFlag(options::OPT_funique_bb_section_names,
                    options::OPT_fno_unique_bb_section_names, false))
     CmdArgs.push_back("-funique-bb-section-names");
 
-<<<<<<< HEAD
-  if (auto *A = Args.getLastArg(
-      options::OPT_finstrument_functions,
-      options::OPT_finstrument_functions_after_inlining,
-      options::OPT_finstrument_function_entry_bare))
-    A->render(Args, CmdArgs);
-=======
   Args.AddLastArg(CmdArgs, options::OPT_finstrument_functions,
                   options::OPT_finstrument_functions_after_inlining,
                   options::OPT_finstrument_function_entry_bare);
->>>>>>> 7233b296
 
   // NVPTX doesn't support PGO or coverage. There's no runtime support for
   // sampling, overhead of call arc collection is way too high and there's no
