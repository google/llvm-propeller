--- conflicted
+++ resolved
@@ -3,10 +3,6 @@
 // RUN: %clang_cc1 -triple x86_64 -S -o - < %s | FileCheck %s --check-prefix=PLAIN
 // RUN: %clang_cc1 -triple x86_64 -S -fbasic-block-sections=all -fbasic-block-sections=none -o - < %s | FileCheck %s --check-prefix=PLAIN
 
-<<<<<<< HEAD
-// RUN: %clang_cc1 -triple x86_64 -S -fbasic-block-sections=labels -o - < %s | FileCheck %s --check-prefix=BB_LABELS
-=======
->>>>>>> b3d33f5e
 // RUN: %clang_cc1 -triple x86_64 -S -fbasic-block-sections=all -o - < %s | FileCheck %s --check-prefix=BB_WORLD --check-prefix=BB_ALL
 // RUN: %clang_cc1 -triple x86_64 -S -fbasic-block-sections=list=%S/Inputs/basic-block-sections.funcnames -o - < %s | FileCheck %s --check-prefix=BB_WORLD --check-prefix=BB_LIST
 // RUN: %clang_cc1 -triple x86_64 -S -fbasic-block-sections=all -funique-basic-block-section-names -o - < %s | FileCheck %s --check-prefix=UNIQUE
@@ -29,72 +25,6 @@
 // PLAIN-NOT: section
 // PLAIN: world:
 //
-<<<<<<< HEAD
-// BB_LABELS-NOT: section
-// BB_LABELS: world:
-// BB_LABELS: .Lfunc_begin0:
-// BB_LABELS: .LBB_END0_0:
-// BB_LABELS: .LBB0_1:
-// BB_LABELS: .LBB_END0_1:
-// BB_LABELS: .LBB0_3:
-// BB_LABELS: .LBB_END0_3:
-// BB_LABELS: .LBB0_4:
-// BB_LABELS: .LBB_END0_4:
-// BB_LABELS: .LBB0_5:
-// BB_LABELS: .LBB_END0_5:
-// BB_LABELS: .Lfunc_end0:
-//
-// BB_LABELS:       .section  .bb_addr_map,"o",@progbits,.text
-// BB_LABELS-NEXT:  .quad  .Lfunc_begin0
-// BB_LABELS-NEXT:  .byte  6
-// BB_LABELS-NEXT:  .uleb128 .Lfunc_begin0-.Lfunc_begin0
-// BB_LABELS-NEXT:  .uleb128 .LBB_END0_0-.Lfunc_begin0
-// BB_LABELS-NEXT:  .byte  0
-// BB_LABELS-NEXT:  .uleb128 .LBB0_1-.Lfunc_begin0
-// BB_LABELS-NEXT:  .uleb128 .LBB_END0_1-.LBB0_1
-// BB_LABELS-NEXT:  .byte  0
-// BB_LABELS-NEXT:  .uleb128 .LBB0_2-.Lfunc_begin0
-// BB_LABELS-NEXT:  .uleb128 .LBB_END0_2-.LBB0_2
-// BB_LABELS-NEXT:  .byte  0
-// BB_LABELS-NEXT:  .uleb128 .LBB0_3-.Lfunc_begin0
-// BB_LABELS-NEXT:  .uleb128 .LBB_END0_3-.LBB0_3
-// BB_LABELS-NEXT:  .byte  0
-// BB_LABELS-NEXT:  .uleb128 .LBB0_4-.Lfunc_begin0
-// BB_LABELS-NEXT:  .uleb128 .LBB_END0_4-.LBB0_4
-// BB_LABELS-NEXT:  .byte  0
-// BB_LABELS-NEXT:  .uleb128 .LBB0_5-.Lfunc_begin0
-// BB_LABELS-NEXT:  .uleb128 .LBB_END0_5-.LBB0_5
-// BB_LABELS-NEXT:  .byte  1
-//
-// BB_LABELS: another:
-// BB_LABELS: .Lfunc_begin1:
-// BB_LABELS: .LBB_END1_0:
-// BB_LABELS: .LBB1_1:
-// BB_LABELS: .LBB_END1_1:
-// BB_LABELS: .LBB1_2:
-// BB_LABELS: .LBB_END1_2:
-// BB_LABELS: .LBB1_3:
-// BB_LABELS: .LBB_END1_3:
-// BB_LABELS: .Lfunc_end1:
-//
-// BB_LABELS:       .section  .bb_addr_map,"o",@progbits,.text
-// BB_LABELS-NEXT:  .quad  .Lfunc_begin1
-// BB_LABELS-NEXT:  .byte  4
-// BB_LABELS-NEXT:  .uleb128 .Lfunc_begin1-.Lfunc_begin1
-// BB_LABELS-NEXT:  .uleb128 .LBB_END1_0-.Lfunc_begin1
-// BB_LABELS-NEXT:  .byte  0
-// BB_LABELS-NEXT:  .uleb128 .LBB1_1-.Lfunc_begin1
-// BB_LABELS-NEXT:  .uleb128 .LBB_END1_1-.LBB1_1
-// BB_LABELS-NEXT:  .byte  0
-// BB_LABELS-NEXT:  .uleb128 .LBB1_2-.Lfunc_begin1
-// BB_LABELS-NEXT:  .uleb128 .LBB_END1_2-.LBB1_2
-// BB_LABELS-NEXT:  .byte  0
-// BB_LABELS-NEXT:  .uleb128 .LBB1_3-.Lfunc_begin1
-// BB_LABELS-NEXT:  .uleb128 .LBB_END1_3-.LBB1_3
-// BB_LABELS-NEXT:  .byte  1
-//
-=======
->>>>>>> b3d33f5e
 // BB_WORLD: .section .text.world,"ax",@progbits{{$}}
 // BB_WORLD: world:
 // BB_WORLD: .section .text.world,"ax",@progbits,unique
