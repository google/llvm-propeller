--- conflicted
+++ resolved
@@ -44,11 +44,7 @@
 
 defm optimize_bb_jumps: B<"optimize-bb-jumps",
     "Remove direct jumps at the end to the next basic block",
-<<<<<<< HEAD
-    "Do not remove any direct jumps at the end to the next basic block">;
-=======
     "Do not remove any direct jumps at the end to the next basic block (default)">;
->>>>>>> 77acdb29
 
 defm split_stack_adjust_size
     : Eq<"split-stack-adjust-size",
