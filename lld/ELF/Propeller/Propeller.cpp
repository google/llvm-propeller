//===------------------------- Propeller.cpp ------------------------------===//
//
// Part of the LLVM Project, under the Apache License v2.0 with LLVM Exceptions.
// See https://llvm.org/LICENSE.txt for license information.
// SPDX-License-Identifier: Apache-2.0 WITH LLVM-exception
//
//===----------------------------------------------------------------------===//
//
// Propeller.cpp is the entry point to Propeller framework. The main
// functionalities are:
//
//   - parses propeller profile file, which contains profile information in the
//     granularity of basicblocks.  (a)
//
//   - parses each ELF object file and generates CFG based on relocation
//     information of each basicblock section.
//
//   - maps profile in (a) onto (b) and get CFGs with profile counters (c)
//
//   - calls optimization passes that uses (c).
//
//===----------------------------------------------------------------------===//

#include "Propeller.h"
#include "PropellerBBReordering.h"
#include "PropellerConfig.h"
#include "PropellerCFG.h"

#ifdef PROPELLER_PROTOBUF
#include "propeller_cfg.pb.h"
#endif
#include "lld/Common/ErrorHandler.h"
#include "lld/Common/Memory.h"
#include "llvm/ADT/SmallString.h"
#include "llvm/Support/Format.h"
#include "llvm/Support/Parallel.h"
#include "llvm/Support/Path.h"
#include "llvm/Support/raw_ostream.h"

#include <fcntl.h>
#include <sys/types.h>
#include <sys/stat.h>
#if LLVM_ON_UNIX
#include <unistd.h>
#endif

#include <fstream>
#include <list>
#include <map>
#include <numeric> // For std::accumulate.
#include <tuple>
#include <vector>

namespace lld {
namespace propeller {

Propeller::Propeller() : Propf(nullptr) {}

Propeller::~Propeller() {}

// Read the "@" directives in the propeller file, compare it against "-o"
// filename, return true "-o" file name equals to one of the "@" directives.
bool Propfile::matchesOutputFileName(const StringRef outputFileName) {
  int outputFileTagSeen = 0;
  std::string line;
  LineNo = 0;
  while ((std::getline(PropfStream, line)).good()) {
    ++LineNo;
    if (line.empty())
      continue;
    if (line[0] != '@')
      break;
    ++outputFileTagSeen;
    if (StringRef(line.c_str() + 1) == outputFileName)
      return true;
  }
  if (outputFileTagSeen)
    return false;
  // If no @outputFileName is specified, reset the stream and assume linker
  // shall proceed propellering.
  PropfStream.close();
  PropfStream.open(PropfName);
  LineNo = 0;
  return true;
}

// Given a symbol name, return the corresponding SymbolEntry pointer.
// This is done by looking into table SymbolNameMap, which is a 2-dimension
// lookup table. The first dimension is the function name, the second one the
// bbindex. For example, symbol "111.bb.foo" is placed in
// SymbolNameMap["foo"]["3"], symbol "foo" is placed in
// SymbolNameMap["foo"][""].
SymbolEntry *Propfile::findSymbol(StringRef symName) {
  StringRef funcName;
  StringRef bbIndex;
  std::string tmpStr;
  if (!SymbolEntry::isBBSymbol(symName, &funcName, &bbIndex)) {
    funcName = symName;
    bbIndex = "";
  } else {
    // When symName is like "11111.bb.foo", set BBIndex to "5".
    // "1111" -> "4".
    tmpStr = std::to_string(bbIndex.size());
    bbIndex = StringRef(tmpStr);
  }
  auto L1 = SymbolNameMap.find(funcName);
  if (L1 != SymbolNameMap.end()) {
    auto L2 = L1->second.find(bbIndex);
    if (L2 != L1->second.end())
      return L2->second;
  }
  return nullptr;
}

void Propfile::reportParseError(const StringRef msg) const {
  error(PropfName + ":" + std::to_string(LineNo) + ": " + msg);
}

// Refer header file for detailed information about symbols section.
bool Propfile::readSymbols() {
  std::string line;
  // A list of bbsymbols<ordinal, function_ordinal, bbindex and size> that
  // appears before its wrapping function. This should be rather rare.
  std::list<std::tuple<uint64_t, uint64_t, StringRef, uint64_t>> bbSymbols;
  std::map<std::string, std::set<uint64_t>> HotBBSymbols;
  auto IsHotBB = [this, &HotBBSymbols](SymbolEntry *FuncSym,
                                       StringRef BBIndex) -> bool {
    std::string N("");
    for (auto A : FuncSym->Aliases) {
      if (N.empty())
        N = A.str(); // Most of the times.
      else
        N += "/" + A.str();
    }
    auto I0 = HotBBSymbols.find(N);
    if (I0 == HotBBSymbols.end())
      return false;
    // Under AllBBMode, all BBs within a hot function are hotbbs.
    if (this->AllBBMode) return true;
    uint64_t index = std::stoull(BBIndex.str());
    return I0->second.find(index) != I0->second.end();
  };
  std::map<std::string, std::set<uint64_t>>::iterator CurrentHotBBSetI =
      HotBBSymbols.end();
  while (std::getline(PropfStream, line).good()) {
    ++LineNo;
    if (line.empty())
      continue;
    if (line == "#AllBB") {
      AllBBMode = true;
      continue;
    }
    if (line[0] == '#' || line[0] == '@')
      continue;
    if (line[0] == '!' && line.size() > 1) {
      if (AllBBMode) {
        if (line[1] != '!' &&
            !HotBBSymbols.emplace(line.substr(1), std::set<uint64_t>())
                 .second) {
          reportParseError("duplicated hot bb function field");
          return false;
        }
        continue;
      }
      // Now AllBBMode is false, we consider every function and every hot bbs.
      if (line[1] == '!') {
        uint64_t bbindex = std::stoull(line.substr(2));
        if (CurrentHotBBSetI == HotBBSymbols.end() || !bbindex) {
          reportParseError("invalid hot bb index field");
          return false;
        }
        CurrentHotBBSetI->second.insert(bbindex);
      } else {
        auto RP = HotBBSymbols.emplace(line.substr(1), std::set<uint64_t>());
        if (!RP.second) {
          reportParseError("duplicated hot bb function field");
          return false;
        }
        CurrentHotBBSetI = RP.first;
      }
      continue;
    }
    if (line[0] == 'B' || line[0] == 'F') {
      LineTag = line[0];
      break; // Done symbol section.
    }
    if (line[0] == 'S') {
      LineTag = line[0];
      continue;
    }
    StringRef lineStrRef(line);

    uint64_t symOrdinal;
    uint64_t symSize;
    auto l1S = lineStrRef.split(' ');
    auto l1 = l1S.first;
    auto l2S = l1S.second.split(' ');
    auto l2 = l2S.first;
    auto ephemeralStr = l2S.second;
    if (l1.getAsInteger(10, symOrdinal) /* means error happens */ ||
        symOrdinal == 0) {
      reportParseError("invalid ordinal field");
      return false;
    }
    if (l2.getAsInteger(16, symSize)) {
      reportParseError("invalid size field");
      return false;
    }
    if (ephemeralStr.empty()) {
      reportParseError("invalid name field");
      return false;
    }
    if (ephemeralStr[0] == 'N') { // Function symbol?
      // Save ephemeralStr for persistency across Propeller lifecycle.
      StringRef savedNameStr = PropfileStrSaver.save(ephemeralStr.substr(1));
      SymbolEntry::AliasesTy sAliases;
      savedNameStr.split(sAliases, '/');
      StringRef sName = sAliases[0];
      assert(SymbolOrdinalMap.find(symOrdinal) == SymbolOrdinalMap.end());
      createFunctionSymbol(symOrdinal, sName, std::move(sAliases), symSize);
    } else {
      // It's a bb symbol.
      auto lineStrRef = ephemeralStr.split('.');
      uint64_t funcIndex;
      if (lineStrRef.first.getAsInteger(10, funcIndex) || funcIndex == 0) {
        reportParseError("invalid function index field");
        return false;
      }
      // Only save the index part, which is highly reusable. Note
      // PropfileStrSaver is a UniqueStringSaver.
      StringRef bbIndex = PropfileStrSaver.save(lineStrRef.second);
      auto existingI = SymbolOrdinalMap.find(funcIndex);
      if (existingI != SymbolOrdinalMap.end()) {
        if (existingI->second->BBTag) {
          reportParseError("index '" + std::to_string(funcIndex) +
                           "' is not a function index, but a bb index");
          return false;
        }
        createBasicBlockSymbol(symOrdinal, existingI->second.get(), bbIndex,
                               symSize,
                               IsHotBB(existingI->second.get(), bbIndex));
      } else
        // A bb symbol appears earlier than its wrapping function, rare, but
        // not impossible, rather play it safely.
        bbSymbols.emplace_back(symOrdinal, funcIndex, bbIndex, symSize);
    }
  } // End of iterating all symbols.

  for (std::tuple<uint64_t, uint64_t, StringRef, uint64_t> &sym : bbSymbols) {
    uint64_t symOrdinal;
    uint64_t funcIndex;
    uint64_t symSize;
    StringRef bbIndex;
    std::tie(symOrdinal, funcIndex, bbIndex, symSize) = sym;
    auto existingI = SymbolOrdinalMap.find(funcIndex);
    if (existingI == SymbolOrdinalMap.end()) {
      reportParseError("function with index number '" +
                       std::to_string(funcIndex) + "' does not exist");
      return false;
    }
    SymbolEntry *FuncSym = existingI->second.get();
    createBasicBlockSymbol(symOrdinal, FuncSym, bbIndex, symSize,
                           IsHotBB(FuncSym, bbIndex));
  }
  return true;
}

// Helper method to parse a branch or fallthrough record like below
//   10 12 232590 R
static bool parseBranchOrFallthroughLine(StringRef lineRef,
                                         uint64_t *fromNodeIdx,
                                         uint64_t *toNodeIdx, uint64_t *count,
                                         char *type) {
  /*
  auto getInt = [](const StringRef &S) -> uint64_t {
    uint64_t r;
    if (S.getAsInteger(10, r) // string contains more than numbers
        || r == 0)
      return 0;
    return r;
  };
  */
  auto s0 = lineRef.split(' ');
  auto s1 = s0.second.split(' ');
  auto s2 = s1.second.split(' ');
  if (s0.first.getAsInteger(10, *fromNodeIdx) ||
      s1.first.getAsInteger(10, *toNodeIdx) ||
      s2.first.getAsInteger(10, *count))
    return false;
  if (!*count)
    return false;
  if (!s2.second.empty()) {
    if (s2.second == "C" || s2.second == "R")
      *type = s2.second[0];
    else
      return false;
    if (!*fromNodeIdx || !*toNodeIdx)
      return false;
  } else
    *type = '\0';
  return true;
}

// Read propeller profile. Refer header file for detail about propeller profile.
bool Propfile::processProfile() {
  std::string line;
  uint64_t branchCnt = 0;
  uint64_t fallthroughCnt = 0;
  while (std::getline(PropfStream, line).good()) {
    ++LineNo;
    if (line[0] == '#' || line[0] == '!')
      continue;
    if (line[0] == 'S' || line[0] == 'B' || line[0] == 'F') {
      LineTag = line[0];
      continue;
    }
    if (LineTag != 'B' && LineTag != 'F')
      break;

    StringRef L(line); // LineBuf is null-terminated.
    uint64_t from, to, count;
    char tag;
    auto UpdateOrdinal = [this](uint64_t OriginOrdinal) -> uint64_t {
      auto I = OrdinalRemapping.find(OriginOrdinal);
      if (I != OrdinalRemapping.end()) {
        //fprintf(stderr, "Updated %lu->%lu\n", OriginOrdinal, I->second);
        return I->second;
      }
      return OriginOrdinal;
    };
    if (!parseBranchOrFallthroughLine(L, &from, &to, &count, &tag)) {
      reportParseError("unrecognized line:\n" + L.str());
      return false;
    }
<<<<<<< HEAD
    from = UpdateOrdinal(from);
    to = UpdateOrdinal(to);
    CFGNode *fromN = prop->findCfgNode(from);
    CFGNode *toN = prop->findCfgNode(to);
    if (!fromN || !toN)
=======
    auto *fromN = prop->findCfgNode(from);
    auto *toN = prop->findCfgNode(to);
    if (!fromN && !toN)
>>>>>>> 9efc4ad0
      continue;

    if (LineTag == 'B') {
      if(!fromN || !toN)
        continue;
      ++branchCnt;
      if (fromN->CFG == toN->CFG)
        fromN->CFG->mapBranch(fromN, toN, count, tag == 'C', tag == 'R');
      else
        fromN->CFG->mapCallOut(fromN, toN, 0, count, tag == 'C', tag == 'R');
    } else {
      if (fromN && toN && (fromN->CFG != toN->CFG))
        continue;
      ++fallthroughCnt;
      // LineTag == 'F'
      ControlFlowGraph * cfg = fromN ? fromN->CFG : toN->CFG;
      cfg->markPath(fromN, toN, count);
    }
  }

  if (!branchCnt)
    warn("propeller processed 0 branch info");
  if (!fallthroughCnt)
    warn("propeller processed 0 fallthrough info");
  return true;
}

// Parse each ELF file, create CFG and attach profile data to CFG.
void Propeller::processFile(ObjectView *view) {
  if (view) {
    std::map<uint64_t, uint64_t> OrdinalRemapping;
    if (CFGBuilder(view).buildCFGs(OrdinalRemapping)) {
      // Updating global data structure.
      std::lock_guard<std::mutex> lock(Lock);
      Views.emplace_back(view);
      for (std::pair<const StringRef, std::unique_ptr<ControlFlowGraph>> &P :
           view->CFGs) {
        auto result = CFGMap[P.first].emplace(P.second.get());
        (void)(result);
        assert(result.second);
      }
      Propf->OrdinalRemapping.insert(OrdinalRemapping.begin(),
                                     OrdinalRemapping.end());

    } else {
      warn("skipped building CFG for '" + view->ViewName +"'");
      ++ProcessFailureCount;
    }
  }
}

CFGNode *Propeller::findCfgNode(uint64_t symbolOrdinal) {
  if (symbolOrdinal == 0)
    return nullptr;
  assert(Propf->SymbolOrdinalMap.find(symbolOrdinal) !=
         Propf->SymbolOrdinalMap.end());
  SymbolEntry *symbol = Propf->SymbolOrdinalMap[symbolOrdinal].get();
  if (!symbol) {
    // This is an internal error, should not happen.
    error(std::string("invalid symbol ordinal: " +
                      std::to_string(symbolOrdinal)));
    return nullptr;
  }
  SymbolEntry *funcSym = symbol->BBTag ? symbol->ContainingFunc : symbol;
  for (auto &funcAliasName : funcSym->Aliases) {
    auto cfgLI = CFGMap.find(funcAliasName);
    if (cfgLI == CFGMap.end())
      continue;

    // Objects (CfgLI->second) are sorted in the way they appear on the command
    // line, which is the same as how linker chooses the weak symbol definition.
    if (!symbol->BBTag) {
      for (auto *CFG : cfgLI->second)
        // Check CFG does have name "SymName".
        for (auto &node : CFG->Nodes)
          if (node->ShName == funcAliasName)
            return node.get();
    } else {
      uint32_t NumOnes;
      // Compare the number of "a" in aaa...a.BB.funcname against integer
      // NumOnes.
      if (symbol->Name.getAsInteger(10, NumOnes) || !NumOnes)
        warn("internal error, BB name is invalid: '" + symbol->Name.str());
      else
        for (auto *CFG : cfgLI->second)
          for (auto &node : CFG->Nodes) {
            // Check CFG does have name "SymName".
            auto t = node->ShName.find_first_of('.');
            if (t != std::string::npos && t == NumOnes)
              return node.get();
          }
    }
  }
  return nullptr;
}

void Propeller::calculateNodeFreqs() {
  auto sumEdgeWeights = [](std::vector<CFGEdge *> &edges) -> uint64_t {
    return std::accumulate(
        edges.begin(), edges.end(), 0,
        [](uint64_t pSum, const CFGEdge *edge) { return pSum + edge->Weight; });
  };
  auto ZeroOutEdgeWeights = [](std::vector<CFGEdge *> &Es) {
    for (auto *E : Es)
      E->Weight = 0;
  };

  for (auto &cfgP : CFGMap) {
    auto &cfg = *cfgP.second.begin();
    if (cfg->Nodes.empty())
      continue;
    cfg->forEachNodeRef([&cfg, &sumEdgeWeights,
                         &ZeroOutEdgeWeights](CFGNode &node) {
      uint64_t maxCallOut =
          node.CallOuts.empty()
              ? 0
              : (*std::max_element(node.CallOuts.begin(), node.CallOuts.end(),
                                   [](const CFGEdge *E1, const CFGEdge *E2) {
                                     return E1->Weight < E2->Weight;
                                   }))
                    ->Weight;
      if (node.HotTag)
        node.Freq =
            std::max({sumEdgeWeights(node.Outs), sumEdgeWeights(node.Ins),
                      sumEdgeWeights(node.CallIns), maxCallOut});
      else {
        node.Freq = 0;
        ZeroOutEdgeWeights(node.Ins);
        ZeroOutEdgeWeights(node.Outs);
        ZeroOutEdgeWeights(node.CallIns);
        ZeroOutEdgeWeights(node.CallOuts);
      }

      cfg->Hot |= (node.Freq != 0);
    });

    /*
    if (cfg->Hot && cfg->getEntryNode()->Freq == 0)
      cfg->getEntryNode()->Freq = 1;
      */
  }
}

// Returns true if linker output target matches propeller profile.
bool Propeller::checkTarget() {
  if (propellerConfig.optPropeller.empty())
    return false;
  std::string propellerFileName = propellerConfig.optPropeller.str();
  // Propfile takes ownership of FPtr.
  Propf.reset(new Propfile(propellerFileName));
  Propf->PropfStream.open(Propf->PropfName);
  if (!Propf->PropfStream.good()) {
    error(std::string("failed to open '") + propellerFileName + "'");
    return false;
  }
  return Propf->matchesOutputFileName(
      llvm::sys::path::filename(propellerConfig.optLinkerOutputFile));
}

// Entrance of Propeller framework. This processes each elf input file in
// parallel and stores the result information.
bool Propeller::processFiles(std::vector<ObjectView *> &views) {
  if (!Propf->readSymbols()) {
    error(std::string("invalid propfile: '") +
          propellerConfig.optPropeller.str() + "'");
    return false;
  }

  if(!propellerConfig.optBBOrder.empty()){
    for (StringRef s: propellerConfig.optBBOrder){
      auto r = s.split('.');
      std::string bbIndex = r.first.str() == "0" ? "" : r.first;
      std::string funcName = r.second;
      bool found = false;
      auto l1 = prop->Propf->SymbolNameMap.find(funcName);
      if (l1 != prop->Propf->SymbolNameMap.end()) {
        auto l2 = l1->second.find(bbIndex);
        if (l2 != l1->second.end()) {
          BBLayouts[funcName].push_back(l2->second->Ordinal);
          found = true;
        }
      }
      if (!found)
        warn("Symbol not found: " + s);
    }
  }

  ProcessFailureCount = 0;
  llvm::parallel::for_each(
      llvm::parallel::parallel_execution_policy(), views.begin(), views.end(),
      std::bind(&Propeller::processFile, this, std::placeholders::_1));

  if (ProcessFailureCount * 100 / views.size() >= 50)
    warn("propeller failed to parse more than half the objects, "
         "optimization would suffer");

  /* Drop alias cfgs. */
  for (SymbolEntry *funcS : Propf->FunctionsWithAliases) {
    ControlFlowGraph *primaryCfg = nullptr;
    CfgMapTy::iterator primaryCfgMapEntry;
    for (StringRef &AliasName : funcS->Aliases) {
      auto cfgMapI = CFGMap.find(AliasName);
      if (cfgMapI == CFGMap.end())
        continue;

      if (cfgMapI->second.empty())
        continue;

      if (!primaryCfg ||
          primaryCfg->Nodes.size() < (*cfgMapI->second.begin())->Nodes.size()) {
        if (primaryCfg)
          CFGMap.erase(primaryCfgMapEntry);

        primaryCfg = *cfgMapI->second.begin();
        primaryCfgMapEntry = cfgMapI;
      } else
        CFGMap.erase(cfgMapI);
    }
  }

  // Map profiles.
  if (!Propf->processProfile())
    return false;

  calculateNodeFreqs();

  dumpCfgs();
  
  // Releasing all support data (symbol ordinal / name map, saved string refs,
  // etc) before moving to reordering.
  Propf.reset(nullptr);
  return true;
}

bool Propeller::dumpCfgs() {
  if (propellerConfig.optDumpCfgs.empty()) return true;

  std::set<std::string> cfgToDump(propellerConfig.optDumpCfgs.begin(),
                                  propellerConfig.optDumpCfgs.end());
  llvm::SmallString<128> cfgOutputDir(propellerConfig.optLinkerOutputFile);
  llvm::sys::path::remove_filename(cfgOutputDir);
  for (auto &cfgName : cfgToDump) {
    StringRef cfgNameRef(cfgName);
    if (cfgName == "@" || cfgNameRef.startswith("@@")) {
#ifdef PROPELLER_PROTOBUF
      if (!protobufPrinter.get())
        protobufPrinter.reset(ProtobufPrinter::create(
            Twine(propellerConfig.optLinkerOutputFile, ".cfg.pb.txt").str()));
      if (cfgNameRef.consume_front("@@")) {
        protobufPrinter->clearCFGGroup();
        const bool cfgNameEmpty = cfgNameRef.empty();
        for (auto &cfgMapEntry: CFGMap)
          for (auto *cfg: cfgMapEntry.second)
            if (cfgNameEmpty || cfg->Name == cfgNameRef)
              protobufPrinter->addCFG(*cfg);
        protobufPrinter->printCFGGroup();
        protobufPrinter.reset(nullptr);
      }
#else
      warn("dump to protobuf not supported");
#endif
      continue;
    }
    auto cfgLI = CFGMap.find(cfgName);
    if (cfgLI == CFGMap.end()) {
      warn("could not dump cfg for function '" + cfgName +
           "' : no such function name exists");
      continue;
    }
    int Index = 0;
    for (auto *CFG : cfgLI->second)
      if (CFG->Name == cfgName) {
        llvm::SmallString<128> cfgOutput = cfgOutputDir;
        if (++Index <= 1)
          llvm::sys::path::append(cfgOutput, (CFG->Name + ".dot"));
        else
          llvm::sys::path::append(
              cfgOutput,
              (CFG->Name + "." + StringRef(std::to_string(Index) + ".dot")));
        if (!CFG->writeAsDotGraph(StringRef(cfgOutput)))
          warn("failed to dump CFG: '" + cfgName + "'");
      }
  }
  return true;
}

ObjectView *Propeller::createObjectView(const StringRef &vN,
                                        const uint32_t ordinal,
                                        const MemoryBufferRef &fR) {
  const char *FH = fR.getBufferStart();
  if (fR.getBufferSize() > 6 && FH[0] == 0x7f && FH[1] == 'E' && FH[2] == 'L' &&
      FH[3] == 'F') {
    auto r = ObjectFile::createELFObjectFile(fR);
    if (r)
      return new ObjectView(*r, vN, ordinal, fR);
  }
  return nullptr;
}

// Generate symbol ordering file according to selected optimization pass and
// feed it to the linker.
std::vector<StringRef> Propeller::genSymbolOrderingFile() {
  int total_objs = 0;
  int hot_objs = 0;
  for (auto &Obj : Views) {
    for (auto &CP : Obj->CFGs) {
      auto &C = *(CP.second);
      if (C.isHot()) {
        ++hot_objs;
        break; // process to next object.
      }
    }
    ++total_objs;
  }

  std::list<StringRef> symbolList(1, "Hot");
  const auto hotPlaceHolder = symbolList.begin();
  const auto coldPlaceHolder = symbolList.end();
  propLayout = make<PropellerBBReordering>();
  propLayout->doSplitOrder(symbolList, hotPlaceHolder, coldPlaceHolder);
#ifdef PROPELLER_PROTOBUF
  if (protobufPrinter) {
    protobufPrinter->printCFGGroup();
    protobufPrinter.reset();
  }
#endif

  calculateLegacy(symbolList, hotPlaceHolder, coldPlaceHolder);

  if (!propellerConfig.optDumpSymbolOrder.empty()) {
    FILE *fp = fopen(propellerConfig.optDumpSymbolOrder.str().c_str(), "w");
    if (!fp)
      warn(StringRef("dump symbol order: failed to open ") + "'" +
           propellerConfig.optDumpSymbolOrder + "'");
    else {
      for (auto &sym : symbolList) {
        auto A = sym.split(".BB.");
        if (A.second.empty()) {
          fprintf(fp, "%s\n", sym.str().c_str());
        } else {
          fprintf(fp, "%zu.BB.%s\n", A.first.size(), A.second.str().c_str());
        }
      }
      fclose(fp);
      llvm::outs() << "Dumped symbol order file to: '"
                   << propellerConfig.optDumpSymbolOrder.str() << "'\n";
    }
  }

  symbolList.erase(hotPlaceHolder);

  return std::vector<StringRef>(
      std::move_iterator<std::list<StringRef>::iterator>(symbolList.begin()),
      std::move_iterator<std::list<StringRef>::iterator>(symbolList.end()));
}

// Calculate a std::list of basicblock symbols that are to be kept in the final
// binary. For hot bb symbols, all bb symbols are to be dropped, because the
// content of all hot bb sections are grouped together with the origin function.
// For cold bb symbols, only the first bb symbols of the same function are kept.
void Propeller::calculateLegacy(
    std::list<StringRef> &symList,
    std::list<StringRef>::iterator hotPlaceHolder,
    std::list<StringRef>::iterator coldPlaceHolder) {
  // No function split or no cold symbols, all bb symbols shall be removed.
  if (hotPlaceHolder == coldPlaceHolder)
    return;
  // For cold bb symbols that are split and placed in cold segements,
  // only the first bb symbol of every function partition is kept.
  StringRef LastFuncName = "";
  for (auto i = std::next(hotPlaceHolder), j = coldPlaceHolder; i != j; ++i) {
    StringRef sName = *i;
    StringRef fName;
    if (SymbolEntry::isBBSymbol(sName, &fName)) {
      if (LastFuncName.empty() || LastFuncName != fName)
        PropLeg.BBSymbolsToKeep.insert(sName);
      LastFuncName = fName;
    }
  }
  return;
}

bool Propeller::ObjectViewOrdinalComparator::
operator()(const ControlFlowGraph *a, const ControlFlowGraph *b) const {
  return a->View->Ordinal < b->View->Ordinal;
}

PropellerLegacy PropLeg;

PropellerConfig propellerConfig;

} // namespace propeller
} // namespace lld<|MERGE_RESOLUTION|>--- conflicted
+++ resolved
@@ -332,17 +332,11 @@
       reportParseError("unrecognized line:\n" + L.str());
       return false;
     }
-<<<<<<< HEAD
     from = UpdateOrdinal(from);
     to = UpdateOrdinal(to);
     CFGNode *fromN = prop->findCfgNode(from);
     CFGNode *toN = prop->findCfgNode(to);
     if (!fromN || !toN)
-=======
-    auto *fromN = prop->findCfgNode(from);
-    auto *toN = prop->findCfgNode(to);
-    if (!fromN && !toN)
->>>>>>> 9efc4ad0
       continue;
 
     if (LineTag == 'B') {
