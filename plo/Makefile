# Customizable variables.
# Vanilla clang/clang++ bin path.
SHELL := /bin/bash -o pipefail

paths.mk :
	@if [[ ! -e "paths.mk" ]] ; then \
		echo "\"paths.mk\" doesn't exist. Creating an initial one!" ; \
		touch $@ ; \
		echo "RELEASE_LLVM_BIN=/usr/bin" >> $@ ; \
		echo "CREATE_LLVM_PROF_DIR=.." >> $@ ; \
		echo "BOLT=/path/to/llvm-bolt" >> $@ ; \
		echo "PERF2BOLT=/path/to/perf2bolt" >> $@ ; \
	fi

include paths.mk

ifeq '${CREATE_LLVM_PROF_DIR}' ''
CREATE_LLVM_PROF_DIR=$(shell pwd)/..
endif

DO_PLO     ?= 0
ENABLE_EH  ?= OFF
BUILD_TYPE ?= Release
ENABLE_ASSERTS ?= OFF

BOLT_RESULT := $(shell ( [[ -e "${BOLT}" ]] && [[ -e "${PERF2BOLT}" ]] ) && echo "benchmark-pgo-relocs-bolt.result" )
BOLT_PMU_RESULT := $(shell ( [[ -e "${BOLT}" ]] && [[ -e "${PERF2BOLT}" ]] ) && echo "benchmark-pmu-pgo-relocs-bolt.result" )
PLO_RESULTS := $(shell ( [[ "${DO_PLO}" = "1" ]] ) && echo "benchmark-pgo-plo.result benchmark-pgo-plo-ip.result" )
PLO_PMU_RESULTS := $(shell ( [[ "${DO_PLO}" = "1" ]] ) && echo "benchmark-pmu-pgo-plo.result benchmark-pmu-pgo-plo-ip.result" )

DDIR := $(shell pwd)
LLVM_PROJECT := $(shell cd $(DDIR)/.. && pwd)
CLANG_VERSION := $(shell sed -Ene 's!^\s+set\(LLVM_VERSION_MAJOR\s+([[:digit:]]+)\)$$!\1!p' ${LLVM_PROJECT}/llvm/CMakeLists.txt)

check_environment: paths.mk
	@if [[ ! -e "${RELEASE_LLVM_BIN}/clang" ]] || \
	    [[ ! -d "${CREATE_LLVM_PROF_DIR}" ]] ; then \
	  echo "Invalid entries found in \"paths.mk\", please check." ; \
	  exit 1 ; \
	fi
	@if [[ ! -e "${BOLT}" ]] || \
	    [[ ! -e "${PERF2BOLT}" ]] ; then \
	  echo "Invalid BOLT entries in \"paths.mk\", BOLT-related targets will not be built." ; \
	fi
	@if [[ -z "${CLANG_VERSION}" ]]; then \
	  echo "Invalid clang version found." ; \
	  exit 1 ; \
	fi
	echo "clang version is: ${CLANG_VERSION}" > $@

CREATE_LLVM_PROF=${CREATE_LLVM_PROF_DIR}/create_llvm_prof
ITERATIONS ?= 10
GITHASH := $(shell git rev-parse HEAD)
$(shell git diff > gitdiff)
DIFFHASH := $(shell cat gitdiff | sha1sum | awk '{print $$1}')

ifeq ("$(shell git status -s)", "")
	REPOSTATUS=CLEAN
else
	REPOSTATUS=DIRTY.${DIFFHASH}
endif

REPOHASH := ${GITHASH}.${REPOSTATUS}

#################################
# Important targets:
#  stage1-compiler: the compiler contains all the patches and used to do benchmark.
#  pgo-vanilla-compiler: thinlto optimized compiler based on pgo perf data, w/o bblabels
#  pgo-labels-compiler: thinlto optimized compiler based on pgo perf data, w/ bblabels
#  cspgo-compiler: similar to above, except it's context sensitive pgo optimized binary.
#  pgo-plo-compiler: plo on top of pgo-compiler using perf.data.
#  pgo-plolist-compiler: similar to above, but using list.
#  cspgo-plo-compiler: plo on top of cspgo-compiler
#  pgo-relocs-bolt-compiler: bolt on top of pgo-relocs-compiler
#  cspgo-bolt-compiler: bolt on top of cspgo-compiler
#  benchmark-*-compiler: benchmarks
#  all-compilers: build all compilers
#  all-benchmarks: run all benchmarks
#
# Supporting targets:
#  stage-pgo stage-cspgo: instrumented compilers
#  stage-pgo.profdata stage-cspgo.profdata: profiles generated by instrumented compilers (pgo/cspgo)
#  pgo.perfdata cspgo.perfdata: perfdata collected from running pgo/cspgo-compilers
#  run-commands.sh / commands: script that runs a compiler over hundreds of compilation jobs.
#

LLVM_SOURCE := $(shell find $(LLVM_PROJECT)/llvm \
                            $(LLVM_PROJECT)/clang \
                            $(LLVM_PROJECT)/lld \
			    $(LLVM_PROJECT)/libcxxabi \
        '(' -ipath "*/.git"      -o      \
            -ipath "*/test"      -o      \
            -ipath "*/tests"     -o      \
            -ipath "*/unittests" -o      \
            -ipath "*/gtest"     -o      \
            -ipath "*/googletest" ')' -type d  -prune -o \
        -type f '(' -iname "*.cpp" -o -iname "*.cc" -o -iname "*.c" \
                   -o -iname "*.h" -o -iname "*.td" ')' -print)

ifeq ($(J_NUMBER),)
CORES := $(shell grep ^cpu\\scores /proc/cpuinfo | uniq |  awk '{print $$4}')
THREADS  := $(shell grep -Ee "^core id" /proc/cpuinfo | wc -l)
THREAD_PER_CORE := $(shell echo $$(($(THREADS) / $(CORES))))
# leave some cores on the machine for other jobs.
USED_CORES := $(shell \
	if [[ "$(CORES)" -lt "3" ]] ; then \
	  echo 1 ; \
	elif [[ "$(CORES)" -lt "9" ]] ; then \
	  echo $$(($(CORES) * 3 / 4)) ; \
	else echo $$(($(CORES) * 7 / 8)); \
	fi )
J_NUMBER := $(shell echo $$(( $(USED_CORES) * $(THREAD_PER_CORE))))
endif

comma              := ,
STAGE1_BIN         := $(DDIR)/stage1/install/bin
PROFILES_DIR       := $(DDIR)/stage2/build/profiles
CSPROFILES_DIR     := $(DDIR)/cspgo/build/csprofiles
LLD_NO_OPT         := -fuse-ld=lld -Wl,--no-optimize-bb-jumps
LLD_OPT            := -fuse-ld=lld -Wl,--optimize-bb-jumps
FLAVORS            := stage1 nonepgo nonepgolabels pgo-labels pgo-vanilla pgo-relocs pgo-plo pgo-plo-ip pgo-plolist-cluster pgo-plolist pgo-plolist-ip pgo-plolist-2000 pgo-plolist-ip-2000 cspgo cspgo-plo pgo-vanilla-bolt pgo-relocs-bolt cspgo-bolt pgo-plo-noorder pgo-vanilla-old pgo-split afdo-vanilla afdo-split plain
ALL_COMPILERS      := $(foreach F,$(FLAVORS),$(F)-compiler)
ALL_PMU_BENCHMARKS := $(foreach F,$(FLAVORS),benchmark-pmu-$(F))
ALL_BENCHMARKS     := $(foreach F,$(FLAVORS),benchmark-$(F))

gen_compiler_flags  = -DCMAKE_C_FLAGS=$(1) -DCMAKE_CXX_FLAGS=$(1)
gen_linker_flags    = -DCMAKE_EXE_LINKER_FLAGS=$(1) -DCMAKE_SHARED_LINKER_FLAGS=$(1) -DCMAKE_MODULE_LINKER_FLAGS=$(1)

# $1 are compiler cluster.
# $2 are ld flags.
gen_build_flags     = $(call gen_compiler_flags,$(1)) $(call gen_linker_flags,$(2))

# Use "_opt" suffix to name a bare option, e.g., options that are to be wrapped by -DCMAKE_C_FLAGS="....".
gc_sections_opt            := -Wl,-gc-sections
relocation_gen_opt         := -Wl,-q
interp_opt                 := -Wl,--propeller-opt=reorder-ip
random_opt                 := -Wl,--propeller-opt=reorder-blocks-random
distance_cutoff_opt        := -Wl,--propeller-forward-jump-distance=2000 -Wl,--propeller-backward-jump-distance=2000
symbol_order_opt           := -Wl,--symbol-ordering-file=../../pgo-labels-compiler.propeller.order
other_opt                  := -Wl,-propeller-keep-named-symbols -Wl,-propeller-dump-symbol-order=order.txt -Wl,-build-id
split_funcs_only           := -Wl,-propeller-opt=no-reorder-blocks -Wl,-propeller-opt=no-reorder-funcs
lto_bb_sections_all_opt    := -Wl,--lto-basic-block-sections=all
branch_align_opt           := -Wl,-mllvm,-x86-branches-within-32B-boundaries
print_after_flag           := -Wl,-mllvm,-print-after-all
<<<<<<< HEAD
keep_section_opt           := -Wl,-z,keep-text-section-prefix
split_linker_opt           := -Wl,-lto-split-machine-functions -Wl,-z,keep-text-section-prefix
=======
keep_section_opt 					 := -Wl,-z,keep-text-section-prefix
ro_segment_opt						 := -Wl,--no-rosegment
split_linker_opt				 := -Wl,-lto-split-machine-functions -Wl,-z,keep-text-section-prefix
>>>>>>> 510679ff
bb_info_linker_opt         := -Wl,-mllvm,-bb-info-section

# Use "_flags" suffix to name cmake options, e.g., options that are wrapped by "-DCMAKE_XXX".
bb_section_none_flags      := $(call gen_build_flags,"-funique-internal-linkage-names","${LLD_NO_OPT}")
bb_section_labels_align_flags    := $(call gen_build_flags,"-fpropeller-label -funique-internal-linkage-names","-fuse-ld=lld $(gc_sections_opt) $(branch_align_opt) $(keep_section_opt)")
bb_section_labels_flags    := $(call gen_build_flags,"-fpropeller-label -funique-internal-linkage-names","-fuse-ld=lld $(gc_sections_opt) $(keep_section_opt)")
bb_info_flags              := $(call gen_build_flags,"-mllvm -bb-info-section -funique-internal-linkage-names","-fuse-ld=lld $(gc_sections_opt) $(keep_section_opt) $(bb_info_linker_opt)")
bb_section_all_flags        = $(call gen_build_flags,"-funique-internal-linkage-names -fpropeller-optimize=$(1) -fbasic-block-sections=all","-fpropeller-optimize=$(1) -fbasic-block-sections=all -fuse-ld=lld $(lto_bb_sections_all_opt) $(other_opt) $(gc_sections_opt)")
bb_section_list_align_flags       = $(call gen_build_flags,"-funique-internal-linkage-names -fpropeller-optimize=$(1) $(2)","-fuse-ld=lld -fpropeller-optimize=$(1) $(other_opt) $(gc_sections_opt) $(3) $(branch_align_opt)")
bb_section_list_flags       = $(call gen_build_flags,"-funique-internal-linkage-names -fpropeller-optimize=$(1) $(2)","-fuse-ld=lld -fpropeller-optimize=$(1) $(other_opt) $(gc_sections_opt) $(3)")
split_flags := $(call gen_build_flags,"","${LLD_OPT} $(split_linker_opt)")

# $1 is any other cmake flags (optional)
# $2 is llvm enabled projects
# $3 is target
define build_compiler
	$(eval __toolchain=$(shell if [[ "$@" == "stage1/install/bin/clang" ]]; then echo "$(RELEASE_LLVM_BIN)" ; else echo "$(DDIR)/stage1/install/bin" ; fi))
	$(eval __comp_dir=$(DDIR)/$(shell echo $@ | sed -Ee 's!([^/]+)/.*!\1!'))
	if [[ -z "$(__comp_dir)" ]]; then echo "Invalid dir name" ; exit 1; fi
	echo "Building in directory: $(__comp_dir) ... " ;
	if [[ ! -e "$(__comp_dir)/build/CMakeCache.txt" ]]; then \
	    mkdir -p $(__comp_dir)/build ;                       \
	    cd $(__comp_dir)/build && cmake -G Ninja             \
		-DCMAKE_INSTALL_PREFIX=$(__comp_dir)/install     \
		-DLLVM_OPTIMIZED_TABLEGEN=On                     \
		-DCMAKE_BUILD_TYPE=$(BUILD_TYPE)                 \
		-DLLVM_ENABLE_EH=$(ENABLE_EH)                    \
		-DLLVM_ENABLE_RTTI=$(ENABLE_EH)                  \
		-DLLVM_ENABLE_LLD="On"                           \
		-DCMAKE_LINKER="lld"                             \
		-DLLVM_TARGETS_TO_BUILD="X86"                    \
		-DCMAKE_C_COMPILER="$(__toolchain)/clang"        \
		-DCMAKE_CXX_COMPILER="$(__toolchain)/clang++"    \
		-DCMAKE_ASM_COMPILER="$(__toolchain)/clang"      \
		$(1)                                             \
		-DLLVM_ENABLE_PROJECTS=$(2)                      \
		$(LLVM_PROJECT)/llvm;                            \
	fi
	ninja -j$(J_NUMBER) -C $(__comp_dir)/build $(3) 2>&1 | tee $(DDIR)/$(shell basename $(__comp_dir)).autolog || exit 1
	if ! echo "int main() {return 0;}" | $(__comp_dir)/build/bin/clang -x c -c - -o ./build_compiler.tmpout ; then \
		rm -f ./build_compiler.tmpout ; \
		echo Failed; \
		exit 1 ; \
	else \
		rm -f ./build_compiler.tmpout ; \
	fi
	touch $@
endef

all-compilers: $(ALL_COMPILERS)

all-benchmarks: $(ALL_BENCHMARKS)

stage1/install/bin/clang: check_environment $(LLVM_SOURCE)
	$(call build_compiler,-DLLVM_ENABLE_ASSERTIONS=$(ENABLE_ASSERTS) $(call gen_linker_flags,"-Wl$(comma)-build-id") $(shell if [[ -d "$(PROTOBUF_PREFIX)" ]]; then echo "-DProtobuf_PROTOC_EXECUTABLE=\"$(PROTOBUF_PREFIX)/bin/protoc\" -DProtobuf_INCLUDE_DIR=\"$(PROTOBUF_PREFIX)/include\" -DProtobuf_LIBRARY=\"$(PROTOBUF_PREFIX)/lib/libprotobuf.so\" $(call gen_linker_flags,\"-Wl$(comma)-rpath=$(PROTOBUF_PREFIX)/lib -Wl$(comma)-build-id\")"; fi),"clang;compiler-rt;lld",install)

stage1_with_cxx_unwind/install/bin/clang: stage1-compiler check_environment $(LLVM_SOURCE)
	$(call build_compiler,-DCMAKE_BUILD_TYPE=Debug -DLIBCXXABI_USE_LLVM_UNWINDER=On -DLLVM_ENABLE_LLD= -DCMAKE_LINKER="gold","clang;compiler-rt;lld;libcxx;libcxxabi;libunwind",install install-cxx install-cxxabi)

stage1_debug/install/bin/clang: stage1-compiler check_environment $(LLVM_SOURCE)
	$(call build_compiler,-DCMAKE_BUILD_TYPE=Debug -DLLVM_ENABLE_ASSERTIONS=On ,"clang;compiler-rt;lld",install)

stage1-compiler stage1_debug-compiler stage1_with_cxx_unwind-compiler : %-compiler : %/install/bin/clang
	ln -sf $< $@
	touch $@

# Build isntrumented pgo-labels and pgo-relocs using the same pair of options.
stage-pgo-labels/build/bin/clang-${CLANG_VERSION} stage-pgo-relocs/build/bin/clang-${CLANG_VERSION}: | stage1-compiler
	$(call build_compiler,-DLLVM_BUILD_INSTRUMENTED=IR $(call gen_build_flags,"-funique-internal-linkage-names","$(gc_sections_opt)"),"clang;compiler-rt;lld",all)

stage-pgo-vanilla/build/bin/clang-${CLANG_VERSION}: | stage1-compiler
	$(call build_compiler,-DLLVM_BUILD_INSTRUMENTED=IR,"clang;compiler-rt;lld",all)

stage-pgo-labels-compiler stage-pgo-vanilla-compiler stage-pgo-relocs-compiler stage1-stage-cspgo-compiler nonepgo-compiler nonepgolabels-compiler pgo-labels-compiler pgo-vanilla-old-compiler pgo-vanilla-compiler plain-compiler afdo-vanilla-compiler afdo-split-compiler pgo-split-compiler pgo-relocs-compiler cspgo-compiler pgo-plo-compiler pgo-plolist-compiler: %-compiler: %/build/bin/clang-${CLANG_VERSION} | check_environment
	ln -sf $< $@
	touch $@

pgo-plolist-ip-compiler pgo-plo-ip-compiler: %-ip-compiler: %/build/bin/clang-${CLANG_VERSION}-ip | check_environment
	ln -sf $< $@
	touch $@

pgo-plolist-ip-2000-compiler pgo-plolist-2000-compiler: pgo-plolist-%-compiler: pgo-plolist/build/bin/clang-${CLANG_VERSION}-% | check_environment
	ln -sf $< $@
	touch $@

pgo-plolist-cluster-compiler: pgo-plolist/build/bin/clang-${CLANG_VERSION}-cluster | check_environment
	ln -sf $< $@
	touch $@

pgo-plo-compiler.symorder pgo-compiler.symorder: %.symorder: %
	llvm-nm -nS $< | sed -nEe '/(.+)\s(.+)\s(W|t|T)\s(.+)/p' | sed -Ee 's!(.+)\s(a+\.BB\.)(.+)!\1 \2 \3!' | awk '$$4~/^a+\.BB\.$$/{print $$1 " " $$2 " " $$3 " " length($$4)-4 ".BB." $$5} $$4!~/^a+\.BB\.$$/{print $$0}' > $@

pgo-plo-noorder-compiler: pgo-plo/build/bin/clang-${CLANG_VERSION}
	ln -sf $< $@
	touch $@

stage-cspgo.profdata stage-pgo-labels.profdata stage-pgo-vanilla.profdata stage-pgo-relocs.profdata: %.profdata: %-compiler run-commands.sh  | stage1-compiler
	./run-commands.sh $(shell readlink -f $<)
	$(STAGE1_BIN)/llvm-profdata merge -output=$@ `find $(dir $(shell readlink -f $<))../ -path "*/csprofiles/*.profraw" -o -path "*/profiles/*.profraw"`

nonepgo/build/bin/clang-${CLANG_VERSION}: | stage1-compiler
	$(call build_compiler,$(bb_section_none_flags),"clang;compiler-rt;lld",clang lld)

nonepgolabels/build/bin/clang-${CLANG_VERSION}: | stage1-compiler
	$(call build_compiler,$(bb_section_labels_flags),"clang;compiler-rt;lld",clang lld)

pgo-labels/build/bin/clang-${CLANG_VERSION}: stage-pgo-labels.profdata
	$(call build_compiler,-DLLVM_PROFDATA_FILE=$(DDIR)/$< -DLLVM_ENABLE_LTO=Thin $(bb_section_labels_flags),"clang;compiler-rt;lld",clang lld)

pgo-relocs/build/bin/clang-${CLANG_VERSION}: stage-pgo-relocs.profdata
	$(call build_compiler,-DLLVM_PROFDATA_FILE=$(DDIR)/$< -DLLVM_ENABLE_LTO=Thin $(call gen_build_flags, "-funique-internal-linkage-names","$(gc_sections_opt) $(keep_section_opt) $(relocation_gen_opt)"), "clang;compiler-rt;lld",clang lld)

pgo-bb-info/build/bin/clang-${CLANG_VERSION}: stage-pgo-labels.profdata
	$(call build_compiler,-DLLVM_PROFDATA_FILE=$(DDIR)/$< -DLLVM_ENABLE_LTO=Thin $(bb_info_flags),"clang;compiler-rt;lld",clang lld)

pgo-labels-align/build/bin/clang-${CLANG_VERSION} pgo-relocs-align/build/bin/clang-${CLANG_VERSION}: pgo-%-align/build/bin/clang-${CLANG_VERSION}: stage-pgo-%.profdata
	$(call build_compiler,-DLLVM_PROFDATA_FILE=$(DDIR)/$< -DLLVM_ENABLE_LTO=Thin $(bb_section_labels_align_flags),"clang;compiler-rt;lld",clang lld)

pgo-vanilla-old/build/bin/clang-${CLANG_VERSION}: stage-pgo-vanilla.profdata
	$(call build_compiler,-DLLVM_PROFDATA_FILE=$(DDIR)/$< -DLLVM_ENABLE_LTO=Thin,"clang;compiler-rt;lld",clang lld)

pgo-vanilla/build/bin/clang-${CLANG_VERSION}: stage-pgo-vanilla.profdata
	$(call build_compiler,-DLLVM_PROFDATA_FILE=$(DDIR)/$< -DLLVM_ENABLE_LTO=Thin $(call gen_linker_flags,"$(gc_sections_opt) $(keep_section_opt)"),"clang;compiler-rt;lld",clang lld)

plain/build/bin/clang-${CLANG_VERSION}: | stage1-compiler
	$(call build_compiler, -DLLVM_ENABLE_LTO=Thin $(call gen_build_flags,"-g","-fuse-ld=lld $(gc_sections_opt) $(keep_section_opt) $(ro_segment_opt)"),"clang;compiler-rt;lld",clang lld)

afdo-vanilla/build/bin/clang-${CLANG_VERSION}: plain.afdo
	$(call build_compiler,-DLLVM_SAMPLEPROF_FILE=$(DDIR)/$< -DLLVM_ENABLE_LTO=Thin $(call gen_linker_flags,"$(gc_sections_opt) $(keep_section_opt)"),"clang;compiler-rt;lld",clang lld)

afdo-split/build/bin/clang-${CLANG_VERSION}: plain.afdo
	$(call build_compiler,-DLLVM_SAMPLEPROF_FILE=$(DDIR)/$< -DLLVM_ENABLE_LTO=Thin $(call split_flags),"clang;compiler-rt;lld",clang lld)

pgo-split/build/bin/clang-${CLANG_VERSION}: stage-pgo-vanilla.profdata stage1-compiler
	$(call build_compiler,-DLLVM_PROFDATA_FILE=$(DDIR)/$< -DLLVM_ENABLE_LTO=Thin $(call split_flags),"clang;compiler-rt;lld",clang lld)

pgo-plo/build/bin/clang-${CLANG_VERSION}: stage-pgo-labels.profdata pgo-labels-compiler.propeller
	$(call build_compiler,-DLLVM_PROFDATA_FILE=$(DDIR)/$< -DLLVM_ENABLE_LTO=Thin $(call bb_section_all_flags,$(DDIR)/pgo-labels-compiler.propeller),"clang;compiler-rt;lld",clang lld)

pgo-plolist/build/bin/clang-${CLANG_VERSION}: stage-pgo-labels.profdata pgo-labels-compiler.propeller
	$(call build_compiler,-DLLVM_PROFDATA_FILE=$(DDIR)/$< -DLLVM_ENABLE_LTO=Thin $(call bb_section_list_flags,$(DDIR)/pgo-labels-compiler.propeller,,),"clang;compiler-rt;lld",clang lld)

pgo-plolist-align/build/bin/clang-${CLANG_VERSION}: stage-pgo-labels.profdata pgo-labels-compiler.propeller
	$(call build_compiler,-DLLVM_PROFDATA_FILE=$(DDIR)/$< -DLLVM_ENABLE_LTO=Thin $(call bb_section_list_align_flags,$(DDIR)/pgo-labels-compiler.propeller,,),"clang;compiler-rt;lld",clang lld)

pgo-plolist/build/bin/clang-${CLANG_VERSION}-ip pgo-plo/build/bin/clang-${CLANG_VERSION}-ip: %/build/bin/clang-${CLANG_VERSION}-ip: %/build/bin/clang-${CLANG_VERSION}
	$(call gen_relink_script,$*,$(interp_opt),-ip)
	cd $*/build; $(DDIR)/$@.relink_script 2>&1 | tee $(DDIR)/$*-ip.autolog

pgo-plolist/build/bin/clang-${CLANG_VERSION}-ip-2000: pgo-plolist/build/bin/clang-${CLANG_VERSION}
	$(call gen_relink_script,pgo-plolist,$(interp_opt) $(distance_cutoff_opt),-ip-2000)
	cd pgo-plolist/build; $(DDIR)/$@.relink_script 2>&1 | tee $(DDIR)/pgo-plolist-ip-2000.autolog

pgo-plolist/build/bin/clang-${CLANG_VERSION}-2000: pgo-plolist/build/bin/clang-${CLANG_VERSION}
	$(call gen_relink_script,pgo-plolist,$(distance_cutoff_opt),-2000)
	cd pgo-plolist/build; $(DDIR)/$@.relink_script 2>&1 | tee $(DDIR)/pgo-plolist-2000.autolog

pgo-plo/build/bin/clang-${CLANG_VERSION}-cluster pgo-plolist/build/bin/clang-${CLANG_VERSION}-cluster pgo-plolist-align/build/bin/clang-$(CLANG_VERSION)-cluster: %/build/bin/clang-${CLANG_VERSION}-cluster: %/build/bin/clang-${CLANG_VERSION}
	$(call gen_relink_script,$*,$(symbol_order_opt),-cluster)
	cd $*/build; $(DDIR)/$@.relink_script 2>&1 | tee $(DDIR)/$*-cluster.autolog

pgo-plolist/build/bin/clang-${CLANG_VERSION}-split: pgo-plolist/build/bin/clang-${CLANG_VERSION}
	$(call gen_relink_script,pgo-plolist,$(split_funcs_only),-split)
	cd pgo-plolist/build; $(DDIR)/$@.relink_script 2>&1 | tee $(DDIR)/pgo-plolist-split.autolog

pgo-plolist/build/bin/clang-${CLANG_VERSION}-random pgo-plo/build/bin/clang-${CLANG_VERSION}-random: %/build/bin/clang-${CLANG_VERSION}-random: %/build/bin/clang-${CLANG_VERSION}
	$(call gen_relink_script,$*,$(random_opt),-random)
	cd $*/build; $(DDIR)/$@.relink_script 2>&1 | tee $(DDIR)/$*-random.autolog

pgo-plolist/build/bin/clang-${CLANG_VERSION}-ip-2000: pgo-plolist/build/bin/clang-${CLANG_VERSION}

# $1 is the COMP name only, without directory, "stage1/pgo-plolist/pgo-plofunsc/etc".
# $2 is extra options.
# $3 suffix to use for binary
define gen_relink_script
	echo '#!/bin/bash -x' > $(DDIR)/$@.relink_script
	cd $(1)/build ; ninja -t commands clang | grep -Fe " -o bin/clang-$(CLANG_VERSION) " | \
		sed -e 's! -o bin/clang-$(CLANG_VERSION) ! -o bin/clang-$(CLANG_VERSION)$3 !' \
		    -e 's!$$! $2!' \
		    -e 's!: &&!!' -e 's!&& :!!' >> $(DDIR)/$@.relink_script
	chmod +x $(DDIR)/$@.relink_script
endef

pgo-vanilla/build.resource pgo-labels/build.resource pgo-plolist/build.resource pgo-plo/build.resource: %/build.resource: %/build/bin/clang-$(CLANG_VERSION)
	$(call gen_relink_script,$(shell dirname $@),)
	cd $(shell dirname $@)/build; /usr/bin/time -v $(DDIR)/$@.relink_script 2>&1 | tee $(DDIR)/$@
	cd $(shell dirname $@)/build; find lto.cache/ -type f -name "llvmcache-*" 1>../build.objects 2>/dev/null ; \
		if [[ -n "`head -1 ../build.objects`" ]]; then \
			echo "All objects: " >> $(DDIR)/$@ ; \
			$(DDIR)/stage1/install/bin/report-size @../build.objects  | tee -a $(DDIR)/$@ ; \
		else \
			echo No object files found. ; rm -f $@ ; \
		fi
	echo "Size of $<:" >> $(DDIR)/$@
	$(DDIR)/stage1/install/bin/report-size $< | tee -a $(DDIR)/$@

pgo-plo/build/symbol-order pgo-plolist/build/symbol-order: %/build/symbol-order: %/build/bin/clang-$(CLANG_VERSION)
	cd $(shell dirname $@) ; ninja -t commands clang | grep -Fe " -o bin/clang-${CLANG_VERSION} " | \
		sed -e 's! -o bin/clang-${CLANG_VERSION} ! -o bin/clang-${CLANG_VERSION} -Wl,-propeller-dump-symbol-order=symbol-order -Wl,-propeller-dump-cfg=@@!' > gen-symbol-order.sh ; \
		if [[ ! -e "gen-symbol-order.sh" ]] || [[ "`wc -l gen-symbol-order.sh | cut -f1 -d' '`" == "0" ]]; then echo "Error extacting link commands." ; exit 1; fi ; \
		chmod +x ./gen-symbol-order.sh ; \
		./gen-symbol-order.sh
	touch $@

pgo-labels/build/bolt-symbol-order: pgo-labels/build/bolt-func-symbol-order pgo-labels/build/bolt-bb-symbol-order

pgo-labels/build/bolt-bb-symbol-order: pgo-labels-compiler.bolt.autolog pgo-labels/build/bin/clang-$(CLANG_VERSION)-bolt bbfilter
	cat $< | grep -E "^hh: " | sed -e 's!hh: !!' | ./bbfilter | cut -f 2 -d" " > $@

pgo-labels/build/bolt-func-symbol-order: pgo-labels-compiler.bolt.autolog pgo-labels/build/bin/clang-$(CLANG_VERSION)-bolt
	grep -E "^hh: " $< | sed -e 's!hh: !!' | grep -vF ".BB." | cut -f 2 -d" " > $@.hot
	grep -E "^cc: " $< | sed -e 's!cc: !!' | grep -vF ".BB." | cut -f 2 -d" " > $@.cold
	touch $@

pgo-plolist/build/symbol-order-diff: pgo-plolist/build/hot-func-list pgo-labels/build/bolt-bb-symbol-order pgo-plolist/build/symbol-order
	cat $< | xargs -n 20 -P 50 ./compare_symbol_order.sh $(word 2,$^) $(word 3,$^) 2>&1 | tee $@

pgo-plolist/build/hot-func-list pgo-plo/build/hot-func-list: %/build/hot-func-list: %/build/symbol-order
	sed -n '0,/^Hot$$/p' $< | grep -vFe '.BB.' > $@

pgo-plolist_vs_plo.hot_func_order.diff: pgo-plolist/build/hot-func-list pgo-plo/build/hot-func-list
	cat $< | xargs -n 20 -P 50 ./compare_func_bb_order.sh 2>&1 | tee $@

pgo-labels.perfdata cspgo.perfdata pgo-relocs.perfdata: %.perfdata: %-compiler run-commands.sh
	perf record -o $@ -e cycles:u -j any,u -- ./run-commands.sh $(shell readlink -f $<)

plain.perfdata: plain-compiler run-commands.sh
	perf record -o $@ -e br_inst_retired.near_taken:u -j any,u -- ./run-commands.sh $(shell readlink -f $<)

# The internal version of create_llvm_prof must be used here since the open source version cannot produce a
# format which is compatible with llvm as of 07/24/20.
plain.afdo: plain-compiler plain.perfdata
	${CREATE_LLVM_PROF} --binary=`readlink -f $<` --profile=$(DDIR)/plain.perfdata --logtostderr --out=$(DDIR)/$@

pgo-labels-compiler.propeller cspgo-compiler.propeller: %-compiler.propeller: %-compiler %.perfdata
	${CREATE_LLVM_PROF} --binary=`readlink -f $<` --format=propeller --profile=$(word 2,$^) --out=$@.tmp --sym_order_out=$@.order --logtostderr 2>&1 | tee $@.autolog ; \
	{ echo "@clang-11-random" ; echo "@clang-11-ip" ; echo "@clang-11-2000" ; echo "@clang-11-ip-2000" ; echo "@clang-11-split" ; cat "$@.tmp" ; } > $@ ; \
	rm $@.tmp

pgo-labels-compiler.yaml cspgo-compiler.yaml pgo-relocs-compiler.yaml: %-compiler.yaml: %.perfdata %-compiler
	$(PERF2BOLT) -o $(subst .perfdata,.fdata,$<) -w $@ -p $< $(shell readlink -f $(word 2,$^))

pgo-labels/build/bin/clang-${CLANG_VERSION}-bolt cspgo/build/bin/clang-${CLANG_VERSION}-bolt pgo-relocs/build/bin/clang-${CLANG_VERSION}-bolt: %/build/bin/clang-${CLANG_VERSION}-bolt: %-compiler.yaml %-compiler $(BOLT)
	/usr/bin/time -v $(BOLT) $(shell readlink -f $(word 2,$^)) -o $@ -b $< \
		 -split-functions=3                     \
		 -split-all-cold                        \
		 -chain-split-threshold=1024            \
		 -print-cache-metrics                   \
		 -reorder-blocks="cache+"               \
	 	 -reorder-functions="hfsort+" -relocs=1 \
		 -split-eh                              \
		 2>&1 | tee $(word 2,$^).bolt.autolog


stage-cspgo/build/bin/clang-${CLANG_VERSION}: stage-pgo.profdata | stage1-compiler
	$(call build_compiler,-DLLVM_PROFDATA_FILE=$(DDIR)/$< -DLLVM_BUILD_INSTRUMENTED=CSIR -DLLVM_ENABLE_LTO=Thin,"clang;compiler-rt;lld",all)

cspgo/build/bin/clang-${CLANG_VERSION}: stage-cspgo.profdata stage-pgo.profdata | stage1-compiler
	$(STAGE1_BIN)/llvm-profdata merge -output=stage-cspgo2.profdata stage-cspgo.profdata stage-pgo.profdata
	$(call build_compiler,-DLLVM_PROFDATA_FILE=$(DDIR)/stage-cspgo2.profdata -DLLVM_ENABLE_LTO=Thin $(bb_section_labels_flags),"clang;compiler-rt;lld",clang lld)

cspgo-plo/build/bin/clang-${CLANG_VERSION}: stage-cspgo.profdata stage-pgo.profdata | stage1-compiler
	$(STAGE1_BIN)/llvm-profdata merge -output=stage-cspgo2.profdata stage-cspgo.profdata stage-pgo.profdata
	$(call build_compiler,-DLLVM_PROFDATA_FILE=$(DDIR)/stage-cspgo2.profdata -DLLVM_ENABLE_LTO=Thin $(bb_section_all_flags),"clang;compiler-rt;lld",clang lld)

benchmark-dir.o: | stage1-compiler
	mkdir -p benchmark-dir/source
	mkdir -p benchmark-dir/build
	rsync -av -f "- .git*" -f "+ clang/***" -f "+ lld/***" -f "+ llvm/***" -f "- *" $(DDIR)/../ benchmark-dir/source/
	cd benchmark-dir/build ; \
		export TOOLCHAIN="$(DDIR)/stage1/install/bin" ; \
		cmake -G Ninja -DCMAKE_C_COMPILER=$${TOOLCHAIN}/clang -DCMAKE_CXX_COMPILER=$${TOOLCHAIN}/clang++ -DCMAKE_ASM_COMPILER=$${TOOLCHAIN}/clang \
			       -DLLVM_ENABLE_PROJECTS="clang;lld" $(DDIR)/benchmark-dir/source/llvm ; \
		ninja clang lld
	echo "int main() {return 0;}" | benchmark-dir/build/bin/clang -x c -c - -o $@
	if [[ -z "benchmark-dir.o" ]]; then rm $@ ; exit 1; fi

run-commands.sh: benchmark-dir.o | stage1-compiler
	rm -f commands
	ninja -C benchmark-dir/build -t commands clang \
            | grep -E "^$(DDIR)/stage1/install/bin/clang\+?\+? " \
            | grep -Fe " -c " \
            | sed -Ee 's!^$(DDIR)/stage1/install/bin/clang\+\+ !$${CCP} -x c++ !' \
                   -e 's!^$(DDIR)/stage1/install/bin/clang !$${CCP} !' \
                   -e 's!^!cd $(DDIR)/benchmark-dir/build \&\& !' >> commands
	if [[ -z `cat commands` ]]; then \
		echo "Empty commands file, ERROR." ; exit 1 ; \
	fi
	echo "export CCP=\$$(cd \$$(dirname \$$1); pwd)/\$$(basename \$$1)" > $@
	echo "head -n 500 commands | xargs -P50 -L1 -d \"\\n\" bash -x -c" \
                >> $@
	chmod +x $@

$(ALL_PMU_BENCHMARKS): benchmark-pmu-%: %-compiler run-commands.sh
	@{ echo "Running $@ for ${ITERATIONS} iterations..." ; \
		perf stat -r ${ITERATIONS} -o .$@.pmu --field-separator=, -e cycles:u,instructions:u,br_inst_retired.all_branches:u,br_inst_retired.conditional:u,br_inst_retired.near_taken:u,br_inst_retired.not_taken:u,icache_64b.iftag_hit:u,icache_64b.iftag_miss:u,icache_16b.ifdata_stall:u,itlb_misses.miss_causes_a_walk:u,itlb_misses.stlb_hit:u,idq.dsb_uops:u,idq.mite_uops:u,idq.ms_uops:u -- ./run-commands.sh $(shell readlink -f $<) &> /dev/null ; \
		awk 'NF {print "${REPOHASH},"$$0}' .$@.pmu ; \
	} | tee -a $@.result

$(ALL_BENCHMARKS): benchmark-%: %-compiler run-commands.sh
	@{ for i in {1..${ITERATIONS}}; do \
		echo "Running $@ ... iteration $$i/${ITERATIONS} ..." ; \
		/usr/bin/time --format "${REPOHASH} USER:%U SYS:%S WALL:%e STATUS:%x" ./run-commands.sh $(shell readlink -f $<) 2>&1 | grep "${REPOHASH}" ; \
	   done ; \
	} | tee -a $@.result

# ###################################### Size gaugement
$(foreach F,nonepgo nonepgolabels pgo pgo-vanilla pgo-plo pgo-plolist,$(F).size-summaries): %.size-summaries: %-compiler | stage1-compiler
	find $(shell pwd)/$(subst -compiler,,$<)/build/lto.cache/ \
		-name "llvmcache*" -not -name "llvmcache.timestamp" -type f > $@.log1
	stage1/build/bin/report-size @$@.log1 > $@
	echo `readlink -f $<` >> $@
	stage1/build/bin/report-size `readlink -f $<` >> $@
	cat $@

# ######################################  sample workflow : make sample.propeller.out
sample_bblabels.o: sample.c stage1-compiler
	./stage1-compiler -c -O2 -fpropeller-label $< -o $@
	@[[ -n `readelf -Ws $@ | grep -F '.BB.'` ]] \
		|| { echo "No.BB.symbols found in $@, error" ; exit 1; }

sample.bbinfosection.o: sample.c stage1-compiler
	./stage1-compiler -fpropeller-label -c -O2 -mllvm --bb-info-section $< -o $@
	@[[ -n `readelf -WS $@ | grep -F '.bb_info'` ]] || { echo "No .bb_info setion found in $@, error" ; exit 1; }

sample.baseline.out: sample_bblabels.o stage1-compiler
	./stage1-compiler -Wl,-build-id -fpropeller-label -fuse-ld=lld -Wl,-O2 -o $@ $<
	@[[ -n `readelf -Ws $@ | grep -F '.BB.'` ]] \
		|| { echo "No.BB.symbols found in $@, error" ; exit 1; }

sample.baseline.perfdata: sample.baseline.out
	perf record -o $@ -e "cycles:u" -j any,u -- ./$<

sample.inst.out: sample.c stage1-compiler
	./stage1-compiler -g -O2 -fprofile-instr-generate=default.profraw $< -o $@

sample.inst.profdata: sample.inst.out
	./sample.inst.out && \
	$(STAGE1_BIN)/llvm-profdata merge -output=$@ default.profraw

# sample.goal.o: sample.c sample.inst.profdata stage1-compiler
# 	./stage1-compiler -O2 -fprofile-instr-use=sample.inst.profdata -ffunction-sections -emit-llvm -c $< -o sample.ll && \
# 	./stage1/install/bin/llc -split-machine-functions sample.ll -o $@

sample.goal.o: sample.c sample.inst.profdata stage1-compiler
	./stage1-compiler -O2 -fprofile-instr-use=sample.inst.profdata -flto=thin -c $< -o $@

sample.goal.out: sample.goal.o stage1-compiler
	./stage1-compiler -fuse-ld=lld -O2 -fprofile-instr-use=sample.inst.profdata -flto=thin -Wl,-lto-split-machine-functions -Wl,-z,keep-text-section-prefix $< -o $@

sample.baseline.propeller: sample.baseline.perfdata sample.baseline.out $(CREATE_LLVM_PROF)
	$(CREATE_LLVM_PROF) --profile=$< --out=$@ --format=propeller --binary=$(word 2,$^) --logtostderr ; \
		sed -i '1d' $@

sample_bb.o: sample.c sample.baseline.propeller stage1-compiler
	./stage1-compiler -c -O2 -fpropeller-optimize=$(word 2,$^) $< -o $@

sample.propeller.out: sample_bb.o sample.baseline.propeller stage1-compiler
	./stage1-compiler -o $@ -fuse-ld=lld -fpropeller-optimize=$(word 2,$^) -Wl,-propeller-keep-named-symbols -Wl,-propeller-print-stats $< -Wl,-propeller-dump-cfg=@; \

# ######################################  sample workflow (thinlto flavor) : make sample.propeller.lto.out
sample_bblabels.lto.o: sample.c stage1-compiler
	./stage1-compiler -c -O2 -flto=thin -fpropeller-label $< -o $@

sample.baseline.lto.out: sample_bblabels.lto.o stage1-compiler
	./stage1-compiler -fpropeller-label -flto=thin -fuse-ld=lld -Wl,-O2 -o $@ $<
	@[[ -n `readelf -Ws $@ | grep -F '.BB.'` ]] \
		|| { echo "No.BB.symbols found in $@, error" ; exit 1; }

sample.baseline.lto.perfdata: sample.baseline.lto.out
	perf record -o $@ -e "cycles:u" -j any,u -- ./$<

sample.baseline.lto.propeller: sample.baseline.lto.perfdata sample.baseline.lto.out $(CREATE_LLVM_PROF)
	$(CREATE_LLVM_PROF) --profile=$< --out=$@ --format=propeller --binary=$(word 2,$^) --logtostderr ; \
		sed -i '1d' $@

sample_bb.lto.o: sample.c sample.baseline.lto.propeller stage1-compiler
	./stage1-compiler -c -O2 -flto=thin -fpropeller-optimize=$(word 2,$^) $< -o $@

sample.propeller.lto.out: sample_bb.lto.o sample.baseline.lto.propeller stage1-compiler
	./stage1-compiler -o $@ -flto=thin -Wl,--thinlto-cache-dir=sample.lto.cache -fuse-ld=lld -fpropeller-optimize=$(word 2,$^) -Wl,-propeller-keep-named-symbols -Wl,-propeller-print-stats $< -Wl,-propeller-dump-cfg=@; \

test_exception: test_exception.cpp stage1_with_cxx_unwind-compiler
	./stage1_with_cxx_unwind-compiler -ffunction-sections -std=c++11 -nostdinc++  -I./stage1_with_cxx_unwind/install/include/c++/v1/ -I/usr/lib/clang/8.0.1/include $< -S -o $@.s
	./stage1_with_cxx_unwind-compiler -stdlib=libc++ -L./stage1_with_cxx_unwind/install/lib -Wl,-rpath,./stage1_with_cxx_unwind/install/lib $@.s -o $@ -lc++

test_exception.plo: test_exception.cpp stage1_with_cxx_unwind-compiler
	./stage1_with_cxx_unwind-compiler -fbasic-block-sections=all -std=c++11 -nostdinc++  -I./stage1_with_cxx_unwind/install/include/c++/v1/ -I/usr/lib/clang/8.0.1/include $< -S -o $@.s
	./stage1_with_cxx_unwind-compiler -stdlib=libc++ -L./stage1_with_cxx_unwind/install/lib -Wl,-rpath,./stage1_with_cxx_unwind/install/lib $@.s -o $@ -lc++

.phony: clean clean-all clean-sample
.phone: $(foreach F,$(FLAVORS),dummy-$(F))
$(foreach F,$(FLAVORS),dummy-$(F)):

$(foreach F,$(FLAVORS),clean-$(F)): clean-%: dummy-%
	rm -fr $(subst dummy-,,$<){,-compiler,.profdata,.perfdata,-compiler.propeller,.fdata,.yaml,.profile,.cfg,.size-summaries}
	if [[ "$(subst dummy-,,$<)" == "pgo" ]]; then rm -fr stage-pgo ; fi
	if [[ "$(subst dummy-,,$<)" == "cspgo" ]]; then rm -fr stage-cspgo ; fi

benchmark-pgo-relocs-bolt.result benchmark-pgo-labels.result benchmark-pgo-vanilla.result benchmark-pgo-plolist.result benchmark-pgo-plo.result benchmark-pgo-plolist-cluster.result benchmark-pgo-plolist-ip.result benchmark-pgo-plo-ip.result: benchmark-%.result: benchmark-%
	touch $@

benchmark-pmu-pgo-relocs-bolt.result benchmark-pmu-pgo-labels.result benchmark-pmu-pgo-vanilla.result benchmark-pmu-pgo-plolist.result benchmark-pmu-pgo-plo.result benchmark-pmu-pgo-plolist-ip.result benchmark-pmu-pgo-plo-ip.result : benchmark-pmu-%.result: benchmark-pmu-%
	touch $@

define check_against_baseline
	export BASE=`sed -n -Ee 's/^${REPOHASH} USER:(.*) SYS:(.*) WALL:(.*)/(\1+\2)/p' $1 | tail -n ${ITERATIONS} | bc` ; \
	if [[ `echo $${BASE} | wc -w` != ${ITERATIONS} ]]; then \
	  echo "Performance check failed: not enough iterations for $1"; exit 1 ; \
	fi ; \
	export TEST=`sed -n -Ee 's/^${REPOHASH} USER:(.*) SYS:(.*) WALL:(.*)/(\1+\2)/p' $2 | tail -n ${ITERATIONS} | bc ` ; \
	if [[ `echo $${TEST} | wc -w` != ${ITERATIONS} ]]; then \
	  echo "Performance check failed: not enough iterations for $2"; exit 1 ; \
	fi ; \
	export IMPROVE=`paste <(echo "$${BASE}") <(echo "$${TEST}") | awk '{print 100*($$1-$$2)/$$1}' ` ; \
	export IMPROVE_AVG=`echo "$${IMPROVE}" | awk '{ total += $$1 } END { print total/${ITERATIONS} }' ` ; \
	export IMPROVE_STDDEV=`echo "$${IMPROVE}" | awk -v improve_avg=$${IMPROVE_AVG} '{ total += ($$1-improve_avg)**2 } END { print (total/${ITERATIONS})**0.5 }' ` ; \
	if [[ `echo "$${IMPROVE_AVG} > 5.5" | bc -l` == '1' ]]; then \
	  echo "Performance check passed: $2 [$${IMPROVE_AVG}% +-$${IMPROVE_STDDEV} improvement over $1]." ; \
	else \
	  echo "*** Performance check failed: $2, regression found." ; exit 1 ; \
	fi
endef

define check_pmu_against_baseline
	BASE=`sed -n -Ee "s/^${REPOHASH},(.*),,$3,(.*)/\1/p" $1 | tail -n 1` ; \
	TEST=`sed -n -Ee "s/^${REPOHASH},(.*),,$3,(.*)/\1/p" $2 | tail -n 1` ; \
	IMPROVE=`echo "scale=2; 100*($${TEST}-$${BASE})/$${BASE}" | bc` ; \
	printf "\t$${IMPROVE}"
endef

.DEFAULT_GOAL := stage1-compiler


define append_git_status
	echo -e "\n========================local diff against ${GITHASH}==========================" >> $1.${REPOHASH} ; \
	cat gitdiff >> $1.${REPOHASH} ; \
	echo -e "\n===========================end of local diff===================================" >> $1.${REPOHASH} ; \
	ln -sf $1.${REPOHASH} $1.${GITHASH} ; \
	ln -sf $1.${GITHASH} $1
endef

check-pmu-performance: benchmark-pmu-pgo-vanilla.result benchmark-pmu-pgo-plolist.result benchmark-pmu-pgo-plolist-ip.result $(PLO_PMU_RESULTS) $(BOLT_PMU_RESULT)
	@PMU_EVENTS=( "cycles:u" "br_inst_retired.all_branches:u" "br_inst_retired.not_taken:u" "icache_64b.iftag_miss:u" "itlb_misses.miss_causes_a_walk:u" ) ; \
	echo "CHECK-PMU-PERFORMANCE" > $@.${REPOHASH} ; \
	printf "VERSIONS" >> $@.${REPOHASH} ; \
	for event in "$${PMU_EVENTS[@]}" ; do \
		printf "\t$${event}" >> $@.${REPOHASH} ; \
	done ; \
	printf "\n" >> $@.${REPOHASH} ; \
	for version in $(wordlist 2,$(words $^),$^) ; do \
		printf "$${version}" >> $@.${REPOHASH} ; \
		for event in "$${PMU_EVENTS[@]}" ; do \
			$(call check_pmu_against_baseline,$<,$$version,$$event) >> $@.${REPOHASH} ; \
		done ; \
		printf "\n" >> $@.${REPOHASH} ; \
	done ; \
	printf "\n" >> $@.${REPOHASH} ; \
	$(call append_git_status,$@)

check-performance: benchmark-pgo-vanilla.result benchmark-pgo-plolist-cluster.result $(PLO_RESULTS) $(BOLT_RESULT)
	@echo "CHECK-PERFORMANCE" > $@.${REPOHASH} ; \
	for version in $(wordlist 2,$(words $^),$^) ; do \
		$(call check_against_baseline,$<,$$version) >> $@.${REPOHASH} ; \
	done ; \
	$(call append_git_status,$@)

bbfilter: bbfilter.cc stage1-compiler
	./stage1-compiler -x c++ $< -O2 -o $@ -lstdc++

upstream-patches: generate-upstream-patches.sh generate-upstream-patches.filelist $(LLVM_SOURCE)
	bash -c "set -o pipefail ; ./$< | tee $@ || { rm -f $@; exit 1;}"

clean-sample:
	rm -f sample_bb.*o sample_bblabels.*o sample_bball.*o sample.*out sample.*perfdata sample.*propeller sample.*out.cfg.pb.txt

clean: clean-sample
	for F in $(filter-out stage1,$(FLAVORS)) stage-pgo-labels stage-pgo-vanilla stage-pgo-relocs stage-cspgo ; do \
	  rm -fr $${F}{,-compiler,.profdata,.perfdata,-compiler.propeller,.fdata,-compiler.yaml,.profile,.cfg,.size-summaries} ; \
	  rm -f benchmark{-,pmu-}$${F}.result ; \
	  rm -f benchmark-pmu-$${F}.{result,pmu} ; \
	done
	rm -f  check_environment
	rm -f  commands run-commands.sh
	rm -f  *.autolog *.log1
	rm -f check-performance check-performance.*
	rm -f check-pmu-performance check-pmu-performance.*
	rm -f gitdiff
	rm -f pgo-plolist_vs_plo.hot_func_order.diff
	rm -f bbfilter
	rm -f upstream-*.patch upstream-patches

clean-all: clean
	rm -fr stage1 ; rm -fr stage1-compiler; rm -fr test-build
	rm -fr benchmark-dir.o benchmark-dir/
	rm -fr stage1_with_cxx_unwind<|MERGE_RESOLUTION|>--- conflicted
+++ resolved
@@ -142,14 +142,8 @@
 lto_bb_sections_all_opt    := -Wl,--lto-basic-block-sections=all
 branch_align_opt           := -Wl,-mllvm,-x86-branches-within-32B-boundaries
 print_after_flag           := -Wl,-mllvm,-print-after-all
-<<<<<<< HEAD
 keep_section_opt           := -Wl,-z,keep-text-section-prefix
 split_linker_opt           := -Wl,-lto-split-machine-functions -Wl,-z,keep-text-section-prefix
-=======
-keep_section_opt 					 := -Wl,-z,keep-text-section-prefix
-ro_segment_opt						 := -Wl,--no-rosegment
-split_linker_opt				 := -Wl,-lto-split-machine-functions -Wl,-z,keep-text-section-prefix
->>>>>>> 510679ff
 bb_info_linker_opt         := -Wl,-mllvm,-bb-info-section
 
 # Use "_flags" suffix to name cmake options, e.g., options that are wrapped by "-DCMAKE_XXX".
