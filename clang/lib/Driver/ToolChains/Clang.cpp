//===-- Clang.cpp - Clang+LLVM ToolChain Implementations --------*- C++ -*-===//
//
// Part of the LLVM Project, under the Apache License v2.0 with LLVM Exceptions.
// See https://llvm.org/LICENSE.txt for license information.
// SPDX-License-Identifier: Apache-2.0 WITH LLVM-exception
//
//===----------------------------------------------------------------------===//

#include "Clang.h"
#include "AMDGPU.h"
#include "Arch/AArch64.h"
#include "Arch/ARM.h"
#include "Arch/Mips.h"
#include "Arch/PPC.h"
#include "Arch/RISCV.h"
#include "Arch/Sparc.h"
#include "Arch/SystemZ.h"
#include "Arch/X86.h"
#include "CommonArgs.h"
#include "Hexagon.h"
#include "InputInfo.h"
#include "MSP430.h"
#include "PS4CPU.h"
#include "clang/Basic/CharInfo.h"
#include "clang/Basic/CodeGenOptions.h"
#include "clang/Basic/LangOptions.h"
#include "clang/Basic/ObjCRuntime.h"
#include "clang/Basic/Version.h"
#include "clang/Driver/Distro.h"
#include "clang/Driver/DriverDiagnostic.h"
#include "clang/Driver/Options.h"
#include "clang/Driver/SanitizerArgs.h"
#include "clang/Driver/XRayArgs.h"
#include "llvm/ADT/StringExtras.h"
#include "llvm/Config/llvm-config.h"
#include "llvm/Option/ArgList.h"
#include "llvm/Support/CodeGen.h"
#include "llvm/Support/Compression.h"
#include "llvm/Support/FileSystem.h"
#include "llvm/Support/Path.h"
#include "llvm/Support/Process.h"
#include "llvm/Support/TargetParser.h"
#include "llvm/Support/YAMLParser.h"
#include <cstdarg>

#ifdef LLVM_ON_UNIX
#include <unistd.h> // For getuid().
#endif

using namespace clang::driver;
using namespace clang::driver::tools;
using namespace clang;
using namespace llvm::opt;

static void CheckPreprocessingOptions(const Driver &D, const ArgList &Args) {
  if (Arg *A =
          Args.getLastArg(clang::driver::options::OPT_C, options::OPT_CC)) {
    if (!Args.hasArg(options::OPT_E) && !Args.hasArg(options::OPT__SLASH_P) &&
        !Args.hasArg(options::OPT__SLASH_EP) && !D.CCCIsCPP()) {
      D.Diag(clang::diag::err_drv_argument_only_allowed_with)
          << A->getBaseArg().getAsString(Args)
          << (D.IsCLMode() ? "/E, /P or /EP" : "-E");
    }
  }
}

static void CheckCodeGenerationOptions(const Driver &D, const ArgList &Args) {
  // In gcc, only ARM checks this, but it seems reasonable to check universally.
  if (Args.hasArg(options::OPT_static))
    if (const Arg *A =
            Args.getLastArg(options::OPT_dynamic, options::OPT_mdynamic_no_pic))
      D.Diag(diag::err_drv_argument_not_allowed_with) << A->getAsString(Args)
                                                      << "-static";
}

// Add backslashes to escape spaces and other backslashes.
// This is used for the space-separated argument list specified with
// the -dwarf-debug-flags option.
static void EscapeSpacesAndBackslashes(const char *Arg,
                                       SmallVectorImpl<char> &Res) {
  for (; *Arg; ++Arg) {
    switch (*Arg) {
    default:
      break;
    case ' ':
    case '\\':
      Res.push_back('\\');
      break;
    }
    Res.push_back(*Arg);
  }
}

// Quote target names for inclusion in GNU Make dependency files.
// Only the characters '$', '#', ' ', '\t' are quoted.
static void QuoteTarget(StringRef Target, SmallVectorImpl<char> &Res) {
  for (unsigned i = 0, e = Target.size(); i != e; ++i) {
    switch (Target[i]) {
    case ' ':
    case '\t':
      // Escape the preceding backslashes
      for (int j = i - 1; j >= 0 && Target[j] == '\\'; --j)
        Res.push_back('\\');

      // Escape the space/tab
      Res.push_back('\\');
      break;
    case '$':
      Res.push_back('$');
      break;
    case '#':
      Res.push_back('\\');
      break;
    default:
      break;
    }

    Res.push_back(Target[i]);
  }
}

/// Apply \a Work on the current tool chain \a RegularToolChain and any other
/// offloading tool chain that is associated with the current action \a JA.
static void
forAllAssociatedToolChains(Compilation &C, const JobAction &JA,
                           const ToolChain &RegularToolChain,
                           llvm::function_ref<void(const ToolChain &)> Work) {
  // Apply Work on the current/regular tool chain.
  Work(RegularToolChain);

  // Apply Work on all the offloading tool chains associated with the current
  // action.
  if (JA.isHostOffloading(Action::OFK_Cuda))
    Work(*C.getSingleOffloadToolChain<Action::OFK_Cuda>());
  else if (JA.isDeviceOffloading(Action::OFK_Cuda))
    Work(*C.getSingleOffloadToolChain<Action::OFK_Host>());
  else if (JA.isHostOffloading(Action::OFK_HIP))
    Work(*C.getSingleOffloadToolChain<Action::OFK_HIP>());
  else if (JA.isDeviceOffloading(Action::OFK_HIP))
    Work(*C.getSingleOffloadToolChain<Action::OFK_Host>());

  if (JA.isHostOffloading(Action::OFK_OpenMP)) {
    auto TCs = C.getOffloadToolChains<Action::OFK_OpenMP>();
    for (auto II = TCs.first, IE = TCs.second; II != IE; ++II)
      Work(*II->second);
  } else if (JA.isDeviceOffloading(Action::OFK_OpenMP))
    Work(*C.getSingleOffloadToolChain<Action::OFK_Host>());

  //
  // TODO: Add support for other offloading programming models here.
  //
}

/// This is a helper function for validating the optional refinement step
/// parameter in reciprocal argument strings. Return false if there is an error
/// parsing the refinement step. Otherwise, return true and set the Position
/// of the refinement step in the input string.
static bool getRefinementStep(StringRef In, const Driver &D,
                              const Arg &A, size_t &Position) {
  const char RefinementStepToken = ':';
  Position = In.find(RefinementStepToken);
  if (Position != StringRef::npos) {
    StringRef Option = A.getOption().getName();
    StringRef RefStep = In.substr(Position + 1);
    // Allow exactly one numeric character for the additional refinement
    // step parameter. This is reasonable for all currently-supported
    // operations and architectures because we would expect that a larger value
    // of refinement steps would cause the estimate "optimization" to
    // under-perform the native operation. Also, if the estimate does not
    // converge quickly, it probably will not ever converge, so further
    // refinement steps will not produce a better answer.
    if (RefStep.size() != 1) {
      D.Diag(diag::err_drv_invalid_value) << Option << RefStep;
      return false;
    }
    char RefStepChar = RefStep[0];
    if (RefStepChar < '0' || RefStepChar > '9') {
      D.Diag(diag::err_drv_invalid_value) << Option << RefStep;
      return false;
    }
  }
  return true;
}

/// The -mrecip flag requires processing of many optional parameters.
static void ParseMRecip(const Driver &D, const ArgList &Args,
                        ArgStringList &OutStrings) {
  StringRef DisabledPrefixIn = "!";
  StringRef DisabledPrefixOut = "!";
  StringRef EnabledPrefixOut = "";
  StringRef Out = "-mrecip=";

  Arg *A = Args.getLastArg(options::OPT_mrecip, options::OPT_mrecip_EQ);
  if (!A)
    return;

  unsigned NumOptions = A->getNumValues();
  if (NumOptions == 0) {
    // No option is the same as "all".
    OutStrings.push_back(Args.MakeArgString(Out + "all"));
    return;
  }

  // Pass through "all", "none", or "default" with an optional refinement step.
  if (NumOptions == 1) {
    StringRef Val = A->getValue(0);
    size_t RefStepLoc;
    if (!getRefinementStep(Val, D, *A, RefStepLoc))
      return;
    StringRef ValBase = Val.slice(0, RefStepLoc);
    if (ValBase == "all" || ValBase == "none" || ValBase == "default") {
      OutStrings.push_back(Args.MakeArgString(Out + Val));
      return;
    }
  }

  // Each reciprocal type may be enabled or disabled individually.
  // Check each input value for validity, concatenate them all back together,
  // and pass through.

  llvm::StringMap<bool> OptionStrings;
  OptionStrings.insert(std::make_pair("divd", false));
  OptionStrings.insert(std::make_pair("divf", false));
  OptionStrings.insert(std::make_pair("vec-divd", false));
  OptionStrings.insert(std::make_pair("vec-divf", false));
  OptionStrings.insert(std::make_pair("sqrtd", false));
  OptionStrings.insert(std::make_pair("sqrtf", false));
  OptionStrings.insert(std::make_pair("vec-sqrtd", false));
  OptionStrings.insert(std::make_pair("vec-sqrtf", false));

  for (unsigned i = 0; i != NumOptions; ++i) {
    StringRef Val = A->getValue(i);

    bool IsDisabled = Val.startswith(DisabledPrefixIn);
    // Ignore the disablement token for string matching.
    if (IsDisabled)
      Val = Val.substr(1);

    size_t RefStep;
    if (!getRefinementStep(Val, D, *A, RefStep))
      return;

    StringRef ValBase = Val.slice(0, RefStep);
    llvm::StringMap<bool>::iterator OptionIter = OptionStrings.find(ValBase);
    if (OptionIter == OptionStrings.end()) {
      // Try again specifying float suffix.
      OptionIter = OptionStrings.find(ValBase.str() + 'f');
      if (OptionIter == OptionStrings.end()) {
        // The input name did not match any known option string.
        D.Diag(diag::err_drv_unknown_argument) << Val;
        return;
      }
      // The option was specified without a float or double suffix.
      // Make sure that the double entry was not already specified.
      // The float entry will be checked below.
      if (OptionStrings[ValBase.str() + 'd']) {
        D.Diag(diag::err_drv_invalid_value) << A->getOption().getName() << Val;
        return;
      }
    }

    if (OptionIter->second == true) {
      // Duplicate option specified.
      D.Diag(diag::err_drv_invalid_value) << A->getOption().getName() << Val;
      return;
    }

    // Mark the matched option as found. Do not allow duplicate specifiers.
    OptionIter->second = true;

    // If the precision was not specified, also mark the double entry as found.
    if (ValBase.back() != 'f' && ValBase.back() != 'd')
      OptionStrings[ValBase.str() + 'd'] = true;

    // Build the output string.
    StringRef Prefix = IsDisabled ? DisabledPrefixOut : EnabledPrefixOut;
    Out = Args.MakeArgString(Out + Prefix + Val);
    if (i != NumOptions - 1)
      Out = Args.MakeArgString(Out + ",");
  }

  OutStrings.push_back(Args.MakeArgString(Out));
}

/// The -mprefer-vector-width option accepts either a positive integer
/// or the string "none".
static void ParseMPreferVectorWidth(const Driver &D, const ArgList &Args,
                                    ArgStringList &CmdArgs) {
  Arg *A = Args.getLastArg(options::OPT_mprefer_vector_width_EQ);
  if (!A)
    return;

  StringRef Value = A->getValue();
  if (Value == "none") {
    CmdArgs.push_back("-mprefer-vector-width=none");
  } else {
    unsigned Width;
    if (Value.getAsInteger(10, Width)) {
      D.Diag(diag::err_drv_invalid_value) << A->getOption().getName() << Value;
      return;
    }
    CmdArgs.push_back(Args.MakeArgString("-mprefer-vector-width=" + Value));
  }
}

static void getWebAssemblyTargetFeatures(const ArgList &Args,
                                         std::vector<StringRef> &Features) {
  handleTargetFeaturesGroup(Args, Features, options::OPT_m_wasm_Features_Group);
}

static void getTargetFeatures(const Driver &D, const llvm::Triple &Triple,
                              const ArgList &Args, ArgStringList &CmdArgs,
                              bool ForAS, bool IsAux = false) {
  std::vector<StringRef> Features;
  switch (Triple.getArch()) {
  default:
    break;
  case llvm::Triple::mips:
  case llvm::Triple::mipsel:
  case llvm::Triple::mips64:
  case llvm::Triple::mips64el:
    mips::getMIPSTargetFeatures(D, Triple, Args, Features);
    break;

  case llvm::Triple::arm:
  case llvm::Triple::armeb:
  case llvm::Triple::thumb:
  case llvm::Triple::thumbeb:
    arm::getARMTargetFeatures(D, Triple, Args, CmdArgs, Features, ForAS);
    break;

  case llvm::Triple::ppc:
  case llvm::Triple::ppc64:
  case llvm::Triple::ppc64le:
    ppc::getPPCTargetFeatures(D, Triple, Args, Features);
    break;
  case llvm::Triple::riscv32:
  case llvm::Triple::riscv64:
    riscv::getRISCVTargetFeatures(D, Triple, Args, Features);
    break;
  case llvm::Triple::systemz:
    systemz::getSystemZTargetFeatures(D, Args, Features);
    break;
  case llvm::Triple::aarch64:
  case llvm::Triple::aarch64_32:
  case llvm::Triple::aarch64_be:
    aarch64::getAArch64TargetFeatures(D, Triple, Args, Features);
    break;
  case llvm::Triple::x86:
  case llvm::Triple::x86_64:
    x86::getX86TargetFeatures(D, Triple, Args, Features);
    break;
  case llvm::Triple::hexagon:
    hexagon::getHexagonTargetFeatures(D, Args, Features);
    break;
  case llvm::Triple::wasm32:
  case llvm::Triple::wasm64:
    getWebAssemblyTargetFeatures(Args, Features);
    break;
  case llvm::Triple::sparc:
  case llvm::Triple::sparcel:
  case llvm::Triple::sparcv9:
    sparc::getSparcTargetFeatures(D, Args, Features);
    break;
  case llvm::Triple::r600:
  case llvm::Triple::amdgcn:
    amdgpu::getAMDGPUTargetFeatures(D, Args, Features);
    break;
  case llvm::Triple::msp430:
    msp430::getMSP430TargetFeatures(D, Args, Features);
  }

  // Find the last of each feature.
  llvm::StringMap<unsigned> LastOpt;
  for (unsigned I = 0, N = Features.size(); I < N; ++I) {
    StringRef Name = Features[I];
    assert(Name[0] == '-' || Name[0] == '+');
    LastOpt[Name.drop_front(1)] = I;
  }

  for (unsigned I = 0, N = Features.size(); I < N; ++I) {
    // If this feature was overridden, ignore it.
    StringRef Name = Features[I];
    llvm::StringMap<unsigned>::iterator LastI = LastOpt.find(Name.drop_front(1));
    assert(LastI != LastOpt.end());
    unsigned Last = LastI->second;
    if (Last != I)
      continue;

    CmdArgs.push_back(IsAux ? "-aux-target-feature" : "-target-feature");
    CmdArgs.push_back(Name.data());
  }
}

static bool
shouldUseExceptionTablesForObjCExceptions(const ObjCRuntime &runtime,
                                          const llvm::Triple &Triple) {
  // We use the zero-cost exception tables for Objective-C if the non-fragile
  // ABI is enabled or when compiling for x86_64 and ARM on Snow Leopard and
  // later.
  if (runtime.isNonFragile())
    return true;

  if (!Triple.isMacOSX())
    return false;

  return (!Triple.isMacOSXVersionLT(10, 5) &&
          (Triple.getArch() == llvm::Triple::x86_64 ||
           Triple.getArch() == llvm::Triple::arm));
}

/// Adds exception related arguments to the driver command arguments. There's a
/// master flag, -fexceptions and also language specific flags to enable/disable
/// C++ and Objective-C exceptions. This makes it possible to for example
/// disable C++ exceptions but enable Objective-C exceptions.
static void addExceptionArgs(const ArgList &Args, types::ID InputType,
                             const ToolChain &TC, bool KernelOrKext,
                             const ObjCRuntime &objcRuntime,
                             ArgStringList &CmdArgs) {
  const llvm::Triple &Triple = TC.getTriple();

  if (KernelOrKext) {
    // -mkernel and -fapple-kext imply no exceptions, so claim exception related
    // arguments now to avoid warnings about unused arguments.
    Args.ClaimAllArgs(options::OPT_fexceptions);
    Args.ClaimAllArgs(options::OPT_fno_exceptions);
    Args.ClaimAllArgs(options::OPT_fobjc_exceptions);
    Args.ClaimAllArgs(options::OPT_fno_objc_exceptions);
    Args.ClaimAllArgs(options::OPT_fcxx_exceptions);
    Args.ClaimAllArgs(options::OPT_fno_cxx_exceptions);
    return;
  }

  // See if the user explicitly enabled exceptions.
  bool EH = Args.hasFlag(options::OPT_fexceptions, options::OPT_fno_exceptions,
                         false);

  // Obj-C exceptions are enabled by default, regardless of -fexceptions. This
  // is not necessarily sensible, but follows GCC.
  if (types::isObjC(InputType) &&
      Args.hasFlag(options::OPT_fobjc_exceptions,
                   options::OPT_fno_objc_exceptions, true)) {
    CmdArgs.push_back("-fobjc-exceptions");

    EH |= shouldUseExceptionTablesForObjCExceptions(objcRuntime, Triple);
  }

  if (types::isCXX(InputType)) {
    // Disable C++ EH by default on XCore and PS4.
    bool CXXExceptionsEnabled =
        Triple.getArch() != llvm::Triple::xcore && !Triple.isPS4CPU();
    Arg *ExceptionArg = Args.getLastArg(
        options::OPT_fcxx_exceptions, options::OPT_fno_cxx_exceptions,
        options::OPT_fexceptions, options::OPT_fno_exceptions);
    if (ExceptionArg)
      CXXExceptionsEnabled =
          ExceptionArg->getOption().matches(options::OPT_fcxx_exceptions) ||
          ExceptionArg->getOption().matches(options::OPT_fexceptions);

    if (CXXExceptionsEnabled) {
      CmdArgs.push_back("-fcxx-exceptions");

      EH = true;
    }
  }

  // OPT_fignore_exceptions means exception could still be thrown,
  // but no clean up or catch would happen in current module.
  // So we do not set EH to false.
  Args.AddLastArg(CmdArgs, options::OPT_fignore_exceptions);

  if (EH)
    CmdArgs.push_back("-fexceptions");
}

static bool ShouldEnableAutolink(const ArgList &Args, const ToolChain &TC,
                                 const JobAction &JA) {
  bool Default = true;
  if (TC.getTriple().isOSDarwin()) {
    // The native darwin assembler doesn't support the linker_option directives,
    // so we disable them if we think the .s file will be passed to it.
    Default = TC.useIntegratedAs();
  }
  // The linker_option directives are intended for host compilation.
  if (JA.isDeviceOffloading(Action::OFK_Cuda) ||
      JA.isDeviceOffloading(Action::OFK_HIP))
    Default = false;
  return Args.hasFlag(options::OPT_fautolink, options::OPT_fno_autolink,
                      Default);
}

static bool ShouldDisableDwarfDirectory(const ArgList &Args,
                                        const ToolChain &TC) {
  bool UseDwarfDirectory =
      Args.hasFlag(options::OPT_fdwarf_directory_asm,
                   options::OPT_fno_dwarf_directory_asm, TC.useIntegratedAs());
  return !UseDwarfDirectory;
}

// Convert an arg of the form "-gN" or "-ggdbN" or one of their aliases
// to the corresponding DebugInfoKind.
static codegenoptions::DebugInfoKind DebugLevelToInfoKind(const Arg &A) {
  assert(A.getOption().matches(options::OPT_gN_Group) &&
         "Not a -g option that specifies a debug-info level");
  if (A.getOption().matches(options::OPT_g0) ||
      A.getOption().matches(options::OPT_ggdb0))
    return codegenoptions::NoDebugInfo;
  if (A.getOption().matches(options::OPT_gline_tables_only) ||
      A.getOption().matches(options::OPT_ggdb1))
    return codegenoptions::DebugLineTablesOnly;
  if (A.getOption().matches(options::OPT_gline_directives_only))
    return codegenoptions::DebugDirectivesOnly;
  return codegenoptions::LimitedDebugInfo;
}

static bool mustUseNonLeafFramePointerForTarget(const llvm::Triple &Triple) {
  switch (Triple.getArch()){
  default:
    return false;
  case llvm::Triple::arm:
  case llvm::Triple::thumb:
    // ARM Darwin targets require a frame pointer to be always present to aid
    // offline debugging via backtraces.
    return Triple.isOSDarwin();
  }
}

static bool useFramePointerForTargetByDefault(const ArgList &Args,
                                              const llvm::Triple &Triple) {
  if (Args.hasArg(options::OPT_pg) && !Args.hasArg(options::OPT_mfentry))
    return true;

  switch (Triple.getArch()) {
  case llvm::Triple::xcore:
  case llvm::Triple::wasm32:
  case llvm::Triple::wasm64:
  case llvm::Triple::msp430:
    // XCore never wants frame pointers, regardless of OS.
    // WebAssembly never wants frame pointers.
    return false;
  case llvm::Triple::ppc:
  case llvm::Triple::ppc64:
  case llvm::Triple::ppc64le:
  case llvm::Triple::riscv32:
  case llvm::Triple::riscv64:
  case llvm::Triple::amdgcn:
  case llvm::Triple::r600:
    return !areOptimizationsEnabled(Args);
  default:
    break;
  }

  if (Triple.isOSNetBSD()) {
    return !areOptimizationsEnabled(Args);
  }

  if (Triple.isOSLinux() || Triple.getOS() == llvm::Triple::CloudABI ||
      Triple.isOSHurd()) {
    switch (Triple.getArch()) {
    // Don't use a frame pointer on linux if optimizing for certain targets.
    case llvm::Triple::mips64:
    case llvm::Triple::mips64el:
    case llvm::Triple::mips:
    case llvm::Triple::mipsel:
    case llvm::Triple::systemz:
    case llvm::Triple::x86:
    case llvm::Triple::x86_64:
      return !areOptimizationsEnabled(Args);
    default:
      return true;
    }
  }

  if (Triple.isOSWindows()) {
    switch (Triple.getArch()) {
    case llvm::Triple::x86:
      return !areOptimizationsEnabled(Args);
    case llvm::Triple::x86_64:
      return Triple.isOSBinFormatMachO();
    case llvm::Triple::arm:
    case llvm::Triple::thumb:
      // Windows on ARM builds with FPO disabled to aid fast stack walking
      return true;
    default:
      // All other supported Windows ISAs use xdata unwind information, so frame
      // pointers are not generally useful.
      return false;
    }
  }

  return true;
}

static CodeGenOptions::FramePointerKind
getFramePointerKind(const ArgList &Args, const llvm::Triple &Triple) {
  // We have 4 states:
  //
  //  00) leaf retained, non-leaf retained
  //  01) leaf retained, non-leaf omitted (this is invalid)
  //  10) leaf omitted, non-leaf retained
  //      (what -momit-leaf-frame-pointer was designed for)
  //  11) leaf omitted, non-leaf omitted
  //
  //  "omit" options taking precedence over "no-omit" options is the only way
  //  to make 3 valid states representable
  Arg *A = Args.getLastArg(options::OPT_fomit_frame_pointer,
                           options::OPT_fno_omit_frame_pointer);
  bool OmitFP = A && A->getOption().matches(options::OPT_fomit_frame_pointer);
  bool NoOmitFP =
      A && A->getOption().matches(options::OPT_fno_omit_frame_pointer);
  bool KeepLeaf = Args.hasFlag(options::OPT_momit_leaf_frame_pointer,
                               options::OPT_mno_omit_leaf_frame_pointer,
                               Triple.isAArch64() || Triple.isPS4CPU());
  if (NoOmitFP || mustUseNonLeafFramePointerForTarget(Triple) ||
      (!OmitFP && useFramePointerForTargetByDefault(Args, Triple))) {
    if (KeepLeaf)
      return CodeGenOptions::FramePointerKind::NonLeaf;
    return CodeGenOptions::FramePointerKind::All;
  }
  return CodeGenOptions::FramePointerKind::None;
}

/// Add a CC1 option to specify the debug compilation directory.
static void addDebugCompDirArg(const ArgList &Args, ArgStringList &CmdArgs,
                               const llvm::vfs::FileSystem &VFS) {
  if (Arg *A = Args.getLastArg(options::OPT_fdebug_compilation_dir)) {
    CmdArgs.push_back("-fdebug-compilation-dir");
    CmdArgs.push_back(A->getValue());
  } else if (llvm::ErrorOr<std::string> CWD =
                 VFS.getCurrentWorkingDirectory()) {
    CmdArgs.push_back("-fdebug-compilation-dir");
    CmdArgs.push_back(Args.MakeArgString(*CWD));
  }
}

/// Add a CC1 and CC1AS option to specify the debug file path prefix map.
static void addDebugPrefixMapArg(const Driver &D, const ArgList &Args, ArgStringList &CmdArgs) {
  for (const Arg *A : Args.filtered(options::OPT_ffile_prefix_map_EQ,
                                    options::OPT_fdebug_prefix_map_EQ)) {
    StringRef Map = A->getValue();
    if (Map.find('=') == StringRef::npos)
      D.Diag(diag::err_drv_invalid_argument_to_option)
          << Map << A->getOption().getName();
    else
      CmdArgs.push_back(Args.MakeArgString("-fdebug-prefix-map=" + Map));
    A->claim();
  }
}

/// Add a CC1 and CC1AS option to specify the macro file path prefix map.
static void addMacroPrefixMapArg(const Driver &D, const ArgList &Args,
                                 ArgStringList &CmdArgs) {
  for (const Arg *A : Args.filtered(options::OPT_ffile_prefix_map_EQ,
                                    options::OPT_fmacro_prefix_map_EQ)) {
    StringRef Map = A->getValue();
    if (Map.find('=') == StringRef::npos)
      D.Diag(diag::err_drv_invalid_argument_to_option)
          << Map << A->getOption().getName();
    else
      CmdArgs.push_back(Args.MakeArgString("-fmacro-prefix-map=" + Map));
    A->claim();
  }
}

/// Vectorize at all optimization levels greater than 1 except for -Oz.
/// For -Oz the loop vectorizer is disabled, while the slp vectorizer is
/// enabled.
static bool shouldEnableVectorizerAtOLevel(const ArgList &Args, bool isSlpVec) {
  if (Arg *A = Args.getLastArg(options::OPT_O_Group)) {
    if (A->getOption().matches(options::OPT_O4) ||
        A->getOption().matches(options::OPT_Ofast))
      return true;

    if (A->getOption().matches(options::OPT_O0))
      return false;

    assert(A->getOption().matches(options::OPT_O) && "Must have a -O flag");

    // Vectorize -Os.
    StringRef S(A->getValue());
    if (S == "s")
      return true;

    // Don't vectorize -Oz, unless it's the slp vectorizer.
    if (S == "z")
      return isSlpVec;

    unsigned OptLevel = 0;
    if (S.getAsInteger(10, OptLevel))
      return false;

    return OptLevel > 1;
  }

  return false;
}

/// Add -x lang to \p CmdArgs for \p Input.
static void addDashXForInput(const ArgList &Args, const InputInfo &Input,
                             ArgStringList &CmdArgs) {
  // When using -verify-pch, we don't want to provide the type
  // 'precompiled-header' if it was inferred from the file extension
  if (Args.hasArg(options::OPT_verify_pch) && Input.getType() == types::TY_PCH)
    return;

  CmdArgs.push_back("-x");
  if (Args.hasArg(options::OPT_rewrite_objc))
    CmdArgs.push_back(types::getTypeName(types::TY_PP_ObjCXX));
  else {
    // Map the driver type to the frontend type. This is mostly an identity
    // mapping, except that the distinction between module interface units
    // and other source files does not exist at the frontend layer.
    const char *ClangType;
    switch (Input.getType()) {
    case types::TY_CXXModule:
      ClangType = "c++";
      break;
    case types::TY_PP_CXXModule:
      ClangType = "c++-cpp-output";
      break;
    default:
      ClangType = types::getTypeName(Input.getType());
      break;
    }
    CmdArgs.push_back(ClangType);
  }
}

static void appendUserToPath(SmallVectorImpl<char> &Result) {
#ifdef LLVM_ON_UNIX
  const char *Username = getenv("LOGNAME");
#else
  const char *Username = getenv("USERNAME");
#endif
  if (Username) {
    // Validate that LoginName can be used in a path, and get its length.
    size_t Len = 0;
    for (const char *P = Username; *P; ++P, ++Len) {
      if (!clang::isAlphanumeric(*P) && *P != '_') {
        Username = nullptr;
        break;
      }
    }

    if (Username && Len > 0) {
      Result.append(Username, Username + Len);
      return;
    }
  }

// Fallback to user id.
#ifdef LLVM_ON_UNIX
  std::string UID = llvm::utostr(getuid());
#else
  // FIXME: Windows seems to have an 'SID' that might work.
  std::string UID = "9999";
#endif
  Result.append(UID.begin(), UID.end());
}

static void addPGOAndCoverageFlags(const ToolChain &TC, Compilation &C,
                                   const Driver &D, const InputInfo &Output,
                                   const ArgList &Args,
                                   ArgStringList &CmdArgs) {

  auto *PGOGenerateArg = Args.getLastArg(options::OPT_fprofile_generate,
                                         options::OPT_fprofile_generate_EQ,
                                         options::OPT_fno_profile_generate);
  if (PGOGenerateArg &&
      PGOGenerateArg->getOption().matches(options::OPT_fno_profile_generate))
    PGOGenerateArg = nullptr;

  auto *CSPGOGenerateArg = Args.getLastArg(options::OPT_fcs_profile_generate,
                                           options::OPT_fcs_profile_generate_EQ,
                                           options::OPT_fno_profile_generate);
  if (CSPGOGenerateArg &&
      CSPGOGenerateArg->getOption().matches(options::OPT_fno_profile_generate))
    CSPGOGenerateArg = nullptr;

  auto *ProfileGenerateArg = Args.getLastArg(
      options::OPT_fprofile_instr_generate,
      options::OPT_fprofile_instr_generate_EQ,
      options::OPT_fno_profile_instr_generate);
  if (ProfileGenerateArg &&
      ProfileGenerateArg->getOption().matches(
          options::OPT_fno_profile_instr_generate))
    ProfileGenerateArg = nullptr;

  if (PGOGenerateArg && ProfileGenerateArg)
    D.Diag(diag::err_drv_argument_not_allowed_with)
        << PGOGenerateArg->getSpelling() << ProfileGenerateArg->getSpelling();

  auto *ProfileUseArg = getLastProfileUseArg(Args);

  if (PGOGenerateArg && ProfileUseArg)
    D.Diag(diag::err_drv_argument_not_allowed_with)
        << ProfileUseArg->getSpelling() << PGOGenerateArg->getSpelling();

  if (ProfileGenerateArg && ProfileUseArg)
    D.Diag(diag::err_drv_argument_not_allowed_with)
        << ProfileGenerateArg->getSpelling() << ProfileUseArg->getSpelling();

  if (CSPGOGenerateArg && PGOGenerateArg)
    D.Diag(diag::err_drv_argument_not_allowed_with)
        << CSPGOGenerateArg->getSpelling() << PGOGenerateArg->getSpelling();

  if (ProfileGenerateArg) {
    if (ProfileGenerateArg->getOption().matches(
            options::OPT_fprofile_instr_generate_EQ))
      CmdArgs.push_back(Args.MakeArgString(Twine("-fprofile-instrument-path=") +
                                           ProfileGenerateArg->getValue()));
    // The default is to use Clang Instrumentation.
    CmdArgs.push_back("-fprofile-instrument=clang");
    if (TC.getTriple().isWindowsMSVCEnvironment()) {
      // Add dependent lib for clang_rt.profile
      CmdArgs.push_back(Args.MakeArgString(
          "--dependent-lib=" + TC.getCompilerRTBasename(Args, "profile")));
    }
  }

  Arg *PGOGenArg = nullptr;
  if (PGOGenerateArg) {
    assert(!CSPGOGenerateArg);
    PGOGenArg = PGOGenerateArg;
    CmdArgs.push_back("-fprofile-instrument=llvm");
  }
  if (CSPGOGenerateArg) {
    assert(!PGOGenerateArg);
    PGOGenArg = CSPGOGenerateArg;
    CmdArgs.push_back("-fprofile-instrument=csllvm");
  }
  if (PGOGenArg) {
    if (TC.getTriple().isWindowsMSVCEnvironment()) {
      // Add dependent lib for clang_rt.profile
      CmdArgs.push_back(Args.MakeArgString(
          "--dependent-lib=" + TC.getCompilerRTBasename(Args, "profile")));
    }
    if (PGOGenArg->getOption().matches(
            PGOGenerateArg ? options::OPT_fprofile_generate_EQ
                           : options::OPT_fcs_profile_generate_EQ)) {
      SmallString<128> Path(PGOGenArg->getValue());
      llvm::sys::path::append(Path, "default_%m.profraw");
      CmdArgs.push_back(
          Args.MakeArgString(Twine("-fprofile-instrument-path=") + Path));
    }
  }

  if (ProfileUseArg) {
    if (ProfileUseArg->getOption().matches(options::OPT_fprofile_instr_use_EQ))
      CmdArgs.push_back(Args.MakeArgString(
          Twine("-fprofile-instrument-use-path=") + ProfileUseArg->getValue()));
    else if ((ProfileUseArg->getOption().matches(
                  options::OPT_fprofile_use_EQ) ||
              ProfileUseArg->getOption().matches(
                  options::OPT_fprofile_instr_use))) {
      SmallString<128> Path(
          ProfileUseArg->getNumValues() == 0 ? "" : ProfileUseArg->getValue());
      if (Path.empty() || llvm::sys::fs::is_directory(Path))
        llvm::sys::path::append(Path, "default.profdata");
      CmdArgs.push_back(
          Args.MakeArgString(Twine("-fprofile-instrument-use-path=") + Path));
    }
  }

  bool EmitCovNotes = Args.hasArg(options::OPT_ftest_coverage) ||
                      Args.hasArg(options::OPT_coverage);
  bool EmitCovData = Args.hasFlag(options::OPT_fprofile_arcs,
                                  options::OPT_fno_profile_arcs, false) ||
                     Args.hasArg(options::OPT_coverage);
  if (EmitCovNotes)
    CmdArgs.push_back("-femit-coverage-notes");
  if (EmitCovData)
    CmdArgs.push_back("-femit-coverage-data");

  if (Args.hasFlag(options::OPT_fcoverage_mapping,
                   options::OPT_fno_coverage_mapping, false)) {
    if (!ProfileGenerateArg)
      D.Diag(clang::diag::err_drv_argument_only_allowed_with)
          << "-fcoverage-mapping"
          << "-fprofile-instr-generate";

    CmdArgs.push_back("-fcoverage-mapping");
  }

  if (Args.hasArg(options::OPT_fprofile_exclude_files_EQ)) {
    auto *Arg = Args.getLastArg(options::OPT_fprofile_exclude_files_EQ);
    if (!Args.hasArg(options::OPT_coverage))
      D.Diag(clang::diag::err_drv_argument_only_allowed_with)
          << "-fprofile-exclude-files="
          << "--coverage";

    StringRef v = Arg->getValue();
    CmdArgs.push_back(
        Args.MakeArgString(Twine("-fprofile-exclude-files=" + v)));
  }

  if (Args.hasArg(options::OPT_fprofile_filter_files_EQ)) {
    auto *Arg = Args.getLastArg(options::OPT_fprofile_filter_files_EQ);
    if (!Args.hasArg(options::OPT_coverage))
      D.Diag(clang::diag::err_drv_argument_only_allowed_with)
          << "-fprofile-filter-files="
          << "--coverage";

    StringRef v = Arg->getValue();
    CmdArgs.push_back(Args.MakeArgString(Twine("-fprofile-filter-files=" + v)));
  }

  // Leave -fprofile-dir= an unused argument unless .gcda emission is
  // enabled. To be polite, with '-fprofile-arcs -fno-profile-arcs' consider
  // the flag used. There is no -fno-profile-dir, so the user has no
  // targeted way to suppress the warning.
  Arg *FProfileDir = nullptr;
  if (Args.hasArg(options::OPT_fprofile_arcs) ||
      Args.hasArg(options::OPT_coverage))
    FProfileDir = Args.getLastArg(options::OPT_fprofile_dir);

  // Put the .gcno and .gcda files (if needed) next to the object file or
  // bitcode file in the case of LTO.
  // FIXME: There should be a simpler way to find the object file for this
  // input, and this code probably does the wrong thing for commands that
  // compile and link all at once.
  if ((Args.hasArg(options::OPT_c) || Args.hasArg(options::OPT_S)) &&
      (EmitCovNotes || EmitCovData) && Output.isFilename()) {
    SmallString<128> OutputFilename;
    if (Arg *FinalOutput = C.getArgs().getLastArg(options::OPT__SLASH_Fo))
      OutputFilename = FinalOutput->getValue();
    else if (Arg *FinalOutput = C.getArgs().getLastArg(options::OPT_o))
      OutputFilename = FinalOutput->getValue();
    else
      OutputFilename = llvm::sys::path::filename(Output.getBaseInput());
    SmallString<128> CoverageFilename = OutputFilename;
    if (llvm::sys::path::is_relative(CoverageFilename))
      (void)D.getVFS().makeAbsolute(CoverageFilename);
    llvm::sys::path::replace_extension(CoverageFilename, "gcno");

    CmdArgs.push_back("-coverage-notes-file");
    CmdArgs.push_back(Args.MakeArgString(CoverageFilename));

    if (EmitCovData) {
      if (FProfileDir) {
        CoverageFilename = FProfileDir->getValue();
        llvm::sys::path::append(CoverageFilename, OutputFilename);
      }
      llvm::sys::path::replace_extension(CoverageFilename, "gcda");
      CmdArgs.push_back("-coverage-data-file");
      CmdArgs.push_back(Args.MakeArgString(CoverageFilename));
    }
  }
}

/// Check whether the given input tree contains any compilation actions.
static bool ContainsCompileAction(const Action *A) {
  if (isa<CompileJobAction>(A) || isa<BackendJobAction>(A))
    return true;

  for (const auto &AI : A->inputs())
    if (ContainsCompileAction(AI))
      return true;

  return false;
}

/// Check if -relax-all should be passed to the internal assembler.
/// This is done by default when compiling non-assembler source with -O0.
static bool UseRelaxAll(Compilation &C, const ArgList &Args) {
  bool RelaxDefault = true;

  if (Arg *A = Args.getLastArg(options::OPT_O_Group))
    RelaxDefault = A->getOption().matches(options::OPT_O0);

  if (RelaxDefault) {
    RelaxDefault = false;
    for (const auto &Act : C.getActions()) {
      if (ContainsCompileAction(Act)) {
        RelaxDefault = true;
        break;
      }
    }
  }

  return Args.hasFlag(options::OPT_mrelax_all, options::OPT_mno_relax_all,
                      RelaxDefault);
}

// Extract the integer N from a string spelled "-dwarf-N", returning 0
// on mismatch. The StringRef input (rather than an Arg) allows
// for use by the "-Xassembler" option parser.
static unsigned DwarfVersionNum(StringRef ArgValue) {
  return llvm::StringSwitch<unsigned>(ArgValue)
      .Case("-gdwarf-2", 2)
      .Case("-gdwarf-3", 3)
      .Case("-gdwarf-4", 4)
      .Case("-gdwarf-5", 5)
      .Default(0);
}

static void RenderDebugEnablingArgs(const ArgList &Args, ArgStringList &CmdArgs,
                                    codegenoptions::DebugInfoKind DebugInfoKind,
                                    unsigned DwarfVersion,
                                    llvm::DebuggerKind DebuggerTuning) {
  switch (DebugInfoKind) {
  case codegenoptions::DebugDirectivesOnly:
    CmdArgs.push_back("-debug-info-kind=line-directives-only");
    break;
  case codegenoptions::DebugLineTablesOnly:
    CmdArgs.push_back("-debug-info-kind=line-tables-only");
    break;
  case codegenoptions::DebugInfoConstructor:
    CmdArgs.push_back("-debug-info-kind=constructor");
    break;
  case codegenoptions::LimitedDebugInfo:
    CmdArgs.push_back("-debug-info-kind=limited");
    break;
  case codegenoptions::FullDebugInfo:
    CmdArgs.push_back("-debug-info-kind=standalone");
    break;
  default:
    break;
  }
  if (DwarfVersion > 0)
    CmdArgs.push_back(
        Args.MakeArgString("-dwarf-version=" + Twine(DwarfVersion)));
  switch (DebuggerTuning) {
  case llvm::DebuggerKind::GDB:
    CmdArgs.push_back("-debugger-tuning=gdb");
    break;
  case llvm::DebuggerKind::LLDB:
    CmdArgs.push_back("-debugger-tuning=lldb");
    break;
  case llvm::DebuggerKind::SCE:
    CmdArgs.push_back("-debugger-tuning=sce");
    break;
  default:
    break;
  }
}

static bool checkDebugInfoOption(const Arg *A, const ArgList &Args,
                                 const Driver &D, const ToolChain &TC) {
  assert(A && "Expected non-nullptr argument.");
  if (TC.supportsDebugInfoOption(A))
    return true;
  D.Diag(diag::warn_drv_unsupported_debug_info_opt_for_target)
      << A->getAsString(Args) << TC.getTripleString();
  return false;
}

static void RenderDebugInfoCompressionArgs(const ArgList &Args,
                                           ArgStringList &CmdArgs,
                                           const Driver &D,
                                           const ToolChain &TC) {
  const Arg *A = Args.getLastArg(options::OPT_gz, options::OPT_gz_EQ);
  if (!A)
    return;
  if (checkDebugInfoOption(A, Args, D, TC)) {
    if (A->getOption().getID() == options::OPT_gz) {
      if (llvm::zlib::isAvailable())
        CmdArgs.push_back("--compress-debug-sections");
      else
        D.Diag(diag::warn_debug_compression_unavailable);
      return;
    }

    StringRef Value = A->getValue();
    if (Value == "none") {
      CmdArgs.push_back("--compress-debug-sections=none");
    } else if (Value == "zlib" || Value == "zlib-gnu") {
      if (llvm::zlib::isAvailable()) {
        CmdArgs.push_back(
            Args.MakeArgString("--compress-debug-sections=" + Twine(Value)));
      } else {
        D.Diag(diag::warn_debug_compression_unavailable);
      }
    } else {
      D.Diag(diag::err_drv_unsupported_option_argument)
          << A->getOption().getName() << Value;
    }
  }
}

static const char *RelocationModelName(llvm::Reloc::Model Model) {
  switch (Model) {
  case llvm::Reloc::Static:
    return "static";
  case llvm::Reloc::PIC_:
    return "pic";
  case llvm::Reloc::DynamicNoPIC:
    return "dynamic-no-pic";
  case llvm::Reloc::ROPI:
    return "ropi";
  case llvm::Reloc::RWPI:
    return "rwpi";
  case llvm::Reloc::ROPI_RWPI:
    return "ropi-rwpi";
  }
  llvm_unreachable("Unknown Reloc::Model kind");
}

void Clang::AddPreprocessingOptions(Compilation &C, const JobAction &JA,
                                    const Driver &D, const ArgList &Args,
                                    ArgStringList &CmdArgs,
                                    const InputInfo &Output,
                                    const InputInfoList &Inputs) const {
  const bool IsIAMCU = getToolChain().getTriple().isOSIAMCU();

  CheckPreprocessingOptions(D, Args);

  Args.AddLastArg(CmdArgs, options::OPT_C);
  Args.AddLastArg(CmdArgs, options::OPT_CC);

  // Handle dependency file generation.
  Arg *ArgM = Args.getLastArg(options::OPT_MM);
  if (!ArgM)
    ArgM = Args.getLastArg(options::OPT_M);
  Arg *ArgMD = Args.getLastArg(options::OPT_MMD);
  if (!ArgMD)
    ArgMD = Args.getLastArg(options::OPT_MD);

  // -M and -MM imply -w.
  if (ArgM)
    CmdArgs.push_back("-w");
  else
    ArgM = ArgMD;

  if (ArgM) {
    // Determine the output location.
    const char *DepFile;
    if (Arg *MF = Args.getLastArg(options::OPT_MF)) {
      DepFile = MF->getValue();
      C.addFailureResultFile(DepFile, &JA);
    } else if (Output.getType() == types::TY_Dependencies) {
      DepFile = Output.getFilename();
    } else if (!ArgMD) {
      DepFile = "-";
    } else {
      DepFile = getDependencyFileName(Args, Inputs);
      C.addFailureResultFile(DepFile, &JA);
    }
    CmdArgs.push_back("-dependency-file");
    CmdArgs.push_back(DepFile);

    bool HasTarget = false;
    for (const Arg *A : Args.filtered(options::OPT_MT, options::OPT_MQ)) {
      HasTarget = true;
      A->claim();
      if (A->getOption().matches(options::OPT_MT)) {
        A->render(Args, CmdArgs);
      } else {
        CmdArgs.push_back("-MT");
        SmallString<128> Quoted;
        QuoteTarget(A->getValue(), Quoted);
        CmdArgs.push_back(Args.MakeArgString(Quoted));
      }
    }

    // Add a default target if one wasn't specified.
    if (!HasTarget) {
      const char *DepTarget;

      // If user provided -o, that is the dependency target, except
      // when we are only generating a dependency file.
      Arg *OutputOpt = Args.getLastArg(options::OPT_o);
      if (OutputOpt && Output.getType() != types::TY_Dependencies) {
        DepTarget = OutputOpt->getValue();
      } else {
        // Otherwise derive from the base input.
        //
        // FIXME: This should use the computed output file location.
        SmallString<128> P(Inputs[0].getBaseInput());
        llvm::sys::path::replace_extension(P, "o");
        DepTarget = Args.MakeArgString(llvm::sys::path::filename(P));
      }

      CmdArgs.push_back("-MT");
      SmallString<128> Quoted;
      QuoteTarget(DepTarget, Quoted);
      CmdArgs.push_back(Args.MakeArgString(Quoted));
    }

    if (ArgM->getOption().matches(options::OPT_M) ||
        ArgM->getOption().matches(options::OPT_MD))
      CmdArgs.push_back("-sys-header-deps");
    if ((isa<PrecompileJobAction>(JA) &&
         !Args.hasArg(options::OPT_fno_module_file_deps)) ||
        Args.hasArg(options::OPT_fmodule_file_deps))
      CmdArgs.push_back("-module-file-deps");
  }

  if (Args.hasArg(options::OPT_MG)) {
    if (!ArgM || ArgM->getOption().matches(options::OPT_MD) ||
        ArgM->getOption().matches(options::OPT_MMD))
      D.Diag(diag::err_drv_mg_requires_m_or_mm);
    CmdArgs.push_back("-MG");
  }

  Args.AddLastArg(CmdArgs, options::OPT_MP);
  Args.AddLastArg(CmdArgs, options::OPT_MV);

  // Add offload include arguments specific for CUDA.  This must happen before
  // we -I or -include anything else, because we must pick up the CUDA headers
  // from the particular CUDA installation, rather than from e.g.
  // /usr/local/include.
  if (JA.isOffloading(Action::OFK_Cuda))
    getToolChain().AddCudaIncludeArgs(Args, CmdArgs);

  // If we are offloading to a target via OpenMP we need to include the
  // openmp_wrappers folder which contains alternative system headers.
  if (JA.isDeviceOffloading(Action::OFK_OpenMP) &&
      getToolChain().getTriple().isNVPTX()){
    if (!Args.hasArg(options::OPT_nobuiltininc)) {
      // Add openmp_wrappers/* to our system include path.  This lets us wrap
      // standard library headers.
      SmallString<128> P(D.ResourceDir);
      llvm::sys::path::append(P, "include");
      llvm::sys::path::append(P, "openmp_wrappers");
      CmdArgs.push_back("-internal-isystem");
      CmdArgs.push_back(Args.MakeArgString(P));
    }

    CmdArgs.push_back("-include");
    CmdArgs.push_back("__clang_openmp_device_functions.h");
  }

  // Add -i* options, and automatically translate to
  // -include-pch/-include-pth for transparent PCH support. It's
  // wonky, but we include looking for .gch so we can support seamless
  // replacement into a build system already set up to be generating
  // .gch files.

  if (getToolChain().getDriver().IsCLMode()) {
    const Arg *YcArg = Args.getLastArg(options::OPT__SLASH_Yc);
    const Arg *YuArg = Args.getLastArg(options::OPT__SLASH_Yu);
    if (YcArg && JA.getKind() >= Action::PrecompileJobClass &&
        JA.getKind() <= Action::AssembleJobClass) {
      CmdArgs.push_back(Args.MakeArgString("-building-pch-with-obj"));
    }
    if (YcArg || YuArg) {
      StringRef ThroughHeader = YcArg ? YcArg->getValue() : YuArg->getValue();
      if (!isa<PrecompileJobAction>(JA)) {
        CmdArgs.push_back("-include-pch");
        CmdArgs.push_back(Args.MakeArgString(D.GetClPchPath(
            C, !ThroughHeader.empty()
                   ? ThroughHeader
                   : llvm::sys::path::filename(Inputs[0].getBaseInput()))));
      }

      if (ThroughHeader.empty()) {
        CmdArgs.push_back(Args.MakeArgString(
            Twine("-pch-through-hdrstop-") + (YcArg ? "create" : "use")));
      } else {
        CmdArgs.push_back(
            Args.MakeArgString(Twine("-pch-through-header=") + ThroughHeader));
      }
    }
  }

  bool RenderedImplicitInclude = false;
  for (const Arg *A : Args.filtered(options::OPT_clang_i_Group)) {
    if (A->getOption().matches(options::OPT_include)) {
      // Handling of gcc-style gch precompiled headers.
      bool IsFirstImplicitInclude = !RenderedImplicitInclude;
      RenderedImplicitInclude = true;

      bool FoundPCH = false;
      SmallString<128> P(A->getValue());
      // We want the files to have a name like foo.h.pch. Add a dummy extension
      // so that replace_extension does the right thing.
      P += ".dummy";
      llvm::sys::path::replace_extension(P, "pch");
      if (llvm::sys::fs::exists(P))
        FoundPCH = true;

      if (!FoundPCH) {
        llvm::sys::path::replace_extension(P, "gch");
        if (llvm::sys::fs::exists(P)) {
          FoundPCH = true;
        }
      }

      if (FoundPCH) {
        if (IsFirstImplicitInclude) {
          A->claim();
          CmdArgs.push_back("-include-pch");
          CmdArgs.push_back(Args.MakeArgString(P));
          continue;
        } else {
          // Ignore the PCH if not first on command line and emit warning.
          D.Diag(diag::warn_drv_pch_not_first_include) << P
                                                       << A->getAsString(Args);
        }
      }
    } else if (A->getOption().matches(options::OPT_isystem_after)) {
      // Handling of paths which must come late.  These entries are handled by
      // the toolchain itself after the resource dir is inserted in the right
      // search order.
      // Do not claim the argument so that the use of the argument does not
      // silently go unnoticed on toolchains which do not honour the option.
      continue;
    } else if (A->getOption().matches(options::OPT_stdlibxx_isystem)) {
      // Translated to -internal-isystem by the driver, no need to pass to cc1.
      continue;
    }

    // Not translated, render as usual.
    A->claim();
    A->render(Args, CmdArgs);
  }

  Args.AddAllArgs(CmdArgs,
                  {options::OPT_D, options::OPT_U, options::OPT_I_Group,
                   options::OPT_F, options::OPT_index_header_map});

  // Add -Wp, and -Xpreprocessor if using the preprocessor.

  // FIXME: There is a very unfortunate problem here, some troubled
  // souls abuse -Wp, to pass preprocessor options in gcc syntax. To
  // really support that we would have to parse and then translate
  // those options. :(
  Args.AddAllArgValues(CmdArgs, options::OPT_Wp_COMMA,
                       options::OPT_Xpreprocessor);

  // -I- is a deprecated GCC feature, reject it.
  if (Arg *A = Args.getLastArg(options::OPT_I_))
    D.Diag(diag::err_drv_I_dash_not_supported) << A->getAsString(Args);

  // If we have a --sysroot, and don't have an explicit -isysroot flag, add an
  // -isysroot to the CC1 invocation.
  StringRef sysroot = C.getSysRoot();
  if (sysroot != "") {
    if (!Args.hasArg(options::OPT_isysroot)) {
      CmdArgs.push_back("-isysroot");
      CmdArgs.push_back(C.getArgs().MakeArgString(sysroot));
    }
  }

  // Parse additional include paths from environment variables.
  // FIXME: We should probably sink the logic for handling these from the
  // frontend into the driver. It will allow deleting 4 otherwise unused flags.
  // CPATH - included following the user specified includes (but prior to
  // builtin and standard includes).
  addDirectoryList(Args, CmdArgs, "-I", "CPATH");
  // C_INCLUDE_PATH - system includes enabled when compiling C.
  addDirectoryList(Args, CmdArgs, "-c-isystem", "C_INCLUDE_PATH");
  // CPLUS_INCLUDE_PATH - system includes enabled when compiling C++.
  addDirectoryList(Args, CmdArgs, "-cxx-isystem", "CPLUS_INCLUDE_PATH");
  // OBJC_INCLUDE_PATH - system includes enabled when compiling ObjC.
  addDirectoryList(Args, CmdArgs, "-objc-isystem", "OBJC_INCLUDE_PATH");
  // OBJCPLUS_INCLUDE_PATH - system includes enabled when compiling ObjC++.
  addDirectoryList(Args, CmdArgs, "-objcxx-isystem", "OBJCPLUS_INCLUDE_PATH");

  // While adding the include arguments, we also attempt to retrieve the
  // arguments of related offloading toolchains or arguments that are specific
  // of an offloading programming model.

  // Add C++ include arguments, if needed.
  if (types::isCXX(Inputs[0].getType())) {
    bool HasStdlibxxIsystem = Args.hasArg(options::OPT_stdlibxx_isystem);
    forAllAssociatedToolChains(
        C, JA, getToolChain(),
        [&Args, &CmdArgs, HasStdlibxxIsystem](const ToolChain &TC) {
          HasStdlibxxIsystem ? TC.AddClangCXXStdlibIsystemArgs(Args, CmdArgs)
                             : TC.AddClangCXXStdlibIncludeArgs(Args, CmdArgs);
        });
  }

  // Add system include arguments for all targets but IAMCU.
  if (!IsIAMCU)
    forAllAssociatedToolChains(C, JA, getToolChain(),
                               [&Args, &CmdArgs](const ToolChain &TC) {
                                 TC.AddClangSystemIncludeArgs(Args, CmdArgs);
                               });
  else {
    // For IAMCU add special include arguments.
    getToolChain().AddIAMCUIncludeArgs(Args, CmdArgs);
  }

  addMacroPrefixMapArg(D, Args, CmdArgs);
}

// FIXME: Move to target hook.
static bool isSignedCharDefault(const llvm::Triple &Triple) {
  switch (Triple.getArch()) {
  default:
    return true;

  case llvm::Triple::aarch64:
  case llvm::Triple::aarch64_32:
  case llvm::Triple::aarch64_be:
  case llvm::Triple::arm:
  case llvm::Triple::armeb:
  case llvm::Triple::thumb:
  case llvm::Triple::thumbeb:
    if (Triple.isOSDarwin() || Triple.isOSWindows())
      return true;
    return false;

  case llvm::Triple::ppc:
  case llvm::Triple::ppc64:
    if (Triple.isOSDarwin())
      return true;
    return false;

  case llvm::Triple::hexagon:
  case llvm::Triple::ppc64le:
  case llvm::Triple::riscv32:
  case llvm::Triple::riscv64:
  case llvm::Triple::systemz:
  case llvm::Triple::xcore:
    return false;
  }
}

static bool hasMultipleInvocations(const llvm::Triple &Triple,
                                   const ArgList &Args) {
  // Supported only on Darwin where we invoke the compiler multiple times
  // followed by an invocation to lipo.
  if (!Triple.isOSDarwin())
    return false;
  // If more than one "-arch <arch>" is specified, we're targeting multiple
  // architectures resulting in a fat binary.
  return Args.getAllArgValues(options::OPT_arch).size() > 1;
}

static bool checkRemarksOptions(const Driver &D, const ArgList &Args,
                                const llvm::Triple &Triple) {
  // When enabling remarks, we need to error if:
  // * The remark file is specified but we're targeting multiple architectures,
  // which means more than one remark file is being generated.
  bool hasMultipleInvocations = ::hasMultipleInvocations(Triple, Args);
  bool hasExplicitOutputFile =
      Args.getLastArg(options::OPT_foptimization_record_file_EQ);
  if (hasMultipleInvocations && hasExplicitOutputFile) {
    D.Diag(diag::err_drv_invalid_output_with_multiple_archs)
        << "-foptimization-record-file";
    return false;
  }
  return true;
}

static void renderRemarksOptions(const ArgList &Args, ArgStringList &CmdArgs,
                                 const llvm::Triple &Triple,
                                 const InputInfo &Input,
                                 const InputInfo &Output, const JobAction &JA) {
  StringRef Format = "yaml";
  if (const Arg *A = Args.getLastArg(options::OPT_fsave_optimization_record_EQ))
    Format = A->getValue();

  CmdArgs.push_back("-opt-record-file");

  const Arg *A = Args.getLastArg(options::OPT_foptimization_record_file_EQ);
  if (A) {
    CmdArgs.push_back(A->getValue());
  } else {
    bool hasMultipleArchs =
        Triple.isOSDarwin() && // Only supported on Darwin platforms.
        Args.getAllArgValues(options::OPT_arch).size() > 1;

    SmallString<128> F;

    if (Args.hasArg(options::OPT_c) || Args.hasArg(options::OPT_S)) {
      if (Arg *FinalOutput = Args.getLastArg(options::OPT_o))
        F = FinalOutput->getValue();
    } else {
      if (Format != "yaml" && // For YAML, keep the original behavior.
          Triple.isOSDarwin() && // Enable this only on darwin, since it's the only platform supporting .dSYM bundles.
          Output.isFilename())
        F = Output.getFilename();
    }

    if (F.empty()) {
      // Use the input filename.
      F = llvm::sys::path::stem(Input.getBaseInput());

      // If we're compiling for an offload architecture (i.e. a CUDA device),
      // we need to make the file name for the device compilation different
      // from the host compilation.
      if (!JA.isDeviceOffloading(Action::OFK_None) &&
          !JA.isDeviceOffloading(Action::OFK_Host)) {
        llvm::sys::path::replace_extension(F, "");
        F += Action::GetOffloadingFileNamePrefix(JA.getOffloadingDeviceKind(),
                                                 Triple.normalize());
        F += "-";
        F += JA.getOffloadingArch();
      }
    }

    // If we're having more than one "-arch", we should name the files
    // differently so that every cc1 invocation writes to a different file.
    // We're doing that by appending "-<arch>" with "<arch>" being the arch
    // name from the triple.
    if (hasMultipleArchs) {
      // First, remember the extension.
      SmallString<64> OldExtension = llvm::sys::path::extension(F);
      // then, remove it.
      llvm::sys::path::replace_extension(F, "");
      // attach -<arch> to it.
      F += "-";
      F += Triple.getArchName();
      // put back the extension.
      llvm::sys::path::replace_extension(F, OldExtension);
    }

    SmallString<32> Extension;
    Extension += "opt.";
    Extension += Format;

    llvm::sys::path::replace_extension(F, Extension);
    CmdArgs.push_back(Args.MakeArgString(F));
  }

  if (const Arg *A =
          Args.getLastArg(options::OPT_foptimization_record_passes_EQ)) {
    CmdArgs.push_back("-opt-record-passes");
    CmdArgs.push_back(A->getValue());
  }

  if (!Format.empty()) {
    CmdArgs.push_back("-opt-record-format");
    CmdArgs.push_back(Format.data());
  }
}

namespace {
void RenderARMABI(const llvm::Triple &Triple, const ArgList &Args,
                  ArgStringList &CmdArgs) {
  // Select the ABI to use.
  // FIXME: Support -meabi.
  // FIXME: Parts of this are duplicated in the backend, unify this somehow.
  const char *ABIName = nullptr;
  if (Arg *A = Args.getLastArg(options::OPT_mabi_EQ)) {
    ABIName = A->getValue();
  } else {
    std::string CPU = getCPUName(Args, Triple, /*FromAs*/ false);
    ABIName = llvm::ARM::computeDefaultTargetABI(Triple, CPU).data();
  }

  CmdArgs.push_back("-target-abi");
  CmdArgs.push_back(ABIName);
}
}

void Clang::AddARMTargetArgs(const llvm::Triple &Triple, const ArgList &Args,
                             ArgStringList &CmdArgs, bool KernelOrKext) const {
  RenderARMABI(Triple, Args, CmdArgs);

  // Determine floating point ABI from the options & target defaults.
  arm::FloatABI ABI = arm::getARMFloatABI(getToolChain(), Args);
  if (ABI == arm::FloatABI::Soft) {
    // Floating point operations and argument passing are soft.
    // FIXME: This changes CPP defines, we need -target-soft-float.
    CmdArgs.push_back("-msoft-float");
    CmdArgs.push_back("-mfloat-abi");
    CmdArgs.push_back("soft");
  } else if (ABI == arm::FloatABI::SoftFP) {
    // Floating point operations are hard, but argument passing is soft.
    CmdArgs.push_back("-mfloat-abi");
    CmdArgs.push_back("soft");
  } else {
    // Floating point operations and argument passing are hard.
    assert(ABI == arm::FloatABI::Hard && "Invalid float abi!");
    CmdArgs.push_back("-mfloat-abi");
    CmdArgs.push_back("hard");
  }

  // Forward the -mglobal-merge option for explicit control over the pass.
  if (Arg *A = Args.getLastArg(options::OPT_mglobal_merge,
                               options::OPT_mno_global_merge)) {
    CmdArgs.push_back("-mllvm");
    if (A->getOption().matches(options::OPT_mno_global_merge))
      CmdArgs.push_back("-arm-global-merge=false");
    else
      CmdArgs.push_back("-arm-global-merge=true");
  }

  if (!Args.hasFlag(options::OPT_mimplicit_float,
                    options::OPT_mno_implicit_float, true))
    CmdArgs.push_back("-no-implicit-float");

  if (Args.getLastArg(options::OPT_mcmse))
    CmdArgs.push_back("-mcmse");
}

void Clang::RenderTargetOptions(const llvm::Triple &EffectiveTriple,
                                const ArgList &Args, bool KernelOrKext,
                                ArgStringList &CmdArgs) const {
  const ToolChain &TC = getToolChain();

  // Add the target features
  getTargetFeatures(TC.getDriver(), EffectiveTriple, Args, CmdArgs, false);

  // Add target specific flags.
  switch (TC.getArch()) {
  default:
    break;

  case llvm::Triple::arm:
  case llvm::Triple::armeb:
  case llvm::Triple::thumb:
  case llvm::Triple::thumbeb:
    // Use the effective triple, which takes into account the deployment target.
    AddARMTargetArgs(EffectiveTriple, Args, CmdArgs, KernelOrKext);
    CmdArgs.push_back("-fallow-half-arguments-and-returns");
    break;

  case llvm::Triple::aarch64:
  case llvm::Triple::aarch64_32:
  case llvm::Triple::aarch64_be:
    AddAArch64TargetArgs(Args, CmdArgs);
    CmdArgs.push_back("-fallow-half-arguments-and-returns");
    break;

  case llvm::Triple::mips:
  case llvm::Triple::mipsel:
  case llvm::Triple::mips64:
  case llvm::Triple::mips64el:
    AddMIPSTargetArgs(Args, CmdArgs);
    break;

  case llvm::Triple::ppc:
  case llvm::Triple::ppc64:
  case llvm::Triple::ppc64le:
    AddPPCTargetArgs(Args, CmdArgs);
    break;

  case llvm::Triple::riscv32:
  case llvm::Triple::riscv64:
    AddRISCVTargetArgs(Args, CmdArgs);
    break;

  case llvm::Triple::sparc:
  case llvm::Triple::sparcel:
  case llvm::Triple::sparcv9:
    AddSparcTargetArgs(Args, CmdArgs);
    break;

  case llvm::Triple::systemz:
    AddSystemZTargetArgs(Args, CmdArgs);
    break;

  case llvm::Triple::x86:
  case llvm::Triple::x86_64:
    AddX86TargetArgs(Args, CmdArgs);
    break;

  case llvm::Triple::lanai:
    AddLanaiTargetArgs(Args, CmdArgs);
    break;

  case llvm::Triple::hexagon:
    AddHexagonTargetArgs(Args, CmdArgs);
    break;

  case llvm::Triple::wasm32:
  case llvm::Triple::wasm64:
    AddWebAssemblyTargetArgs(Args, CmdArgs);
    break;
  }
}

namespace {
void RenderAArch64ABI(const llvm::Triple &Triple, const ArgList &Args,
                      ArgStringList &CmdArgs) {
  const char *ABIName = nullptr;
  if (Arg *A = Args.getLastArg(options::OPT_mabi_EQ))
    ABIName = A->getValue();
  else if (Triple.isOSDarwin())
    ABIName = "darwinpcs";
  else
    ABIName = "aapcs";

  CmdArgs.push_back("-target-abi");
  CmdArgs.push_back(ABIName);
}
}

void Clang::AddAArch64TargetArgs(const ArgList &Args,
                                 ArgStringList &CmdArgs) const {
  const llvm::Triple &Triple = getToolChain().getEffectiveTriple();

  if (!Args.hasFlag(options::OPT_mred_zone, options::OPT_mno_red_zone, true) ||
      Args.hasArg(options::OPT_mkernel) ||
      Args.hasArg(options::OPT_fapple_kext))
    CmdArgs.push_back("-disable-red-zone");

  if (!Args.hasFlag(options::OPT_mimplicit_float,
                    options::OPT_mno_implicit_float, true))
    CmdArgs.push_back("-no-implicit-float");

  RenderAArch64ABI(Triple, Args, CmdArgs);

  if (Arg *A = Args.getLastArg(options::OPT_mfix_cortex_a53_835769,
                               options::OPT_mno_fix_cortex_a53_835769)) {
    CmdArgs.push_back("-mllvm");
    if (A->getOption().matches(options::OPT_mfix_cortex_a53_835769))
      CmdArgs.push_back("-aarch64-fix-cortex-a53-835769=1");
    else
      CmdArgs.push_back("-aarch64-fix-cortex-a53-835769=0");
  } else if (Triple.isAndroid()) {
    // Enabled A53 errata (835769) workaround by default on android
    CmdArgs.push_back("-mllvm");
    CmdArgs.push_back("-aarch64-fix-cortex-a53-835769=1");
  }

  // Forward the -mglobal-merge option for explicit control over the pass.
  if (Arg *A = Args.getLastArg(options::OPT_mglobal_merge,
                               options::OPT_mno_global_merge)) {
    CmdArgs.push_back("-mllvm");
    if (A->getOption().matches(options::OPT_mno_global_merge))
      CmdArgs.push_back("-aarch64-enable-global-merge=false");
    else
      CmdArgs.push_back("-aarch64-enable-global-merge=true");
  }

  // Enable/disable return address signing and indirect branch targets.
  if (Arg *A = Args.getLastArg(options::OPT_msign_return_address_EQ,
                               options::OPT_mbranch_protection_EQ)) {

    const Driver &D = getToolChain().getDriver();

    StringRef Scope, Key;
    bool IndirectBranches;

    if (A->getOption().matches(options::OPT_msign_return_address_EQ)) {
      Scope = A->getValue();
      if (!Scope.equals("none") && !Scope.equals("non-leaf") &&
          !Scope.equals("all"))
        D.Diag(diag::err_invalid_branch_protection)
            << Scope << A->getAsString(Args);
      Key = "a_key";
      IndirectBranches = false;
    } else {
      StringRef Err;
      llvm::AArch64::ParsedBranchProtection PBP;
      if (!llvm::AArch64::parseBranchProtection(A->getValue(), PBP, Err))
        D.Diag(diag::err_invalid_branch_protection)
            << Err << A->getAsString(Args);
      Scope = PBP.Scope;
      Key = PBP.Key;
      IndirectBranches = PBP.BranchTargetEnforcement;
    }

    CmdArgs.push_back(
        Args.MakeArgString(Twine("-msign-return-address=") + Scope));
    CmdArgs.push_back(
        Args.MakeArgString(Twine("-msign-return-address-key=") + Key));
    if (IndirectBranches)
      CmdArgs.push_back("-mbranch-target-enforce");
  }
}

void Clang::AddMIPSTargetArgs(const ArgList &Args,
                              ArgStringList &CmdArgs) const {
  const Driver &D = getToolChain().getDriver();
  StringRef CPUName;
  StringRef ABIName;
  const llvm::Triple &Triple = getToolChain().getTriple();
  mips::getMipsCPUAndABI(Args, Triple, CPUName, ABIName);

  CmdArgs.push_back("-target-abi");
  CmdArgs.push_back(ABIName.data());

  mips::FloatABI ABI = mips::getMipsFloatABI(D, Args, Triple);
  if (ABI == mips::FloatABI::Soft) {
    // Floating point operations and argument passing are soft.
    CmdArgs.push_back("-msoft-float");
    CmdArgs.push_back("-mfloat-abi");
    CmdArgs.push_back("soft");
  } else {
    // Floating point operations and argument passing are hard.
    assert(ABI == mips::FloatABI::Hard && "Invalid float abi!");
    CmdArgs.push_back("-mfloat-abi");
    CmdArgs.push_back("hard");
  }

  if (Arg *A = Args.getLastArg(options::OPT_mldc1_sdc1,
                               options::OPT_mno_ldc1_sdc1)) {
    if (A->getOption().matches(options::OPT_mno_ldc1_sdc1)) {
      CmdArgs.push_back("-mllvm");
      CmdArgs.push_back("-mno-ldc1-sdc1");
    }
  }

  if (Arg *A = Args.getLastArg(options::OPT_mcheck_zero_division,
                               options::OPT_mno_check_zero_division)) {
    if (A->getOption().matches(options::OPT_mno_check_zero_division)) {
      CmdArgs.push_back("-mllvm");
      CmdArgs.push_back("-mno-check-zero-division");
    }
  }

  if (Arg *A = Args.getLastArg(options::OPT_G)) {
    StringRef v = A->getValue();
    CmdArgs.push_back("-mllvm");
    CmdArgs.push_back(Args.MakeArgString("-mips-ssection-threshold=" + v));
    A->claim();
  }

  Arg *GPOpt = Args.getLastArg(options::OPT_mgpopt, options::OPT_mno_gpopt);
  Arg *ABICalls =
      Args.getLastArg(options::OPT_mabicalls, options::OPT_mno_abicalls);

  // -mabicalls is the default for many MIPS environments, even with -fno-pic.
  // -mgpopt is the default for static, -fno-pic environments but these two
  // options conflict. We want to be certain that -mno-abicalls -mgpopt is
  // the only case where -mllvm -mgpopt is passed.
  // NOTE: We need a warning here or in the backend to warn when -mgpopt is
  //       passed explicitly when compiling something with -mabicalls
  //       (implictly) in affect. Currently the warning is in the backend.
  //
  // When the ABI in use is  N64, we also need to determine the PIC mode that
  // is in use, as -fno-pic for N64 implies -mno-abicalls.
  bool NoABICalls =
      ABICalls && ABICalls->getOption().matches(options::OPT_mno_abicalls);

  llvm::Reloc::Model RelocationModel;
  unsigned PICLevel;
  bool IsPIE;
  std::tie(RelocationModel, PICLevel, IsPIE) =
      ParsePICArgs(getToolChain(), Args);

  NoABICalls = NoABICalls ||
               (RelocationModel == llvm::Reloc::Static && ABIName == "n64");

  bool WantGPOpt = GPOpt && GPOpt->getOption().matches(options::OPT_mgpopt);
  // We quietly ignore -mno-gpopt as the backend defaults to -mno-gpopt.
  if (NoABICalls && (!GPOpt || WantGPOpt)) {
    CmdArgs.push_back("-mllvm");
    CmdArgs.push_back("-mgpopt");

    Arg *LocalSData = Args.getLastArg(options::OPT_mlocal_sdata,
                                      options::OPT_mno_local_sdata);
    Arg *ExternSData = Args.getLastArg(options::OPT_mextern_sdata,
                                       options::OPT_mno_extern_sdata);
    Arg *EmbeddedData = Args.getLastArg(options::OPT_membedded_data,
                                        options::OPT_mno_embedded_data);
    if (LocalSData) {
      CmdArgs.push_back("-mllvm");
      if (LocalSData->getOption().matches(options::OPT_mlocal_sdata)) {
        CmdArgs.push_back("-mlocal-sdata=1");
      } else {
        CmdArgs.push_back("-mlocal-sdata=0");
      }
      LocalSData->claim();
    }

    if (ExternSData) {
      CmdArgs.push_back("-mllvm");
      if (ExternSData->getOption().matches(options::OPT_mextern_sdata)) {
        CmdArgs.push_back("-mextern-sdata=1");
      } else {
        CmdArgs.push_back("-mextern-sdata=0");
      }
      ExternSData->claim();
    }

    if (EmbeddedData) {
      CmdArgs.push_back("-mllvm");
      if (EmbeddedData->getOption().matches(options::OPT_membedded_data)) {
        CmdArgs.push_back("-membedded-data=1");
      } else {
        CmdArgs.push_back("-membedded-data=0");
      }
      EmbeddedData->claim();
    }

  } else if ((!ABICalls || (!NoABICalls && ABICalls)) && WantGPOpt)
    D.Diag(diag::warn_drv_unsupported_gpopt) << (ABICalls ? 0 : 1);

  if (GPOpt)
    GPOpt->claim();

  if (Arg *A = Args.getLastArg(options::OPT_mcompact_branches_EQ)) {
    StringRef Val = StringRef(A->getValue());
    if (mips::hasCompactBranches(CPUName)) {
      if (Val == "never" || Val == "always" || Val == "optimal") {
        CmdArgs.push_back("-mllvm");
        CmdArgs.push_back(Args.MakeArgString("-mips-compact-branches=" + Val));
      } else
        D.Diag(diag::err_drv_unsupported_option_argument)
            << A->getOption().getName() << Val;
    } else
      D.Diag(diag::warn_target_unsupported_compact_branches) << CPUName;
  }

  if (Arg *A = Args.getLastArg(options::OPT_mrelax_pic_calls,
                               options::OPT_mno_relax_pic_calls)) {
    if (A->getOption().matches(options::OPT_mno_relax_pic_calls)) {
      CmdArgs.push_back("-mllvm");
      CmdArgs.push_back("-mips-jalr-reloc=0");
    }
  }
}

void Clang::AddPPCTargetArgs(const ArgList &Args,
                             ArgStringList &CmdArgs) const {
  // Select the ABI to use.
  const char *ABIName = nullptr;
  const llvm::Triple &T = getToolChain().getTriple();
  if (T.isOSBinFormatELF()) {
    switch (getToolChain().getArch()) {
    case llvm::Triple::ppc64: {
      // When targeting a processor that supports QPX, or if QPX is
      // specifically enabled, default to using the ABI that supports QPX (so
      // long as it is not specifically disabled).
      bool HasQPX = false;
      if (Arg *A = Args.getLastArg(options::OPT_mcpu_EQ))
        HasQPX = A->getValue() == StringRef("a2q");
      HasQPX = Args.hasFlag(options::OPT_mqpx, options::OPT_mno_qpx, HasQPX);
      if (HasQPX) {
        ABIName = "elfv1-qpx";
        break;
      }

      if (T.isMusl() || (T.isOSFreeBSD() && T.getOSMajorVersion() >= 13))
        ABIName = "elfv2";
      else
        ABIName = "elfv1";
      break;
    }
    case llvm::Triple::ppc64le:
      ABIName = "elfv2";
      break;
    default:
      break;
    }
  }

  bool IEEELongDouble = false;
  for (const Arg *A : Args.filtered(options::OPT_mabi_EQ)) {
    StringRef V = A->getValue();
    if (V == "ieeelongdouble")
      IEEELongDouble = true;
    else if (V == "ibmlongdouble")
      IEEELongDouble = false;
    else if (V != "altivec")
      // The ppc64 linux abis are all "altivec" abis by default. Accept and ignore
      // the option if given as we don't have backend support for any targets
      // that don't use the altivec abi.
      ABIName = A->getValue();
  }
  if (IEEELongDouble)
    CmdArgs.push_back("-mabi=ieeelongdouble");

  ppc::FloatABI FloatABI =
      ppc::getPPCFloatABI(getToolChain().getDriver(), Args);

  if (FloatABI == ppc::FloatABI::Soft) {
    // Floating point operations and argument passing are soft.
    CmdArgs.push_back("-msoft-float");
    CmdArgs.push_back("-mfloat-abi");
    CmdArgs.push_back("soft");
  } else {
    // Floating point operations and argument passing are hard.
    assert(FloatABI == ppc::FloatABI::Hard && "Invalid float abi!");
    CmdArgs.push_back("-mfloat-abi");
    CmdArgs.push_back("hard");
  }

  if (ABIName) {
    CmdArgs.push_back("-target-abi");
    CmdArgs.push_back(ABIName);
  }
}

static void SetRISCVSmallDataLimit(const ToolChain &TC, const ArgList &Args,
                                   ArgStringList &CmdArgs) {
  const Driver &D = TC.getDriver();
  const llvm::Triple &Triple = TC.getTriple();
  // Default small data limitation is eight.
  const char *SmallDataLimit = "8";
  // Get small data limitation.
  if (Args.getLastArg(options::OPT_shared, options::OPT_fpic,
                      options::OPT_fPIC)) {
    // Not support linker relaxation for PIC.
    SmallDataLimit = "0";
    if (Args.hasArg(options::OPT_G)) {
      D.Diag(diag::warn_drv_unsupported_sdata);
    }
  } else if (Args.getLastArgValue(options::OPT_mcmodel_EQ)
                 .equals_lower("large") &&
             (Triple.getArch() == llvm::Triple::riscv64)) {
    // Not support linker relaxation for RV64 with large code model.
    SmallDataLimit = "0";
    if (Args.hasArg(options::OPT_G)) {
      D.Diag(diag::warn_drv_unsupported_sdata);
    }
  } else if (Arg *A = Args.getLastArg(options::OPT_G)) {
    SmallDataLimit = A->getValue();
  }
  // Forward the -msmall-data-limit= option.
  CmdArgs.push_back("-msmall-data-limit");
  CmdArgs.push_back(SmallDataLimit);
}

void Clang::AddRISCVTargetArgs(const ArgList &Args,
                               ArgStringList &CmdArgs) const {
  const llvm::Triple &Triple = getToolChain().getTriple();
  StringRef ABIName = riscv::getRISCVABI(Args, Triple);

  CmdArgs.push_back("-target-abi");
  CmdArgs.push_back(ABIName.data());

  SetRISCVSmallDataLimit(getToolChain(), Args, CmdArgs);
}

void Clang::AddSparcTargetArgs(const ArgList &Args,
                               ArgStringList &CmdArgs) const {
  sparc::FloatABI FloatABI =
      sparc::getSparcFloatABI(getToolChain().getDriver(), Args);

  if (FloatABI == sparc::FloatABI::Soft) {
    // Floating point operations and argument passing are soft.
    CmdArgs.push_back("-msoft-float");
    CmdArgs.push_back("-mfloat-abi");
    CmdArgs.push_back("soft");
  } else {
    // Floating point operations and argument passing are hard.
    assert(FloatABI == sparc::FloatABI::Hard && "Invalid float abi!");
    CmdArgs.push_back("-mfloat-abi");
    CmdArgs.push_back("hard");
  }
}

void Clang::AddSystemZTargetArgs(const ArgList &Args,
                                 ArgStringList &CmdArgs) const {
  bool HasBackchain = Args.hasFlag(options::OPT_mbackchain,
                                   options::OPT_mno_backchain, false);
  bool HasPackedStack = Args.hasFlag(options::OPT_mpacked_stack,
                                     options::OPT_mno_packed_stack, false);
  systemz::FloatABI FloatABI =
      systemz::getSystemZFloatABI(getToolChain().getDriver(), Args);
  bool HasSoftFloat = (FloatABI == systemz::FloatABI::Soft);
  if (HasBackchain && HasPackedStack && !HasSoftFloat) {
    const Driver &D = getToolChain().getDriver();
    D.Diag(diag::err_drv_unsupported_opt)
      << "-mpacked-stack -mbackchain -mhard-float";
  }
  if (HasBackchain)
    CmdArgs.push_back("-mbackchain");
  if (HasPackedStack)
    CmdArgs.push_back("-mpacked-stack");
  if (HasSoftFloat) {
    // Floating point operations and argument passing are soft.
    CmdArgs.push_back("-msoft-float");
    CmdArgs.push_back("-mfloat-abi");
    CmdArgs.push_back("soft");
  }
}

static void addX86AlignBranchArgs(const Driver &D, const ArgList &Args,
                                  ArgStringList &CmdArgs) {
  if (Args.hasArg(options::OPT_mbranches_within_32B_boundaries)) {
    CmdArgs.push_back("-mllvm");
    CmdArgs.push_back("-x86-branches-within-32B-boundaries");
  }
  if (const Arg *A = Args.getLastArg(options::OPT_malign_branch_boundary_EQ)) {
    StringRef Value = A->getValue();
    unsigned Boundary;
    if (Value.getAsInteger(10, Boundary) || Boundary < 16 ||
        !llvm::isPowerOf2_64(Boundary)) {
      D.Diag(diag::err_drv_invalid_argument_to_option)
          << Value << A->getOption().getName();
    } else {
      CmdArgs.push_back("-mllvm");
      CmdArgs.push_back(
          Args.MakeArgString("-x86-align-branch-boundary=" + Twine(Boundary)));
    }
  }
  if (const Arg *A = Args.getLastArg(options::OPT_malign_branch_EQ)) {
    std::string AlignBranch;
    for (StringRef T : A->getValues()) {
      if (T != "fused" && T != "jcc" && T != "jmp" && T != "call" &&
          T != "ret" && T != "indirect")
        D.Diag(diag::err_drv_invalid_malign_branch_EQ)
            << T << "fused, jcc, jmp, call, ret, indirect";
      if (!AlignBranch.empty())
        AlignBranch += '+';
      AlignBranch += T;
    }
    CmdArgs.push_back("-mllvm");
    CmdArgs.push_back(Args.MakeArgString("-x86-align-branch=" + AlignBranch));
  }
  if (const Arg *A = Args.getLastArg(options::OPT_mpad_max_prefix_size_EQ)) {
    StringRef Value = A->getValue();
    unsigned PrefixSize;
    if (Value.getAsInteger(10, PrefixSize)) {
      D.Diag(diag::err_drv_invalid_argument_to_option)
          << Value << A->getOption().getName();
    } else {
      CmdArgs.push_back("-mllvm");
      CmdArgs.push_back(
          Args.MakeArgString("-x86-pad-max-prefix-size=" + Twine(PrefixSize)));
    }
  }
}

void Clang::AddX86TargetArgs(const ArgList &Args,
                             ArgStringList &CmdArgs) const {
  const Driver &D = getToolChain().getDriver();
  addX86AlignBranchArgs(D, Args, CmdArgs);

  if (!Args.hasFlag(options::OPT_mred_zone, options::OPT_mno_red_zone, true) ||
      Args.hasArg(options::OPT_mkernel) ||
      Args.hasArg(options::OPT_fapple_kext))
    CmdArgs.push_back("-disable-red-zone");

  if (!Args.hasFlag(options::OPT_mtls_direct_seg_refs,
                    options::OPT_mno_tls_direct_seg_refs, true))
    CmdArgs.push_back("-mno-tls-direct-seg-refs");

  // Default to avoid implicit floating-point for kernel/kext code, but allow
  // that to be overridden with -mno-soft-float.
  bool NoImplicitFloat = (Args.hasArg(options::OPT_mkernel) ||
                          Args.hasArg(options::OPT_fapple_kext));
  if (Arg *A = Args.getLastArg(
          options::OPT_msoft_float, options::OPT_mno_soft_float,
          options::OPT_mimplicit_float, options::OPT_mno_implicit_float)) {
    const Option &O = A->getOption();
    NoImplicitFloat = (O.matches(options::OPT_mno_implicit_float) ||
                       O.matches(options::OPT_msoft_float));
  }
  if (NoImplicitFloat)
    CmdArgs.push_back("-no-implicit-float");

  if (Arg *A = Args.getLastArg(options::OPT_masm_EQ)) {
    StringRef Value = A->getValue();
    if (Value == "intel" || Value == "att") {
      CmdArgs.push_back("-mllvm");
      CmdArgs.push_back(Args.MakeArgString("-x86-asm-syntax=" + Value));
    } else {
      D.Diag(diag::err_drv_unsupported_option_argument)
          << A->getOption().getName() << Value;
    }
  } else if (D.IsCLMode()) {
    CmdArgs.push_back("-mllvm");
    CmdArgs.push_back("-x86-asm-syntax=intel");
  }

  // Set flags to support MCU ABI.
  if (Args.hasFlag(options::OPT_miamcu, options::OPT_mno_iamcu, false)) {
    CmdArgs.push_back("-mfloat-abi");
    CmdArgs.push_back("soft");
    CmdArgs.push_back("-mstack-alignment=4");
  }
}

void Clang::AddHexagonTargetArgs(const ArgList &Args,
                                 ArgStringList &CmdArgs) const {
  CmdArgs.push_back("-mqdsp6-compat");
  CmdArgs.push_back("-Wreturn-type");

  if (auto G = toolchains::HexagonToolChain::getSmallDataThreshold(Args)) {
    CmdArgs.push_back("-mllvm");
    CmdArgs.push_back(Args.MakeArgString("-hexagon-small-data-threshold=" +
                                         Twine(G.getValue())));
  }

  if (!Args.hasArg(options::OPT_fno_short_enums))
    CmdArgs.push_back("-fshort-enums");
  if (Args.getLastArg(options::OPT_mieee_rnd_near)) {
    CmdArgs.push_back("-mllvm");
    CmdArgs.push_back("-enable-hexagon-ieee-rnd-near");
  }
  CmdArgs.push_back("-mllvm");
  CmdArgs.push_back("-machine-sink-split=0");
}

void Clang::AddLanaiTargetArgs(const ArgList &Args,
                               ArgStringList &CmdArgs) const {
  if (Arg *A = Args.getLastArg(options::OPT_mcpu_EQ)) {
    StringRef CPUName = A->getValue();

    CmdArgs.push_back("-target-cpu");
    CmdArgs.push_back(Args.MakeArgString(CPUName));
  }
  if (Arg *A = Args.getLastArg(options::OPT_mregparm_EQ)) {
    StringRef Value = A->getValue();
    // Only support mregparm=4 to support old usage. Report error for all other
    // cases.
    int Mregparm;
    if (Value.getAsInteger(10, Mregparm)) {
      if (Mregparm != 4) {
        getToolChain().getDriver().Diag(
            diag::err_drv_unsupported_option_argument)
            << A->getOption().getName() << Value;
      }
    }
  }
}

void Clang::AddWebAssemblyTargetArgs(const ArgList &Args,
                                     ArgStringList &CmdArgs) const {
  // Default to "hidden" visibility.
  if (!Args.hasArg(options::OPT_fvisibility_EQ,
                   options::OPT_fvisibility_ms_compat)) {
    CmdArgs.push_back("-fvisibility");
    CmdArgs.push_back("hidden");
  }
}

void Clang::DumpCompilationDatabase(Compilation &C, StringRef Filename,
                                    StringRef Target, const InputInfo &Output,
                                    const InputInfo &Input, const ArgList &Args) const {
  // If this is a dry run, do not create the compilation database file.
  if (C.getArgs().hasArg(options::OPT__HASH_HASH_HASH))
    return;

  using llvm::yaml::escape;
  const Driver &D = getToolChain().getDriver();

  if (!CompilationDatabase) {
    std::error_code EC;
    auto File = std::make_unique<llvm::raw_fd_ostream>(Filename, EC,
                                                        llvm::sys::fs::OF_Text);
    if (EC) {
      D.Diag(clang::diag::err_drv_compilationdatabase) << Filename
                                                       << EC.message();
      return;
    }
    CompilationDatabase = std::move(File);
  }
  auto &CDB = *CompilationDatabase;
  auto CWD = D.getVFS().getCurrentWorkingDirectory();
  if (!CWD)
    CWD = ".";
  CDB << "{ \"directory\": \"" << escape(*CWD) << "\"";
  CDB << ", \"file\": \"" << escape(Input.getFilename()) << "\"";
  CDB << ", \"output\": \"" << escape(Output.getFilename()) << "\"";
  CDB << ", \"arguments\": [\"" << escape(D.ClangExecutable) << "\"";
  SmallString<128> Buf;
  Buf = "-x";
  Buf += types::getTypeName(Input.getType());
  CDB << ", \"" << escape(Buf) << "\"";
  if (!D.SysRoot.empty() && !Args.hasArg(options::OPT__sysroot_EQ)) {
    Buf = "--sysroot=";
    Buf += D.SysRoot;
    CDB << ", \"" << escape(Buf) << "\"";
  }
  CDB << ", \"" << escape(Input.getFilename()) << "\"";
  for (auto &A: Args) {
    auto &O = A->getOption();
    // Skip language selection, which is positional.
    if (O.getID() == options::OPT_x)
      continue;
    // Skip writing dependency output and the compilation database itself.
    if (O.getGroup().isValid() && O.getGroup().getID() == options::OPT_M_Group)
      continue;
    if (O.getID() == options::OPT_gen_cdb_fragment_path)
      continue;
    // Skip inputs.
    if (O.getKind() == Option::InputClass)
      continue;
    // All other arguments are quoted and appended.
    ArgStringList ASL;
    A->render(Args, ASL);
    for (auto &it: ASL)
      CDB << ", \"" << escape(it) << "\"";
  }
  Buf = "--target=";
  Buf += Target;
  CDB << ", \"" << escape(Buf) << "\"]},\n";
}

void Clang::DumpCompilationDatabaseFragmentToDir(
    StringRef Dir, Compilation &C, StringRef Target, const InputInfo &Output,
    const InputInfo &Input, const llvm::opt::ArgList &Args) const {
  // If this is a dry run, do not create the compilation database file.
  if (C.getArgs().hasArg(options::OPT__HASH_HASH_HASH))
    return;

  if (CompilationDatabase)
    DumpCompilationDatabase(C, "", Target, Output, Input, Args);

  SmallString<256> Path = Dir;
  const auto &Driver = C.getDriver();
  Driver.getVFS().makeAbsolute(Path);
  auto Err = llvm::sys::fs::create_directory(Path, /*IgnoreExisting=*/true);
  if (Err) {
    Driver.Diag(diag::err_drv_compilationdatabase) << Dir << Err.message();
    return;
  }

  llvm::sys::path::append(
      Path,
      Twine(llvm::sys::path::filename(Input.getFilename())) + ".%%%%.json");
  int FD;
  SmallString<256> TempPath;
  Err = llvm::sys::fs::createUniqueFile(Path, FD, TempPath);
  if (Err) {
    Driver.Diag(diag::err_drv_compilationdatabase) << Path << Err.message();
    return;
  }
  CompilationDatabase =
      std::make_unique<llvm::raw_fd_ostream>(FD, /*shouldClose=*/true);
  DumpCompilationDatabase(C, "", Target, Output, Input, Args);
}

static void CollectArgsForIntegratedAssembler(Compilation &C,
                                              const ArgList &Args,
                                              ArgStringList &CmdArgs,
                                              const Driver &D) {
  if (UseRelaxAll(C, Args))
    CmdArgs.push_back("-mrelax-all");

  // Only default to -mincremental-linker-compatible if we think we are
  // targeting the MSVC linker.
  bool DefaultIncrementalLinkerCompatible =
      C.getDefaultToolChain().getTriple().isWindowsMSVCEnvironment();
  if (Args.hasFlag(options::OPT_mincremental_linker_compatible,
                   options::OPT_mno_incremental_linker_compatible,
                   DefaultIncrementalLinkerCompatible))
    CmdArgs.push_back("-mincremental-linker-compatible");

  switch (C.getDefaultToolChain().getArch()) {
  case llvm::Triple::arm:
  case llvm::Triple::armeb:
  case llvm::Triple::thumb:
  case llvm::Triple::thumbeb:
    if (Arg *A = Args.getLastArg(options::OPT_mimplicit_it_EQ)) {
      StringRef Value = A->getValue();
      if (Value == "always" || Value == "never" || Value == "arm" ||
          Value == "thumb") {
        CmdArgs.push_back("-mllvm");
        CmdArgs.push_back(Args.MakeArgString("-arm-implicit-it=" + Value));
      } else {
        D.Diag(diag::err_drv_unsupported_option_argument)
            << A->getOption().getName() << Value;
      }
    }
    break;
  default:
    break;
  }

  // If you add more args here, also add them to the block below that
  // starts with "// If CollectArgsForIntegratedAssembler() isn't called below".

  // When passing -I arguments to the assembler we sometimes need to
  // unconditionally take the next argument.  For example, when parsing
  // '-Wa,-I -Wa,foo' we need to accept the -Wa,foo arg after seeing the
  // -Wa,-I arg and when parsing '-Wa,-I,foo' we need to accept the 'foo'
  // arg after parsing the '-I' arg.
  bool TakeNextArg = false;

  bool UseRelaxRelocations = C.getDefaultToolChain().useRelaxRelocations();
  bool UseNoExecStack = C.getDefaultToolChain().isNoExecStackDefault();
  const char *MipsTargetFeature = nullptr;
  for (const Arg *A :
       Args.filtered(options::OPT_Wa_COMMA, options::OPT_Xassembler)) {
    A->claim();

    for (StringRef Value : A->getValues()) {
      if (TakeNextArg) {
        CmdArgs.push_back(Value.data());
        TakeNextArg = false;
        continue;
      }

      if (C.getDefaultToolChain().getTriple().isOSBinFormatCOFF() &&
          Value == "-mbig-obj")
        continue; // LLVM handles bigobj automatically

      switch (C.getDefaultToolChain().getArch()) {
      default:
        break;
      case llvm::Triple::thumb:
      case llvm::Triple::thumbeb:
      case llvm::Triple::arm:
      case llvm::Triple::armeb:
        if (Value == "-mthumb")
          // -mthumb has already been processed in ComputeLLVMTriple()
          // recognize but skip over here.
          continue;
        break;
      case llvm::Triple::mips:
      case llvm::Triple::mipsel:
      case llvm::Triple::mips64:
      case llvm::Triple::mips64el:
        if (Value == "--trap") {
          CmdArgs.push_back("-target-feature");
          CmdArgs.push_back("+use-tcc-in-div");
          continue;
        }
        if (Value == "--break") {
          CmdArgs.push_back("-target-feature");
          CmdArgs.push_back("-use-tcc-in-div");
          continue;
        }
        if (Value.startswith("-msoft-float")) {
          CmdArgs.push_back("-target-feature");
          CmdArgs.push_back("+soft-float");
          continue;
        }
        if (Value.startswith("-mhard-float")) {
          CmdArgs.push_back("-target-feature");
          CmdArgs.push_back("-soft-float");
          continue;
        }

        MipsTargetFeature = llvm::StringSwitch<const char *>(Value)
                                .Case("-mips1", "+mips1")
                                .Case("-mips2", "+mips2")
                                .Case("-mips3", "+mips3")
                                .Case("-mips4", "+mips4")
                                .Case("-mips5", "+mips5")
                                .Case("-mips32", "+mips32")
                                .Case("-mips32r2", "+mips32r2")
                                .Case("-mips32r3", "+mips32r3")
                                .Case("-mips32r5", "+mips32r5")
                                .Case("-mips32r6", "+mips32r6")
                                .Case("-mips64", "+mips64")
                                .Case("-mips64r2", "+mips64r2")
                                .Case("-mips64r3", "+mips64r3")
                                .Case("-mips64r5", "+mips64r5")
                                .Case("-mips64r6", "+mips64r6")
                                .Default(nullptr);
        if (MipsTargetFeature)
          continue;
      }

      if (Value == "-force_cpusubtype_ALL") {
        // Do nothing, this is the default and we don't support anything else.
      } else if (Value == "-L") {
        CmdArgs.push_back("-msave-temp-labels");
      } else if (Value == "--fatal-warnings") {
        CmdArgs.push_back("-massembler-fatal-warnings");
      } else if (Value == "--no-warn" || Value == "-W") {
        CmdArgs.push_back("-massembler-no-warn");
      } else if (Value == "--noexecstack") {
        UseNoExecStack = true;
      } else if (Value.startswith("-compress-debug-sections") ||
                 Value.startswith("--compress-debug-sections") ||
                 Value == "-nocompress-debug-sections" ||
                 Value == "--nocompress-debug-sections") {
        CmdArgs.push_back(Value.data());
      } else if (Value == "-mrelax-relocations=yes" ||
                 Value == "--mrelax-relocations=yes") {
        UseRelaxRelocations = true;
      } else if (Value == "-mrelax-relocations=no" ||
                 Value == "--mrelax-relocations=no") {
        UseRelaxRelocations = false;
      } else if (Value.startswith("-I")) {
        CmdArgs.push_back(Value.data());
        // We need to consume the next argument if the current arg is a plain
        // -I. The next arg will be the include directory.
        if (Value == "-I")
          TakeNextArg = true;
      } else if (Value.startswith("-gdwarf-")) {
        // "-gdwarf-N" options are not cc1as options.
        unsigned DwarfVersion = DwarfVersionNum(Value);
        if (DwarfVersion == 0) { // Send it onward, and let cc1as complain.
          CmdArgs.push_back(Value.data());
        } else {
          RenderDebugEnablingArgs(Args, CmdArgs,
                                  codegenoptions::LimitedDebugInfo,
                                  DwarfVersion, llvm::DebuggerKind::Default);
        }
      } else if (Value.startswith("-mcpu") || Value.startswith("-mfpu") ||
                 Value.startswith("-mhwdiv") || Value.startswith("-march")) {
        // Do nothing, we'll validate it later.
      } else if (Value == "-defsym") {
          if (A->getNumValues() != 2) {
            D.Diag(diag::err_drv_defsym_invalid_format) << Value;
            break;
          }
          const char *S = A->getValue(1);
          auto Pair = StringRef(S).split('=');
          auto Sym = Pair.first;
          auto SVal = Pair.second;

          if (Sym.empty() || SVal.empty()) {
            D.Diag(diag::err_drv_defsym_invalid_format) << S;
            break;
          }
          int64_t IVal;
          if (SVal.getAsInteger(0, IVal)) {
            D.Diag(diag::err_drv_defsym_invalid_symval) << SVal;
            break;
          }
          CmdArgs.push_back(Value.data());
          TakeNextArg = true;
      } else if (Value == "-fdebug-compilation-dir") {
        CmdArgs.push_back("-fdebug-compilation-dir");
        TakeNextArg = true;
      } else if (Value.consume_front("-fdebug-compilation-dir=")) {
        // The flag is a -Wa / -Xassembler argument and Options doesn't
        // parse the argument, so this isn't automatically aliased to
        // -fdebug-compilation-dir (without '=') here.
        CmdArgs.push_back("-fdebug-compilation-dir");
        CmdArgs.push_back(Value.data());
      } else {
        D.Diag(diag::err_drv_unsupported_option_argument)
            << A->getOption().getName() << Value;
      }
    }
  }
  if (UseRelaxRelocations)
    CmdArgs.push_back("--mrelax-relocations");
  if (UseNoExecStack)
    CmdArgs.push_back("-mnoexecstack");
  if (MipsTargetFeature != nullptr) {
    CmdArgs.push_back("-target-feature");
    CmdArgs.push_back(MipsTargetFeature);
  }

  // Basic Block Sections needs relocations via symbols for linker to do
  // relaxation easily.
  auto BBSections =
      Args.getLastArgValue(options::OPT_fbasic_block_sections_EQ, "none");

  if (BBSections != "none" && BBSections != "labels")
    CmdArgs.push_back("-mrelocate-with-symbols");

  // forward -fembed-bitcode to assmebler
  if (C.getDriver().embedBitcodeEnabled() ||
      C.getDriver().embedBitcodeMarkerOnly())
    Args.AddLastArg(CmdArgs, options::OPT_fembed_bitcode_EQ);
}

static void RenderFloatingPointOptions(const ToolChain &TC, const Driver &D,
                                       bool OFastEnabled, const ArgList &Args,
                                       ArgStringList &CmdArgs,
                                       const JobAction &JA) {
  // Handle various floating point optimization flags, mapping them to the
  // appropriate LLVM code generation flags. This is complicated by several
  // "umbrella" flags, so we do this by stepping through the flags incrementally
  // adjusting what we think is enabled/disabled, then at the end setting the
  // LLVM flags based on the final state.
  bool HonorINFs = true;
  bool HonorNaNs = true;
  // -fmath-errno is the default on some platforms, e.g. BSD-derived OSes.
  bool MathErrno = TC.IsMathErrnoDefault();
  bool AssociativeMath = false;
  bool ReciprocalMath = false;
  bool SignedZeros = true;
  bool TrappingMath = false; // Implemented via -ffp-exception-behavior
  bool TrappingMathPresent = false; // Is trapping-math in args, and not
                                    // overriden by ffp-exception-behavior?
  bool RoundingFPMath = false;
  bool RoundingMathPresent = false; // Is rounding-math in args?
  // -ffp-model values: strict, fast, precise
  StringRef FPModel = "";
  // -ffp-exception-behavior options: strict, maytrap, ignore
  StringRef FPExceptionBehavior = "";
  const llvm::DenormalMode DefaultDenormalFPMath =
      TC.getDefaultDenormalModeForType(Args, JA);
  const llvm::DenormalMode DefaultDenormalFP32Math =
      TC.getDefaultDenormalModeForType(Args, JA, &llvm::APFloat::IEEEsingle());

  llvm::DenormalMode DenormalFPMath = DefaultDenormalFPMath;
  llvm::DenormalMode DenormalFP32Math = DefaultDenormalFP32Math;
  StringRef FPContract = "";
  bool StrictFPModel = false;


  if (const Arg *A = Args.getLastArg(options::OPT_flimited_precision_EQ)) {
    CmdArgs.push_back("-mlimit-float-precision");
    CmdArgs.push_back(A->getValue());
  }

  for (const Arg *A : Args) {
    auto optID = A->getOption().getID();
    bool PreciseFPModel = false;
    switch (optID) {
    default:
      break;
    case options::OPT_ffp_model_EQ: {
      // If -ffp-model= is seen, reset to fno-fast-math
      HonorINFs = true;
      HonorNaNs = true;
      // Turning *off* -ffast-math restores the toolchain default.
      MathErrno = TC.IsMathErrnoDefault();
      AssociativeMath = false;
      ReciprocalMath = false;
      SignedZeros = true;
      // -fno_fast_math restores default denormal and fpcontract handling
      FPContract = "";
      DenormalFPMath = llvm::DenormalMode::getIEEE();

      // FIXME: The target may have picked a non-IEEE default mode here based on
      // -cl-denorms-are-zero. Should the target consider -fp-model interaction?
      DenormalFP32Math = llvm::DenormalMode::getIEEE();

      StringRef Val = A->getValue();
      if (OFastEnabled && !Val.equals("fast")) {
          // Only -ffp-model=fast is compatible with OFast, ignore.
        D.Diag(clang::diag::warn_drv_overriding_flag_option)
          << Args.MakeArgString("-ffp-model=" + Val)
          << "-Ofast";
        break;
      }
      StrictFPModel = false;
      PreciseFPModel = true;
      // ffp-model= is a Driver option, it is entirely rewritten into more
      // granular options before being passed into cc1.
      // Use the gcc option in the switch below.
      if (!FPModel.empty() && !FPModel.equals(Val)) {
        D.Diag(clang::diag::warn_drv_overriding_flag_option)
          << Args.MakeArgString("-ffp-model=" + FPModel)
          << Args.MakeArgString("-ffp-model=" + Val);
        FPContract = "";
      }
      if (Val.equals("fast")) {
        optID = options::OPT_ffast_math;
        FPModel = Val;
        FPContract = "fast";
      } else if (Val.equals("precise")) {
        optID = options::OPT_ffp_contract;
        FPModel = Val;
        FPContract = "fast";
        PreciseFPModel = true;
      } else if (Val.equals("strict")) {
        StrictFPModel = true;
        optID = options::OPT_frounding_math;
        FPExceptionBehavior = "strict";
        FPModel = Val;
        FPContract = "off";
        TrappingMath = true;
      } else
        D.Diag(diag::err_drv_unsupported_option_argument)
            << A->getOption().getName() << Val;
      break;
      }
    }

    switch (optID) {
    // If this isn't an FP option skip the claim below
    default: continue;

    // Options controlling individual features
    case options::OPT_fhonor_infinities:    HonorINFs = true;         break;
    case options::OPT_fno_honor_infinities: HonorINFs = false;        break;
    case options::OPT_fhonor_nans:          HonorNaNs = true;         break;
    case options::OPT_fno_honor_nans:       HonorNaNs = false;        break;
    case options::OPT_fmath_errno:          MathErrno = true;         break;
    case options::OPT_fno_math_errno:       MathErrno = false;        break;
    case options::OPT_fassociative_math:    AssociativeMath = true;   break;
    case options::OPT_fno_associative_math: AssociativeMath = false;  break;
    case options::OPT_freciprocal_math:     ReciprocalMath = true;    break;
    case options::OPT_fno_reciprocal_math:  ReciprocalMath = false;   break;
    case options::OPT_fsigned_zeros:        SignedZeros = true;       break;
    case options::OPT_fno_signed_zeros:     SignedZeros = false;      break;
    case options::OPT_ftrapping_math:
      if (!TrappingMathPresent && !FPExceptionBehavior.empty() &&
          !FPExceptionBehavior.equals("strict"))
        // Warn that previous value of option is overridden.
        D.Diag(clang::diag::warn_drv_overriding_flag_option)
          << Args.MakeArgString("-ffp-exception-behavior=" + FPExceptionBehavior)
          << "-ftrapping-math";
      TrappingMath = true;
      TrappingMathPresent = true;
      FPExceptionBehavior = "strict";
      break;
    case options::OPT_fno_trapping_math:
      if (!TrappingMathPresent && !FPExceptionBehavior.empty() &&
          !FPExceptionBehavior.equals("ignore"))
        // Warn that previous value of option is overridden.
        D.Diag(clang::diag::warn_drv_overriding_flag_option)
          << Args.MakeArgString("-ffp-exception-behavior=" + FPExceptionBehavior)
          << "-fno-trapping-math";
      TrappingMath = false;
      TrappingMathPresent = true;
      FPExceptionBehavior = "ignore";
      break;

    case options::OPT_frounding_math:
      RoundingFPMath = true;
      RoundingMathPresent = true;
      break;

    case options::OPT_fno_rounding_math:
      RoundingFPMath = false;
      RoundingMathPresent = false;
      break;

    case options::OPT_fdenormal_fp_math_EQ:
      DenormalFPMath = llvm::parseDenormalFPAttribute(A->getValue());
      if (!DenormalFPMath.isValid()) {
        D.Diag(diag::err_drv_invalid_value)
            << A->getAsString(Args) << A->getValue();
      }
      break;

    case options::OPT_fdenormal_fp_math_f32_EQ:
      DenormalFP32Math = llvm::parseDenormalFPAttribute(A->getValue());
      if (!DenormalFP32Math.isValid()) {
        D.Diag(diag::err_drv_invalid_value)
            << A->getAsString(Args) << A->getValue();
      }
      break;

    // Validate and pass through -ffp-contract option.
    case options::OPT_ffp_contract: {
      StringRef Val = A->getValue();
      if (PreciseFPModel) {
        // -ffp-model=precise enables ffp-contract=fast as a side effect
        // the FPContract value has already been set to a string literal
        // and the Val string isn't a pertinent value.
        ;
      } else if (Val.equals("fast") || Val.equals("on") || Val.equals("off"))
        FPContract = Val;
      else
        D.Diag(diag::err_drv_unsupported_option_argument)
           << A->getOption().getName() << Val;
      break;
    }

    // Validate and pass through -ffp-model option.
    case options::OPT_ffp_model_EQ:
      // This should only occur in the error case
      // since the optID has been replaced by a more granular
      // floating point option.
      break;

    // Validate and pass through -ffp-exception-behavior option.
    case options::OPT_ffp_exception_behavior_EQ: {
      StringRef Val = A->getValue();
      if (!TrappingMathPresent && !FPExceptionBehavior.empty() &&
          !FPExceptionBehavior.equals(Val))
        // Warn that previous value of option is overridden.
        D.Diag(clang::diag::warn_drv_overriding_flag_option)
          << Args.MakeArgString("-ffp-exception-behavior=" + FPExceptionBehavior)
          << Args.MakeArgString("-ffp-exception-behavior=" + Val);
      TrappingMath = TrappingMathPresent = false;
      if (Val.equals("ignore") || Val.equals("maytrap"))
        FPExceptionBehavior = Val;
      else if (Val.equals("strict")) {
        FPExceptionBehavior = Val;
        TrappingMath = TrappingMathPresent = true;
      } else
        D.Diag(diag::err_drv_unsupported_option_argument)
            << A->getOption().getName() << Val;
      break;
    }

    case options::OPT_ffinite_math_only:
      HonorINFs = false;
      HonorNaNs = false;
      break;
    case options::OPT_fno_finite_math_only:
      HonorINFs = true;
      HonorNaNs = true;
      break;

    case options::OPT_funsafe_math_optimizations:
      AssociativeMath = true;
      ReciprocalMath = true;
      SignedZeros = false;
      TrappingMath = false;
      FPExceptionBehavior = "";
      break;
    case options::OPT_fno_unsafe_math_optimizations:
      AssociativeMath = false;
      ReciprocalMath = false;
      SignedZeros = true;
      TrappingMath = true;
      FPExceptionBehavior = "strict";

      // The target may have opted to flush by default, so force IEEE.
      DenormalFPMath = llvm::DenormalMode::getIEEE();
      DenormalFP32Math = llvm::DenormalMode::getIEEE();
      break;

    case options::OPT_Ofast:
      // If -Ofast is the optimization level, then -ffast-math should be enabled
      if (!OFastEnabled)
        continue;
      LLVM_FALLTHROUGH;
    case options::OPT_ffast_math:
      HonorINFs = false;
      HonorNaNs = false;
      MathErrno = false;
      AssociativeMath = true;
      ReciprocalMath = true;
      SignedZeros = false;
      TrappingMath = false;
      RoundingFPMath = false;
      // If fast-math is set then set the fp-contract mode to fast.
      FPContract = "fast";
      break;
    case options::OPT_fno_fast_math:
      HonorINFs = true;
      HonorNaNs = true;
      // Turning on -ffast-math (with either flag) removes the need for
      // MathErrno. However, turning *off* -ffast-math merely restores the
      // toolchain default (which may be false).
      MathErrno = TC.IsMathErrnoDefault();
      AssociativeMath = false;
      ReciprocalMath = false;
      SignedZeros = true;
      TrappingMath = false;
      RoundingFPMath = false;
      // -fno_fast_math restores default denormal and fpcontract handling
      DenormalFPMath = DefaultDenormalFPMath;
      DenormalFP32Math = llvm::DenormalMode::getIEEE();
      FPContract = "";
      break;
    }
    if (StrictFPModel) {
      // If -ffp-model=strict has been specified on command line but
      // subsequent options conflict then emit warning diagnostic.
      if (HonorINFs && HonorNaNs &&
        !AssociativeMath && !ReciprocalMath &&
        SignedZeros && TrappingMath && RoundingFPMath &&
        (FPContract.equals("off") || FPContract.empty()) &&
        DenormalFPMath == llvm::DenormalMode::getIEEE() &&
        DenormalFP32Math == llvm::DenormalMode::getIEEE())
        // OK: Current Arg doesn't conflict with -ffp-model=strict
        ;
      else {
        StrictFPModel = false;
        FPModel = "";
        D.Diag(clang::diag::warn_drv_overriding_flag_option)
            << "-ffp-model=strict" <<
            ((A->getNumValues() == 0) ?  A->getSpelling()
            : Args.MakeArgString(A->getSpelling() + A->getValue()));
      }
    }

    // If we handled this option claim it
    A->claim();
  }

  if (!HonorINFs)
    CmdArgs.push_back("-menable-no-infs");

  if (!HonorNaNs)
    CmdArgs.push_back("-menable-no-nans");

  if (MathErrno)
    CmdArgs.push_back("-fmath-errno");

  if (!MathErrno && AssociativeMath && ReciprocalMath && !SignedZeros &&
      !TrappingMath)
    CmdArgs.push_back("-menable-unsafe-fp-math");

  if (!SignedZeros)
    CmdArgs.push_back("-fno-signed-zeros");

  if (AssociativeMath && !SignedZeros && !TrappingMath)
    CmdArgs.push_back("-mreassociate");

  if (ReciprocalMath)
    CmdArgs.push_back("-freciprocal-math");

  if (TrappingMath) {
    // FP Exception Behavior is also set to strict
    assert(FPExceptionBehavior.equals("strict"));
    CmdArgs.push_back("-ftrapping-math");
  } else if (TrappingMathPresent)
    CmdArgs.push_back("-fno-trapping-math");

  // The default is IEEE.
  if (DenormalFPMath != llvm::DenormalMode::getIEEE()) {
    llvm::SmallString<64> DenormFlag;
    llvm::raw_svector_ostream ArgStr(DenormFlag);
    ArgStr << "-fdenormal-fp-math=" << DenormalFPMath;
    CmdArgs.push_back(Args.MakeArgString(ArgStr.str()));
  }

  // Add f32 specific denormal mode flag if it's different.
  if (DenormalFP32Math != DenormalFPMath) {
    llvm::SmallString<64> DenormFlag;
    llvm::raw_svector_ostream ArgStr(DenormFlag);
    ArgStr << "-fdenormal-fp-math-f32=" << DenormalFP32Math;
    CmdArgs.push_back(Args.MakeArgString(ArgStr.str()));
  }

  if (!FPContract.empty())
    CmdArgs.push_back(Args.MakeArgString("-ffp-contract=" + FPContract));

  if (!RoundingFPMath)
    CmdArgs.push_back(Args.MakeArgString("-fno-rounding-math"));

  if (RoundingFPMath && RoundingMathPresent)
    CmdArgs.push_back(Args.MakeArgString("-frounding-math"));

  if (!FPExceptionBehavior.empty())
    CmdArgs.push_back(Args.MakeArgString("-ffp-exception-behavior=" +
                      FPExceptionBehavior));

  ParseMRecip(D, Args, CmdArgs);

  // -ffast-math enables the __FAST_MATH__ preprocessor macro, but check for the
  // individual features enabled by -ffast-math instead of the option itself as
  // that's consistent with gcc's behaviour.
  if (!HonorINFs && !HonorNaNs && !MathErrno && AssociativeMath &&
      ReciprocalMath && !SignedZeros && !TrappingMath && !RoundingFPMath) {
    CmdArgs.push_back("-ffast-math");
    if (FPModel.equals("fast")) {
      if (FPContract.equals("fast"))
        // All set, do nothing.
        ;
      else if (FPContract.empty())
        // Enable -ffp-contract=fast
        CmdArgs.push_back(Args.MakeArgString("-ffp-contract=fast"));
      else
        D.Diag(clang::diag::warn_drv_overriding_flag_option)
          << "-ffp-model=fast"
          << Args.MakeArgString("-ffp-contract=" + FPContract);
    }
  }

  // Handle __FINITE_MATH_ONLY__ similarly.
  if (!HonorINFs && !HonorNaNs)
    CmdArgs.push_back("-ffinite-math-only");

  if (const Arg *A = Args.getLastArg(options::OPT_mfpmath_EQ)) {
    CmdArgs.push_back("-mfpmath");
    CmdArgs.push_back(A->getValue());
  }

  // Disable a codegen optimization for floating-point casts.
  if (Args.hasFlag(options::OPT_fno_strict_float_cast_overflow,
                   options::OPT_fstrict_float_cast_overflow, false))
    CmdArgs.push_back("-fno-strict-float-cast-overflow");
}

static void RenderAnalyzerOptions(const ArgList &Args, ArgStringList &CmdArgs,
                                  const llvm::Triple &Triple,
                                  const InputInfo &Input) {
  // Enable region store model by default.
  CmdArgs.push_back("-analyzer-store=region");

  // Treat blocks as analysis entry points.
  CmdArgs.push_back("-analyzer-opt-analyze-nested-blocks");

  // Add default argument set.
  if (!Args.hasArg(options::OPT__analyzer_no_default_checks)) {
    CmdArgs.push_back("-analyzer-checker=core");
    CmdArgs.push_back("-analyzer-checker=apiModeling");

    if (!Triple.isWindowsMSVCEnvironment()) {
      CmdArgs.push_back("-analyzer-checker=unix");
    } else {
      // Enable "unix" checkers that also work on Windows.
      CmdArgs.push_back("-analyzer-checker=unix.API");
      CmdArgs.push_back("-analyzer-checker=unix.Malloc");
      CmdArgs.push_back("-analyzer-checker=unix.MallocSizeof");
      CmdArgs.push_back("-analyzer-checker=unix.MismatchedDeallocator");
      CmdArgs.push_back("-analyzer-checker=unix.cstring.BadSizeArg");
      CmdArgs.push_back("-analyzer-checker=unix.cstring.NullArg");
    }

    // Disable some unix checkers for PS4.
    if (Triple.isPS4CPU()) {
      CmdArgs.push_back("-analyzer-disable-checker=unix.API");
      CmdArgs.push_back("-analyzer-disable-checker=unix.Vfork");
    }

    if (Triple.isOSDarwin()) {
      CmdArgs.push_back("-analyzer-checker=osx");
      CmdArgs.push_back(
          "-analyzer-checker=security.insecureAPI.decodeValueOfObjCType");
    }
    else if (Triple.isOSFuchsia())
      CmdArgs.push_back("-analyzer-checker=fuchsia");

    CmdArgs.push_back("-analyzer-checker=deadcode");

    if (types::isCXX(Input.getType()))
      CmdArgs.push_back("-analyzer-checker=cplusplus");

    if (!Triple.isPS4CPU()) {
      CmdArgs.push_back("-analyzer-checker=security.insecureAPI.UncheckedReturn");
      CmdArgs.push_back("-analyzer-checker=security.insecureAPI.getpw");
      CmdArgs.push_back("-analyzer-checker=security.insecureAPI.gets");
      CmdArgs.push_back("-analyzer-checker=security.insecureAPI.mktemp");
      CmdArgs.push_back("-analyzer-checker=security.insecureAPI.mkstemp");
      CmdArgs.push_back("-analyzer-checker=security.insecureAPI.vfork");
    }

    // Default nullability checks.
    CmdArgs.push_back("-analyzer-checker=nullability.NullPassedToNonnull");
    CmdArgs.push_back("-analyzer-checker=nullability.NullReturnedFromNonnull");
  }

  // Set the output format. The default is plist, for (lame) historical reasons.
  CmdArgs.push_back("-analyzer-output");
  if (Arg *A = Args.getLastArg(options::OPT__analyzer_output))
    CmdArgs.push_back(A->getValue());
  else
    CmdArgs.push_back("plist");

  // Disable the presentation of standard compiler warnings when using
  // --analyze.  We only want to show static analyzer diagnostics or frontend
  // errors.
  CmdArgs.push_back("-w");

  // Add -Xanalyzer arguments when running as analyzer.
  Args.AddAllArgValues(CmdArgs, options::OPT_Xanalyzer);
}

static void RenderSSPOptions(const ToolChain &TC, const ArgList &Args,
                             ArgStringList &CmdArgs, bool KernelOrKext) {
  const llvm::Triple &EffectiveTriple = TC.getEffectiveTriple();

  // NVPTX doesn't support stack protectors; from the compiler's perspective, it
  // doesn't even have a stack!
  if (EffectiveTriple.isNVPTX())
    return;

  // -stack-protector=0 is default.
  unsigned StackProtectorLevel = 0;
  unsigned DefaultStackProtectorLevel =
      TC.GetDefaultStackProtectorLevel(KernelOrKext);

  if (Arg *A = Args.getLastArg(options::OPT_fno_stack_protector,
                               options::OPT_fstack_protector_all,
                               options::OPT_fstack_protector_strong,
                               options::OPT_fstack_protector)) {
    if (A->getOption().matches(options::OPT_fstack_protector))
      StackProtectorLevel =
          std::max<unsigned>(LangOptions::SSPOn, DefaultStackProtectorLevel);
    else if (A->getOption().matches(options::OPT_fstack_protector_strong))
      StackProtectorLevel = LangOptions::SSPStrong;
    else if (A->getOption().matches(options::OPT_fstack_protector_all))
      StackProtectorLevel = LangOptions::SSPReq;
  } else {
    StackProtectorLevel = DefaultStackProtectorLevel;
  }

  if (StackProtectorLevel) {
    CmdArgs.push_back("-stack-protector");
    CmdArgs.push_back(Args.MakeArgString(Twine(StackProtectorLevel)));
  }

  // --param ssp-buffer-size=
  for (const Arg *A : Args.filtered(options::OPT__param)) {
    StringRef Str(A->getValue());
    if (Str.startswith("ssp-buffer-size=")) {
      if (StackProtectorLevel) {
        CmdArgs.push_back("-stack-protector-buffer-size");
        // FIXME: Verify the argument is a valid integer.
        CmdArgs.push_back(Args.MakeArgString(Str.drop_front(16)));
      }
      A->claim();
    }
  }
}

static void RenderSCPOptions(const ToolChain &TC, const ArgList &Args,
                             ArgStringList &CmdArgs) {
  const llvm::Triple &EffectiveTriple = TC.getEffectiveTriple();

  if (!EffectiveTriple.isOSLinux())
    return;

  if (!EffectiveTriple.isX86())
    return;

  if (Args.hasFlag(options::OPT_fstack_clash_protection,
                   options::OPT_fnostack_clash_protection, false))
    CmdArgs.push_back("-fstack-clash-protection");
}

static void RenderTrivialAutoVarInitOptions(const Driver &D,
                                            const ToolChain &TC,
                                            const ArgList &Args,
                                            ArgStringList &CmdArgs) {
  auto DefaultTrivialAutoVarInit = TC.GetDefaultTrivialAutoVarInit();
  StringRef TrivialAutoVarInit = "";

  for (const Arg *A : Args) {
    switch (A->getOption().getID()) {
    default:
      continue;
    case options::OPT_ftrivial_auto_var_init: {
      A->claim();
      StringRef Val = A->getValue();
      if (Val == "uninitialized" || Val == "zero" || Val == "pattern")
        TrivialAutoVarInit = Val;
      else
        D.Diag(diag::err_drv_unsupported_option_argument)
            << A->getOption().getName() << Val;
      break;
    }
    }
  }

  if (TrivialAutoVarInit.empty())
    switch (DefaultTrivialAutoVarInit) {
    case LangOptions::TrivialAutoVarInitKind::Uninitialized:
      break;
    case LangOptions::TrivialAutoVarInitKind::Pattern:
      TrivialAutoVarInit = "pattern";
      break;
    case LangOptions::TrivialAutoVarInitKind::Zero:
      TrivialAutoVarInit = "zero";
      break;
    }

  if (!TrivialAutoVarInit.empty()) {
    if (TrivialAutoVarInit == "zero" && !Args.hasArg(options::OPT_enable_trivial_var_init_zero))
      D.Diag(diag::err_drv_trivial_auto_var_init_zero_disabled);
    CmdArgs.push_back(
        Args.MakeArgString("-ftrivial-auto-var-init=" + TrivialAutoVarInit));
  }
}

static void RenderOpenCLOptions(const ArgList &Args, ArgStringList &CmdArgs) {
  // cl-denorms-are-zero is not forwarded. It is translated into a generic flag
  // for denormal flushing handling based on the target.
  const unsigned ForwardedArguments[] = {
      options::OPT_cl_opt_disable,
      options::OPT_cl_strict_aliasing,
      options::OPT_cl_single_precision_constant,
      options::OPT_cl_finite_math_only,
      options::OPT_cl_kernel_arg_info,
      options::OPT_cl_unsafe_math_optimizations,
      options::OPT_cl_fast_relaxed_math,
      options::OPT_cl_mad_enable,
      options::OPT_cl_no_signed_zeros,
      options::OPT_cl_fp32_correctly_rounded_divide_sqrt,
      options::OPT_cl_uniform_work_group_size
  };

  if (Arg *A = Args.getLastArg(options::OPT_cl_std_EQ)) {
    std::string CLStdStr = std::string("-cl-std=") + A->getValue();
    CmdArgs.push_back(Args.MakeArgString(CLStdStr));
  }

  for (const auto &Arg : ForwardedArguments)
    if (const auto *A = Args.getLastArg(Arg))
      CmdArgs.push_back(Args.MakeArgString(A->getOption().getPrefixedName()));
}

static void RenderARCMigrateToolOptions(const Driver &D, const ArgList &Args,
                                        ArgStringList &CmdArgs) {
  bool ARCMTEnabled = false;
  if (!Args.hasArg(options::OPT_fno_objc_arc, options::OPT_fobjc_arc)) {
    if (const Arg *A = Args.getLastArg(options::OPT_ccc_arcmt_check,
                                       options::OPT_ccc_arcmt_modify,
                                       options::OPT_ccc_arcmt_migrate)) {
      ARCMTEnabled = true;
      switch (A->getOption().getID()) {
      default: llvm_unreachable("missed a case");
      case options::OPT_ccc_arcmt_check:
        CmdArgs.push_back("-arcmt-check");
        break;
      case options::OPT_ccc_arcmt_modify:
        CmdArgs.push_back("-arcmt-modify");
        break;
      case options::OPT_ccc_arcmt_migrate:
        CmdArgs.push_back("-arcmt-migrate");
        CmdArgs.push_back("-mt-migrate-directory");
        CmdArgs.push_back(A->getValue());

        Args.AddLastArg(CmdArgs, options::OPT_arcmt_migrate_report_output);
        Args.AddLastArg(CmdArgs, options::OPT_arcmt_migrate_emit_arc_errors);
        break;
      }
    }
  } else {
    Args.ClaimAllArgs(options::OPT_ccc_arcmt_check);
    Args.ClaimAllArgs(options::OPT_ccc_arcmt_modify);
    Args.ClaimAllArgs(options::OPT_ccc_arcmt_migrate);
  }

  if (const Arg *A = Args.getLastArg(options::OPT_ccc_objcmt_migrate)) {
    if (ARCMTEnabled)
      D.Diag(diag::err_drv_argument_not_allowed_with)
          << A->getAsString(Args) << "-ccc-arcmt-migrate";

    CmdArgs.push_back("-mt-migrate-directory");
    CmdArgs.push_back(A->getValue());

    if (!Args.hasArg(options::OPT_objcmt_migrate_literals,
                     options::OPT_objcmt_migrate_subscripting,
                     options::OPT_objcmt_migrate_property)) {
      // None specified, means enable them all.
      CmdArgs.push_back("-objcmt-migrate-literals");
      CmdArgs.push_back("-objcmt-migrate-subscripting");
      CmdArgs.push_back("-objcmt-migrate-property");
    } else {
      Args.AddLastArg(CmdArgs, options::OPT_objcmt_migrate_literals);
      Args.AddLastArg(CmdArgs, options::OPT_objcmt_migrate_subscripting);
      Args.AddLastArg(CmdArgs, options::OPT_objcmt_migrate_property);
    }
  } else {
    Args.AddLastArg(CmdArgs, options::OPT_objcmt_migrate_literals);
    Args.AddLastArg(CmdArgs, options::OPT_objcmt_migrate_subscripting);
    Args.AddLastArg(CmdArgs, options::OPT_objcmt_migrate_property);
    Args.AddLastArg(CmdArgs, options::OPT_objcmt_migrate_all);
    Args.AddLastArg(CmdArgs, options::OPT_objcmt_migrate_readonly_property);
    Args.AddLastArg(CmdArgs, options::OPT_objcmt_migrate_readwrite_property);
    Args.AddLastArg(CmdArgs, options::OPT_objcmt_migrate_property_dot_syntax);
    Args.AddLastArg(CmdArgs, options::OPT_objcmt_migrate_annotation);
    Args.AddLastArg(CmdArgs, options::OPT_objcmt_migrate_instancetype);
    Args.AddLastArg(CmdArgs, options::OPT_objcmt_migrate_nsmacros);
    Args.AddLastArg(CmdArgs, options::OPT_objcmt_migrate_protocol_conformance);
    Args.AddLastArg(CmdArgs, options::OPT_objcmt_atomic_property);
    Args.AddLastArg(CmdArgs, options::OPT_objcmt_returns_innerpointer_property);
    Args.AddLastArg(CmdArgs, options::OPT_objcmt_ns_nonatomic_iosonly);
    Args.AddLastArg(CmdArgs, options::OPT_objcmt_migrate_designated_init);
    Args.AddLastArg(CmdArgs, options::OPT_objcmt_whitelist_dir_path);
  }
}

static void RenderBuiltinOptions(const ToolChain &TC, const llvm::Triple &T,
                                 const ArgList &Args, ArgStringList &CmdArgs) {
  // -fbuiltin is default unless -mkernel is used.
  bool UseBuiltins =
      Args.hasFlag(options::OPT_fbuiltin, options::OPT_fno_builtin,
                   !Args.hasArg(options::OPT_mkernel));
  if (!UseBuiltins)
    CmdArgs.push_back("-fno-builtin");

  // -ffreestanding implies -fno-builtin.
  if (Args.hasArg(options::OPT_ffreestanding))
    UseBuiltins = false;

  // Process the -fno-builtin-* options.
  for (const auto &Arg : Args) {
    const Option &O = Arg->getOption();
    if (!O.matches(options::OPT_fno_builtin_))
      continue;

    Arg->claim();

    // If -fno-builtin is specified, then there's no need to pass the option to
    // the frontend.
    if (!UseBuiltins)
      continue;

    StringRef FuncName = Arg->getValue();
    CmdArgs.push_back(Args.MakeArgString("-fno-builtin-" + FuncName));
  }

  // le32-specific flags:
  //  -fno-math-builtin: clang should not convert math builtins to intrinsics
  //                     by default.
  if (TC.getArch() == llvm::Triple::le32)
    CmdArgs.push_back("-fno-math-builtin");
}

void Driver::getDefaultModuleCachePath(SmallVectorImpl<char> &Result) {
  llvm::sys::path::system_temp_directory(/*erasedOnReboot=*/false, Result);
  llvm::sys::path::append(Result, "org.llvm.clang.");
  appendUserToPath(Result);
  llvm::sys::path::append(Result, "ModuleCache");
}

static void RenderModulesOptions(Compilation &C, const Driver &D,
                                 const ArgList &Args, const InputInfo &Input,
                                 const InputInfo &Output,
                                 ArgStringList &CmdArgs, bool &HaveModules) {
  // -fmodules enables the use of precompiled modules (off by default).
  // Users can pass -fno-cxx-modules to turn off modules support for
  // C++/Objective-C++ programs.
  bool HaveClangModules = false;
  if (Args.hasFlag(options::OPT_fmodules, options::OPT_fno_modules, false)) {
    bool AllowedInCXX = Args.hasFlag(options::OPT_fcxx_modules,
                                     options::OPT_fno_cxx_modules, true);
    if (AllowedInCXX || !types::isCXX(Input.getType())) {
      CmdArgs.push_back("-fmodules");
      HaveClangModules = true;
    }
  }

  HaveModules |= HaveClangModules;
  if (Args.hasArg(options::OPT_fmodules_ts)) {
    CmdArgs.push_back("-fmodules-ts");
    HaveModules = true;
  }

  // -fmodule-maps enables implicit reading of module map files. By default,
  // this is enabled if we are using Clang's flavor of precompiled modules.
  if (Args.hasFlag(options::OPT_fimplicit_module_maps,
                   options::OPT_fno_implicit_module_maps, HaveClangModules))
    CmdArgs.push_back("-fimplicit-module-maps");

  // -fmodules-decluse checks that modules used are declared so (off by default)
  if (Args.hasFlag(options::OPT_fmodules_decluse,
                   options::OPT_fno_modules_decluse, false))
    CmdArgs.push_back("-fmodules-decluse");

  // -fmodules-strict-decluse is like -fmodule-decluse, but also checks that
  // all #included headers are part of modules.
  if (Args.hasFlag(options::OPT_fmodules_strict_decluse,
                   options::OPT_fno_modules_strict_decluse, false))
    CmdArgs.push_back("-fmodules-strict-decluse");

  // -fno-implicit-modules turns off implicitly compiling modules on demand.
  bool ImplicitModules = false;
  if (!Args.hasFlag(options::OPT_fimplicit_modules,
                    options::OPT_fno_implicit_modules, HaveClangModules)) {
    if (HaveModules)
      CmdArgs.push_back("-fno-implicit-modules");
  } else if (HaveModules) {
    ImplicitModules = true;
    // -fmodule-cache-path specifies where our implicitly-built module files
    // should be written.
    SmallString<128> Path;
    if (Arg *A = Args.getLastArg(options::OPT_fmodules_cache_path))
      Path = A->getValue();

    if (C.isForDiagnostics()) {
      // When generating crash reports, we want to emit the modules along with
      // the reproduction sources, so we ignore any provided module path.
      Path = Output.getFilename();
      llvm::sys::path::replace_extension(Path, ".cache");
      llvm::sys::path::append(Path, "modules");
    } else if (Path.empty()) {
      // No module path was provided: use the default.
      Driver::getDefaultModuleCachePath(Path);
    }

    const char Arg[] = "-fmodules-cache-path=";
    Path.insert(Path.begin(), Arg, Arg + strlen(Arg));
    CmdArgs.push_back(Args.MakeArgString(Path));
  }

  if (HaveModules) {
    // -fprebuilt-module-path specifies where to load the prebuilt module files.
    for (const Arg *A : Args.filtered(options::OPT_fprebuilt_module_path)) {
      CmdArgs.push_back(Args.MakeArgString(
          std::string("-fprebuilt-module-path=") + A->getValue()));
      A->claim();
    }
    if (Args.hasFlag(options::OPT_fmodules_validate_input_files_content,
                     options::OPT_fno_modules_validate_input_files_content,
                     false))
      CmdArgs.push_back("-fvalidate-ast-input-files-content");
  }

  // -fmodule-name specifies the module that is currently being built (or
  // used for header checking by -fmodule-maps).
  Args.AddLastArg(CmdArgs, options::OPT_fmodule_name_EQ);

  // -fmodule-map-file can be used to specify files containing module
  // definitions.
  Args.AddAllArgs(CmdArgs, options::OPT_fmodule_map_file);

  // -fbuiltin-module-map can be used to load the clang
  // builtin headers modulemap file.
  if (Args.hasArg(options::OPT_fbuiltin_module_map)) {
    SmallString<128> BuiltinModuleMap(D.ResourceDir);
    llvm::sys::path::append(BuiltinModuleMap, "include");
    llvm::sys::path::append(BuiltinModuleMap, "module.modulemap");
    if (llvm::sys::fs::exists(BuiltinModuleMap))
      CmdArgs.push_back(
          Args.MakeArgString("-fmodule-map-file=" + BuiltinModuleMap));
  }

  // The -fmodule-file=<name>=<file> form specifies the mapping of module
  // names to precompiled module files (the module is loaded only if used).
  // The -fmodule-file=<file> form can be used to unconditionally load
  // precompiled module files (whether used or not).
  if (HaveModules)
    Args.AddAllArgs(CmdArgs, options::OPT_fmodule_file);
  else
    Args.ClaimAllArgs(options::OPT_fmodule_file);

  // When building modules and generating crashdumps, we need to dump a module
  // dependency VFS alongside the output.
  if (HaveClangModules && C.isForDiagnostics()) {
    SmallString<128> VFSDir(Output.getFilename());
    llvm::sys::path::replace_extension(VFSDir, ".cache");
    // Add the cache directory as a temp so the crash diagnostics pick it up.
    C.addTempFile(Args.MakeArgString(VFSDir));

    llvm::sys::path::append(VFSDir, "vfs");
    CmdArgs.push_back("-module-dependency-dir");
    CmdArgs.push_back(Args.MakeArgString(VFSDir));
  }

  if (HaveClangModules)
    Args.AddLastArg(CmdArgs, options::OPT_fmodules_user_build_path);

  // Pass through all -fmodules-ignore-macro arguments.
  Args.AddAllArgs(CmdArgs, options::OPT_fmodules_ignore_macro);
  Args.AddLastArg(CmdArgs, options::OPT_fmodules_prune_interval);
  Args.AddLastArg(CmdArgs, options::OPT_fmodules_prune_after);

  Args.AddLastArg(CmdArgs, options::OPT_fbuild_session_timestamp);

  if (Arg *A = Args.getLastArg(options::OPT_fbuild_session_file)) {
    if (Args.hasArg(options::OPT_fbuild_session_timestamp))
      D.Diag(diag::err_drv_argument_not_allowed_with)
          << A->getAsString(Args) << "-fbuild-session-timestamp";

    llvm::sys::fs::file_status Status;
    if (llvm::sys::fs::status(A->getValue(), Status))
      D.Diag(diag::err_drv_no_such_file) << A->getValue();
    CmdArgs.push_back(
        Args.MakeArgString("-fbuild-session-timestamp=" +
                           Twine((uint64_t)Status.getLastModificationTime()
                                     .time_since_epoch()
                                     .count())));
  }

  if (Args.getLastArg(options::OPT_fmodules_validate_once_per_build_session)) {
    if (!Args.getLastArg(options::OPT_fbuild_session_timestamp,
                         options::OPT_fbuild_session_file))
      D.Diag(diag::err_drv_modules_validate_once_requires_timestamp);

    Args.AddLastArg(CmdArgs,
                    options::OPT_fmodules_validate_once_per_build_session);
  }

  if (Args.hasFlag(options::OPT_fmodules_validate_system_headers,
                   options::OPT_fno_modules_validate_system_headers,
                   ImplicitModules))
    CmdArgs.push_back("-fmodules-validate-system-headers");

  Args.AddLastArg(CmdArgs, options::OPT_fmodules_disable_diagnostic_validation);
}

static void RenderCharacterOptions(const ArgList &Args, const llvm::Triple &T,
                                   ArgStringList &CmdArgs) {
  // -fsigned-char is default.
  if (const Arg *A = Args.getLastArg(options::OPT_fsigned_char,
                                     options::OPT_fno_signed_char,
                                     options::OPT_funsigned_char,
                                     options::OPT_fno_unsigned_char)) {
    if (A->getOption().matches(options::OPT_funsigned_char) ||
        A->getOption().matches(options::OPT_fno_signed_char)) {
      CmdArgs.push_back("-fno-signed-char");
    }
  } else if (!isSignedCharDefault(T)) {
    CmdArgs.push_back("-fno-signed-char");
  }

  // The default depends on the language standard.
  Args.AddLastArg(CmdArgs, options::OPT_fchar8__t, options::OPT_fno_char8__t);

  if (const Arg *A = Args.getLastArg(options::OPT_fshort_wchar,
                                     options::OPT_fno_short_wchar)) {
    if (A->getOption().matches(options::OPT_fshort_wchar)) {
      CmdArgs.push_back("-fwchar-type=short");
      CmdArgs.push_back("-fno-signed-wchar");
    } else {
      bool IsARM = T.isARM() || T.isThumb() || T.isAArch64();
      CmdArgs.push_back("-fwchar-type=int");
      if (IsARM && !(T.isOSWindows() || T.isOSNetBSD() ||
                     T.isOSOpenBSD()))
        CmdArgs.push_back("-fno-signed-wchar");
      else
        CmdArgs.push_back("-fsigned-wchar");
    }
  }
}

static void RenderObjCOptions(const ToolChain &TC, const Driver &D,
                              const llvm::Triple &T, const ArgList &Args,
                              ObjCRuntime &Runtime, bool InferCovariantReturns,
                              const InputInfo &Input, ArgStringList &CmdArgs) {
  const llvm::Triple::ArchType Arch = TC.getArch();

  // -fobjc-dispatch-method is only relevant with the nonfragile-abi, and legacy
  // is the default. Except for deployment target of 10.5, next runtime is
  // always legacy dispatch and -fno-objc-legacy-dispatch gets ignored silently.
  if (Runtime.isNonFragile()) {
    if (!Args.hasFlag(options::OPT_fobjc_legacy_dispatch,
                      options::OPT_fno_objc_legacy_dispatch,
                      Runtime.isLegacyDispatchDefaultForArch(Arch))) {
      if (TC.UseObjCMixedDispatch())
        CmdArgs.push_back("-fobjc-dispatch-method=mixed");
      else
        CmdArgs.push_back("-fobjc-dispatch-method=non-legacy");
    }
  }

  // When ObjectiveC legacy runtime is in effect on MacOSX, turn on the option
  // to do Array/Dictionary subscripting by default.
  if (Arch == llvm::Triple::x86 && T.isMacOSX() &&
      Runtime.getKind() == ObjCRuntime::FragileMacOSX && Runtime.isNeXTFamily())
    CmdArgs.push_back("-fobjc-subscripting-legacy-runtime");

  // Allow -fno-objc-arr to trump -fobjc-arr/-fobjc-arc.
  // NOTE: This logic is duplicated in ToolChains.cpp.
  if (isObjCAutoRefCount(Args)) {
    TC.CheckObjCARC();

    CmdArgs.push_back("-fobjc-arc");

    // FIXME: It seems like this entire block, and several around it should be
    // wrapped in isObjC, but for now we just use it here as this is where it
    // was being used previously.
    if (types::isCXX(Input.getType()) && types::isObjC(Input.getType())) {
      if (TC.GetCXXStdlibType(Args) == ToolChain::CST_Libcxx)
        CmdArgs.push_back("-fobjc-arc-cxxlib=libc++");
      else
        CmdArgs.push_back("-fobjc-arc-cxxlib=libstdc++");
    }

    // Allow the user to enable full exceptions code emission.
    // We default off for Objective-C, on for Objective-C++.
    if (Args.hasFlag(options::OPT_fobjc_arc_exceptions,
                     options::OPT_fno_objc_arc_exceptions,
                     /*Default=*/types::isCXX(Input.getType())))
      CmdArgs.push_back("-fobjc-arc-exceptions");
  }

  // Silence warning for full exception code emission options when explicitly
  // set to use no ARC.
  if (Args.hasArg(options::OPT_fno_objc_arc)) {
    Args.ClaimAllArgs(options::OPT_fobjc_arc_exceptions);
    Args.ClaimAllArgs(options::OPT_fno_objc_arc_exceptions);
  }

  // Allow the user to control whether messages can be converted to runtime
  // functions.
  if (types::isObjC(Input.getType())) {
    auto *Arg = Args.getLastArg(
        options::OPT_fobjc_convert_messages_to_runtime_calls,
        options::OPT_fno_objc_convert_messages_to_runtime_calls);
    if (Arg &&
        Arg->getOption().matches(
            options::OPT_fno_objc_convert_messages_to_runtime_calls))
      CmdArgs.push_back("-fno-objc-convert-messages-to-runtime-calls");
  }

  // -fobjc-infer-related-result-type is the default, except in the Objective-C
  // rewriter.
  if (InferCovariantReturns)
    CmdArgs.push_back("-fno-objc-infer-related-result-type");

  // Pass down -fobjc-weak or -fno-objc-weak if present.
  if (types::isObjC(Input.getType())) {
    auto WeakArg =
        Args.getLastArg(options::OPT_fobjc_weak, options::OPT_fno_objc_weak);
    if (!WeakArg) {
      // nothing to do
    } else if (!Runtime.allowsWeak()) {
      if (WeakArg->getOption().matches(options::OPT_fobjc_weak))
        D.Diag(diag::err_objc_weak_unsupported);
    } else {
      WeakArg->render(Args, CmdArgs);
    }
  }
}

static void RenderDiagnosticsOptions(const Driver &D, const ArgList &Args,
                                     ArgStringList &CmdArgs) {
  bool CaretDefault = true;
  bool ColumnDefault = true;

  if (const Arg *A = Args.getLastArg(options::OPT__SLASH_diagnostics_classic,
                                     options::OPT__SLASH_diagnostics_column,
                                     options::OPT__SLASH_diagnostics_caret)) {
    switch (A->getOption().getID()) {
    case options::OPT__SLASH_diagnostics_caret:
      CaretDefault = true;
      ColumnDefault = true;
      break;
    case options::OPT__SLASH_diagnostics_column:
      CaretDefault = false;
      ColumnDefault = true;
      break;
    case options::OPT__SLASH_diagnostics_classic:
      CaretDefault = false;
      ColumnDefault = false;
      break;
    }
  }

  // -fcaret-diagnostics is default.
  if (!Args.hasFlag(options::OPT_fcaret_diagnostics,
                    options::OPT_fno_caret_diagnostics, CaretDefault))
    CmdArgs.push_back("-fno-caret-diagnostics");

  // -fdiagnostics-fixit-info is default, only pass non-default.
  if (!Args.hasFlag(options::OPT_fdiagnostics_fixit_info,
                    options::OPT_fno_diagnostics_fixit_info))
    CmdArgs.push_back("-fno-diagnostics-fixit-info");

  // Enable -fdiagnostics-show-option by default.
  if (!Args.hasFlag(options::OPT_fdiagnostics_show_option,
                    options::OPT_fno_diagnostics_show_option, true))
    CmdArgs.push_back("-fno-diagnostics-show-option");

  if (const Arg *A =
          Args.getLastArg(options::OPT_fdiagnostics_show_category_EQ)) {
    CmdArgs.push_back("-fdiagnostics-show-category");
    CmdArgs.push_back(A->getValue());
  }

  if (Args.hasFlag(options::OPT_fdiagnostics_show_hotness,
                   options::OPT_fno_diagnostics_show_hotness, false))
    CmdArgs.push_back("-fdiagnostics-show-hotness");

  if (const Arg *A =
          Args.getLastArg(options::OPT_fdiagnostics_hotness_threshold_EQ)) {
    std::string Opt =
        std::string("-fdiagnostics-hotness-threshold=") + A->getValue();
    CmdArgs.push_back(Args.MakeArgString(Opt));
  }

  if (const Arg *A = Args.getLastArg(options::OPT_fdiagnostics_format_EQ)) {
    CmdArgs.push_back("-fdiagnostics-format");
    CmdArgs.push_back(A->getValue());
  }

  if (const Arg *A = Args.getLastArg(
          options::OPT_fdiagnostics_show_note_include_stack,
          options::OPT_fno_diagnostics_show_note_include_stack)) {
    const Option &O = A->getOption();
    if (O.matches(options::OPT_fdiagnostics_show_note_include_stack))
      CmdArgs.push_back("-fdiagnostics-show-note-include-stack");
    else
      CmdArgs.push_back("-fno-diagnostics-show-note-include-stack");
  }

  // Color diagnostics are parsed by the driver directly from argv and later
  // re-parsed to construct this job; claim any possible color diagnostic here
  // to avoid warn_drv_unused_argument and diagnose bad
  // OPT_fdiagnostics_color_EQ values.
  for (const Arg *A : Args) {
    const Option &O = A->getOption();
    if (!O.matches(options::OPT_fcolor_diagnostics) &&
        !O.matches(options::OPT_fdiagnostics_color) &&
        !O.matches(options::OPT_fno_color_diagnostics) &&
        !O.matches(options::OPT_fno_diagnostics_color) &&
        !O.matches(options::OPT_fdiagnostics_color_EQ))
      continue;

    if (O.matches(options::OPT_fdiagnostics_color_EQ)) {
      StringRef Value(A->getValue());
      if (Value != "always" && Value != "never" && Value != "auto")
        D.Diag(diag::err_drv_clang_unsupported)
            << ("-fdiagnostics-color=" + Value).str();
    }
    A->claim();
  }

  if (D.getDiags().getDiagnosticOptions().ShowColors)
    CmdArgs.push_back("-fcolor-diagnostics");

  if (Args.hasArg(options::OPT_fansi_escape_codes))
    CmdArgs.push_back("-fansi-escape-codes");

  if (!Args.hasFlag(options::OPT_fshow_source_location,
                    options::OPT_fno_show_source_location))
    CmdArgs.push_back("-fno-show-source-location");

  if (Args.hasArg(options::OPT_fdiagnostics_absolute_paths))
    CmdArgs.push_back("-fdiagnostics-absolute-paths");

  if (!Args.hasFlag(options::OPT_fshow_column, options::OPT_fno_show_column,
                    ColumnDefault))
    CmdArgs.push_back("-fno-show-column");

  if (!Args.hasFlag(options::OPT_fspell_checking,
                    options::OPT_fno_spell_checking))
    CmdArgs.push_back("-fno-spell-checking");
}

enum class DwarfFissionKind { None, Split, Single };

static DwarfFissionKind getDebugFissionKind(const Driver &D,
                                            const ArgList &Args, Arg *&Arg) {
  Arg =
      Args.getLastArg(options::OPT_gsplit_dwarf, options::OPT_gsplit_dwarf_EQ);
  if (!Arg)
    return DwarfFissionKind::None;

  if (Arg->getOption().matches(options::OPT_gsplit_dwarf))
    return DwarfFissionKind::Split;

  StringRef Value = Arg->getValue();
  if (Value == "split")
    return DwarfFissionKind::Split;
  if (Value == "single")
    return DwarfFissionKind::Single;

  D.Diag(diag::err_drv_unsupported_option_argument)
      << Arg->getOption().getName() << Arg->getValue();
  return DwarfFissionKind::None;
}

static void RenderDebugOptions(const ToolChain &TC, const Driver &D,
                               const llvm::Triple &T, const ArgList &Args,
                               bool EmitCodeView, ArgStringList &CmdArgs,
                               codegenoptions::DebugInfoKind &DebugInfoKind,
                               DwarfFissionKind &DwarfFission) {
  if (Args.hasFlag(options::OPT_fdebug_info_for_profiling,
                   options::OPT_fno_debug_info_for_profiling, false) &&
      checkDebugInfoOption(
          Args.getLastArg(options::OPT_fdebug_info_for_profiling), Args, D, TC))
    CmdArgs.push_back("-fdebug-info-for-profiling");

  // The 'g' groups options involve a somewhat intricate sequence of decisions
  // about what to pass from the driver to the frontend, but by the time they
  // reach cc1 they've been factored into three well-defined orthogonal choices:
  //  * what level of debug info to generate
  //  * what dwarf version to write
  //  * what debugger tuning to use
  // This avoids having to monkey around further in cc1 other than to disable
  // codeview if not running in a Windows environment. Perhaps even that
  // decision should be made in the driver as well though.
  llvm::DebuggerKind DebuggerTuning = TC.getDefaultDebuggerTuning();

  bool SplitDWARFInlining =
      Args.hasFlag(options::OPT_fsplit_dwarf_inlining,
                   options::OPT_fno_split_dwarf_inlining, false);

  Args.ClaimAllArgs(options::OPT_g_Group);

  Arg* SplitDWARFArg;
  DwarfFission = getDebugFissionKind(D, Args, SplitDWARFArg);

  if (DwarfFission != DwarfFissionKind::None &&
      !checkDebugInfoOption(SplitDWARFArg, Args, D, TC)) {
    DwarfFission = DwarfFissionKind::None;
    SplitDWARFInlining = false;
  }

  if (const Arg *A =
          Args.getLastArg(options::OPT_g_Group, options::OPT_gsplit_dwarf,
                          options::OPT_gsplit_dwarf_EQ)) {
    DebugInfoKind = codegenoptions::LimitedDebugInfo;

    // If the last option explicitly specified a debug-info level, use it.
    if (checkDebugInfoOption(A, Args, D, TC) &&
        A->getOption().matches(options::OPT_gN_Group)) {
      DebugInfoKind = DebugLevelToInfoKind(*A);
      // For -g0 or -gline-tables-only, drop -gsplit-dwarf. This gets a bit more
      // complicated if you've disabled inline info in the skeleton CUs
      // (SplitDWARFInlining) - then there's value in composing split-dwarf and
      // line-tables-only, so let those compose naturally in that case.
      if (DebugInfoKind == codegenoptions::NoDebugInfo ||
          DebugInfoKind == codegenoptions::DebugDirectivesOnly ||
          (DebugInfoKind == codegenoptions::DebugLineTablesOnly &&
           SplitDWARFInlining))
        DwarfFission = DwarfFissionKind::None;
    }
  }

  // If a debugger tuning argument appeared, remember it.
  if (const Arg *A =
          Args.getLastArg(options::OPT_gTune_Group, options::OPT_ggdbN_Group)) {
    if (checkDebugInfoOption(A, Args, D, TC)) {
      if (A->getOption().matches(options::OPT_glldb))
        DebuggerTuning = llvm::DebuggerKind::LLDB;
      else if (A->getOption().matches(options::OPT_gsce))
        DebuggerTuning = llvm::DebuggerKind::SCE;
      else
        DebuggerTuning = llvm::DebuggerKind::GDB;
    }
  }

  // If a -gdwarf argument appeared, remember it.
  const Arg *GDwarfN = Args.getLastArg(
      options::OPT_gdwarf_2, options::OPT_gdwarf_3, options::OPT_gdwarf_4,
      options::OPT_gdwarf_5, options::OPT_gdwarf);
  bool EmitDwarf = false;
  if (GDwarfN) {
    if (checkDebugInfoOption(GDwarfN, Args, D, TC))
      EmitDwarf = true;
    else
      GDwarfN = nullptr;
  }

  if (const Arg *A = Args.getLastArg(options::OPT_gcodeview)) {
    if (checkDebugInfoOption(A, Args, D, TC))
      EmitCodeView = true;
  }

  // If the user asked for debug info but did not explicitly specify -gcodeview
  // or -gdwarf, ask the toolchain for the default format.
  if (!EmitCodeView && !EmitDwarf &&
      DebugInfoKind != codegenoptions::NoDebugInfo) {
    switch (TC.getDefaultDebugFormat()) {
    case codegenoptions::DIF_CodeView:
      EmitCodeView = true;
      break;
    case codegenoptions::DIF_DWARF:
      EmitDwarf = true;
      break;
    }
  }

  unsigned DWARFVersion = 0;
  unsigned DefaultDWARFVersion = ParseDebugDefaultVersion(TC, Args);
  if (EmitDwarf) {
    // Start with the platform default DWARF version
    DWARFVersion = TC.GetDefaultDwarfVersion();
    assert(DWARFVersion && "toolchain default DWARF version must be nonzero");

    // If the user specified a default DWARF version, that takes precedence
    // over the platform default.
    if (DefaultDWARFVersion)
      DWARFVersion = DefaultDWARFVersion;

    // Override with a user-specified DWARF version
    if (GDwarfN)
      if (auto ExplicitVersion = DwarfVersionNum(GDwarfN->getSpelling()))
        DWARFVersion = ExplicitVersion;
  }

  // -gline-directives-only supported only for the DWARF debug info.
  if (DWARFVersion == 0 && DebugInfoKind == codegenoptions::DebugDirectivesOnly)
    DebugInfoKind = codegenoptions::NoDebugInfo;

  // We ignore flag -gstrict-dwarf for now.
  // And we handle flag -grecord-gcc-switches later with DWARFDebugFlags.
  Args.ClaimAllArgs(options::OPT_g_flags_Group);

  // Column info is included by default for everything except SCE and
  // CodeView. Clang doesn't track end columns, just starting columns, which,
  // in theory, is fine for CodeView (and PDB).  In practice, however, the
  // Microsoft debuggers don't handle missing end columns well, so it's better
  // not to include any column info.
  if (const Arg *A = Args.getLastArg(options::OPT_gcolumn_info))
    (void)checkDebugInfoOption(A, Args, D, TC);
  if (Args.hasFlag(options::OPT_gcolumn_info, options::OPT_gno_column_info,
                   /*Default=*/!EmitCodeView &&
                       DebuggerTuning != llvm::DebuggerKind::SCE))
    CmdArgs.push_back("-dwarf-column-info");

  // FIXME: Move backend command line options to the module.
  // If -gline-tables-only or -gline-directives-only is the last option it wins.
  if (const Arg *A = Args.getLastArg(options::OPT_gmodules))
    if (checkDebugInfoOption(A, Args, D, TC)) {
      if (DebugInfoKind != codegenoptions::DebugLineTablesOnly &&
          DebugInfoKind != codegenoptions::DebugDirectivesOnly) {
        DebugInfoKind = codegenoptions::LimitedDebugInfo;
        CmdArgs.push_back("-dwarf-ext-refs");
        CmdArgs.push_back("-fmodule-format=obj");
      }
    }

  if (T.isOSBinFormatELF() && !SplitDWARFInlining)
    CmdArgs.push_back("-fno-split-dwarf-inlining");

  // After we've dealt with all combinations of things that could
  // make DebugInfoKind be other than None or DebugLineTablesOnly,
  // figure out if we need to "upgrade" it to standalone debug info.
  // We parse these two '-f' options whether or not they will be used,
  // to claim them even if you wrote "-fstandalone-debug -gline-tables-only"
  bool NeedFullDebug = Args.hasFlag(
      options::OPT_fstandalone_debug, options::OPT_fno_standalone_debug,
      DebuggerTuning == llvm::DebuggerKind::LLDB ||
          TC.GetDefaultStandaloneDebug());
  if (const Arg *A = Args.getLastArg(options::OPT_fstandalone_debug))
    (void)checkDebugInfoOption(A, Args, D, TC);
  if (DebugInfoKind == codegenoptions::LimitedDebugInfo && NeedFullDebug)
    DebugInfoKind = codegenoptions::FullDebugInfo;

  if (Args.hasFlag(options::OPT_gembed_source, options::OPT_gno_embed_source,
                   false)) {
    // Source embedding is a vendor extension to DWARF v5. By now we have
    // checked if a DWARF version was stated explicitly, and have otherwise
    // fallen back to the target default, so if this is still not at least 5
    // we emit an error.
    const Arg *A = Args.getLastArg(options::OPT_gembed_source);
    if (DWARFVersion < 5)
      D.Diag(diag::err_drv_argument_only_allowed_with)
          << A->getAsString(Args) << "-gdwarf-5";
    else if (checkDebugInfoOption(A, Args, D, TC))
      CmdArgs.push_back("-gembed-source");
  }

  if (EmitCodeView) {
    CmdArgs.push_back("-gcodeview");

    // Emit codeview type hashes if requested.
    if (Args.hasFlag(options::OPT_gcodeview_ghash,
                     options::OPT_gno_codeview_ghash, false)) {
      CmdArgs.push_back("-gcodeview-ghash");
    }
  }

  // Omit inline line tables if requested.
  if (Args.hasFlag(options::OPT_gno_inline_line_tables,
                   options::OPT_ginline_line_tables, false)) {
    CmdArgs.push_back("-gno-inline-line-tables");
  }

  // Adjust the debug info kind for the given toolchain.
  TC.adjustDebugInfoKind(DebugInfoKind, Args);

  // When emitting remarks, we need at least debug lines in the output.
  if (willEmitRemarks(Args) &&
      DebugInfoKind <= codegenoptions::DebugDirectivesOnly)
    DebugInfoKind = codegenoptions::DebugLineTablesOnly;

  RenderDebugEnablingArgs(Args, CmdArgs, DebugInfoKind, DWARFVersion,
                          DebuggerTuning);

  // -fdebug-macro turns on macro debug info generation.
  if (Args.hasFlag(options::OPT_fdebug_macro, options::OPT_fno_debug_macro,
                   false))
    if (checkDebugInfoOption(Args.getLastArg(options::OPT_fdebug_macro), Args,
                             D, TC))
      CmdArgs.push_back("-debug-info-macro");

  // -ggnu-pubnames turns on gnu style pubnames in the backend.
  const auto *PubnamesArg =
      Args.getLastArg(options::OPT_ggnu_pubnames, options::OPT_gno_gnu_pubnames,
                      options::OPT_gpubnames, options::OPT_gno_pubnames);
  if (DwarfFission != DwarfFissionKind::None ||
      (PubnamesArg && checkDebugInfoOption(PubnamesArg, Args, D, TC)))
    if (!PubnamesArg ||
        (!PubnamesArg->getOption().matches(options::OPT_gno_gnu_pubnames) &&
         !PubnamesArg->getOption().matches(options::OPT_gno_pubnames)))
      CmdArgs.push_back(PubnamesArg && PubnamesArg->getOption().matches(
                                           options::OPT_gpubnames)
                            ? "-gpubnames"
                            : "-ggnu-pubnames");

  if (Args.hasFlag(options::OPT_fdebug_ranges_base_address,
                   options::OPT_fno_debug_ranges_base_address, false)) {
    CmdArgs.push_back("-fdebug-ranges-base-address");
  }

  // -gdwarf-aranges turns on the emission of the aranges section in the
  // backend.
  // Always enabled for SCE tuning.
  bool NeedAranges = DebuggerTuning == llvm::DebuggerKind::SCE;
  if (const Arg *A = Args.getLastArg(options::OPT_gdwarf_aranges))
    NeedAranges = checkDebugInfoOption(A, Args, D, TC) || NeedAranges;
  if (NeedAranges) {
    CmdArgs.push_back("-mllvm");
    CmdArgs.push_back("-generate-arange-section");
  }

  if (Args.hasFlag(options::OPT_fforce_dwarf_frame,
                   options::OPT_fno_force_dwarf_frame, false))
    CmdArgs.push_back("-fforce-dwarf-frame");

  if (Args.hasFlag(options::OPT_fdebug_types_section,
                   options::OPT_fno_debug_types_section, false)) {
    if (!T.isOSBinFormatELF()) {
      D.Diag(diag::err_drv_unsupported_opt_for_target)
          << Args.getLastArg(options::OPT_fdebug_types_section)
                 ->getAsString(Args)
          << T.getTriple();
    } else if (checkDebugInfoOption(
                   Args.getLastArg(options::OPT_fdebug_types_section), Args, D,
                   TC)) {
      CmdArgs.push_back("-mllvm");
      CmdArgs.push_back("-generate-type-units");
    }
  }

  // Decide how to render forward declarations of template instantiations.
  // SCE wants full descriptions, others just get them in the name.
  if (DebuggerTuning == llvm::DebuggerKind::SCE)
    CmdArgs.push_back("-debug-forward-template-params");

  // Do we need to explicitly import anonymous namespaces into the parent
  // scope?
  if (DebuggerTuning == llvm::DebuggerKind::SCE)
    CmdArgs.push_back("-dwarf-explicit-import");

  RenderDebugInfoCompressionArgs(Args, CmdArgs, D, TC);
}

void Clang::ConstructJob(Compilation &C, const JobAction &JA,
                         const InputInfo &Output, const InputInfoList &Inputs,
                         const ArgList &Args, const char *LinkingOutput) const {
  const auto &TC = getToolChain();
  const llvm::Triple &RawTriple = TC.getTriple();
  const llvm::Triple &Triple = TC.getEffectiveTriple();
  const std::string &TripleStr = Triple.getTriple();

  bool KernelOrKext =
      Args.hasArg(options::OPT_mkernel, options::OPT_fapple_kext);
  const Driver &D = TC.getDriver();
  ArgStringList CmdArgs;

  // Check number of inputs for sanity. We need at least one input.
  assert(Inputs.size() >= 1 && "Must have at least one input.");
  // CUDA/HIP compilation may have multiple inputs (source file + results of
  // device-side compilations). OpenMP device jobs also take the host IR as a
  // second input. Module precompilation accepts a list of header files to
  // include as part of the module. All other jobs are expected to have exactly
  // one input.
  bool IsCuda = JA.isOffloading(Action::OFK_Cuda);
  bool IsHIP = JA.isOffloading(Action::OFK_HIP);
  bool IsOpenMPDevice = JA.isDeviceOffloading(Action::OFK_OpenMP);
  bool IsHeaderModulePrecompile = isa<HeaderModulePrecompileJobAction>(JA);

  // A header module compilation doesn't have a main input file, so invent a
  // fake one as a placeholder.
  const char *ModuleName = [&]{
    auto *ModuleNameArg = Args.getLastArg(options::OPT_fmodule_name_EQ);
    return ModuleNameArg ? ModuleNameArg->getValue() : "";
  }();
  InputInfo HeaderModuleInput(Inputs[0].getType(), ModuleName, ModuleName);

  const InputInfo &Input =
      IsHeaderModulePrecompile ? HeaderModuleInput : Inputs[0];

  InputInfoList ModuleHeaderInputs;
  const InputInfo *CudaDeviceInput = nullptr;
  const InputInfo *OpenMPDeviceInput = nullptr;
  for (const InputInfo &I : Inputs) {
    if (&I == &Input) {
      // This is the primary input.
    } else if (IsHeaderModulePrecompile &&
               types::getPrecompiledType(I.getType()) == types::TY_PCH) {
      types::ID Expected = HeaderModuleInput.getType();
      if (I.getType() != Expected) {
        D.Diag(diag::err_drv_module_header_wrong_kind)
            << I.getFilename() << types::getTypeName(I.getType())
            << types::getTypeName(Expected);
      }
      ModuleHeaderInputs.push_back(I);
    } else if ((IsCuda || IsHIP) && !CudaDeviceInput) {
      CudaDeviceInput = &I;
    } else if (IsOpenMPDevice && !OpenMPDeviceInput) {
      OpenMPDeviceInput = &I;
    } else {
      llvm_unreachable("unexpectedly given multiple inputs");
    }
  }

  const llvm::Triple *AuxTriple = IsCuda ? TC.getAuxTriple() : nullptr;
  bool IsWindowsMSVC = RawTriple.isWindowsMSVCEnvironment();
  bool IsIAMCU = RawTriple.isOSIAMCU();

  // Adjust IsWindowsXYZ for CUDA/HIP compilations.  Even when compiling in
  // device mode (i.e., getToolchain().getTriple() is NVPTX/AMDGCN, not
  // Windows), we need to pass Windows-specific flags to cc1.
  if (IsCuda || IsHIP)
    IsWindowsMSVC |= AuxTriple && AuxTriple->isWindowsMSVCEnvironment();

  // C++ is not supported for IAMCU.
  if (IsIAMCU && types::isCXX(Input.getType()))
    D.Diag(diag::err_drv_clang_unsupported) << "C++ for IAMCU";

  // Invoke ourselves in -cc1 mode.
  //
  // FIXME: Implement custom jobs for internal actions.
  CmdArgs.push_back("-cc1");

  // Add the "effective" target triple.
  CmdArgs.push_back("-triple");
  CmdArgs.push_back(Args.MakeArgString(TripleStr));

  if (const Arg *MJ = Args.getLastArg(options::OPT_MJ)) {
    DumpCompilationDatabase(C, MJ->getValue(), TripleStr, Output, Input, Args);
    Args.ClaimAllArgs(options::OPT_MJ);
  } else if (const Arg *GenCDBFragment =
                 Args.getLastArg(options::OPT_gen_cdb_fragment_path)) {
    DumpCompilationDatabaseFragmentToDir(GenCDBFragment->getValue(), C,
                                         TripleStr, Output, Input, Args);
    Args.ClaimAllArgs(options::OPT_gen_cdb_fragment_path);
  }

  if (IsCuda || IsHIP) {
    // We have to pass the triple of the host if compiling for a CUDA/HIP device
    // and vice-versa.
    std::string NormalizedTriple;
    if (JA.isDeviceOffloading(Action::OFK_Cuda) ||
        JA.isDeviceOffloading(Action::OFK_HIP))
      NormalizedTriple = C.getSingleOffloadToolChain<Action::OFK_Host>()
                             ->getTriple()
                             .normalize();
    else {
      // Host-side compilation.
      NormalizedTriple =
          (IsCuda ? C.getSingleOffloadToolChain<Action::OFK_Cuda>()
                  : C.getSingleOffloadToolChain<Action::OFK_HIP>())
              ->getTriple()
              .normalize();
      if (IsCuda) {
        // We need to figure out which CUDA version we're compiling for, as that
        // determines how we load and launch GPU kernels.
        auto *CTC = static_cast<const toolchains::CudaToolChain *>(
            C.getSingleOffloadToolChain<Action::OFK_Cuda>());
        assert(CTC && "Expected valid CUDA Toolchain.");
        if (CTC && CTC->CudaInstallation.version() != CudaVersion::UNKNOWN)
          CmdArgs.push_back(Args.MakeArgString(
              Twine("-target-sdk-version=") +
              CudaVersionToString(CTC->CudaInstallation.version())));
      }
    }
    CmdArgs.push_back("-aux-triple");
    CmdArgs.push_back(Args.MakeArgString(NormalizedTriple));
  }

  if (Args.hasFlag(options::OPT_fsycl, options::OPT_fno_sycl, false)) {
    CmdArgs.push_back("-fsycl");
    CmdArgs.push_back("-fsycl-is-device");

    if (Arg *A = Args.getLastArg(options::OPT_sycl_std_EQ)) {
      A->render(Args, CmdArgs);
    } else {
      // Ensure the default version in SYCL mode is 1.2.1 (aka 2017)
      CmdArgs.push_back("-sycl-std=2017");
    }
  }

  if (IsOpenMPDevice) {
    // We have to pass the triple of the host if compiling for an OpenMP device.
    std::string NormalizedTriple =
        C.getSingleOffloadToolChain<Action::OFK_Host>()
            ->getTriple()
            .normalize();
    CmdArgs.push_back("-aux-triple");
    CmdArgs.push_back(Args.MakeArgString(NormalizedTriple));
  }

  if (Triple.isOSWindows() && (Triple.getArch() == llvm::Triple::arm ||
                               Triple.getArch() == llvm::Triple::thumb)) {
    unsigned Offset = Triple.getArch() == llvm::Triple::arm ? 4 : 6;
    unsigned Version;
    Triple.getArchName().substr(Offset).getAsInteger(10, Version);
    if (Version < 7)
      D.Diag(diag::err_target_unsupported_arch) << Triple.getArchName()
                                                << TripleStr;
  }

  // Push all default warning arguments that are specific to
  // the given target.  These come before user provided warning options
  // are provided.
  TC.addClangWarningOptions(CmdArgs);

  // Select the appropriate action.
  RewriteKind rewriteKind = RK_None;

  // If CollectArgsForIntegratedAssembler() isn't called below, claim the args
  // it claims when not running an assembler. Otherwise, clang would emit
  // "argument unused" warnings for assembler flags when e.g. adding "-E" to
  // flags while debugging something. That'd be somewhat inconvenient, and it's
  // also inconsistent with most other flags -- we don't warn on
  // -ffunction-sections not being used in -E mode either for example, even
  // though it's not really used either.
  if (!isa<AssembleJobAction>(JA)) {
    // The args claimed here should match the args used in
    // CollectArgsForIntegratedAssembler().
    if (TC.useIntegratedAs()) {
      Args.ClaimAllArgs(options::OPT_mrelax_all);
      Args.ClaimAllArgs(options::OPT_mno_relax_all);
      Args.ClaimAllArgs(options::OPT_mincremental_linker_compatible);
      Args.ClaimAllArgs(options::OPT_mno_incremental_linker_compatible);
      switch (C.getDefaultToolChain().getArch()) {
      case llvm::Triple::arm:
      case llvm::Triple::armeb:
      case llvm::Triple::thumb:
      case llvm::Triple::thumbeb:
        Args.ClaimAllArgs(options::OPT_mimplicit_it_EQ);
        break;
      default:
        break;
      }
    }
    Args.ClaimAllArgs(options::OPT_Wa_COMMA);
    Args.ClaimAllArgs(options::OPT_Xassembler);
  }

  if (isa<AnalyzeJobAction>(JA)) {
    assert(JA.getType() == types::TY_Plist && "Invalid output type.");
    CmdArgs.push_back("-analyze");
  } else if (isa<MigrateJobAction>(JA)) {
    CmdArgs.push_back("-migrate");
  } else if (isa<PreprocessJobAction>(JA)) {
    if (Output.getType() == types::TY_Dependencies)
      CmdArgs.push_back("-Eonly");
    else {
      CmdArgs.push_back("-E");
      if (Args.hasArg(options::OPT_rewrite_objc) &&
          !Args.hasArg(options::OPT_g_Group))
        CmdArgs.push_back("-P");
    }
  } else if (isa<AssembleJobAction>(JA)) {
    CmdArgs.push_back("-emit-obj");

    CollectArgsForIntegratedAssembler(C, Args, CmdArgs, D);

    // Also ignore explicit -force_cpusubtype_ALL option.
    (void)Args.hasArg(options::OPT_force__cpusubtype__ALL);
  } else if (isa<PrecompileJobAction>(JA)) {
    if (JA.getType() == types::TY_Nothing)
      CmdArgs.push_back("-fsyntax-only");
    else if (JA.getType() == types::TY_ModuleFile)
      CmdArgs.push_back(IsHeaderModulePrecompile
                            ? "-emit-header-module"
                            : "-emit-module-interface");
    else
      CmdArgs.push_back("-emit-pch");
  } else if (isa<VerifyPCHJobAction>(JA)) {
    CmdArgs.push_back("-verify-pch");
  } else {
    assert((isa<CompileJobAction>(JA) || isa<BackendJobAction>(JA)) &&
           "Invalid action for clang tool.");
    if (JA.getType() == types::TY_Nothing) {
      CmdArgs.push_back("-fsyntax-only");
    } else if (JA.getType() == types::TY_LLVM_IR ||
               JA.getType() == types::TY_LTO_IR) {
      CmdArgs.push_back("-emit-llvm");
    } else if (JA.getType() == types::TY_LLVM_BC ||
               JA.getType() == types::TY_LTO_BC) {
      CmdArgs.push_back("-emit-llvm-bc");
    } else if (JA.getType() == types::TY_IFS ||
               JA.getType() == types::TY_IFS_CPP) {
      StringRef ArgStr =
          Args.hasArg(options::OPT_interface_stub_version_EQ)
              ? Args.getLastArgValue(options::OPT_interface_stub_version_EQ)
              : "experimental-ifs-v2";
      CmdArgs.push_back("-emit-interface-stubs");
      CmdArgs.push_back(
          Args.MakeArgString(Twine("-interface-stub-version=") + ArgStr.str()));
    } else if (JA.getType() == types::TY_PP_Asm) {
      CmdArgs.push_back("-S");
    } else if (JA.getType() == types::TY_AST) {
      CmdArgs.push_back("-emit-pch");
    } else if (JA.getType() == types::TY_ModuleFile) {
      CmdArgs.push_back("-module-file-info");
    } else if (JA.getType() == types::TY_RewrittenObjC) {
      CmdArgs.push_back("-rewrite-objc");
      rewriteKind = RK_NonFragile;
    } else if (JA.getType() == types::TY_RewrittenLegacyObjC) {
      CmdArgs.push_back("-rewrite-objc");
      rewriteKind = RK_Fragile;
    } else {
      assert(JA.getType() == types::TY_PP_Asm && "Unexpected output type!");
    }

    // Preserve use-list order by default when emitting bitcode, so that
    // loading the bitcode up in 'opt' or 'llc' and running passes gives the
    // same result as running passes here.  For LTO, we don't need to preserve
    // the use-list order, since serialization to bitcode is part of the flow.
    if (JA.getType() == types::TY_LLVM_BC)
      CmdArgs.push_back("-emit-llvm-uselists");

    // Device-side jobs do not support LTO.
    bool isDeviceOffloadAction = !(JA.isDeviceOffloading(Action::OFK_None) ||
                                   JA.isDeviceOffloading(Action::OFK_Host));

    if (D.isUsingLTO() && !isDeviceOffloadAction) {
      Args.AddLastArg(CmdArgs, options::OPT_flto, options::OPT_flto_EQ);
      CmdArgs.push_back("-flto-unit");
    }
  }

  if (const Arg *A = Args.getLastArg(options::OPT_fthinlto_index_EQ)) {
    if (!types::isLLVMIR(Input.getType()))
      D.Diag(diag::err_drv_arg_requires_bitcode_input) << A->getAsString(Args);
    Args.AddLastArg(CmdArgs, options::OPT_fthinlto_index_EQ);
  }

  if (Args.getLastArg(options::OPT_fthin_link_bitcode_EQ))
    Args.AddLastArg(CmdArgs, options::OPT_fthin_link_bitcode_EQ);

  if (Args.getLastArg(options::OPT_save_temps_EQ))
    Args.AddLastArg(CmdArgs, options::OPT_save_temps_EQ);

  // Embed-bitcode option.
  // Only white-listed flags below are allowed to be embedded.
  if (C.getDriver().embedBitcodeInObject() && !C.getDriver().isUsingLTO() &&
      (isa<BackendJobAction>(JA) || isa<AssembleJobAction>(JA))) {
    // Add flags implied by -fembed-bitcode.
    Args.AddLastArg(CmdArgs, options::OPT_fembed_bitcode_EQ);
    // Disable all llvm IR level optimizations.
    CmdArgs.push_back("-disable-llvm-passes");

    // Render target options.
    TC.addClangTargetOptions(Args, CmdArgs, JA.getOffloadingDeviceKind());

    // reject options that shouldn't be supported in bitcode
    // also reject kernel/kext
    static const constexpr unsigned kBitcodeOptionBlacklist[] = {
        options::OPT_mkernel,
        options::OPT_fapple_kext,
        options::OPT_ffunction_sections,
        options::OPT_fno_function_sections,
        options::OPT_fdata_sections,
        options::OPT_fno_data_sections,
<<<<<<< HEAD
        options::OPT_fbasic_block_sections_EQ,
=======
>>>>>>> fcf10d19
        options::OPT_funique_internal_linkage_names,
        options::OPT_fno_unique_internal_linkage_names,
        options::OPT_funique_section_names,
        options::OPT_fno_unique_section_names,
        options::OPT_funique_basic_block_section_names,
        options::OPT_fno_unique_basic_block_section_names,
        options::OPT_fsplit_machine_functions,
        options::OPT_fno_split_machine_functions,
        options::OPT_mrestrict_it,
        options::OPT_mno_restrict_it,
        options::OPT_mstackrealign,
        options::OPT_mno_stackrealign,
        options::OPT_mstack_alignment,
        options::OPT_mcmodel_EQ,
        options::OPT_mlong_calls,
        options::OPT_mno_long_calls,
        options::OPT_ggnu_pubnames,
        options::OPT_gdwarf_aranges,
        options::OPT_fdebug_types_section,
        options::OPT_fno_debug_types_section,
        options::OPT_fdwarf_directory_asm,
        options::OPT_fno_dwarf_directory_asm,
        options::OPT_mrelax_all,
        options::OPT_mno_relax_all,
        options::OPT_ftrap_function_EQ,
        options::OPT_ffixed_r9,
        options::OPT_mfix_cortex_a53_835769,
        options::OPT_mno_fix_cortex_a53_835769,
        options::OPT_ffixed_x18,
        options::OPT_mglobal_merge,
        options::OPT_mno_global_merge,
        options::OPT_mred_zone,
        options::OPT_mno_red_zone,
        options::OPT_Wa_COMMA,
        options::OPT_Xassembler,
        options::OPT_mllvm,
    };
    for (const auto &A : Args)
      if (llvm::find(kBitcodeOptionBlacklist, A->getOption().getID()) !=
          std::end(kBitcodeOptionBlacklist))
        D.Diag(diag::err_drv_unsupported_embed_bitcode) << A->getSpelling();

    // Render the CodeGen options that need to be passed.
    if (!Args.hasFlag(options::OPT_foptimize_sibling_calls,
                      options::OPT_fno_optimize_sibling_calls))
      CmdArgs.push_back("-mdisable-tail-calls");

    RenderFloatingPointOptions(TC, D, isOptimizationLevelFast(Args), Args,
                               CmdArgs, JA);

    // Render ABI arguments
    switch (TC.getArch()) {
    default: break;
    case llvm::Triple::arm:
    case llvm::Triple::armeb:
    case llvm::Triple::thumbeb:
      RenderARMABI(Triple, Args, CmdArgs);
      break;
    case llvm::Triple::aarch64:
    case llvm::Triple::aarch64_32:
    case llvm::Triple::aarch64_be:
      RenderAArch64ABI(Triple, Args, CmdArgs);
      break;
    }

    // Optimization level for CodeGen.
    if (const Arg *A = Args.getLastArg(options::OPT_O_Group)) {
      if (A->getOption().matches(options::OPT_O4)) {
        CmdArgs.push_back("-O3");
        D.Diag(diag::warn_O4_is_O3);
      } else {
        A->render(Args, CmdArgs);
      }
    }

    // Input/Output file.
    if (Output.getType() == types::TY_Dependencies) {
      // Handled with other dependency code.
    } else if (Output.isFilename()) {
      CmdArgs.push_back("-o");
      CmdArgs.push_back(Output.getFilename());
    } else {
      assert(Output.isNothing() && "Input output.");
    }

    for (const auto &II : Inputs) {
      addDashXForInput(Args, II, CmdArgs);
      if (II.isFilename())
        CmdArgs.push_back(II.getFilename());
      else
        II.getInputArg().renderAsInput(Args, CmdArgs);
    }

    C.addCommand(std::make_unique<Command>(JA, *this, D.getClangProgramPath(),
                                            CmdArgs, Inputs));
    return;
  }

  if (C.getDriver().embedBitcodeMarkerOnly() && !C.getDriver().isUsingLTO())
    CmdArgs.push_back("-fembed-bitcode=marker");

  // We normally speed up the clang process a bit by skipping destructors at
  // exit, but when we're generating diagnostics we can rely on some of the
  // cleanup.
  if (!C.isForDiagnostics())
    CmdArgs.push_back("-disable-free");

#ifdef NDEBUG
  const bool IsAssertBuild = false;
#else
  const bool IsAssertBuild = true;
#endif

  // Disable the verification pass in -asserts builds.
  if (!IsAssertBuild)
    CmdArgs.push_back("-disable-llvm-verifier");

  // Discard value names in assert builds unless otherwise specified.
  if (Args.hasFlag(options::OPT_fdiscard_value_names,
                   options::OPT_fno_discard_value_names, !IsAssertBuild)) {
    if (Args.hasArg(options::OPT_fdiscard_value_names) &&
        (std::any_of(Inputs.begin(), Inputs.end(),
                     [](const clang::driver::InputInfo &II) {
                       return types::isLLVMIR(II.getType());
                     }))) {
      D.Diag(diag::warn_ignoring_fdiscard_for_bitcode);
    }
    CmdArgs.push_back("-discard-value-names");
  }

  // Set the main file name, so that debug info works even with
  // -save-temps.
  CmdArgs.push_back("-main-file-name");
  CmdArgs.push_back(getBaseInputName(Args, Input));

  // Some flags which affect the language (via preprocessor
  // defines).
  if (Args.hasArg(options::OPT_static))
    CmdArgs.push_back("-static-define");

  if (Args.hasArg(options::OPT_municode))
    CmdArgs.push_back("-DUNICODE");

  if (isa<AnalyzeJobAction>(JA))
    RenderAnalyzerOptions(Args, CmdArgs, Triple, Input);

  if (isa<AnalyzeJobAction>(JA) ||
      (isa<PreprocessJobAction>(JA) && Args.hasArg(options::OPT__analyze)))
    CmdArgs.push_back("-setup-static-analyzer");

  // Enable compatilibily mode to avoid analyzer-config related errors.
  // Since we can't access frontend flags through hasArg, let's manually iterate
  // through them.
  bool FoundAnalyzerConfig = false;
  for (auto Arg : Args.filtered(options::OPT_Xclang))
    if (StringRef(Arg->getValue()) == "-analyzer-config") {
      FoundAnalyzerConfig = true;
      break;
    }
  if (!FoundAnalyzerConfig)
    for (auto Arg : Args.filtered(options::OPT_Xanalyzer))
      if (StringRef(Arg->getValue()) == "-analyzer-config") {
        FoundAnalyzerConfig = true;
        break;
      }
  if (FoundAnalyzerConfig)
    CmdArgs.push_back("-analyzer-config-compatibility-mode=true");

  CheckCodeGenerationOptions(D, Args);

  unsigned FunctionAlignment = ParseFunctionAlignment(TC, Args);
  assert(FunctionAlignment <= 31 && "function alignment will be truncated!");
  if (FunctionAlignment) {
    CmdArgs.push_back("-function-alignment");
    CmdArgs.push_back(Args.MakeArgString(std::to_string(FunctionAlignment)));
  }

  llvm::Reloc::Model RelocationModel;
  unsigned PICLevel;
  bool IsPIE;
  std::tie(RelocationModel, PICLevel, IsPIE) = ParsePICArgs(TC, Args);

  bool IsROPI = RelocationModel == llvm::Reloc::ROPI ||
                RelocationModel == llvm::Reloc::ROPI_RWPI;
  bool IsRWPI = RelocationModel == llvm::Reloc::RWPI ||
                RelocationModel == llvm::Reloc::ROPI_RWPI;

  if (Args.hasArg(options::OPT_mcmse) &&
      !Args.hasArg(options::OPT_fallow_unsupported)) {
    if (IsROPI)
      D.Diag(diag::err_cmse_pi_are_incompatible) << IsROPI;
    if (IsRWPI)
      D.Diag(diag::err_cmse_pi_are_incompatible) << !IsRWPI;
  }

  if (IsROPI && types::isCXX(Input.getType()) &&
      !Args.hasArg(options::OPT_fallow_unsupported))
    D.Diag(diag::err_drv_ropi_incompatible_with_cxx);

  const char *RMName = RelocationModelName(RelocationModel);
  if (RMName) {
    CmdArgs.push_back("-mrelocation-model");
    CmdArgs.push_back(RMName);
  }
  if (PICLevel > 0) {
    CmdArgs.push_back("-pic-level");
    CmdArgs.push_back(PICLevel == 1 ? "1" : "2");
    if (IsPIE)
      CmdArgs.push_back("-pic-is-pie");
  }

  if (RelocationModel == llvm::Reloc::ROPI ||
      RelocationModel == llvm::Reloc::ROPI_RWPI)
    CmdArgs.push_back("-fropi");
  if (RelocationModel == llvm::Reloc::RWPI ||
      RelocationModel == llvm::Reloc::ROPI_RWPI)
    CmdArgs.push_back("-frwpi");

  if (Arg *A = Args.getLastArg(options::OPT_meabi)) {
    CmdArgs.push_back("-meabi");
    CmdArgs.push_back(A->getValue());
  }

  if (Args.hasFlag(options::OPT_fsemantic_interposition,
                   options::OPT_fno_semantic_interposition, false) &&
      RelocationModel != llvm::Reloc::Static && !IsPIE)
    CmdArgs.push_back("-fsemantic-interposition");

  CmdArgs.push_back("-mthread-model");
  if (Arg *A = Args.getLastArg(options::OPT_mthread_model)) {
    if (!TC.isThreadModelSupported(A->getValue()))
      D.Diag(diag::err_drv_invalid_thread_model_for_target)
          << A->getValue() << A->getAsString(Args);
    CmdArgs.push_back(A->getValue());
  }
  else
    CmdArgs.push_back(Args.MakeArgString(TC.getThreadModel()));

  Args.AddLastArg(CmdArgs, options::OPT_fveclib);

  if (Args.hasFlag(options::OPT_fmerge_all_constants,
                   options::OPT_fno_merge_all_constants, false))
    CmdArgs.push_back("-fmerge-all-constants");

  if (Args.hasFlag(options::OPT_fno_delete_null_pointer_checks,
                   options::OPT_fdelete_null_pointer_checks, false))
    CmdArgs.push_back("-fno-delete-null-pointer-checks");

  // LLVM Code Generator Options.

  if (Args.hasArg(options::OPT_frewrite_map_file) ||
      Args.hasArg(options::OPT_frewrite_map_file_EQ)) {
    for (const Arg *A : Args.filtered(options::OPT_frewrite_map_file,
                                      options::OPT_frewrite_map_file_EQ)) {
      StringRef Map = A->getValue();
      if (!llvm::sys::fs::exists(Map)) {
        D.Diag(diag::err_drv_no_such_file) << Map;
      } else {
        CmdArgs.push_back("-frewrite-map-file");
        CmdArgs.push_back(A->getValue());
        A->claim();
      }
    }
  }

  if (Arg *A = Args.getLastArg(options::OPT_Wframe_larger_than_EQ)) {
    StringRef v = A->getValue();
    CmdArgs.push_back("-mllvm");
    CmdArgs.push_back(Args.MakeArgString("-warn-stack-size=" + v));
    A->claim();
  }

  if (!Args.hasFlag(options::OPT_fjump_tables, options::OPT_fno_jump_tables,
                    true))
    CmdArgs.push_back("-fno-jump-tables");

  if (Args.hasFlag(options::OPT_fprofile_sample_accurate,
                   options::OPT_fno_profile_sample_accurate, false))
    CmdArgs.push_back("-fprofile-sample-accurate");

  if (!Args.hasFlag(options::OPT_fpreserve_as_comments,
                    options::OPT_fno_preserve_as_comments, true))
    CmdArgs.push_back("-fno-preserve-as-comments");

  if (Arg *A = Args.getLastArg(options::OPT_mregparm_EQ)) {
    CmdArgs.push_back("-mregparm");
    CmdArgs.push_back(A->getValue());
  }

  if (Arg *A = Args.getLastArg(options::OPT_maix_struct_return,
                               options::OPT_msvr4_struct_return)) {
    if (TC.getArch() != llvm::Triple::ppc) {
      D.Diag(diag::err_drv_unsupported_opt_for_target)
          << A->getSpelling() << RawTriple.str();
    } else if (A->getOption().matches(options::OPT_maix_struct_return)) {
      CmdArgs.push_back("-maix-struct-return");
    } else {
      assert(A->getOption().matches(options::OPT_msvr4_struct_return));
      CmdArgs.push_back("-msvr4-struct-return");
    }
  }

  if (Arg *A = Args.getLastArg(options::OPT_fpcc_struct_return,
                               options::OPT_freg_struct_return)) {
    if (TC.getArch() != llvm::Triple::x86) {
      D.Diag(diag::err_drv_unsupported_opt_for_target)
          << A->getSpelling() << RawTriple.str();
    } else if (A->getOption().matches(options::OPT_fpcc_struct_return)) {
      CmdArgs.push_back("-fpcc-struct-return");
    } else {
      assert(A->getOption().matches(options::OPT_freg_struct_return));
      CmdArgs.push_back("-freg-struct-return");
    }
  }

  if (Args.hasFlag(options::OPT_mrtd, options::OPT_mno_rtd, false))
    CmdArgs.push_back("-fdefault-calling-conv=stdcall");

  CodeGenOptions::FramePointerKind FPKeepKind =
                  getFramePointerKind(Args, RawTriple);
  const char *FPKeepKindStr = nullptr;
  switch (FPKeepKind) {
  case CodeGenOptions::FramePointerKind::None:
    FPKeepKindStr = "-mframe-pointer=none";
    break;
  case CodeGenOptions::FramePointerKind::NonLeaf:
    FPKeepKindStr = "-mframe-pointer=non-leaf";
    break;
  case CodeGenOptions::FramePointerKind::All:
    FPKeepKindStr = "-mframe-pointer=all";
    break;
  }
  assert(FPKeepKindStr && "unknown FramePointerKind");
  CmdArgs.push_back(FPKeepKindStr);

  if (!Args.hasFlag(options::OPT_fzero_initialized_in_bss,
                    options::OPT_fno_zero_initialized_in_bss))
    CmdArgs.push_back("-mno-zero-initialized-in-bss");

  bool OFastEnabled = isOptimizationLevelFast(Args);
  // If -Ofast is the optimization level, then -fstrict-aliasing should be
  // enabled.  This alias option is being used to simplify the hasFlag logic.
  OptSpecifier StrictAliasingAliasOption =
      OFastEnabled ? options::OPT_Ofast : options::OPT_fstrict_aliasing;
  // We turn strict aliasing off by default if we're in CL mode, since MSVC
  // doesn't do any TBAA.
  bool TBAAOnByDefault = !D.IsCLMode();
  if (!Args.hasFlag(options::OPT_fstrict_aliasing, StrictAliasingAliasOption,
                    options::OPT_fno_strict_aliasing, TBAAOnByDefault))
    CmdArgs.push_back("-relaxed-aliasing");
  if (!Args.hasFlag(options::OPT_fstruct_path_tbaa,
                    options::OPT_fno_struct_path_tbaa))
    CmdArgs.push_back("-no-struct-path-tbaa");
  if (Args.hasFlag(options::OPT_fstrict_enums, options::OPT_fno_strict_enums,
                   false))
    CmdArgs.push_back("-fstrict-enums");
  if (!Args.hasFlag(options::OPT_fstrict_return, options::OPT_fno_strict_return,
                    true))
    CmdArgs.push_back("-fno-strict-return");
  if (Args.hasFlag(options::OPT_fallow_editor_placeholders,
                   options::OPT_fno_allow_editor_placeholders, false))
    CmdArgs.push_back("-fallow-editor-placeholders");
  if (Args.hasFlag(options::OPT_fstrict_vtable_pointers,
                   options::OPT_fno_strict_vtable_pointers,
                   false))
    CmdArgs.push_back("-fstrict-vtable-pointers");
  if (Args.hasFlag(options::OPT_fforce_emit_vtables,
                   options::OPT_fno_force_emit_vtables,
                   false))
    CmdArgs.push_back("-fforce-emit-vtables");
  if (!Args.hasFlag(options::OPT_foptimize_sibling_calls,
                    options::OPT_fno_optimize_sibling_calls))
    CmdArgs.push_back("-mdisable-tail-calls");
  if (Args.hasFlag(options::OPT_fno_escaping_block_tail_calls,
                   options::OPT_fescaping_block_tail_calls, false))
    CmdArgs.push_back("-fno-escaping-block-tail-calls");

  Args.AddLastArg(CmdArgs, options::OPT_ffine_grained_bitfield_accesses,
                  options::OPT_fno_fine_grained_bitfield_accesses);

  // Handle segmented stacks.
  if (Args.hasArg(options::OPT_fsplit_stack))
    CmdArgs.push_back("-split-stacks");

  RenderFloatingPointOptions(TC, D, OFastEnabled, Args, CmdArgs, JA);

  if (Arg *A = Args.getLastArg(options::OPT_mdouble_EQ)) {
    if (TC.getArch() == llvm::Triple::avr)
      A->render(Args, CmdArgs);
    else
      D.Diag(diag::err_drv_unsupported_opt_for_target)
          << A->getAsString(Args) << TripleStr;
  }

  if (Arg *A = Args.getLastArg(options::OPT_LongDouble_Group)) {
    if (TC.getTriple().isX86())
      A->render(Args, CmdArgs);
    else if ((TC.getArch() == llvm::Triple::ppc || TC.getTriple().isPPC64()) &&
             (A->getOption().getID() != options::OPT_mlong_double_80))
      A->render(Args, CmdArgs);
    else
      D.Diag(diag::err_drv_unsupported_opt_for_target)
          << A->getAsString(Args) << TripleStr;
  }

  // Decide whether to use verbose asm. Verbose assembly is the default on
  // toolchains which have the integrated assembler on by default.
  bool IsIntegratedAssemblerDefault = TC.IsIntegratedAssemblerDefault();
  if (!Args.hasFlag(options::OPT_fverbose_asm, options::OPT_fno_verbose_asm,
                    IsIntegratedAssemblerDefault))
    CmdArgs.push_back("-fno-verbose-asm");

  if (!TC.useIntegratedAs())
    CmdArgs.push_back("-no-integrated-as");

  if (Args.hasArg(options::OPT_fdebug_pass_structure)) {
    CmdArgs.push_back("-mdebug-pass");
    CmdArgs.push_back("Structure");
  }
  if (Args.hasArg(options::OPT_fdebug_pass_arguments)) {
    CmdArgs.push_back("-mdebug-pass");
    CmdArgs.push_back("Arguments");
  }

  // Enable -mconstructor-aliases except on darwin, where we have to work around
  // a linker bug (see <rdar://problem/7651567>), and CUDA device code, where
  // aliases aren't supported.
  if (!RawTriple.isOSDarwin() && !RawTriple.isNVPTX())
    CmdArgs.push_back("-mconstructor-aliases");

  // Darwin's kernel doesn't support guard variables; just die if we
  // try to use them.
  if (KernelOrKext && RawTriple.isOSDarwin())
    CmdArgs.push_back("-fforbid-guard-variables");

  if (Args.hasFlag(options::OPT_mms_bitfields, options::OPT_mno_ms_bitfields,
                   false)) {
    CmdArgs.push_back("-mms-bitfields");
  }

  if (Args.hasFlag(options::OPT_mpie_copy_relocations,
                   options::OPT_mno_pie_copy_relocations,
                   false)) {
    CmdArgs.push_back("-mpie-copy-relocations");
  }

  if (Args.hasFlag(options::OPT_fno_plt, options::OPT_fplt, false)) {
    CmdArgs.push_back("-fno-plt");
  }

  // -fhosted is default.
  // TODO: Audit uses of KernelOrKext and see where it'd be more appropriate to
  // use Freestanding.
  bool Freestanding =
      Args.hasFlag(options::OPT_ffreestanding, options::OPT_fhosted, false) ||
      KernelOrKext;
  if (Freestanding)
    CmdArgs.push_back("-ffreestanding");

  // This is a coarse approximation of what llvm-gcc actually does, both
  // -fasynchronous-unwind-tables and -fnon-call-exceptions interact in more
  // complicated ways.
  bool AsynchronousUnwindTables =
      Args.hasFlag(options::OPT_fasynchronous_unwind_tables,
                   options::OPT_fno_asynchronous_unwind_tables,
                   (TC.IsUnwindTablesDefault(Args) ||
                    TC.getSanitizerArgs().needsUnwindTables()) &&
                       !Freestanding);
  if (Args.hasFlag(options::OPT_funwind_tables, options::OPT_fno_unwind_tables,
                   AsynchronousUnwindTables))
    CmdArgs.push_back("-munwind-tables");

  // Prepare `-aux-target-cpu` and `-aux-target-feature` unless
  // `--gpu-use-aux-triple-only` is specified.
  if (!Args.getLastArg(options::OPT_gpu_use_aux_triple_only) &&
      ((IsCuda && JA.isDeviceOffloading(Action::OFK_Cuda)) ||
       (IsHIP && JA.isDeviceOffloading(Action::OFK_HIP)))) {
    const ArgList &HostArgs =
        C.getArgsForToolChain(nullptr, StringRef(), Action::OFK_None);
    std::string HostCPU =
        getCPUName(HostArgs, *TC.getAuxTriple(), /*FromAs*/ false);
    if (!HostCPU.empty()) {
      CmdArgs.push_back("-aux-target-cpu");
      CmdArgs.push_back(Args.MakeArgString(HostCPU));
    }
    getTargetFeatures(D, *TC.getAuxTriple(), HostArgs, CmdArgs,
                      /*ForAS*/ false, /*IsAux*/ true);
  }

  TC.addClangTargetOptions(Args, CmdArgs, JA.getOffloadingDeviceKind());

  // FIXME: Handle -mtune=.
  (void)Args.hasArg(options::OPT_mtune_EQ);

  if (Arg *A = Args.getLastArg(options::OPT_mcmodel_EQ)) {
    StringRef CM = A->getValue();
    if (CM == "small" || CM == "kernel" || CM == "medium" || CM == "large" ||
        CM == "tiny")
      A->render(Args, CmdArgs);
    else
      D.Diag(diag::err_drv_invalid_argument_to_option)
          << CM << A->getOption().getName();
  }

  if (Arg *A = Args.getLastArg(options::OPT_mtls_size_EQ)) {
    StringRef Value = A->getValue();
    unsigned TLSSize = 0;
    Value.getAsInteger(10, TLSSize);
    if (!Triple.isAArch64() || !Triple.isOSBinFormatELF())
      D.Diag(diag::err_drv_unsupported_opt_for_target)
          << A->getOption().getName() << TripleStr;
    if (TLSSize != 12 && TLSSize != 24 && TLSSize != 32 && TLSSize != 48)
      D.Diag(diag::err_drv_invalid_int_value)
          << A->getOption().getName() << Value;
    Args.AddLastArg(CmdArgs, options::OPT_mtls_size_EQ);
  }

  // Add the target cpu
  std::string CPU = getCPUName(Args, Triple, /*FromAs*/ false);
  if (!CPU.empty()) {
    CmdArgs.push_back("-target-cpu");
    CmdArgs.push_back(Args.MakeArgString(CPU));
  }

  RenderTargetOptions(Triple, Args, KernelOrKext, CmdArgs);

  // These two are potentially updated by AddClangCLArgs.
  codegenoptions::DebugInfoKind DebugInfoKind = codegenoptions::NoDebugInfo;
  bool EmitCodeView = false;

  // Add clang-cl arguments.
  types::ID InputType = Input.getType();
  if (D.IsCLMode())
    AddClangCLArgs(Args, InputType, CmdArgs, &DebugInfoKind, &EmitCodeView);

  DwarfFissionKind DwarfFission;
  RenderDebugOptions(TC, D, RawTriple, Args, EmitCodeView, CmdArgs,
                     DebugInfoKind, DwarfFission);

  // Add the split debug info name to the command lines here so we
  // can propagate it to the backend.
  bool SplitDWARF = (DwarfFission != DwarfFissionKind::None) &&
                    TC.getTriple().isOSBinFormatELF() &&
                    (isa<AssembleJobAction>(JA) || isa<CompileJobAction>(JA) ||
                     isa<BackendJobAction>(JA));
  if (SplitDWARF) {
    const char *SplitDWARFOut = SplitDebugName(Args, Input, Output);
    CmdArgs.push_back("-split-dwarf-file");
    CmdArgs.push_back(SplitDWARFOut);
    if (DwarfFission == DwarfFissionKind::Split) {
      CmdArgs.push_back("-split-dwarf-output");
      CmdArgs.push_back(SplitDWARFOut);
    }
  }

  // Pass the linker version in use.
  if (Arg *A = Args.getLastArg(options::OPT_mlinker_version_EQ)) {
    CmdArgs.push_back("-target-linker-version");
    CmdArgs.push_back(A->getValue());
  }

  // Explicitly error on some things we know we don't support and can't just
  // ignore.
  if (!Args.hasArg(options::OPT_fallow_unsupported)) {
    Arg *Unsupported;
    if (types::isCXX(InputType) && RawTriple.isOSDarwin() &&
        TC.getArch() == llvm::Triple::x86) {
      if ((Unsupported = Args.getLastArg(options::OPT_fapple_kext)) ||
          (Unsupported = Args.getLastArg(options::OPT_mkernel)))
        D.Diag(diag::err_drv_clang_unsupported_opt_cxx_darwin_i386)
            << Unsupported->getOption().getName();
    }
    // The faltivec option has been superseded by the maltivec option.
    if ((Unsupported = Args.getLastArg(options::OPT_faltivec)))
      D.Diag(diag::err_drv_clang_unsupported_opt_faltivec)
          << Unsupported->getOption().getName()
          << "please use -maltivec and include altivec.h explicitly";
    if ((Unsupported = Args.getLastArg(options::OPT_fno_altivec)))
      D.Diag(diag::err_drv_clang_unsupported_opt_faltivec)
          << Unsupported->getOption().getName() << "please use -mno-altivec";
  }

  Args.AddAllArgs(CmdArgs, options::OPT_v);

  if (Args.getLastArg(options::OPT_H)) {
    CmdArgs.push_back("-H");
    CmdArgs.push_back("-sys-header-deps");
  }

  if (D.CCPrintHeaders && !D.CCGenDiagnostics) {
    CmdArgs.push_back("-header-include-file");
    CmdArgs.push_back(D.CCPrintHeadersFilename ? D.CCPrintHeadersFilename
                                               : "-");
    CmdArgs.push_back("-sys-header-deps");
  }
  Args.AddLastArg(CmdArgs, options::OPT_P);
  Args.AddLastArg(CmdArgs, options::OPT_print_ivar_layout);

  if (D.CCLogDiagnostics && !D.CCGenDiagnostics) {
    CmdArgs.push_back("-diagnostic-log-file");
    CmdArgs.push_back(D.CCLogDiagnosticsFilename ? D.CCLogDiagnosticsFilename
                                                 : "-");
  }

  // Give the gen diagnostics more chances to succeed, by avoiding intentional
  // crashes.
  if (D.CCGenDiagnostics)
    CmdArgs.push_back("-disable-pragma-debug-crash");

  bool UseSeparateSections = isUseSeparateSections(Triple);

  if (Args.hasFlag(options::OPT_ffunction_sections,
                   options::OPT_fno_function_sections, UseSeparateSections)) {
    CmdArgs.push_back("-ffunction-sections");
  }

  // Handle Propeller optimization flags here.
  if (Arg *A = Args.getLastArg(options::OPT_fpropeller_optimize_EQ,
                               options::OPT_fpropeller_label,
                               options::OPT_fno_propeller)) {
    // Propeller optimizations work much better with unique
    // internal func names.
    // We push "-funique-internal-linkage-names" only if no
    // -f(no-)unique-internal-funcnames is specified.
    bool NeedExplicitUniqueInternalLinkageNames =
        (nullptr ==
         Args.getLastArg(options::OPT_funique_internal_linkage_names,
                         options::OPT_fno_unique_internal_linkage_names));
    if (A->getOption().matches(options::OPT_fpropeller_optimize_EQ)) {
      CmdArgs.push_back(Args.MakeArgString(
          Twine("-fbasic-block-sections=list=") + A->getValue()));
      if (NeedExplicitUniqueInternalLinkageNames)
        CmdArgs.push_back("-funique-internal-linkage-names");
    } else if (A->getOption().matches(options::OPT_fpropeller_label)) {
      CmdArgs.push_back("-fbasic-block-sections=labels");
      if (NeedExplicitUniqueInternalLinkageNames)
        CmdArgs.push_back("-funique-internal-linkage-names");
    }
  }

  if (Arg *A = Args.getLastArg(options::OPT_fbasic_block_sections_EQ)) {
    StringRef Val = A->getValue();
    if (Val != "all" && Val != "labels" && Val != "none" &&
        !(Val.startswith("list=") && llvm::sys::fs::exists(Val.substr(5))))
      D.Diag(diag::err_drv_invalid_value)
          << A->getAsString(Args) << A->getValue();
    else
      A->render(Args, CmdArgs);
  }

  if (Args.hasFlag(options::OPT_fdata_sections, options::OPT_fno_data_sections,
                   UseSeparateSections)) {
    CmdArgs.push_back("-fdata-sections");
  }

  if (!Args.hasFlag(options::OPT_funique_section_names,
                    options::OPT_fno_unique_section_names, true))
    CmdArgs.push_back("-fno-unique-section-names");

  if (Args.hasFlag(options::OPT_funique_internal_linkage_names,
                   options::OPT_fno_unique_internal_linkage_names, false))
    CmdArgs.push_back("-funique-internal-linkage-names");

<<<<<<< HEAD
  if (Args.hasFlag(options::OPT_fsplit_machine_functions,
                   options::OPT_fno_split_machine_functions, false))
    CmdArgs.push_back("-fsplit-machine-functions");

  if (Args.hasFlag(options::OPT_funique_basic_block_section_names,
                   options::OPT_fno_unique_basic_block_section_names, false))
    CmdArgs.push_back("-funique-basic-block-section-names");

=======
>>>>>>> fcf10d19
  Args.AddLastArg(CmdArgs, options::OPT_finstrument_functions,
                  options::OPT_finstrument_functions_after_inlining,
                  options::OPT_finstrument_function_entry_bare);

  // NVPTX doesn't support PGO or coverage. There's no runtime support for
  // sampling, overhead of call arc collection is way too high and there's no
  // way to collect the output.
  if (!Triple.isNVPTX())
    addPGOAndCoverageFlags(TC, C, D, Output, Args, CmdArgs);

  Args.AddLastArg(CmdArgs, options::OPT_fclang_abi_compat_EQ);

  // Add runtime flag for PS4 when PGO, coverage, or sanitizers are enabled.
  if (RawTriple.isPS4CPU() &&
      !Args.hasArg(options::OPT_nostdlib, options::OPT_nodefaultlibs)) {
    PS4cpu::addProfileRTArgs(TC, Args, CmdArgs);
    PS4cpu::addSanitizerArgs(TC, CmdArgs);
  }

  // Pass options for controlling the default header search paths.
  if (Args.hasArg(options::OPT_nostdinc)) {
    CmdArgs.push_back("-nostdsysteminc");
    CmdArgs.push_back("-nobuiltininc");
  } else {
    if (Args.hasArg(options::OPT_nostdlibinc))
      CmdArgs.push_back("-nostdsysteminc");
    Args.AddLastArg(CmdArgs, options::OPT_nostdincxx);
    Args.AddLastArg(CmdArgs, options::OPT_nobuiltininc);
  }

  // Pass the path to compiler resource files.
  CmdArgs.push_back("-resource-dir");
  CmdArgs.push_back(D.ResourceDir.c_str());

  Args.AddLastArg(CmdArgs, options::OPT_working_directory);

  RenderARCMigrateToolOptions(D, Args, CmdArgs);

  // Add preprocessing options like -I, -D, etc. if we are using the
  // preprocessor.
  //
  // FIXME: Support -fpreprocessed
  if (types::getPreprocessedType(InputType) != types::TY_INVALID)
    AddPreprocessingOptions(C, JA, D, Args, CmdArgs, Output, Inputs);

  // Don't warn about "clang -c -DPIC -fPIC test.i" because libtool.m4 assumes
  // that "The compiler can only warn and ignore the option if not recognized".
  // When building with ccache, it will pass -D options to clang even on
  // preprocessed inputs and configure concludes that -fPIC is not supported.
  Args.ClaimAllArgs(options::OPT_D);

  // Manually translate -O4 to -O3; let clang reject others.
  if (Arg *A = Args.getLastArg(options::OPT_O_Group)) {
    if (A->getOption().matches(options::OPT_O4)) {
      CmdArgs.push_back("-O3");
      D.Diag(diag::warn_O4_is_O3);
    } else {
      A->render(Args, CmdArgs);
    }
  }

  // Warn about ignored options to clang.
  for (const Arg *A :
       Args.filtered(options::OPT_clang_ignored_gcc_optimization_f_Group)) {
    D.Diag(diag::warn_ignored_gcc_optimization) << A->getAsString(Args);
    A->claim();
  }

  for (const Arg *A :
       Args.filtered(options::OPT_clang_ignored_legacy_options_Group)) {
    D.Diag(diag::warn_ignored_clang_option) << A->getAsString(Args);
    A->claim();
  }

  claimNoWarnArgs(Args);

  Args.AddAllArgs(CmdArgs, options::OPT_R_Group);

  Args.AddAllArgs(CmdArgs, options::OPT_W_Group);
  if (Args.hasFlag(options::OPT_pedantic, options::OPT_no_pedantic, false))
    CmdArgs.push_back("-pedantic");
  Args.AddLastArg(CmdArgs, options::OPT_pedantic_errors);
  Args.AddLastArg(CmdArgs, options::OPT_w);

  // Fixed point flags
  if (Args.hasFlag(options::OPT_ffixed_point, options::OPT_fno_fixed_point,
                   /*Default=*/false))
    Args.AddLastArg(CmdArgs, options::OPT_ffixed_point);

  // Handle -{std, ansi, trigraphs} -- take the last of -{std, ansi}
  // (-ansi is equivalent to -std=c89 or -std=c++98).
  //
  // If a std is supplied, only add -trigraphs if it follows the
  // option.
  bool ImplyVCPPCXXVer = false;
  const Arg *Std = Args.getLastArg(options::OPT_std_EQ, options::OPT_ansi);
  if (Std) {
    if (Std->getOption().matches(options::OPT_ansi))
      if (types::isCXX(InputType))
        CmdArgs.push_back("-std=c++98");
      else
        CmdArgs.push_back("-std=c89");
    else
      Std->render(Args, CmdArgs);

    // If -f(no-)trigraphs appears after the language standard flag, honor it.
    if (Arg *A = Args.getLastArg(options::OPT_std_EQ, options::OPT_ansi,
                                 options::OPT_ftrigraphs,
                                 options::OPT_fno_trigraphs))
      if (A != Std)
        A->render(Args, CmdArgs);
  } else {
    // Honor -std-default.
    //
    // FIXME: Clang doesn't correctly handle -std= when the input language
    // doesn't match. For the time being just ignore this for C++ inputs;
    // eventually we want to do all the standard defaulting here instead of
    // splitting it between the driver and clang -cc1.
    if (!types::isCXX(InputType))
      Args.AddAllArgsTranslated(CmdArgs, options::OPT_std_default_EQ, "-std=",
                                /*Joined=*/true);
    else if (IsWindowsMSVC)
      ImplyVCPPCXXVer = true;

    Args.AddLastArg(CmdArgs, options::OPT_ftrigraphs,
                    options::OPT_fno_trigraphs);
  }

  // GCC's behavior for -Wwrite-strings is a bit strange:
  //  * In C, this "warning flag" changes the types of string literals from
  //    'char[N]' to 'const char[N]', and thus triggers an unrelated warning
  //    for the discarded qualifier.
  //  * In C++, this is just a normal warning flag.
  //
  // Implementing this warning correctly in C is hard, so we follow GCC's
  // behavior for now. FIXME: Directly diagnose uses of a string literal as
  // a non-const char* in C, rather than using this crude hack.
  if (!types::isCXX(InputType)) {
    // FIXME: This should behave just like a warning flag, and thus should also
    // respect -Weverything, -Wno-everything, -Werror=write-strings, and so on.
    Arg *WriteStrings =
        Args.getLastArg(options::OPT_Wwrite_strings,
                        options::OPT_Wno_write_strings, options::OPT_w);
    if (WriteStrings &&
        WriteStrings->getOption().matches(options::OPT_Wwrite_strings))
      CmdArgs.push_back("-fconst-strings");
  }

  // GCC provides a macro definition '__DEPRECATED' when -Wdeprecated is active
  // during C++ compilation, which it is by default. GCC keeps this define even
  // in the presence of '-w', match this behavior bug-for-bug.
  if (types::isCXX(InputType) &&
      Args.hasFlag(options::OPT_Wdeprecated, options::OPT_Wno_deprecated,
                   true)) {
    CmdArgs.push_back("-fdeprecated-macro");
  }

  // Translate GCC's misnamer '-fasm' arguments to '-fgnu-keywords'.
  if (Arg *Asm = Args.getLastArg(options::OPT_fasm, options::OPT_fno_asm)) {
    if (Asm->getOption().matches(options::OPT_fasm))
      CmdArgs.push_back("-fgnu-keywords");
    else
      CmdArgs.push_back("-fno-gnu-keywords");
  }

  if (ShouldDisableDwarfDirectory(Args, TC))
    CmdArgs.push_back("-fno-dwarf-directory-asm");

  if (!ShouldEnableAutolink(Args, TC, JA))
    CmdArgs.push_back("-fno-autolink");

  // Add in -fdebug-compilation-dir if necessary.
  addDebugCompDirArg(Args, CmdArgs, D.getVFS());

  addDebugPrefixMapArg(D, Args, CmdArgs);

  if (Arg *A = Args.getLastArg(options::OPT_ftemplate_depth_,
                               options::OPT_ftemplate_depth_EQ)) {
    CmdArgs.push_back("-ftemplate-depth");
    CmdArgs.push_back(A->getValue());
  }

  if (Arg *A = Args.getLastArg(options::OPT_foperator_arrow_depth_EQ)) {
    CmdArgs.push_back("-foperator-arrow-depth");
    CmdArgs.push_back(A->getValue());
  }

  if (Arg *A = Args.getLastArg(options::OPT_fconstexpr_depth_EQ)) {
    CmdArgs.push_back("-fconstexpr-depth");
    CmdArgs.push_back(A->getValue());
  }

  if (Arg *A = Args.getLastArg(options::OPT_fconstexpr_steps_EQ)) {
    CmdArgs.push_back("-fconstexpr-steps");
    CmdArgs.push_back(A->getValue());
  }

  if (Args.hasArg(options::OPT_fexperimental_new_constant_interpreter))
    CmdArgs.push_back("-fexperimental-new-constant-interpreter");

  if (Arg *A = Args.getLastArg(options::OPT_fbracket_depth_EQ)) {
    CmdArgs.push_back("-fbracket-depth");
    CmdArgs.push_back(A->getValue());
  }

  if (Arg *A = Args.getLastArg(options::OPT_Wlarge_by_value_copy_EQ,
                               options::OPT_Wlarge_by_value_copy_def)) {
    if (A->getNumValues()) {
      StringRef bytes = A->getValue();
      CmdArgs.push_back(Args.MakeArgString("-Wlarge-by-value-copy=" + bytes));
    } else
      CmdArgs.push_back("-Wlarge-by-value-copy=64"); // default value
  }

  if (Args.hasArg(options::OPT_relocatable_pch))
    CmdArgs.push_back("-relocatable-pch");

  if (const Arg *A = Args.getLastArg(options::OPT_fcf_runtime_abi_EQ)) {
    static const char *kCFABIs[] = {
      "standalone", "objc", "swift", "swift-5.0", "swift-4.2", "swift-4.1",
    };

    if (find(kCFABIs, StringRef(A->getValue())) == std::end(kCFABIs))
      D.Diag(diag::err_drv_invalid_cf_runtime_abi) << A->getValue();
    else
      A->render(Args, CmdArgs);
  }

  if (Arg *A = Args.getLastArg(options::OPT_fconstant_string_class_EQ)) {
    CmdArgs.push_back("-fconstant-string-class");
    CmdArgs.push_back(A->getValue());
  }

  if (Arg *A = Args.getLastArg(options::OPT_ftabstop_EQ)) {
    CmdArgs.push_back("-ftabstop");
    CmdArgs.push_back(A->getValue());
  }

  if (Args.hasFlag(options::OPT_fstack_size_section,
                   options::OPT_fno_stack_size_section, RawTriple.isPS4()))
    CmdArgs.push_back("-fstack-size-section");

  CmdArgs.push_back("-ferror-limit");
  if (Arg *A = Args.getLastArg(options::OPT_ferror_limit_EQ))
    CmdArgs.push_back(A->getValue());
  else
    CmdArgs.push_back("19");

  if (Arg *A = Args.getLastArg(options::OPT_fmacro_backtrace_limit_EQ)) {
    CmdArgs.push_back("-fmacro-backtrace-limit");
    CmdArgs.push_back(A->getValue());
  }

  if (Arg *A = Args.getLastArg(options::OPT_ftemplate_backtrace_limit_EQ)) {
    CmdArgs.push_back("-ftemplate-backtrace-limit");
    CmdArgs.push_back(A->getValue());
  }

  if (Arg *A = Args.getLastArg(options::OPT_fconstexpr_backtrace_limit_EQ)) {
    CmdArgs.push_back("-fconstexpr-backtrace-limit");
    CmdArgs.push_back(A->getValue());
  }

  if (Arg *A = Args.getLastArg(options::OPT_fspell_checking_limit_EQ)) {
    CmdArgs.push_back("-fspell-checking-limit");
    CmdArgs.push_back(A->getValue());
  }

  // Pass -fmessage-length=.
  unsigned MessageLength = 0;
  if (Arg *A = Args.getLastArg(options::OPT_fmessage_length_EQ)) {
    StringRef V(A->getValue());
    if (V.getAsInteger(0, MessageLength))
      D.Diag(diag::err_drv_invalid_argument_to_option)
          << V << A->getOption().getName();
  } else {
    // If -fmessage-length=N was not specified, determine whether this is a
    // terminal and, if so, implicitly define -fmessage-length appropriately.
    MessageLength = llvm::sys::Process::StandardErrColumns();
  }
  if (MessageLength != 0)
    CmdArgs.push_back(
        Args.MakeArgString("-fmessage-length=" + Twine(MessageLength)));

  // -fvisibility= and -fvisibility-ms-compat are of a piece.
  if (const Arg *A = Args.getLastArg(options::OPT_fvisibility_EQ,
                                     options::OPT_fvisibility_ms_compat)) {
    if (A->getOption().matches(options::OPT_fvisibility_EQ)) {
      CmdArgs.push_back("-fvisibility");
      CmdArgs.push_back(A->getValue());
    } else {
      assert(A->getOption().matches(options::OPT_fvisibility_ms_compat));
      CmdArgs.push_back("-fvisibility");
      CmdArgs.push_back("hidden");
      CmdArgs.push_back("-ftype-visibility");
      CmdArgs.push_back("default");
    }
  }

  Args.AddLastArg(CmdArgs, options::OPT_fvisibility_inlines_hidden);
  Args.AddLastArg(CmdArgs, options::OPT_fvisibility_global_new_delete_hidden);

  Args.AddLastArg(CmdArgs, options::OPT_ftlsmodel_EQ);

  // Forward -f (flag) options which we can pass directly.
  Args.AddLastArg(CmdArgs, options::OPT_femit_all_decls);
  Args.AddLastArg(CmdArgs, options::OPT_fheinous_gnu_extensions);
  Args.AddLastArg(CmdArgs, options::OPT_fdigraphs, options::OPT_fno_digraphs);
  Args.AddLastArg(CmdArgs, options::OPT_fno_operator_names);
  Args.AddLastArg(CmdArgs, options::OPT_femulated_tls,
                  options::OPT_fno_emulated_tls);
  Args.AddLastArg(CmdArgs, options::OPT_fkeep_static_consts);

  // AltiVec-like language extensions aren't relevant for assembling.
  if (!isa<PreprocessJobAction>(JA) || Output.getType() != types::TY_PP_Asm)
    Args.AddLastArg(CmdArgs, options::OPT_fzvector);

  Args.AddLastArg(CmdArgs, options::OPT_fdiagnostics_show_template_tree);
  Args.AddLastArg(CmdArgs, options::OPT_fno_elide_type);

  // Forward flags for OpenMP. We don't do this if the current action is an
  // device offloading action other than OpenMP.
  if (Args.hasFlag(options::OPT_fopenmp, options::OPT_fopenmp_EQ,
                   options::OPT_fno_openmp, false) &&
      (JA.isDeviceOffloading(Action::OFK_None) ||
       JA.isDeviceOffloading(Action::OFK_OpenMP))) {
    switch (D.getOpenMPRuntime(Args)) {
    case Driver::OMPRT_OMP:
    case Driver::OMPRT_IOMP5:
      // Clang can generate useful OpenMP code for these two runtime libraries.
      CmdArgs.push_back("-fopenmp");

      // If no option regarding the use of TLS in OpenMP codegeneration is
      // given, decide a default based on the target. Otherwise rely on the
      // options and pass the right information to the frontend.
      if (!Args.hasFlag(options::OPT_fopenmp_use_tls,
                        options::OPT_fnoopenmp_use_tls, /*Default=*/true))
        CmdArgs.push_back("-fnoopenmp-use-tls");
      Args.AddLastArg(CmdArgs, options::OPT_fopenmp_simd,
                      options::OPT_fno_openmp_simd);
      Args.AddAllArgs(CmdArgs, options::OPT_fopenmp_enable_irbuilder);
      Args.AddAllArgs(CmdArgs, options::OPT_fopenmp_version_EQ);
      Args.AddAllArgs(CmdArgs, options::OPT_fopenmp_cuda_number_of_sm_EQ);
      Args.AddAllArgs(CmdArgs, options::OPT_fopenmp_cuda_blocks_per_sm_EQ);
      Args.AddAllArgs(CmdArgs,
                      options::OPT_fopenmp_cuda_teams_reduction_recs_num_EQ);
      if (Args.hasFlag(options::OPT_fopenmp_optimistic_collapse,
                       options::OPT_fno_openmp_optimistic_collapse,
                       /*Default=*/false))
        CmdArgs.push_back("-fopenmp-optimistic-collapse");

      // When in OpenMP offloading mode with NVPTX target, forward
      // cuda-mode flag
      if (Args.hasFlag(options::OPT_fopenmp_cuda_mode,
                       options::OPT_fno_openmp_cuda_mode, /*Default=*/false))
        CmdArgs.push_back("-fopenmp-cuda-mode");

      // When in OpenMP offloading mode with NVPTX target, check if full runtime
      // is required.
      if (Args.hasFlag(options::OPT_fopenmp_cuda_force_full_runtime,
                       options::OPT_fno_openmp_cuda_force_full_runtime,
                       /*Default=*/false))
        CmdArgs.push_back("-fopenmp-cuda-force-full-runtime");
      break;
    default:
      // By default, if Clang doesn't know how to generate useful OpenMP code
      // for a specific runtime library, we just don't pass the '-fopenmp' flag
      // down to the actual compilation.
      // FIXME: It would be better to have a mode which *only* omits IR
      // generation based on the OpenMP support so that we get consistent
      // semantic analysis, etc.
      break;
    }
  } else {
    Args.AddLastArg(CmdArgs, options::OPT_fopenmp_simd,
                    options::OPT_fno_openmp_simd);
    Args.AddAllArgs(CmdArgs, options::OPT_fopenmp_version_EQ);
  }

  const SanitizerArgs &Sanitize = TC.getSanitizerArgs();
  Sanitize.addArgs(TC, Args, CmdArgs, InputType);

  const XRayArgs &XRay = TC.getXRayArgs();
  XRay.addArgs(TC, Args, CmdArgs, InputType);

  if (Arg *A = Args.getLastArg(options::OPT_fpatchable_function_entry_EQ)) {
    StringRef S0 = A->getValue(), S = S0;
    unsigned Size, Offset = 0;
    if (!Triple.isAArch64() && Triple.getArch() != llvm::Triple::x86 &&
        Triple.getArch() != llvm::Triple::x86_64)
      D.Diag(diag::err_drv_unsupported_opt_for_target)
          << A->getAsString(Args) << TripleStr;
    else if (S.consumeInteger(10, Size) ||
             (!S.empty() && (!S.consume_front(",") ||
                             S.consumeInteger(10, Offset) || !S.empty())))
      D.Diag(diag::err_drv_invalid_argument_to_option)
          << S0 << A->getOption().getName();
    else if (Size < Offset)
      D.Diag(diag::err_drv_unsupported_fpatchable_function_entry_argument);
    else {
      CmdArgs.push_back(Args.MakeArgString(A->getSpelling() + Twine(Size)));
      CmdArgs.push_back(Args.MakeArgString(
          "-fpatchable-function-entry-offset=" + Twine(Offset)));
    }
  }

  if (TC.SupportsProfiling()) {
    Args.AddLastArg(CmdArgs, options::OPT_pg);

    llvm::Triple::ArchType Arch = TC.getArch();
    if (Arg *A = Args.getLastArg(options::OPT_mfentry)) {
      if (Arch == llvm::Triple::systemz || TC.getTriple().isX86())
        A->render(Args, CmdArgs);
      else
        D.Diag(diag::err_drv_unsupported_opt_for_target)
            << A->getAsString(Args) << TripleStr;
    }
    if (Arg *A = Args.getLastArg(options::OPT_mnop_mcount)) {
      if (Arch == llvm::Triple::systemz)
        A->render(Args, CmdArgs);
      else
        D.Diag(diag::err_drv_unsupported_opt_for_target)
            << A->getAsString(Args) << TripleStr;
    }
    if (Arg *A = Args.getLastArg(options::OPT_mrecord_mcount)) {
      if (Arch == llvm::Triple::systemz)
        A->render(Args, CmdArgs);
      else
        D.Diag(diag::err_drv_unsupported_opt_for_target)
            << A->getAsString(Args) << TripleStr;
    }
  }

  if (Args.getLastArg(options::OPT_fapple_kext) ||
      (Args.hasArg(options::OPT_mkernel) && types::isCXX(InputType)))
    CmdArgs.push_back("-fapple-kext");

  Args.AddLastArg(CmdArgs, options::OPT_flax_vector_conversions_EQ);
  Args.AddLastArg(CmdArgs, options::OPT_fobjc_sender_dependent_dispatch);
  Args.AddLastArg(CmdArgs, options::OPT_fdiagnostics_print_source_range_info);
  Args.AddLastArg(CmdArgs, options::OPT_fdiagnostics_parseable_fixits);
  Args.AddLastArg(CmdArgs, options::OPT_ftime_report);
  Args.AddLastArg(CmdArgs, options::OPT_ftime_trace);
  Args.AddLastArg(CmdArgs, options::OPT_ftime_trace_granularity_EQ);
  Args.AddLastArg(CmdArgs, options::OPT_ftrapv);
  Args.AddLastArg(CmdArgs, options::OPT_malign_double);
  Args.AddLastArg(CmdArgs, options::OPT_fno_temp_file);

  if (Arg *A = Args.getLastArg(options::OPT_ftrapv_handler_EQ)) {
    CmdArgs.push_back("-ftrapv-handler");
    CmdArgs.push_back(A->getValue());
  }

  Args.AddLastArg(CmdArgs, options::OPT_ftrap_function_EQ);

  // -fno-strict-overflow implies -fwrapv if it isn't disabled, but
  // -fstrict-overflow won't turn off an explicitly enabled -fwrapv.
  if (Arg *A = Args.getLastArg(options::OPT_fwrapv, options::OPT_fno_wrapv)) {
    if (A->getOption().matches(options::OPT_fwrapv))
      CmdArgs.push_back("-fwrapv");
  } else if (Arg *A = Args.getLastArg(options::OPT_fstrict_overflow,
                                      options::OPT_fno_strict_overflow)) {
    if (A->getOption().matches(options::OPT_fno_strict_overflow))
      CmdArgs.push_back("-fwrapv");
  }

  if (Arg *A = Args.getLastArg(options::OPT_freroll_loops,
                               options::OPT_fno_reroll_loops))
    if (A->getOption().matches(options::OPT_freroll_loops))
      CmdArgs.push_back("-freroll-loops");

  Args.AddLastArg(CmdArgs, options::OPT_fwritable_strings);
  Args.AddLastArg(CmdArgs, options::OPT_funroll_loops,
                  options::OPT_fno_unroll_loops);

  Args.AddLastArg(CmdArgs, options::OPT_pthread);

  if (Args.hasFlag(options::OPT_mspeculative_load_hardening, options::OPT_mno_speculative_load_hardening,
                   false))
    CmdArgs.push_back(Args.MakeArgString("-mspeculative-load-hardening"));

  RenderSSPOptions(TC, Args, CmdArgs, KernelOrKext);
  RenderSCPOptions(TC, Args, CmdArgs);
  RenderTrivialAutoVarInitOptions(D, TC, Args, CmdArgs);

  // Translate -mstackrealign
  if (Args.hasFlag(options::OPT_mstackrealign, options::OPT_mno_stackrealign,
                   false))
    CmdArgs.push_back(Args.MakeArgString("-mstackrealign"));

  if (Args.hasArg(options::OPT_mstack_alignment)) {
    StringRef alignment = Args.getLastArgValue(options::OPT_mstack_alignment);
    CmdArgs.push_back(Args.MakeArgString("-mstack-alignment=" + alignment));
  }

  if (Args.hasArg(options::OPT_mstack_probe_size)) {
    StringRef Size = Args.getLastArgValue(options::OPT_mstack_probe_size);

    if (!Size.empty())
      CmdArgs.push_back(Args.MakeArgString("-mstack-probe-size=" + Size));
    else
      CmdArgs.push_back("-mstack-probe-size=0");
  }

  if (!Args.hasFlag(options::OPT_mstack_arg_probe,
                    options::OPT_mno_stack_arg_probe, true))
    CmdArgs.push_back(Args.MakeArgString("-mno-stack-arg-probe"));

  if (Arg *A = Args.getLastArg(options::OPT_mrestrict_it,
                               options::OPT_mno_restrict_it)) {
    if (A->getOption().matches(options::OPT_mrestrict_it)) {
      CmdArgs.push_back("-mllvm");
      CmdArgs.push_back("-arm-restrict-it");
    } else {
      CmdArgs.push_back("-mllvm");
      CmdArgs.push_back("-arm-no-restrict-it");
    }
  } else if (Triple.isOSWindows() &&
             (Triple.getArch() == llvm::Triple::arm ||
              Triple.getArch() == llvm::Triple::thumb)) {
    // Windows on ARM expects restricted IT blocks
    CmdArgs.push_back("-mllvm");
    CmdArgs.push_back("-arm-restrict-it");
  }

  // Forward -cl options to -cc1
  RenderOpenCLOptions(Args, CmdArgs);

  if (Args.hasFlag(options::OPT_fhip_new_launch_api,
                   options::OPT_fno_hip_new_launch_api, false))
    CmdArgs.push_back("-fhip-new-launch-api");

  if (Arg *A = Args.getLastArg(options::OPT_fcf_protection_EQ)) {
    CmdArgs.push_back(
        Args.MakeArgString(Twine("-fcf-protection=") + A->getValue()));
  }

  // Forward -f options with positive and negative forms; we translate
  // these by hand.
  if (Arg *A = getLastProfileSampleUseArg(Args)) {
    auto *PGOArg = Args.getLastArg(
        options::OPT_fprofile_generate, options::OPT_fprofile_generate_EQ,
        options::OPT_fcs_profile_generate, options::OPT_fcs_profile_generate_EQ,
        options::OPT_fprofile_use, options::OPT_fprofile_use_EQ);
    if (PGOArg)
      D.Diag(diag::err_drv_argument_not_allowed_with)
          << "SampleUse with PGO options";

    StringRef fname = A->getValue();
    if (!llvm::sys::fs::exists(fname))
      D.Diag(diag::err_drv_no_such_file) << fname;
    else
      A->render(Args, CmdArgs);
  }
  Args.AddLastArg(CmdArgs, options::OPT_fprofile_remapping_file_EQ);

  RenderBuiltinOptions(TC, RawTriple, Args, CmdArgs);

  if (!Args.hasFlag(options::OPT_fassume_sane_operator_new,
                    options::OPT_fno_assume_sane_operator_new))
    CmdArgs.push_back("-fno-assume-sane-operator-new");

  // -fblocks=0 is default.
  if (Args.hasFlag(options::OPT_fblocks, options::OPT_fno_blocks,
                   TC.IsBlocksDefault()) ||
      (Args.hasArg(options::OPT_fgnu_runtime) &&
       Args.hasArg(options::OPT_fobjc_nonfragile_abi) &&
       !Args.hasArg(options::OPT_fno_blocks))) {
    CmdArgs.push_back("-fblocks");

    if (!Args.hasArg(options::OPT_fgnu_runtime) && !TC.hasBlocksRuntime())
      CmdArgs.push_back("-fblocks-runtime-optional");
  }

  // -fencode-extended-block-signature=1 is default.
  if (TC.IsEncodeExtendedBlockSignatureDefault())
    CmdArgs.push_back("-fencode-extended-block-signature");

  if (Args.hasFlag(options::OPT_fcoroutines_ts, options::OPT_fno_coroutines_ts,
                   false) &&
      types::isCXX(InputType)) {
    CmdArgs.push_back("-fcoroutines-ts");
  }

  Args.AddLastArg(CmdArgs, options::OPT_fdouble_square_bracket_attributes,
                  options::OPT_fno_double_square_bracket_attributes);

  // -faccess-control is default.
  if (Args.hasFlag(options::OPT_fno_access_control,
                   options::OPT_faccess_control, false))
    CmdArgs.push_back("-fno-access-control");

  // -felide-constructors is the default.
  if (Args.hasFlag(options::OPT_fno_elide_constructors,
                   options::OPT_felide_constructors, false))
    CmdArgs.push_back("-fno-elide-constructors");

  ToolChain::RTTIMode RTTIMode = TC.getRTTIMode();

  if (KernelOrKext || (types::isCXX(InputType) &&
                       (RTTIMode == ToolChain::RM_Disabled)))
    CmdArgs.push_back("-fno-rtti");

  // -fshort-enums=0 is default for all architectures except Hexagon.
  if (Args.hasFlag(options::OPT_fshort_enums, options::OPT_fno_short_enums,
                   TC.getArch() == llvm::Triple::hexagon))
    CmdArgs.push_back("-fshort-enums");

  RenderCharacterOptions(Args, AuxTriple ? *AuxTriple : RawTriple, CmdArgs);

  // -fuse-cxa-atexit is default.
  if (!Args.hasFlag(
          options::OPT_fuse_cxa_atexit, options::OPT_fno_use_cxa_atexit,
          !RawTriple.isOSWindows() &&
              TC.getArch() != llvm::Triple::xcore &&
              ((RawTriple.getVendor() != llvm::Triple::MipsTechnologies) ||
               RawTriple.hasEnvironment())) ||
      KernelOrKext)
    CmdArgs.push_back("-fno-use-cxa-atexit");

  if (Args.hasFlag(options::OPT_fregister_global_dtors_with_atexit,
                   options::OPT_fno_register_global_dtors_with_atexit,
                   RawTriple.isOSDarwin() && !KernelOrKext))
    CmdArgs.push_back("-fregister-global-dtors-with-atexit");

  // -fno-use-line-directives is default.
  if (Args.hasFlag(options::OPT_fuse_line_directives,
                   options::OPT_fno_use_line_directives, false))
    CmdArgs.push_back("-fuse-line-directives");

  // -fms-extensions=0 is default.
  if (Args.hasFlag(options::OPT_fms_extensions, options::OPT_fno_ms_extensions,
                   IsWindowsMSVC))
    CmdArgs.push_back("-fms-extensions");

  // -fms-compatibility=0 is default.
  bool IsMSVCCompat = Args.hasFlag(
      options::OPT_fms_compatibility, options::OPT_fno_ms_compatibility,
      (IsWindowsMSVC && Args.hasFlag(options::OPT_fms_extensions,
                                     options::OPT_fno_ms_extensions, true)));
  if (IsMSVCCompat)
    CmdArgs.push_back("-fms-compatibility");

  // Handle -fgcc-version, if present.
  VersionTuple GNUCVer;
  if (Arg *A = Args.getLastArg(options::OPT_fgnuc_version_EQ)) {
    // Check that the version has 1 to 3 components and the minor and patch
    // versions fit in two decimal digits.
    StringRef Val = A->getValue();
    Val = Val.empty() ? "0" : Val; // Treat "" as 0 or disable.
    bool Invalid = GNUCVer.tryParse(Val);
    unsigned Minor = GNUCVer.getMinor().getValueOr(0);
    unsigned Patch = GNUCVer.getSubminor().getValueOr(0);
    if (Invalid || GNUCVer.getBuild() || Minor >= 100 || Patch >= 100) {
      D.Diag(diag::err_drv_invalid_value)
          << A->getAsString(Args) << A->getValue();
    }
  } else if (!IsMSVCCompat) {
    // Imitate GCC 4.2.1 by default if -fms-compatibility is not in effect.
    GNUCVer = VersionTuple(4, 2, 1);
  }
  if (!GNUCVer.empty()) {
    CmdArgs.push_back(
        Args.MakeArgString("-fgnuc-version=" + GNUCVer.getAsString()));
  }

  VersionTuple MSVT = TC.computeMSVCVersion(&D, Args);
  if (!MSVT.empty())
    CmdArgs.push_back(
        Args.MakeArgString("-fms-compatibility-version=" + MSVT.getAsString()));

  bool IsMSVC2015Compatible = MSVT.getMajor() >= 19;
  if (ImplyVCPPCXXVer) {
    StringRef LanguageStandard;
    if (const Arg *StdArg = Args.getLastArg(options::OPT__SLASH_std)) {
      Std = StdArg;
      LanguageStandard = llvm::StringSwitch<StringRef>(StdArg->getValue())
                             .Case("c++14", "-std=c++14")
                             .Case("c++17", "-std=c++17")
                             .Case("c++latest", "-std=c++2a")
                             .Default("");
      if (LanguageStandard.empty())
        D.Diag(clang::diag::warn_drv_unused_argument)
            << StdArg->getAsString(Args);
    }

    if (LanguageStandard.empty()) {
      if (IsMSVC2015Compatible)
        LanguageStandard = "-std=c++14";
      else
        LanguageStandard = "-std=c++11";
    }

    CmdArgs.push_back(LanguageStandard.data());
  }

  // -fno-borland-extensions is default.
  if (Args.hasFlag(options::OPT_fborland_extensions,
                   options::OPT_fno_borland_extensions, false))
    CmdArgs.push_back("-fborland-extensions");

  // -fno-declspec is default, except for PS4.
  if (Args.hasFlag(options::OPT_fdeclspec, options::OPT_fno_declspec,
                   RawTriple.isPS4()))
    CmdArgs.push_back("-fdeclspec");
  else if (Args.hasArg(options::OPT_fno_declspec))
    CmdArgs.push_back("-fno-declspec"); // Explicitly disabling __declspec.

  // -fthreadsafe-static is default, except for MSVC compatibility versions less
  // than 19.
  if (!Args.hasFlag(options::OPT_fthreadsafe_statics,
                    options::OPT_fno_threadsafe_statics,
                    !IsWindowsMSVC || IsMSVC2015Compatible))
    CmdArgs.push_back("-fno-threadsafe-statics");

  // -fno-delayed-template-parsing is default, except when targeting MSVC.
  // Many old Windows SDK versions require this to parse.
  // FIXME: MSVC introduced /Zc:twoPhase- to disable this behavior in their
  // compiler. We should be able to disable this by default at some point.
  if (Args.hasFlag(options::OPT_fdelayed_template_parsing,
                   options::OPT_fno_delayed_template_parsing, IsWindowsMSVC))
    CmdArgs.push_back("-fdelayed-template-parsing");

  // -fgnu-keywords default varies depending on language; only pass if
  // specified.
  Args.AddLastArg(CmdArgs, options::OPT_fgnu_keywords,
                  options::OPT_fno_gnu_keywords);

  if (Args.hasFlag(options::OPT_fgnu89_inline, options::OPT_fno_gnu89_inline,
                   false))
    CmdArgs.push_back("-fgnu89-inline");

  if (Args.hasArg(options::OPT_fno_inline))
    CmdArgs.push_back("-fno-inline");

  Args.AddLastArg(CmdArgs, options::OPT_finline_functions,
                  options::OPT_finline_hint_functions,
                  options::OPT_fno_inline_functions);

  // FIXME: Find a better way to determine whether the language has modules
  // support by default, or just assume that all languages do.
  bool HaveModules =
      Std && (Std->containsValue("c++2a") || Std->containsValue("c++latest"));
  RenderModulesOptions(C, D, Args, Input, Output, CmdArgs, HaveModules);

  if (Args.hasFlag(options::OPT_fpch_validate_input_files_content,
                   options::OPT_fno_pch_validate_input_files_content, false))
    CmdArgs.push_back("-fvalidate-ast-input-files-content");

  Args.AddLastArg(CmdArgs, options::OPT_fexperimental_new_pass_manager,
                  options::OPT_fno_experimental_new_pass_manager);

  ObjCRuntime Runtime = AddObjCRuntimeArgs(Args, Inputs, CmdArgs, rewriteKind);
  RenderObjCOptions(TC, D, RawTriple, Args, Runtime, rewriteKind != RK_None,
                    Input, CmdArgs);

  if (Args.hasFlag(options::OPT_fapplication_extension,
                   options::OPT_fno_application_extension, false))
    CmdArgs.push_back("-fapplication-extension");

  // Handle GCC-style exception args.
  if (!C.getDriver().IsCLMode())
    addExceptionArgs(Args, InputType, TC, KernelOrKext, Runtime, CmdArgs);

  // Handle exception personalities
  Arg *A = Args.getLastArg(
      options::OPT_fsjlj_exceptions, options::OPT_fseh_exceptions,
      options::OPT_fdwarf_exceptions, options::OPT_fwasm_exceptions);
  if (A) {
    const Option &Opt = A->getOption();
    if (Opt.matches(options::OPT_fsjlj_exceptions))
      CmdArgs.push_back("-fsjlj-exceptions");
    if (Opt.matches(options::OPT_fseh_exceptions))
      CmdArgs.push_back("-fseh-exceptions");
    if (Opt.matches(options::OPT_fdwarf_exceptions))
      CmdArgs.push_back("-fdwarf-exceptions");
    if (Opt.matches(options::OPT_fwasm_exceptions))
      CmdArgs.push_back("-fwasm-exceptions");
  } else {
    switch (TC.GetExceptionModel(Args)) {
    default:
      break;
    case llvm::ExceptionHandling::DwarfCFI:
      CmdArgs.push_back("-fdwarf-exceptions");
      break;
    case llvm::ExceptionHandling::SjLj:
      CmdArgs.push_back("-fsjlj-exceptions");
      break;
    case llvm::ExceptionHandling::WinEH:
      CmdArgs.push_back("-fseh-exceptions");
      break;
    }
  }

  // C++ "sane" operator new.
  if (!Args.hasFlag(options::OPT_fassume_sane_operator_new,
                    options::OPT_fno_assume_sane_operator_new))
    CmdArgs.push_back("-fno-assume-sane-operator-new");

  // -frelaxed-template-template-args is off by default, as it is a severe
  // breaking change until a corresponding change to template partial ordering
  // is provided.
  if (Args.hasFlag(options::OPT_frelaxed_template_template_args,
                   options::OPT_fno_relaxed_template_template_args, false))
    CmdArgs.push_back("-frelaxed-template-template-args");

  // -fsized-deallocation is off by default, as it is an ABI-breaking change for
  // most platforms.
  if (Args.hasFlag(options::OPT_fsized_deallocation,
                   options::OPT_fno_sized_deallocation, false))
    CmdArgs.push_back("-fsized-deallocation");

  // -faligned-allocation is on by default in C++17 onwards and otherwise off
  // by default.
  if (Arg *A = Args.getLastArg(options::OPT_faligned_allocation,
                               options::OPT_fno_aligned_allocation,
                               options::OPT_faligned_new_EQ)) {
    if (A->getOption().matches(options::OPT_fno_aligned_allocation))
      CmdArgs.push_back("-fno-aligned-allocation");
    else
      CmdArgs.push_back("-faligned-allocation");
  }

  // The default new alignment can be specified using a dedicated option or via
  // a GCC-compatible option that also turns on aligned allocation.
  if (Arg *A = Args.getLastArg(options::OPT_fnew_alignment_EQ,
                               options::OPT_faligned_new_EQ))
    CmdArgs.push_back(
        Args.MakeArgString(Twine("-fnew-alignment=") + A->getValue()));

  // -fconstant-cfstrings is default, and may be subject to argument translation
  // on Darwin.
  if (!Args.hasFlag(options::OPT_fconstant_cfstrings,
                    options::OPT_fno_constant_cfstrings) ||
      !Args.hasFlag(options::OPT_mconstant_cfstrings,
                    options::OPT_mno_constant_cfstrings))
    CmdArgs.push_back("-fno-constant-cfstrings");

  // -fno-pascal-strings is default, only pass non-default.
  if (Args.hasFlag(options::OPT_fpascal_strings,
                   options::OPT_fno_pascal_strings, false))
    CmdArgs.push_back("-fpascal-strings");

  // Honor -fpack-struct= and -fpack-struct, if given. Note that
  // -fno-pack-struct doesn't apply to -fpack-struct=.
  if (Arg *A = Args.getLastArg(options::OPT_fpack_struct_EQ)) {
    std::string PackStructStr = "-fpack-struct=";
    PackStructStr += A->getValue();
    CmdArgs.push_back(Args.MakeArgString(PackStructStr));
  } else if (Args.hasFlag(options::OPT_fpack_struct,
                          options::OPT_fno_pack_struct, false)) {
    CmdArgs.push_back("-fpack-struct=1");
  }

  // Handle -fmax-type-align=N and -fno-type-align
  bool SkipMaxTypeAlign = Args.hasArg(options::OPT_fno_max_type_align);
  if (Arg *A = Args.getLastArg(options::OPT_fmax_type_align_EQ)) {
    if (!SkipMaxTypeAlign) {
      std::string MaxTypeAlignStr = "-fmax-type-align=";
      MaxTypeAlignStr += A->getValue();
      CmdArgs.push_back(Args.MakeArgString(MaxTypeAlignStr));
    }
  } else if (RawTriple.isOSDarwin()) {
    if (!SkipMaxTypeAlign) {
      std::string MaxTypeAlignStr = "-fmax-type-align=16";
      CmdArgs.push_back(Args.MakeArgString(MaxTypeAlignStr));
    }
  }

  if (!Args.hasFlag(options::OPT_Qy, options::OPT_Qn, true))
    CmdArgs.push_back("-Qn");

  // -fno-common is the default, set -fcommon only when that flag is set.
  if (Args.hasFlag(options::OPT_fcommon, options::OPT_fno_common, false))
    CmdArgs.push_back("-fcommon");

  // -fsigned-bitfields is default, and clang doesn't yet support
  // -funsigned-bitfields.
  if (!Args.hasFlag(options::OPT_fsigned_bitfields,
                    options::OPT_funsigned_bitfields))
    D.Diag(diag::warn_drv_clang_unsupported)
        << Args.getLastArg(options::OPT_funsigned_bitfields)->getAsString(Args);

  // -fsigned-bitfields is default, and clang doesn't support -fno-for-scope.
  if (!Args.hasFlag(options::OPT_ffor_scope, options::OPT_fno_for_scope))
    D.Diag(diag::err_drv_clang_unsupported)
        << Args.getLastArg(options::OPT_fno_for_scope)->getAsString(Args);

  // -finput_charset=UTF-8 is default. Reject others
  if (Arg *inputCharset = Args.getLastArg(options::OPT_finput_charset_EQ)) {
    StringRef value = inputCharset->getValue();
    if (!value.equals_lower("utf-8"))
      D.Diag(diag::err_drv_invalid_value) << inputCharset->getAsString(Args)
                                          << value;
  }

  // -fexec_charset=UTF-8 is default. Reject others
  if (Arg *execCharset = Args.getLastArg(options::OPT_fexec_charset_EQ)) {
    StringRef value = execCharset->getValue();
    if (!value.equals_lower("utf-8"))
      D.Diag(diag::err_drv_invalid_value) << execCharset->getAsString(Args)
                                          << value;
  }

  RenderDiagnosticsOptions(D, Args, CmdArgs);

  // -fno-asm-blocks is default.
  if (Args.hasFlag(options::OPT_fasm_blocks, options::OPT_fno_asm_blocks,
                   false))
    CmdArgs.push_back("-fasm-blocks");

  // -fgnu-inline-asm is default.
  if (!Args.hasFlag(options::OPT_fgnu_inline_asm,
                    options::OPT_fno_gnu_inline_asm, true))
    CmdArgs.push_back("-fno-gnu-inline-asm");

  // Enable vectorization per default according to the optimization level
  // selected. For optimization levels that want vectorization we use the alias
  // option to simplify the hasFlag logic.
  bool EnableVec = shouldEnableVectorizerAtOLevel(Args, false);
  OptSpecifier VectorizeAliasOption =
      EnableVec ? options::OPT_O_Group : options::OPT_fvectorize;
  if (Args.hasFlag(options::OPT_fvectorize, VectorizeAliasOption,
                   options::OPT_fno_vectorize, EnableVec))
    CmdArgs.push_back("-vectorize-loops");

  // -fslp-vectorize is enabled based on the optimization level selected.
  bool EnableSLPVec = shouldEnableVectorizerAtOLevel(Args, true);
  OptSpecifier SLPVectAliasOption =
      EnableSLPVec ? options::OPT_O_Group : options::OPT_fslp_vectorize;
  if (Args.hasFlag(options::OPT_fslp_vectorize, SLPVectAliasOption,
                   options::OPT_fno_slp_vectorize, EnableSLPVec))
    CmdArgs.push_back("-vectorize-slp");

  ParseMPreferVectorWidth(D, Args, CmdArgs);

  Args.AddLastArg(CmdArgs, options::OPT_fshow_overloads_EQ);
  Args.AddLastArg(CmdArgs,
                  options::OPT_fsanitize_undefined_strip_path_components_EQ);

  // -fdollars-in-identifiers default varies depending on platform and
  // language; only pass if specified.
  if (Arg *A = Args.getLastArg(options::OPT_fdollars_in_identifiers,
                               options::OPT_fno_dollars_in_identifiers)) {
    if (A->getOption().matches(options::OPT_fdollars_in_identifiers))
      CmdArgs.push_back("-fdollars-in-identifiers");
    else
      CmdArgs.push_back("-fno-dollars-in-identifiers");
  }

  // -funit-at-a-time is default, and we don't support -fno-unit-at-a-time for
  // practical purposes.
  if (Arg *A = Args.getLastArg(options::OPT_funit_at_a_time,
                               options::OPT_fno_unit_at_a_time)) {
    if (A->getOption().matches(options::OPT_fno_unit_at_a_time))
      D.Diag(diag::warn_drv_clang_unsupported) << A->getAsString(Args);
  }

  if (Args.hasFlag(options::OPT_fapple_pragma_pack,
                   options::OPT_fno_apple_pragma_pack, false))
    CmdArgs.push_back("-fapple-pragma-pack");

  // Remarks can be enabled with any of the `-f.*optimization-record.*` flags.
  if (willEmitRemarks(Args) && checkRemarksOptions(D, Args, Triple))
    renderRemarksOptions(Args, CmdArgs, Triple, Input, Output, JA);

  bool RewriteImports = Args.hasFlag(options::OPT_frewrite_imports,
                                     options::OPT_fno_rewrite_imports, false);
  if (RewriteImports)
    CmdArgs.push_back("-frewrite-imports");

  // Enable rewrite includes if the user's asked for it or if we're generating
  // diagnostics.
  // TODO: Once -module-dependency-dir works with -frewrite-includes it'd be
  // nice to enable this when doing a crashdump for modules as well.
  if (Args.hasFlag(options::OPT_frewrite_includes,
                   options::OPT_fno_rewrite_includes, false) ||
      (C.isForDiagnostics() && !HaveModules))
    CmdArgs.push_back("-frewrite-includes");

  // Only allow -traditional or -traditional-cpp outside in preprocessing modes.
  if (Arg *A = Args.getLastArg(options::OPT_traditional,
                               options::OPT_traditional_cpp)) {
    if (isa<PreprocessJobAction>(JA))
      CmdArgs.push_back("-traditional-cpp");
    else
      D.Diag(diag::err_drv_clang_unsupported) << A->getAsString(Args);
  }

  Args.AddLastArg(CmdArgs, options::OPT_dM);
  Args.AddLastArg(CmdArgs, options::OPT_dD);

  Args.AddLastArg(CmdArgs, options::OPT_fmax_tokens_EQ);

  // Handle serialized diagnostics.
  if (Arg *A = Args.getLastArg(options::OPT__serialize_diags)) {
    CmdArgs.push_back("-serialize-diagnostic-file");
    CmdArgs.push_back(Args.MakeArgString(A->getValue()));
  }

  if (Args.hasArg(options::OPT_fretain_comments_from_system_headers))
    CmdArgs.push_back("-fretain-comments-from-system-headers");

  // Forward -fcomment-block-commands to -cc1.
  Args.AddAllArgs(CmdArgs, options::OPT_fcomment_block_commands);
  // Forward -fparse-all-comments to -cc1.
  Args.AddAllArgs(CmdArgs, options::OPT_fparse_all_comments);

  // Turn -fplugin=name.so into -load name.so
  for (const Arg *A : Args.filtered(options::OPT_fplugin_EQ)) {
    CmdArgs.push_back("-load");
    CmdArgs.push_back(A->getValue());
    A->claim();
  }

  // Forward -fpass-plugin=name.so to -cc1.
  for (const Arg *A : Args.filtered(options::OPT_fpass_plugin_EQ)) {
    CmdArgs.push_back(
        Args.MakeArgString(Twine("-fpass-plugin=") + A->getValue()));
    A->claim();
  }

  // Setup statistics file output.
  SmallString<128> StatsFile = getStatsFileName(Args, Output, Input, D);
  if (!StatsFile.empty())
    CmdArgs.push_back(Args.MakeArgString(Twine("-stats-file=") + StatsFile));

  // Forward -Xclang arguments to -cc1, and -mllvm arguments to the LLVM option
  // parser.
  // -finclude-default-header flag is for preprocessor,
  // do not pass it to other cc1 commands when save-temps is enabled
  if (C.getDriver().isSaveTempsEnabled() &&
      !isa<PreprocessJobAction>(JA)) {
    for (auto Arg : Args.filtered(options::OPT_Xclang)) {
      Arg->claim();
      if (StringRef(Arg->getValue()) != "-finclude-default-header")
        CmdArgs.push_back(Arg->getValue());
    }
  }
  else {
    Args.AddAllArgValues(CmdArgs, options::OPT_Xclang);
  }
  for (const Arg *A : Args.filtered(options::OPT_mllvm)) {
    A->claim();

    // We translate this by hand to the -cc1 argument, since nightly test uses
    // it and developers have been trained to spell it with -mllvm. Both
    // spellings are now deprecated and should be removed.
    if (StringRef(A->getValue(0)) == "-disable-llvm-optzns") {
      CmdArgs.push_back("-disable-llvm-optzns");
    } else {
      A->render(Args, CmdArgs);
    }
  }

  // With -save-temps, we want to save the unoptimized bitcode output from the
  // CompileJobAction, use -disable-llvm-passes to get pristine IR generated
  // by the frontend.
  // When -fembed-bitcode is enabled, optimized bitcode is emitted because it
  // has slightly different breakdown between stages.
  // FIXME: -fembed-bitcode -save-temps will save optimized bitcode instead of
  // pristine IR generated by the frontend. Ideally, a new compile action should
  // be added so both IR can be captured.
  if ((C.getDriver().isSaveTempsEnabled() ||
       JA.isHostOffloading(Action::OFK_OpenMP)) &&
      !(C.getDriver().embedBitcodeInObject() && !C.getDriver().isUsingLTO()) &&
      isa<CompileJobAction>(JA))
    CmdArgs.push_back("-disable-llvm-passes");

  Args.AddAllArgs(CmdArgs, options::OPT_undef);

  const char *Exec = D.getClangProgramPath();

  // Optionally embed the -cc1 level arguments into the debug info or a
  // section, for build analysis.
  // Also record command line arguments into the debug info if
  // -grecord-gcc-switches options is set on.
  // By default, -gno-record-gcc-switches is set on and no recording.
  auto GRecordSwitches =
      Args.hasFlag(options::OPT_grecord_command_line,
                   options::OPT_gno_record_command_line, false);
  auto FRecordSwitches =
      Args.hasFlag(options::OPT_frecord_command_line,
                   options::OPT_fno_record_command_line, false);
  if (FRecordSwitches && !Triple.isOSBinFormatELF())
    D.Diag(diag::err_drv_unsupported_opt_for_target)
        << Args.getLastArg(options::OPT_frecord_command_line)->getAsString(Args)
        << TripleStr;
  if (TC.UseDwarfDebugFlags() || GRecordSwitches || FRecordSwitches) {
    ArgStringList OriginalArgs;
    for (const auto &Arg : Args)
      Arg->render(Args, OriginalArgs);

    SmallString<256> Flags;
    EscapeSpacesAndBackslashes(Exec, Flags);
    for (const char *OriginalArg : OriginalArgs) {
      SmallString<128> EscapedArg;
      EscapeSpacesAndBackslashes(OriginalArg, EscapedArg);
      Flags += " ";
      Flags += EscapedArg;
    }
    auto FlagsArgString = Args.MakeArgString(Flags);
    if (TC.UseDwarfDebugFlags() || GRecordSwitches) {
      CmdArgs.push_back("-dwarf-debug-flags");
      CmdArgs.push_back(FlagsArgString);
    }
    if (FRecordSwitches) {
      CmdArgs.push_back("-record-command-line");
      CmdArgs.push_back(FlagsArgString);
    }
  }

  // Host-side cuda compilation receives all device-side outputs in a single
  // fatbin as Inputs[1]. Include the binary with -fcuda-include-gpubinary.
  if ((IsCuda || IsHIP) && CudaDeviceInput) {
      CmdArgs.push_back("-fcuda-include-gpubinary");
      CmdArgs.push_back(CudaDeviceInput->getFilename());
      if (Args.hasFlag(options::OPT_fgpu_rdc, options::OPT_fno_gpu_rdc, false))
        CmdArgs.push_back("-fgpu-rdc");
  }

  if (IsCuda) {
    if (Args.hasFlag(options::OPT_fcuda_short_ptr,
                     options::OPT_fno_cuda_short_ptr, false))
      CmdArgs.push_back("-fcuda-short-ptr");
  }

  if (IsHIP)
    CmdArgs.push_back("-fcuda-allow-variadic-functions");

  // OpenMP offloading device jobs take the argument -fopenmp-host-ir-file-path
  // to specify the result of the compile phase on the host, so the meaningful
  // device declarations can be identified. Also, -fopenmp-is-device is passed
  // along to tell the frontend that it is generating code for a device, so that
  // only the relevant declarations are emitted.
  if (IsOpenMPDevice) {
    CmdArgs.push_back("-fopenmp-is-device");
    if (OpenMPDeviceInput) {
      CmdArgs.push_back("-fopenmp-host-ir-file-path");
      CmdArgs.push_back(Args.MakeArgString(OpenMPDeviceInput->getFilename()));
    }
  }

  // For all the host OpenMP offloading compile jobs we need to pass the targets
  // information using -fopenmp-targets= option.
  if (JA.isHostOffloading(Action::OFK_OpenMP)) {
    SmallString<128> TargetInfo("-fopenmp-targets=");

    Arg *Tgts = Args.getLastArg(options::OPT_fopenmp_targets_EQ);
    assert(Tgts && Tgts->getNumValues() &&
           "OpenMP offloading has to have targets specified.");
    for (unsigned i = 0; i < Tgts->getNumValues(); ++i) {
      if (i)
        TargetInfo += ',';
      // We need to get the string from the triple because it may be not exactly
      // the same as the one we get directly from the arguments.
      llvm::Triple T(Tgts->getValue(i));
      TargetInfo += T.getTriple();
    }
    CmdArgs.push_back(Args.MakeArgString(TargetInfo.str()));
  }

  bool VirtualFunctionElimination =
      Args.hasFlag(options::OPT_fvirtual_function_elimination,
                   options::OPT_fno_virtual_function_elimination, false);
  if (VirtualFunctionElimination) {
    // VFE requires full LTO (currently, this might be relaxed to allow ThinLTO
    // in the future).
    if (D.getLTOMode() != LTOK_Full)
      D.Diag(diag::err_drv_argument_only_allowed_with)
          << "-fvirtual-function-elimination"
          << "-flto=full";

    CmdArgs.push_back("-fvirtual-function-elimination");
  }

  // VFE requires whole-program-vtables, and enables it by default.
  bool WholeProgramVTables = Args.hasFlag(
      options::OPT_fwhole_program_vtables,
      options::OPT_fno_whole_program_vtables, VirtualFunctionElimination);
  if (VirtualFunctionElimination && !WholeProgramVTables) {
    D.Diag(diag::err_drv_argument_not_allowed_with)
        << "-fno-whole-program-vtables"
        << "-fvirtual-function-elimination";
  }

  if (WholeProgramVTables) {
    if (!D.isUsingLTO())
      D.Diag(diag::err_drv_argument_only_allowed_with)
          << "-fwhole-program-vtables"
          << "-flto";
    CmdArgs.push_back("-fwhole-program-vtables");
  }

  bool DefaultsSplitLTOUnit =
      (WholeProgramVTables || Sanitize.needsLTO()) &&
      (D.getLTOMode() == LTOK_Full || TC.canSplitThinLTOUnit());
  bool SplitLTOUnit =
      Args.hasFlag(options::OPT_fsplit_lto_unit,
                   options::OPT_fno_split_lto_unit, DefaultsSplitLTOUnit);
  if (Sanitize.needsLTO() && !SplitLTOUnit)
    D.Diag(diag::err_drv_argument_not_allowed_with) << "-fno-split-lto-unit"
                                                    << "-fsanitize=cfi";
  if (SplitLTOUnit)
    CmdArgs.push_back("-fsplit-lto-unit");

  if (Arg *A = Args.getLastArg(options::OPT_fglobal_isel,
                               options::OPT_fno_global_isel)) {
    CmdArgs.push_back("-mllvm");
    if (A->getOption().matches(options::OPT_fglobal_isel)) {
      CmdArgs.push_back("-global-isel=1");

      // GISel is on by default on AArch64 -O0, so don't bother adding
      // the fallback remarks for it. Other combinations will add a warning of
      // some kind.
      bool IsArchSupported = Triple.getArch() == llvm::Triple::aarch64;
      bool IsOptLevelSupported = false;

      Arg *A = Args.getLastArg(options::OPT_O_Group);
      if (Triple.getArch() == llvm::Triple::aarch64) {
        if (!A || A->getOption().matches(options::OPT_O0))
          IsOptLevelSupported = true;
      }
      if (!IsArchSupported || !IsOptLevelSupported) {
        CmdArgs.push_back("-mllvm");
        CmdArgs.push_back("-global-isel-abort=2");

        if (!IsArchSupported)
          D.Diag(diag::warn_drv_global_isel_incomplete) << Triple.getArchName();
        else
          D.Diag(diag::warn_drv_global_isel_incomplete_opt);
      }
    } else {
      CmdArgs.push_back("-global-isel=0");
    }
  }

  if (Args.hasArg(options::OPT_forder_file_instrumentation)) {
     CmdArgs.push_back("-forder-file-instrumentation");
     // Enable order file instrumentation when ThinLTO is not on. When ThinLTO is
     // on, we need to pass these flags as linker flags and that will be handled
     // outside of the compiler.
     if (!D.isUsingLTO()) {
       CmdArgs.push_back("-mllvm");
       CmdArgs.push_back("-enable-order-file-instrumentation");
     }
  }

  if (Arg *A = Args.getLastArg(options::OPT_fforce_enable_int128,
                               options::OPT_fno_force_enable_int128)) {
    if (A->getOption().matches(options::OPT_fforce_enable_int128))
      CmdArgs.push_back("-fforce-enable-int128");
  }

  if (Args.hasFlag(options::OPT_fcomplete_member_pointers,
                   options::OPT_fno_complete_member_pointers, false))
    CmdArgs.push_back("-fcomplete-member-pointers");

  if (!Args.hasFlag(options::OPT_fcxx_static_destructors,
                    options::OPT_fno_cxx_static_destructors, true))
    CmdArgs.push_back("-fno-c++-static-destructors");

  if (Arg *A = Args.getLastArg(options::OPT_moutline,
                               options::OPT_mno_outline)) {
    if (A->getOption().matches(options::OPT_moutline)) {
      // We only support -moutline in AArch64 right now. If we're not compiling
      // for AArch64, emit a warning and ignore the flag. Otherwise, add the
      // proper mllvm flags.
      if (Triple.getArch() != llvm::Triple::aarch64 &&
          Triple.getArch() != llvm::Triple::aarch64_32) {
        D.Diag(diag::warn_drv_moutline_unsupported_opt) << Triple.getArchName();
      } else {
        CmdArgs.push_back("-mllvm");
        CmdArgs.push_back("-enable-machine-outliner");
      }
    } else {
      // Disable all outlining behaviour.
      CmdArgs.push_back("-mllvm");
      CmdArgs.push_back("-enable-machine-outliner=never");
    }
  }

  if (Args.hasFlag(options::OPT_faddrsig, options::OPT_fno_addrsig,
                   (TC.getTriple().isOSBinFormatELF() ||
                    TC.getTriple().isOSBinFormatCOFF()) &&
                      !TC.getTriple().isPS4() &&
                      !TC.getTriple().isOSNetBSD() &&
                      !Distro(D.getVFS(), TC.getTriple()).IsGentoo() &&
                      !TC.getTriple().isAndroid() &&
                       TC.useIntegratedAs()))
    CmdArgs.push_back("-faddrsig");

  if (Arg *A = Args.getLastArg(options::OPT_fsymbol_partition_EQ)) {
    std::string Str = A->getAsString(Args);
    if (!TC.getTriple().isOSBinFormatELF())
      D.Diag(diag::err_drv_unsupported_opt_for_target)
          << Str << TC.getTripleString();
    CmdArgs.push_back(Args.MakeArgString(Str));
  }

  // Add the "-o out -x type src.c" flags last. This is done primarily to make
  // the -cc1 command easier to edit when reproducing compiler crashes.
  if (Output.getType() == types::TY_Dependencies) {
    // Handled with other dependency code.
  } else if (Output.isFilename()) {
    if (Output.getType() == clang::driver::types::TY_IFS_CPP ||
        Output.getType() == clang::driver::types::TY_IFS) {
      SmallString<128> OutputFilename(Output.getFilename());
      llvm::sys::path::replace_extension(OutputFilename, "ifs");
      CmdArgs.push_back("-o");
      CmdArgs.push_back(Args.MakeArgString(OutputFilename));
    } else {
      CmdArgs.push_back("-o");
      CmdArgs.push_back(Output.getFilename());
    }
  } else {
    assert(Output.isNothing() && "Invalid output.");
  }

  addDashXForInput(Args, Input, CmdArgs);

  ArrayRef<InputInfo> FrontendInputs = Input;
  if (IsHeaderModulePrecompile)
    FrontendInputs = ModuleHeaderInputs;
  else if (Input.isNothing())
    FrontendInputs = {};

  for (const InputInfo &Input : FrontendInputs) {
    if (Input.isFilename())
      CmdArgs.push_back(Input.getFilename());
    else
      Input.getInputArg().renderAsInput(Args, CmdArgs);
  }

  // Finally add the compile command to the compilation.
  if (Args.hasArg(options::OPT__SLASH_fallback) &&
      Output.getType() == types::TY_Object &&
      (InputType == types::TY_C || InputType == types::TY_CXX)) {
    auto CLCommand =
        getCLFallback()->GetCommand(C, JA, Output, Inputs, Args, LinkingOutput);
    C.addCommand(std::make_unique<FallbackCommand>(
        JA, *this, Exec, CmdArgs, Inputs, std::move(CLCommand)));
  } else if (Args.hasArg(options::OPT__SLASH_fallback) &&
             isa<PrecompileJobAction>(JA)) {
    // In /fallback builds, run the main compilation even if the pch generation
    // fails, so that the main compilation's fallback to cl.exe runs.
    C.addCommand(std::make_unique<ForceSuccessCommand>(JA, *this, Exec,
                                                        CmdArgs, Inputs));
  } else if (D.CC1Main && !D.CCGenDiagnostics) {
    // Invoke the CC1 directly in this process
    C.addCommand(
        std::make_unique<CC1Command>(JA, *this, Exec, CmdArgs, Inputs));
  } else {
    C.addCommand(std::make_unique<Command>(JA, *this, Exec, CmdArgs, Inputs));
  }

  // Make the compile command echo its inputs for /showFilenames.
  if (Output.getType() == types::TY_Object &&
      Args.hasFlag(options::OPT__SLASH_showFilenames,
                   options::OPT__SLASH_showFilenames_, false)) {
    C.getJobs().getJobs().back()->PrintInputFilenames = true;
  }

  if (Arg *A = Args.getLastArg(options::OPT_pg))
    if (FPKeepKind == CodeGenOptions::FramePointerKind::None &&
        !Args.hasArg(options::OPT_mfentry))
      D.Diag(diag::err_drv_argument_not_allowed_with) << "-fomit-frame-pointer"
                                                      << A->getAsString(Args);

  // Claim some arguments which clang supports automatically.

  // -fpch-preprocess is used with gcc to add a special marker in the output to
  // include the PCH file.
  Args.ClaimAllArgs(options::OPT_fpch_preprocess);

  // Claim some arguments which clang doesn't support, but we don't
  // care to warn the user about.
  Args.ClaimAllArgs(options::OPT_clang_ignored_f_Group);
  Args.ClaimAllArgs(options::OPT_clang_ignored_m_Group);

  // Disable warnings for clang -E -emit-llvm foo.c
  Args.ClaimAllArgs(options::OPT_emit_llvm);
}

Clang::Clang(const ToolChain &TC)
    // CAUTION! The first constructor argument ("clang") is not arbitrary,
    // as it is for other tools. Some operations on a Tool actually test
    // whether that tool is Clang based on the Tool's Name as a string.
    : Tool("clang", "clang frontend", TC, RF_Full) {}

Clang::~Clang() {}

/// Add options related to the Objective-C runtime/ABI.
///
/// Returns true if the runtime is non-fragile.
ObjCRuntime Clang::AddObjCRuntimeArgs(const ArgList &args,
                                      const InputInfoList &inputs,
                                      ArgStringList &cmdArgs,
                                      RewriteKind rewriteKind) const {
  // Look for the controlling runtime option.
  Arg *runtimeArg =
      args.getLastArg(options::OPT_fnext_runtime, options::OPT_fgnu_runtime,
                      options::OPT_fobjc_runtime_EQ);

  // Just forward -fobjc-runtime= to the frontend.  This supercedes
  // options about fragility.
  if (runtimeArg &&
      runtimeArg->getOption().matches(options::OPT_fobjc_runtime_EQ)) {
    ObjCRuntime runtime;
    StringRef value = runtimeArg->getValue();
    if (runtime.tryParse(value)) {
      getToolChain().getDriver().Diag(diag::err_drv_unknown_objc_runtime)
          << value;
    }
    if ((runtime.getKind() == ObjCRuntime::GNUstep) &&
        (runtime.getVersion() >= VersionTuple(2, 0)))
      if (!getToolChain().getTriple().isOSBinFormatELF() &&
          !getToolChain().getTriple().isOSBinFormatCOFF()) {
        getToolChain().getDriver().Diag(
            diag::err_drv_gnustep_objc_runtime_incompatible_binary)
          << runtime.getVersion().getMajor();
      }

    runtimeArg->render(args, cmdArgs);
    return runtime;
  }

  // Otherwise, we'll need the ABI "version".  Version numbers are
  // slightly confusing for historical reasons:
  //   1 - Traditional "fragile" ABI
  //   2 - Non-fragile ABI, version 1
  //   3 - Non-fragile ABI, version 2
  unsigned objcABIVersion = 1;
  // If -fobjc-abi-version= is present, use that to set the version.
  if (Arg *abiArg = args.getLastArg(options::OPT_fobjc_abi_version_EQ)) {
    StringRef value = abiArg->getValue();
    if (value == "1")
      objcABIVersion = 1;
    else if (value == "2")
      objcABIVersion = 2;
    else if (value == "3")
      objcABIVersion = 3;
    else
      getToolChain().getDriver().Diag(diag::err_drv_clang_unsupported) << value;
  } else {
    // Otherwise, determine if we are using the non-fragile ABI.
    bool nonFragileABIIsDefault =
        (rewriteKind == RK_NonFragile ||
         (rewriteKind == RK_None &&
          getToolChain().IsObjCNonFragileABIDefault()));
    if (args.hasFlag(options::OPT_fobjc_nonfragile_abi,
                     options::OPT_fno_objc_nonfragile_abi,
                     nonFragileABIIsDefault)) {
// Determine the non-fragile ABI version to use.
#ifdef DISABLE_DEFAULT_NONFRAGILEABI_TWO
      unsigned nonFragileABIVersion = 1;
#else
      unsigned nonFragileABIVersion = 2;
#endif

      if (Arg *abiArg =
              args.getLastArg(options::OPT_fobjc_nonfragile_abi_version_EQ)) {
        StringRef value = abiArg->getValue();
        if (value == "1")
          nonFragileABIVersion = 1;
        else if (value == "2")
          nonFragileABIVersion = 2;
        else
          getToolChain().getDriver().Diag(diag::err_drv_clang_unsupported)
              << value;
      }

      objcABIVersion = 1 + nonFragileABIVersion;
    } else {
      objcABIVersion = 1;
    }
  }

  // We don't actually care about the ABI version other than whether
  // it's non-fragile.
  bool isNonFragile = objcABIVersion != 1;

  // If we have no runtime argument, ask the toolchain for its default runtime.
  // However, the rewriter only really supports the Mac runtime, so assume that.
  ObjCRuntime runtime;
  if (!runtimeArg) {
    switch (rewriteKind) {
    case RK_None:
      runtime = getToolChain().getDefaultObjCRuntime(isNonFragile);
      break;
    case RK_Fragile:
      runtime = ObjCRuntime(ObjCRuntime::FragileMacOSX, VersionTuple());
      break;
    case RK_NonFragile:
      runtime = ObjCRuntime(ObjCRuntime::MacOSX, VersionTuple());
      break;
    }

    // -fnext-runtime
  } else if (runtimeArg->getOption().matches(options::OPT_fnext_runtime)) {
    // On Darwin, make this use the default behavior for the toolchain.
    if (getToolChain().getTriple().isOSDarwin()) {
      runtime = getToolChain().getDefaultObjCRuntime(isNonFragile);

      // Otherwise, build for a generic macosx port.
    } else {
      runtime = ObjCRuntime(ObjCRuntime::MacOSX, VersionTuple());
    }

    // -fgnu-runtime
  } else {
    assert(runtimeArg->getOption().matches(options::OPT_fgnu_runtime));
    // Legacy behaviour is to target the gnustep runtime if we are in
    // non-fragile mode or the GCC runtime in fragile mode.
    if (isNonFragile)
      runtime = ObjCRuntime(ObjCRuntime::GNUstep, VersionTuple(2, 0));
    else
      runtime = ObjCRuntime(ObjCRuntime::GCC, VersionTuple());
  }

  if (llvm::any_of(inputs, [](const InputInfo &input) {
        return types::isObjC(input.getType());
      }))
    cmdArgs.push_back(
        args.MakeArgString("-fobjc-runtime=" + runtime.getAsString()));
  return runtime;
}

static bool maybeConsumeDash(const std::string &EH, size_t &I) {
  bool HaveDash = (I + 1 < EH.size() && EH[I + 1] == '-');
  I += HaveDash;
  return !HaveDash;
}

namespace {
struct EHFlags {
  bool Synch = false;
  bool Asynch = false;
  bool NoUnwindC = false;
};
} // end anonymous namespace

/// /EH controls whether to run destructor cleanups when exceptions are
/// thrown.  There are three modifiers:
/// - s: Cleanup after "synchronous" exceptions, aka C++ exceptions.
/// - a: Cleanup after "asynchronous" exceptions, aka structured exceptions.
///      The 'a' modifier is unimplemented and fundamentally hard in LLVM IR.
/// - c: Assume that extern "C" functions are implicitly nounwind.
/// The default is /EHs-c-, meaning cleanups are disabled.
static EHFlags parseClangCLEHFlags(const Driver &D, const ArgList &Args) {
  EHFlags EH;

  std::vector<std::string> EHArgs =
      Args.getAllArgValues(options::OPT__SLASH_EH);
  for (auto EHVal : EHArgs) {
    for (size_t I = 0, E = EHVal.size(); I != E; ++I) {
      switch (EHVal[I]) {
      case 'a':
        EH.Asynch = maybeConsumeDash(EHVal, I);
        if (EH.Asynch)
          EH.Synch = false;
        continue;
      case 'c':
        EH.NoUnwindC = maybeConsumeDash(EHVal, I);
        continue;
      case 's':
        EH.Synch = maybeConsumeDash(EHVal, I);
        if (EH.Synch)
          EH.Asynch = false;
        continue;
      default:
        break;
      }
      D.Diag(clang::diag::err_drv_invalid_value) << "/EH" << EHVal;
      break;
    }
  }
  // The /GX, /GX- flags are only processed if there are not /EH flags.
  // The default is that /GX is not specified.
  if (EHArgs.empty() &&
      Args.hasFlag(options::OPT__SLASH_GX, options::OPT__SLASH_GX_,
                   /*Default=*/false)) {
    EH.Synch = true;
    EH.NoUnwindC = true;
  }

  return EH;
}

void Clang::AddClangCLArgs(const ArgList &Args, types::ID InputType,
                           ArgStringList &CmdArgs,
                           codegenoptions::DebugInfoKind *DebugInfoKind,
                           bool *EmitCodeView) const {
  unsigned RTOptionID = options::OPT__SLASH_MT;
  bool isNVPTX = getToolChain().getTriple().isNVPTX();

  if (Args.hasArg(options::OPT__SLASH_LDd))
    // The /LDd option implies /MTd. The dependent lib part can be overridden,
    // but defining _DEBUG is sticky.
    RTOptionID = options::OPT__SLASH_MTd;

  if (Arg *A = Args.getLastArg(options::OPT__SLASH_M_Group))
    RTOptionID = A->getOption().getID();

  StringRef FlagForCRT;
  switch (RTOptionID) {
  case options::OPT__SLASH_MD:
    if (Args.hasArg(options::OPT__SLASH_LDd))
      CmdArgs.push_back("-D_DEBUG");
    CmdArgs.push_back("-D_MT");
    CmdArgs.push_back("-D_DLL");
    FlagForCRT = "--dependent-lib=msvcrt";
    break;
  case options::OPT__SLASH_MDd:
    CmdArgs.push_back("-D_DEBUG");
    CmdArgs.push_back("-D_MT");
    CmdArgs.push_back("-D_DLL");
    FlagForCRT = "--dependent-lib=msvcrtd";
    break;
  case options::OPT__SLASH_MT:
    if (Args.hasArg(options::OPT__SLASH_LDd))
      CmdArgs.push_back("-D_DEBUG");
    CmdArgs.push_back("-D_MT");
    CmdArgs.push_back("-flto-visibility-public-std");
    FlagForCRT = "--dependent-lib=libcmt";
    break;
  case options::OPT__SLASH_MTd:
    CmdArgs.push_back("-D_DEBUG");
    CmdArgs.push_back("-D_MT");
    CmdArgs.push_back("-flto-visibility-public-std");
    FlagForCRT = "--dependent-lib=libcmtd";
    break;
  default:
    llvm_unreachable("Unexpected option ID.");
  }

  if (Args.hasArg(options::OPT__SLASH_Zl)) {
    CmdArgs.push_back("-D_VC_NODEFAULTLIB");
  } else {
    CmdArgs.push_back(FlagForCRT.data());

    // This provides POSIX compatibility (maps 'open' to '_open'), which most
    // users want.  The /Za flag to cl.exe turns this off, but it's not
    // implemented in clang.
    CmdArgs.push_back("--dependent-lib=oldnames");
  }

  if (Arg *ShowIncludes =
          Args.getLastArg(options::OPT__SLASH_showIncludes,
                          options::OPT__SLASH_showIncludes_user)) {
    CmdArgs.push_back("--show-includes");
    if (ShowIncludes->getOption().matches(options::OPT__SLASH_showIncludes))
      CmdArgs.push_back("-sys-header-deps");
  }

  // This controls whether or not we emit RTTI data for polymorphic types.
  if (Args.hasFlag(options::OPT__SLASH_GR_, options::OPT__SLASH_GR,
                   /*Default=*/false))
    CmdArgs.push_back("-fno-rtti-data");

  // This controls whether or not we emit stack-protector instrumentation.
  // In MSVC, Buffer Security Check (/GS) is on by default.
  if (!isNVPTX && Args.hasFlag(options::OPT__SLASH_GS, options::OPT__SLASH_GS_,
                               /*Default=*/true)) {
    CmdArgs.push_back("-stack-protector");
    CmdArgs.push_back(Args.MakeArgString(Twine(LangOptions::SSPStrong)));
  }

  // Emit CodeView if -Z7, -Zd, or -gline-tables-only are present.
  if (Arg *DebugInfoArg =
          Args.getLastArg(options::OPT__SLASH_Z7, options::OPT__SLASH_Zd,
                          options::OPT_gline_tables_only)) {
    *EmitCodeView = true;
    if (DebugInfoArg->getOption().matches(options::OPT__SLASH_Z7))
      *DebugInfoKind = codegenoptions::LimitedDebugInfo;
    else
      *DebugInfoKind = codegenoptions::DebugLineTablesOnly;
  } else {
    *EmitCodeView = false;
  }

  const Driver &D = getToolChain().getDriver();
  EHFlags EH = parseClangCLEHFlags(D, Args);
  if (!isNVPTX && (EH.Synch || EH.Asynch)) {
    if (types::isCXX(InputType))
      CmdArgs.push_back("-fcxx-exceptions");
    CmdArgs.push_back("-fexceptions");
  }
  if (types::isCXX(InputType) && EH.Synch && EH.NoUnwindC)
    CmdArgs.push_back("-fexternc-nounwind");

  // /EP should expand to -E -P.
  if (Args.hasArg(options::OPT__SLASH_EP)) {
    CmdArgs.push_back("-E");
    CmdArgs.push_back("-P");
  }

  unsigned VolatileOptionID;
  if (getToolChain().getTriple().isX86())
    VolatileOptionID = options::OPT__SLASH_volatile_ms;
  else
    VolatileOptionID = options::OPT__SLASH_volatile_iso;

  if (Arg *A = Args.getLastArg(options::OPT__SLASH_volatile_Group))
    VolatileOptionID = A->getOption().getID();

  if (VolatileOptionID == options::OPT__SLASH_volatile_ms)
    CmdArgs.push_back("-fms-volatile");

 if (Args.hasFlag(options::OPT__SLASH_Zc_dllexportInlines_,
                  options::OPT__SLASH_Zc_dllexportInlines,
                  false)) {
   if (Args.hasArg(options::OPT__SLASH_fallback)) {
     D.Diag(clang::diag::err_drv_dllexport_inlines_and_fallback);
   } else {
    CmdArgs.push_back("-fno-dllexport-inlines");
   }
 }

  Arg *MostGeneralArg = Args.getLastArg(options::OPT__SLASH_vmg);
  Arg *BestCaseArg = Args.getLastArg(options::OPT__SLASH_vmb);
  if (MostGeneralArg && BestCaseArg)
    D.Diag(clang::diag::err_drv_argument_not_allowed_with)
        << MostGeneralArg->getAsString(Args) << BestCaseArg->getAsString(Args);

  if (MostGeneralArg) {
    Arg *SingleArg = Args.getLastArg(options::OPT__SLASH_vms);
    Arg *MultipleArg = Args.getLastArg(options::OPT__SLASH_vmm);
    Arg *VirtualArg = Args.getLastArg(options::OPT__SLASH_vmv);

    Arg *FirstConflict = SingleArg ? SingleArg : MultipleArg;
    Arg *SecondConflict = VirtualArg ? VirtualArg : MultipleArg;
    if (FirstConflict && SecondConflict && FirstConflict != SecondConflict)
      D.Diag(clang::diag::err_drv_argument_not_allowed_with)
          << FirstConflict->getAsString(Args)
          << SecondConflict->getAsString(Args);

    if (SingleArg)
      CmdArgs.push_back("-fms-memptr-rep=single");
    else if (MultipleArg)
      CmdArgs.push_back("-fms-memptr-rep=multiple");
    else
      CmdArgs.push_back("-fms-memptr-rep=virtual");
  }

  // Parse the default calling convention options.
  if (Arg *CCArg =
          Args.getLastArg(options::OPT__SLASH_Gd, options::OPT__SLASH_Gr,
                          options::OPT__SLASH_Gz, options::OPT__SLASH_Gv,
                          options::OPT__SLASH_Gregcall)) {
    unsigned DCCOptId = CCArg->getOption().getID();
    const char *DCCFlag = nullptr;
    bool ArchSupported = !isNVPTX;
    llvm::Triple::ArchType Arch = getToolChain().getArch();
    switch (DCCOptId) {
    case options::OPT__SLASH_Gd:
      DCCFlag = "-fdefault-calling-conv=cdecl";
      break;
    case options::OPT__SLASH_Gr:
      ArchSupported = Arch == llvm::Triple::x86;
      DCCFlag = "-fdefault-calling-conv=fastcall";
      break;
    case options::OPT__SLASH_Gz:
      ArchSupported = Arch == llvm::Triple::x86;
      DCCFlag = "-fdefault-calling-conv=stdcall";
      break;
    case options::OPT__SLASH_Gv:
      ArchSupported = Arch == llvm::Triple::x86 || Arch == llvm::Triple::x86_64;
      DCCFlag = "-fdefault-calling-conv=vectorcall";
      break;
    case options::OPT__SLASH_Gregcall:
      ArchSupported = Arch == llvm::Triple::x86 || Arch == llvm::Triple::x86_64;
      DCCFlag = "-fdefault-calling-conv=regcall";
      break;
    }

    // MSVC doesn't warn if /Gr or /Gz is used on x64, so we don't either.
    if (ArchSupported && DCCFlag)
      CmdArgs.push_back(DCCFlag);
  }

  Args.AddLastArg(CmdArgs, options::OPT_vtordisp_mode_EQ);

  if (!Args.hasArg(options::OPT_fdiagnostics_format_EQ)) {
    CmdArgs.push_back("-fdiagnostics-format");
    if (Args.hasArg(options::OPT__SLASH_fallback))
      CmdArgs.push_back("msvc-fallback");
    else
      CmdArgs.push_back("msvc");
  }

  if (Arg *A = Args.getLastArg(options::OPT__SLASH_guard)) {
    StringRef GuardArgs = A->getValue();
    // The only valid options are "cf", "cf,nochecks", and "cf-".
    if (GuardArgs.equals_lower("cf")) {
      // Emit CFG instrumentation and the table of address-taken functions.
      CmdArgs.push_back("-cfguard");
    } else if (GuardArgs.equals_lower("cf,nochecks")) {
      // Emit only the table of address-taken functions.
      CmdArgs.push_back("-cfguard-no-checks");
    } else if (GuardArgs.equals_lower("cf-")) {
      // Do nothing, but we might want to emit a security warning in future.
    } else {
      D.Diag(diag::err_drv_invalid_value) << A->getSpelling() << GuardArgs;
    }
  }
}

visualstudio::Compiler *Clang::getCLFallback() const {
  if (!CLFallback)
    CLFallback.reset(new visualstudio::Compiler(getToolChain()));
  return CLFallback.get();
}


const char *Clang::getBaseInputName(const ArgList &Args,
                                    const InputInfo &Input) {
  return Args.MakeArgString(llvm::sys::path::filename(Input.getBaseInput()));
}

const char *Clang::getBaseInputStem(const ArgList &Args,
                                    const InputInfoList &Inputs) {
  const char *Str = getBaseInputName(Args, Inputs[0]);

  if (const char *End = strrchr(Str, '.'))
    return Args.MakeArgString(std::string(Str, End));

  return Str;
}

const char *Clang::getDependencyFileName(const ArgList &Args,
                                         const InputInfoList &Inputs) {
  // FIXME: Think about this more.

  if (Arg *OutputOpt = Args.getLastArg(options::OPT_o)) {
    SmallString<128> OutputFilename(OutputOpt->getValue());
    llvm::sys::path::replace_extension(OutputFilename, llvm::Twine('d'));
    return Args.MakeArgString(OutputFilename);
  }

  return Args.MakeArgString(Twine(getBaseInputStem(Args, Inputs)) + ".d");
}

// Begin ClangAs

void ClangAs::AddMIPSTargetArgs(const ArgList &Args,
                                ArgStringList &CmdArgs) const {
  StringRef CPUName;
  StringRef ABIName;
  const llvm::Triple &Triple = getToolChain().getTriple();
  mips::getMipsCPUAndABI(Args, Triple, CPUName, ABIName);

  CmdArgs.push_back("-target-abi");
  CmdArgs.push_back(ABIName.data());
}

void ClangAs::AddX86TargetArgs(const ArgList &Args,
                               ArgStringList &CmdArgs) const {
  addX86AlignBranchArgs(getToolChain().getDriver(), Args, CmdArgs);

  if (Arg *A = Args.getLastArg(options::OPT_masm_EQ)) {
    StringRef Value = A->getValue();
    if (Value == "intel" || Value == "att") {
      CmdArgs.push_back("-mllvm");
      CmdArgs.push_back(Args.MakeArgString("-x86-asm-syntax=" + Value));
    } else {
      getToolChain().getDriver().Diag(diag::err_drv_unsupported_option_argument)
          << A->getOption().getName() << Value;
    }
  }
}

void ClangAs::AddRISCVTargetArgs(const ArgList &Args,
                               ArgStringList &CmdArgs) const {
  const llvm::Triple &Triple = getToolChain().getTriple();
  StringRef ABIName = riscv::getRISCVABI(Args, Triple);

  CmdArgs.push_back("-target-abi");
  CmdArgs.push_back(ABIName.data());
}

void ClangAs::ConstructJob(Compilation &C, const JobAction &JA,
                           const InputInfo &Output, const InputInfoList &Inputs,
                           const ArgList &Args,
                           const char *LinkingOutput) const {
  ArgStringList CmdArgs;

  assert(Inputs.size() == 1 && "Unexpected number of inputs.");
  const InputInfo &Input = Inputs[0];

  const llvm::Triple &Triple = getToolChain().getEffectiveTriple();
  const std::string &TripleStr = Triple.getTriple();
  const auto &D = getToolChain().getDriver();

  // Don't warn about "clang -w -c foo.s"
  Args.ClaimAllArgs(options::OPT_w);
  // and "clang -emit-llvm -c foo.s"
  Args.ClaimAllArgs(options::OPT_emit_llvm);

  claimNoWarnArgs(Args);

  // Invoke ourselves in -cc1as mode.
  //
  // FIXME: Implement custom jobs for internal actions.
  CmdArgs.push_back("-cc1as");

  // Add the "effective" target triple.
  CmdArgs.push_back("-triple");
  CmdArgs.push_back(Args.MakeArgString(TripleStr));

  // Set the output mode, we currently only expect to be used as a real
  // assembler.
  CmdArgs.push_back("-filetype");
  CmdArgs.push_back("obj");

  // Set the main file name, so that debug info works even with
  // -save-temps or preprocessed assembly.
  CmdArgs.push_back("-main-file-name");
  CmdArgs.push_back(Clang::getBaseInputName(Args, Input));

  // Add the target cpu
  std::string CPU = getCPUName(Args, Triple, /*FromAs*/ true);
  if (!CPU.empty()) {
    CmdArgs.push_back("-target-cpu");
    CmdArgs.push_back(Args.MakeArgString(CPU));
  }

  // Add the target features
  getTargetFeatures(D, Triple, Args, CmdArgs, true);

  // Ignore explicit -force_cpusubtype_ALL option.
  (void)Args.hasArg(options::OPT_force__cpusubtype__ALL);

  // Pass along any -I options so we get proper .include search paths.
  Args.AddAllArgs(CmdArgs, options::OPT_I_Group);

  // Determine the original source input.
  const Action *SourceAction = &JA;
  while (SourceAction->getKind() != Action::InputClass) {
    assert(!SourceAction->getInputs().empty() && "unexpected root action!");
    SourceAction = SourceAction->getInputs()[0];
  }

  // Forward -g and handle debug info related flags, assuming we are dealing
  // with an actual assembly file.
  bool WantDebug = false;
  unsigned DwarfVersion = 0;
  Args.ClaimAllArgs(options::OPT_g_Group);
  if (Arg *A = Args.getLastArg(options::OPT_g_Group)) {
    WantDebug = !A->getOption().matches(options::OPT_g0) &&
                !A->getOption().matches(options::OPT_ggdb0);
    if (WantDebug)
      DwarfVersion = DwarfVersionNum(A->getSpelling());
  }

  unsigned DefaultDwarfVersion = ParseDebugDefaultVersion(getToolChain(), Args);
  if (DwarfVersion == 0)
    DwarfVersion = DefaultDwarfVersion;

  if (DwarfVersion == 0)
    DwarfVersion = getToolChain().GetDefaultDwarfVersion();

  codegenoptions::DebugInfoKind DebugInfoKind = codegenoptions::NoDebugInfo;

  if (SourceAction->getType() == types::TY_Asm ||
      SourceAction->getType() == types::TY_PP_Asm) {
    // You might think that it would be ok to set DebugInfoKind outside of
    // the guard for source type, however there is a test which asserts
    // that some assembler invocation receives no -debug-info-kind,
    // and it's not clear whether that test is just overly restrictive.
    DebugInfoKind = (WantDebug ? codegenoptions::LimitedDebugInfo
                               : codegenoptions::NoDebugInfo);
    // Add the -fdebug-compilation-dir flag if needed.
    addDebugCompDirArg(Args, CmdArgs, C.getDriver().getVFS());

    addDebugPrefixMapArg(getToolChain().getDriver(), Args, CmdArgs);

    // Set the AT_producer to the clang version when using the integrated
    // assembler on assembly source files.
    CmdArgs.push_back("-dwarf-debug-producer");
    CmdArgs.push_back(Args.MakeArgString(getClangFullVersion()));

    // And pass along -I options
    Args.AddAllArgs(CmdArgs, options::OPT_I);
  }
  RenderDebugEnablingArgs(Args, CmdArgs, DebugInfoKind, DwarfVersion,
                          llvm::DebuggerKind::Default);
  RenderDebugInfoCompressionArgs(Args, CmdArgs, D, getToolChain());


  // Handle -fPIC et al -- the relocation-model affects the assembler
  // for some targets.
  llvm::Reloc::Model RelocationModel;
  unsigned PICLevel;
  bool IsPIE;
  std::tie(RelocationModel, PICLevel, IsPIE) =
      ParsePICArgs(getToolChain(), Args);

  const char *RMName = RelocationModelName(RelocationModel);
  if (RMName) {
    CmdArgs.push_back("-mrelocation-model");
    CmdArgs.push_back(RMName);
  }

  // Optionally embed the -cc1as level arguments into the debug info, for build
  // analysis.
  if (getToolChain().UseDwarfDebugFlags()) {
    ArgStringList OriginalArgs;
    for (const auto &Arg : Args)
      Arg->render(Args, OriginalArgs);

    SmallString<256> Flags;
    const char *Exec = getToolChain().getDriver().getClangProgramPath();
    EscapeSpacesAndBackslashes(Exec, Flags);
    for (const char *OriginalArg : OriginalArgs) {
      SmallString<128> EscapedArg;
      EscapeSpacesAndBackslashes(OriginalArg, EscapedArg);
      Flags += " ";
      Flags += EscapedArg;
    }
    CmdArgs.push_back("-dwarf-debug-flags");
    CmdArgs.push_back(Args.MakeArgString(Flags));
  }

  // FIXME: Add -static support, once we have it.

  // Add target specific flags.
  switch (getToolChain().getArch()) {
  default:
    break;

  case llvm::Triple::mips:
  case llvm::Triple::mipsel:
  case llvm::Triple::mips64:
  case llvm::Triple::mips64el:
    AddMIPSTargetArgs(Args, CmdArgs);
    break;

  case llvm::Triple::x86:
  case llvm::Triple::x86_64:
    AddX86TargetArgs(Args, CmdArgs);
    break;

  case llvm::Triple::arm:
  case llvm::Triple::armeb:
  case llvm::Triple::thumb:
  case llvm::Triple::thumbeb:
    // This isn't in AddARMTargetArgs because we want to do this for assembly
    // only, not C/C++.
    if (Args.hasFlag(options::OPT_mdefault_build_attributes,
                     options::OPT_mno_default_build_attributes, true)) {
        CmdArgs.push_back("-mllvm");
        CmdArgs.push_back("-arm-add-build-attributes");
    }
    break;

  case llvm::Triple::riscv32:
  case llvm::Triple::riscv64:
    AddRISCVTargetArgs(Args, CmdArgs);
    break;
  }

  // Consume all the warning flags. Usually this would be handled more
  // gracefully by -cc1 (warning about unknown warning flags, etc) but -cc1as
  // doesn't handle that so rather than warning about unused flags that are
  // actually used, we'll lie by omission instead.
  // FIXME: Stop lying and consume only the appropriate driver flags
  Args.ClaimAllArgs(options::OPT_W_Group);

  CollectArgsForIntegratedAssembler(C, Args, CmdArgs,
                                    getToolChain().getDriver());

  Args.AddAllArgs(CmdArgs, options::OPT_mllvm);

  assert(Output.isFilename() && "Unexpected lipo output.");
  CmdArgs.push_back("-o");
  CmdArgs.push_back(Output.getFilename());

  const llvm::Triple &T = getToolChain().getTriple();
  Arg *A;
  if (getDebugFissionKind(D, Args, A) == DwarfFissionKind::Split &&
      T.isOSBinFormatELF()) {
    CmdArgs.push_back("-split-dwarf-output");
    CmdArgs.push_back(SplitDebugName(Args, Input, Output));
  }

  assert(Input.isFilename() && "Invalid input.");
  CmdArgs.push_back(Input.getFilename());

  const char *Exec = getToolChain().getDriver().getClangProgramPath();
  C.addCommand(std::make_unique<Command>(JA, *this, Exec, CmdArgs, Inputs));
}

// Begin OffloadBundler

void OffloadBundler::ConstructJob(Compilation &C, const JobAction &JA,
                                  const InputInfo &Output,
                                  const InputInfoList &Inputs,
                                  const llvm::opt::ArgList &TCArgs,
                                  const char *LinkingOutput) const {
  // The version with only one output is expected to refer to a bundling job.
  assert(isa<OffloadBundlingJobAction>(JA) && "Expecting bundling job!");

  // The bundling command looks like this:
  // clang-offload-bundler -type=bc
  //   -targets=host-triple,openmp-triple1,openmp-triple2
  //   -outputs=input_file
  //   -inputs=unbundle_file_host,unbundle_file_tgt1,unbundle_file_tgt2"

  ArgStringList CmdArgs;

  // Get the type.
  CmdArgs.push_back(TCArgs.MakeArgString(
      Twine("-type=") + types::getTypeTempSuffix(Output.getType())));

  assert(JA.getInputs().size() == Inputs.size() &&
         "Not have inputs for all dependence actions??");

  // Get the targets.
  SmallString<128> Triples;
  Triples += "-targets=";
  for (unsigned I = 0; I < Inputs.size(); ++I) {
    if (I)
      Triples += ',';

    // Find ToolChain for this input.
    Action::OffloadKind CurKind = Action::OFK_Host;
    const ToolChain *CurTC = &getToolChain();
    const Action *CurDep = JA.getInputs()[I];

    if (const auto *OA = dyn_cast<OffloadAction>(CurDep)) {
      CurTC = nullptr;
      OA->doOnEachDependence([&](Action *A, const ToolChain *TC, const char *) {
        assert(CurTC == nullptr && "Expected one dependence!");
        CurKind = A->getOffloadingDeviceKind();
        CurTC = TC;
      });
    }
    Triples += Action::GetOffloadKindName(CurKind);
    Triples += '-';
    Triples += CurTC->getTriple().normalize();
    if (CurKind == Action::OFK_HIP && CurDep->getOffloadingArch()) {
      Triples += '-';
      Triples += CurDep->getOffloadingArch();
    }
  }
  CmdArgs.push_back(TCArgs.MakeArgString(Triples));

  // Get bundled file command.
  CmdArgs.push_back(
      TCArgs.MakeArgString(Twine("-outputs=") + Output.getFilename()));

  // Get unbundled files command.
  SmallString<128> UB;
  UB += "-inputs=";
  for (unsigned I = 0; I < Inputs.size(); ++I) {
    if (I)
      UB += ',';

    // Find ToolChain for this input.
    const ToolChain *CurTC = &getToolChain();
    if (const auto *OA = dyn_cast<OffloadAction>(JA.getInputs()[I])) {
      CurTC = nullptr;
      OA->doOnEachDependence([&](Action *, const ToolChain *TC, const char *) {
        assert(CurTC == nullptr && "Expected one dependence!");
        CurTC = TC;
      });
    }
    UB += CurTC->getInputFilename(Inputs[I]);
  }
  CmdArgs.push_back(TCArgs.MakeArgString(UB));

  // All the inputs are encoded as commands.
  C.addCommand(std::make_unique<Command>(
      JA, *this,
      TCArgs.MakeArgString(getToolChain().GetProgramPath(getShortName())),
      CmdArgs, None));
}

void OffloadBundler::ConstructJobMultipleOutputs(
    Compilation &C, const JobAction &JA, const InputInfoList &Outputs,
    const InputInfoList &Inputs, const llvm::opt::ArgList &TCArgs,
    const char *LinkingOutput) const {
  // The version with multiple outputs is expected to refer to a unbundling job.
  auto &UA = cast<OffloadUnbundlingJobAction>(JA);

  // The unbundling command looks like this:
  // clang-offload-bundler -type=bc
  //   -targets=host-triple,openmp-triple1,openmp-triple2
  //   -inputs=input_file
  //   -outputs=unbundle_file_host,unbundle_file_tgt1,unbundle_file_tgt2"
  //   -unbundle

  ArgStringList CmdArgs;

  assert(Inputs.size() == 1 && "Expecting to unbundle a single file!");
  InputInfo Input = Inputs.front();

  // Get the type.
  CmdArgs.push_back(TCArgs.MakeArgString(
      Twine("-type=") + types::getTypeTempSuffix(Input.getType())));

  // Get the targets.
  SmallString<128> Triples;
  Triples += "-targets=";
  auto DepInfo = UA.getDependentActionsInfo();
  for (unsigned I = 0; I < DepInfo.size(); ++I) {
    if (I)
      Triples += ',';

    auto &Dep = DepInfo[I];
    Triples += Action::GetOffloadKindName(Dep.DependentOffloadKind);
    Triples += '-';
    Triples += Dep.DependentToolChain->getTriple().normalize();
    if (Dep.DependentOffloadKind == Action::OFK_HIP &&
        !Dep.DependentBoundArch.empty()) {
      Triples += '-';
      Triples += Dep.DependentBoundArch;
    }
  }

  CmdArgs.push_back(TCArgs.MakeArgString(Triples));

  // Get bundled file command.
  CmdArgs.push_back(
      TCArgs.MakeArgString(Twine("-inputs=") + Input.getFilename()));

  // Get unbundled files command.
  SmallString<128> UB;
  UB += "-outputs=";
  for (unsigned I = 0; I < Outputs.size(); ++I) {
    if (I)
      UB += ',';
    UB += DepInfo[I].DependentToolChain->getInputFilename(Outputs[I]);
  }
  CmdArgs.push_back(TCArgs.MakeArgString(UB));
  CmdArgs.push_back("-unbundle");

  // All the inputs are encoded as commands.
  C.addCommand(std::make_unique<Command>(
      JA, *this,
      TCArgs.MakeArgString(getToolChain().GetProgramPath(getShortName())),
      CmdArgs, None));
}

void OffloadWrapper::ConstructJob(Compilation &C, const JobAction &JA,
                                  const InputInfo &Output,
                                  const InputInfoList &Inputs,
                                  const ArgList &Args,
                                  const char *LinkingOutput) const {
  ArgStringList CmdArgs;

  const llvm::Triple &Triple = getToolChain().getEffectiveTriple();

  // Add the "effective" target triple.
  CmdArgs.push_back("-target");
  CmdArgs.push_back(Args.MakeArgString(Triple.getTriple()));

  // Add the output file name.
  assert(Output.isFilename() && "Invalid output.");
  CmdArgs.push_back("-o");
  CmdArgs.push_back(Output.getFilename());

  // Add inputs.
  for (const InputInfo &I : Inputs) {
    assert(I.isFilename() && "Invalid input.");
    CmdArgs.push_back(I.getFilename());
  }

  C.addCommand(std::make_unique<Command>(
      JA, *this,
      Args.MakeArgString(getToolChain().GetProgramPath(getShortName())),
      CmdArgs, Inputs));
}<|MERGE_RESOLUTION|>--- conflicted
+++ resolved
@@ -7,7 +7,6 @@
 //===----------------------------------------------------------------------===//
 
 #include "Clang.h"
-#include "AMDGPU.h"
 #include "Arch/AArch64.h"
 #include "Arch/ARM.h"
 #include "Arch/Mips.h"
@@ -16,10 +15,11 @@
 #include "Arch/Sparc.h"
 #include "Arch/SystemZ.h"
 #include "Arch/X86.h"
+#include "AMDGPU.h"
 #include "CommonArgs.h"
 #include "Hexagon.h"
+#include "MSP430.h"
 #include "InputInfo.h"
-#include "MSP430.h"
 #include "PS4CPU.h"
 #include "clang/Basic/CharInfo.h"
 #include "clang/Basic/CodeGenOptions.h"
@@ -4262,10 +4262,7 @@
         options::OPT_fno_function_sections,
         options::OPT_fdata_sections,
         options::OPT_fno_data_sections,
-<<<<<<< HEAD
         options::OPT_fbasic_block_sections_EQ,
-=======
->>>>>>> fcf10d19
         options::OPT_funique_internal_linkage_names,
         options::OPT_fno_unique_internal_linkage_names,
         options::OPT_funique_section_names,
@@ -4929,7 +4926,6 @@
                    options::OPT_fno_unique_internal_linkage_names, false))
     CmdArgs.push_back("-funique-internal-linkage-names");
 
-<<<<<<< HEAD
   if (Args.hasFlag(options::OPT_fsplit_machine_functions,
                    options::OPT_fno_split_machine_functions, false))
     CmdArgs.push_back("-fsplit-machine-functions");
@@ -4938,8 +4934,6 @@
                    options::OPT_fno_unique_basic_block_section_names, false))
     CmdArgs.push_back("-funique-basic-block-section-names");
 
-=======
->>>>>>> fcf10d19
   Args.AddLastArg(CmdArgs, options::OPT_finstrument_functions,
                   options::OPT_finstrument_functions_after_inlining,
                   options::OPT_finstrument_function_entry_bare);
