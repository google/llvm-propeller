--- conflicted
+++ resolved
@@ -616,7 +616,10 @@
     return StringRef(&Values[0], Values.size());
   }
 
-<<<<<<< HEAD
+  StringRef getComment() const {
+    return Comment;
+  }
+
   friend hash_code hash_value(const MCCFIInstruction &Arg) {
     return hash_combine(Arg.Label, Arg.Operation, Arg.Register,
                         Arg.GetOffsetOrRegister2());
@@ -636,10 +639,6 @@
     MCCFIInstruction Copy = *this;
     Copy.Label = nullptr;
     return Copy;
-=======
-  StringRef getComment() const {
-    return Comment;
->>>>>>> ea9b82da
   }
 };
 
