--- conflicted
+++ resolved
@@ -243,17 +243,10 @@
   // with a given basic block. Falls back to getCurExceptionSym() if no
   // association is found.
   MCSymbol *getExceptionSym(const MachineBasicBlock *MBB) {
-<<<<<<< HEAD
-    auto r = ExceptionSymbols.find(MBB);
-    if (r == ExceptionSymbols.end())
-      return getCurExceptionSym();
-    return r->second;
-=======
     auto R = ExceptionSymbols.find(MBB);
     if (R == ExceptionSymbols.end())
       return getCurExceptionSym();
     return R->second;
->>>>>>> 5cfec58d
   }
 
   /// Return information about object file lowering.
