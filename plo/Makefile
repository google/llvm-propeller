# Customizable variables.
# Vanilla clang/clang++ bin path.
RELEASE_LLVM_BIN=/usr/bin
PERF2BOLT=/usr/local/google/home/shenhan/copt/bolt/build-release/bin/perf2bolt
BOLT=/usr/local/google/home/shenhan/copt/bolt/build-release/bin/llvm-bolt

#################################
# Important targets:
#  stage1-compiler: the compiler contains all the patches and used to do benchmark.
#  stage2-compiler: instrumented compiler
#  pgo-compiler: thinlto optimized compiler based on pgo perf data, this is the peak optimized compiler we get.
#  perf.data:    perf collected for pgo-compiler, in order to further optimize pgo-compiler
#  bolt-compiler: bolt on top of pgo-compiler using perf.data
#  pgoplo-compiler: plo on top of pgo-compiler using perf.data
#  cspgoplo-compiler: 
#  benchmark-pgo/benchmark-pgoplo/benchmark-bolt: run benchmarks

DDIR := $(shell pwd)
LLVM_PROJECT := $(shell cd $(DDIR)/.. && pwd)
LLVM_SOURCE := $(shell find $(LLVM_PROJECT)/llvm \
                            $(LLVM_PROJECT)/clang \
                            $(LLVM_PROJECT)/lld \
        '(' -ipath "*/.git"      -o      \
            -ipath "*/test"      -o      \
            -ipath "*/tests"     -o      \
            -ipath "*/unittests" -o      \
            -ipath "*/gtest"     -o      \
            -ipath "*/googletest" ')' -type d  -prune -o \
        -type f '(' -iname "*.cpp" -o -iname "*.cc" -o -iname "*.c" \
                   -o -iname "*.h" ')' -print)

J_NUMBER := $(shell grep -Ee "^core id" /proc/cpuinfo | wc -l)
J_NUMBER := $(shell if [[ "$(J_NUMBER)" -lt "16" ]] ; then \
                        echo $$(($(J_NUMBER) / 8 * 7)) ; \
                    else echo $$(($(J_NUMBER) - 5)); fi)

STAGE1_BIN := $(DDIR)/stage1/install/bin
STAGE2_BIN := $(DDIR)/stage2/install/bin
PROFILES_DIR := $(DDIR)/stage2/build/profiles
CSPROFILES_DIR := $(DDIR)/cspgo/build/csprofiles
LLD_NO_OPT := -fuse-ld=lld -Wl,-no-optimize-bb-jumps
LLD_OPT := -fuse-ld=lld -Wl,-optimize-bb-jumps

COMPILERS := stage1-compiler stage2-compiler pgo-compiler pgoplo-compiler bolt-compiler

# $1 are compiler flags.
# $2 are ld flags.
gen_build_flags = -DCMAKE_C_FLAGS=$(1) -DCMAKE_CXX_FLAGS=$(1) \
                  -DCMAKE_EXE_LINKER_FLAGS=$(2) \
                  -DCMAKE_SHARED_LINKER_FLAGS=$(2) \
                  -DCMAKE_MODULE_LINKER_FLAGS=$(2)

# $1 is either "labels", "all" or "none".
# -fexperimental-new-pass-manager -mllvm -qualify-function-names
bb_section_lto_flags = -Wl,--lto-basicblock-sections=$(1)
lld_relocs              := -Wl,-q
bb_section_none_flags   := $(call gen_build_flags,"-fbasicblock-sections=none","$(LLD_NO_OPT)")
bb_section_labels_flags := $(call gen_build_flags,"-fbasicblock-sections=labels","$(lld_relocs) $(LLD_NO_OPT) $(call bb_section_lto_flags,labels)")
bb_section_all_flags    := $(call gen_build_flags,"-fbasicblock-sections=all","$(lld_relocs) $(LLD_NO_OPT) $(call bb_section_lto_flags,all)")

# $1 is compiler name, "stage1", "instrbb", etc;
# $2 is bin directory that is used to build the compiler, must be absolute path.
# $3 is any other cmake flags (optional)
# $4 is llvm enabled projects
# $5 is target
#	    -DLLVM_PARALLEL_LINK_JOBS=$(J_NUMBER)
define build_compiler
	if [[ ! -e "$(1)/build/CMakeCache.txt" ]]; then \
	  mkdir -p $(1)/build ;                         \
	  cd $(1)/build && cmake -G Ninja               \
            -DCMAKE_INSTALL_PREFIX=$(DDIR)/$(1)/install \
	    -DCMAKE_BUILD_TYPE=Release                  \
            -DLLVM_OPTIMIZED_TABLEGEN=On                \
            -DLLVM_TARGETS_TO_BUILD="X86"               \
	    -DCMAKE_C_COMPILER=$(2)/clang               \
	    -DCMAKE_CXX_COMPILER=$(2)/clang++           \
	    -DCMAKE_ASM_COMPILER=$(2)/clang             \
	    $(3)                                        \
            -DLLVM_ENABLE_PROJECTS=$(4)                 \
            $(LLVM_PROJECT)/llvm;                       \
	fi
	ninja -j$(J_NUMBER) -C $(1)/build $(5)
	touch $@
endef

stage1/install/bin/clang: $(LLVM_SOURCE)
	$(call build_compiler,stage1,$(RELEASE_LLVM_BIN),,"clang;compiler-rt;lld",install)

stage1-compiler: %-compiler: %/install/bin/clang
	ln -sf $< $@
	touch $@

stage-pgo/build/bin/clang-9: | stage1-compiler
	$(call build_compiler,stage-pgo,$(DDIR)/stage1/install/bin,-DLLVM_USE_LINKER=lld -DLLVM_BUILD_INSTRUMENTED=IR,"clang;compiler-rt;lld",all)

stage-pgo-compiler stage-cspgo-compiler pgo-compiler cspgo-compiler: %-compiler: %/build/bin/clang-9
	ln -sf $< $@
	touch $@

pgo-plo-compiler cspgo-plo-compiler: %-compiler: %/build/bin/clang-9-plo
	ln -sf $< $@
	touch $@

stage-cspgo.profdata stage-pgo.profdata: %.profdata: %-compiler run-commands.sh  | stage1-compiler
	./run-commands.sh $(shell readlink -f $<)
	$(STAGE1_BIN)/llvm-profdata merge -output=$@ `find $(dir $(shell readlink -f $<))../ -path "*/csprofiles/*.profraw" -o -path "*/profiles/*.profraw"`

pgo/build/bin/clang-9: stage-pgo.profdata
	$(call build_compiler,pgo,$(DDIR)/stage1/install/bin,    -DLLVM_USE_LINKER=lld -DLLVM_PROFDATA_FILE=$(DDIR)/$< -DLLVM_ENABLE_LTO=Thin $(bb_section_labels_flags),"clang;compiler-rt;lld",all)

pgo-plo/build/bin/clang-9: stage-pgo.profdata
	$(call build_compiler,pgo-plo,$(DDIR)/stage1/install/bin,-DLLVM_USE_LINKER=lld -DLLVM_PROFDATA_FILE=$(DDIR)/$< -DLLVM_ENABLE_LTO=Thin $(bb_section_all_flags),"clang;compiler-rt;lld",clang lld)

pgo.perfdata cspgo.perfdata: %.perfdata: %-compiler run-commands.sh
	perf record -o $@ -e cycles:u -j any,u -- ./run-commands.sh $(shell readlink -f $<)

pgo-compiler.symfile cspgo-compiler.symfile: %-compiler.symfile: %-compiler %.perfdata
	./plotool.sh $< $(word 2,$^)
	[[ -n "`grep -F '.bb.' $@`" ]] || { echo "ERROR: no .bb. in $@" ; exit 1; }

pgo-plo/build/bin/clang-9-plo cspgo-plo/build/bin/clang-9-plo: %-plo/build/bin/clang-9-plo: relink-clang-%-plo.sh
	./$<
	[[ -e "$@" ]] || { echo "Failed to link $@" ; exit 1; }

stage-cspgo/build/bin/clang-9: stage-pgo.profdata | stage1-compiler
	$(call build_compiler,stage-cspgo,$(DDIR)/stage1/install/bin,-DLLVM_USE_LINKER=lld -DLLVM_PROFDATA_FILE=$(DDIR)/$< -DLLVM_BUILD_INSTRUMENTED=CSIR -DLLVM_ENABLE_LTO=Thin,"clang;compiler-rt;lld",all)

cspgo/build/bin/clang-9: stage-cspgo.profdata stage-pgo.profdata | stage1-compiler
	$(STAGE1_BIN)/llvm-profdata merge -output=stage-cspgo2.profdata stage-cspgo.profdata stage-pgo.profdata
	$(call build_compiler,cspgo,$(DDIR)/stage1/install/bin,-DLLVM_USE_LINKER=lld -DLLVM_PROFDATA_FILE=$(DDIR)/stage-cspgo2.profdata -DLLVM_ENABLE_LTO=Thin $(bb_section_labels_flags),"clang;compiler-rt;lld",all)

cspgo-plo/build/bin/clang-9: stage-cspgo.profdata stage-pgo.profdata | stage1-compiler
	$(STAGE1_BIN)/llvm-profdata merge -output=stage-cspgo2.profdata stage-cspgo.profdata stage-pgo.profdata
	$(call build_compiler,cspgo-plo,$(DDIR)/stage1/install/bin,-DLLVM_USE_LINKER=lld -DLLVM_PROFDATA_FILE=$(DDIR)/stage-cspgo2.profdata -DLLVM_ENABLE_LTO=Thin $(bb_section_all_flags),"clang;compiler-rt;lld",all)

run-commands.sh: | stage1-compiler
	rsync -a -f "+ */" -f "+ *.inc" -f "+ *.h" -f "+ *.def" -f "- *" \
            stage1/build/ test-build/
	ninja -C stage1/build -t commands clang \
            | grep -E "^$(RELEASE_LLVM_BIN)/clang\+?\+? " \
            | grep -Fe " -c " \
            | sed -Ee 's!^$(RELEASE_LLVM_BIN)/clang\+\+ !$${CCP} -x c++ !' \
                   -e 's!^$(RELEASE_LLVM_BIN)/clang !$${CCP} !' \
                   -e 's!^!cd $(DDIR)/test-build \&\& !' >> commands
	if [[ -z `cat commands` ]]; then \
		echo "Empty commands file, ERROR." ; exit 1 ; \
	fi
	echo "export CCP=\$$1" > run-commands.sh
	echo "head -n 300 commands | xargs -P50 -L1 -d \"\\n\" bash -x -c" \
                >> run-commands.sh
	chmod +x run-commands.sh

relink-clang-pgo-plo.sh relink-clang-cspgo-plo.sh: \
relink-clang-%-plo.sh: %-plo/build/bin/clang-9 %-compiler.symfile
	echo "pushd $(shell dirname $(shell dirname $<))" > $@
	ninja -C "$(shell dirname $(shell dirname $<))" -t commands clang \
          | grep -Fe " -o bin/clang-9 " \
          | sed -e "s! -o bin/clang-9 ! -o bin/clang-9-plo \
                     -Wl,-plo                              \
                     -Wl,-symfile=$(DDIR)/$(word 2,$^) \
                     -Wl,-profile=$(DDIR)/$(subst .symfile,.profile,$(word 2,$^)) \
                     -Wl,--lto-basicblock-sections=all     \
                     -Wl,--no-call-graph-profile-sort !"   \
               -e 's!$(LLD_NO_OPT)!$(LLD_OPT)!g'           \
	       -e 's! -Wl,-q !!g' | tr '\t' ' ' | tr -s ' ' >> $@
	echo 'EV=$$? ; popd ; exit $$EV' >> $@
	@if [[ `wc -l $@ | cut -f1 -d' '` -gt 2 ]] ; then \
	  chmod +x $@ ; \
	  echo "Done generating $@." ; \
	else \
	  echo "Generate $@ failed."; exit 1; \
	fi

benchmark-pgo benchmark-pgo-plo benchmark-cspgo benchmark-cspgo-plo benchmark-stage1: benchmark-%: %-compiler run-commands.sh
	{ time ./run-commands.sh `readlink -f $<` 2>&1 | grep -E "^(real|user|sys)" ; } 2>&1 | tee $@.result

# ######################################  not fully ready, WIP.
# sample.bc: sample.c
# 	./stage1-compiler -emit-llvm -c -O2 $< -o $@

# sample_bblabels.o: sample.bc
# 	./stage1-compiler -c -O2 -fbasicblock-sections=labels $< -o $@
# 	@[[ -n `readelf -Ws $@ | grep -F '.bb.'` ]] \
# 		|| { echo "No bb symbols found in $@, error" ; exit 1; }

# sample.out: sample_bblabels.o
# 	./stage1-compiler -Wl,-build-id -o $@ $<
# 	@[[ -n `readelf -Ws $@ | grep -F '.bb.'` ]] \
# 		|| { echo "No bb symbols found in $@, error" ; exit 1; }

# sample.perfdata: sample.out
# 	perf record -o $@ -e "cycles:u" -j any,u -- ./$<

# sample.out.symfile sample.out.profile: sample.out sample.perfdata
# 	./plotool.sh $^

# sample_bball.o: sample.bc
# 	./stage1-compiler -c -O2 -fbasicblock-sections=all $< -o $@

<<<<<<< HEAD
# sample.plo.out sample.out.cfg: sample_bball.o sample.out.symfile sample.out.profile stage1-compiler
# 	stage1/install/bin/clang -fuse-ld=lld \
# 	  -Wl,-plo \
# 	  -Wl,-symfile=sample.out.symfile \
# 	  -Wl,-profile=sample.out.profile \
# 	  -Wl,-cfgdump=sample.out.cfg \
# 	  sample_bball.o -o $@ 2>&1 | tee $@.autolog
=======
sample.plo.out sample.out.cfg: sample_bball.o sample.out.symfile sample.out.profile stage1-compiler
	stage1/install/bin/clang -fuse-ld=lld \
	  -Wl,-plo \
	  -Wl,-symfile=sample.out.symfile \
	  -Wl,-profile=sample.out.profile \
	  -Wl,-cfgdump=sample.out.cfg \
	  sample_bball.o -o sample.plo.out 2>&1 | tee sample.plo.out.autolog
>>>>>>> 7f2a8b1b

# sample.out.layout: sample.out.cfg stage1-compiler
# 	stage1/install/bin/layout -cfg-read $< -layout-dump $@ | tee $@.autolog

.phony: clean clean-all
clean:
	rm -fr stage-{pgo,cspgo} stage-{pgo,cspgo}-compiler
	rm -f  stage-{pgo,cspgo}.profdata stage-cspgo2.profdata
	rm -f  {pgo,cspgo}.perfdata
	rm -fr pgo cspgo
	rm -fr {pgo,cspgo}-plo
	rm -fr {pgo,cspgo}-plo-compiler
	rm -f  {pgo,cspgo}-compiler 
	rm -f  {pgo,cspgo}-compiler.symfile
	rm -f  {pgo,cspgo}-compiler.profile
	rm -f  relink-clang-{cspgo,pgo}-plo.sh
	rm -f  benchmark-{pgo,cspgo}.result benchmark-{pgo,cspgo}-plo.result
	rm -f  commands run-commands.sh
	rm -f  sample.out sample.out.{layout,symfile,profile,cfg} sample_*.o sample.out sample.plo.out sample.bc sample.perfdata

clean-all: clean
	rm -fr stage1 ; rm -fr stage1-compiler<|MERGE_RESOLUTION|>--- conflicted
+++ resolved
@@ -197,15 +197,6 @@
 # sample_bball.o: sample.bc
 # 	./stage1-compiler -c -O2 -fbasicblock-sections=all $< -o $@
 
-<<<<<<< HEAD
-# sample.plo.out sample.out.cfg: sample_bball.o sample.out.symfile sample.out.profile stage1-compiler
-# 	stage1/install/bin/clang -fuse-ld=lld \
-# 	  -Wl,-plo \
-# 	  -Wl,-symfile=sample.out.symfile \
-# 	  -Wl,-profile=sample.out.profile \
-# 	  -Wl,-cfgdump=sample.out.cfg \
-# 	  sample_bball.o -o $@ 2>&1 | tee $@.autolog
-=======
 sample.plo.out sample.out.cfg: sample_bball.o sample.out.symfile sample.out.profile stage1-compiler
 	stage1/install/bin/clang -fuse-ld=lld \
 	  -Wl,-plo \
@@ -213,7 +204,6 @@
 	  -Wl,-profile=sample.out.profile \
 	  -Wl,-cfgdump=sample.out.cfg \
 	  sample_bball.o -o sample.plo.out 2>&1 | tee sample.plo.out.autolog
->>>>>>> 7f2a8b1b
 
 # sample.out.layout: sample.out.cfg stage1-compiler
 # 	stage1/install/bin/layout -cfg-read $< -layout-dump $@ | tee $@.autolog
