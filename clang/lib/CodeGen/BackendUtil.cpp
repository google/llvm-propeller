//===--- BackendUtil.cpp - LLVM Backend Utilities -------------------------===//
//
// Part of the LLVM Project, under the Apache License v2.0 with LLVM Exceptions.
// See https://llvm.org/LICENSE.txt for license information.
// SPDX-License-Identifier: Apache-2.0 WITH LLVM-exception
//
//===----------------------------------------------------------------------===//

#include "clang/CodeGen/BackendUtil.h"
#include "clang/Basic/CodeGenOptions.h"
#include "clang/Basic/Diagnostic.h"
#include "clang/Basic/LangOptions.h"
#include "clang/Basic/TargetOptions.h"
#include "clang/Frontend/FrontendDiagnostic.h"
#include "clang/Frontend/Utils.h"
#include "clang/Lex/HeaderSearchOptions.h"
#include "llvm/ADT/SmallSet.h"
#include "llvm/ADT/StringExtras.h"
#include "llvm/ADT/StringSwitch.h"
#include "llvm/ADT/Triple.h"
#include "llvm/Analysis/StackSafetyAnalysis.h"
#include "llvm/Analysis/TargetLibraryInfo.h"
#include "llvm/Analysis/TargetTransformInfo.h"
#include "llvm/Bitcode/BitcodeReader.h"
#include "llvm/Bitcode/BitcodeWriter.h"
#include "llvm/Bitcode/BitcodeWriterPass.h"
#include "llvm/CodeGen/RegAllocRegistry.h"
#include "llvm/CodeGen/SchedulerRegistry.h"
#include "llvm/CodeGen/TargetSubtargetInfo.h"
#include "llvm/IR/DataLayout.h"
#include "llvm/IR/IRPrintingPasses.h"
#include "llvm/IR/LegacyPassManager.h"
#include "llvm/IR/Module.h"
#include "llvm/IR/ModuleSummaryIndex.h"
#include "llvm/IR/Verifier.h"
#include "llvm/LTO/LTOBackend.h"
#include "llvm/MC/MCAsmInfo.h"
#include "llvm/MC/SubtargetFeature.h"
#include "llvm/Passes/PassBuilder.h"
#include "llvm/Passes/PassPlugin.h"
#include "llvm/Passes/StandardInstrumentations.h"
#include "llvm/Support/BuryPointer.h"
#include "llvm/Support/CommandLine.h"
#include "llvm/Support/MemoryBuffer.h"
#include "llvm/Support/PrettyStackTrace.h"
#include "llvm/Support/TargetRegistry.h"
#include "llvm/Support/TimeProfiler.h"
#include "llvm/Support/Timer.h"
#include "llvm/Support/raw_ostream.h"
#include "llvm/Target/TargetMachine.h"
#include "llvm/Target/TargetOptions.h"
#include "llvm/Transforms/Coroutines.h"
#include "llvm/Transforms/Coroutines/CoroCleanup.h"
#include "llvm/Transforms/Coroutines/CoroEarly.h"
#include "llvm/Transforms/Coroutines/CoroElide.h"
#include "llvm/Transforms/Coroutines/CoroSplit.h"
#include "llvm/Transforms/IPO.h"
#include "llvm/Transforms/IPO/AlwaysInliner.h"
#include "llvm/Transforms/IPO/LowerTypeTests.h"
#include "llvm/Transforms/IPO/PassManagerBuilder.h"
#include "llvm/Transforms/IPO/ThinLTOBitcodeWriter.h"
#include "llvm/Transforms/InstCombine/InstCombine.h"
#include "llvm/Transforms/Instrumentation.h"
#include "llvm/Transforms/Instrumentation/AddressSanitizer.h"
#include "llvm/Transforms/Instrumentation/BoundsChecking.h"
#include "llvm/Transforms/Instrumentation/GCOVProfiler.h"
#include "llvm/Transforms/Instrumentation/HWAddressSanitizer.h"
#include "llvm/Transforms/Instrumentation/InstrProfiling.h"
#include "llvm/Transforms/Instrumentation/MemorySanitizer.h"
#include "llvm/Transforms/Instrumentation/SanitizerCoverage.h"
#include "llvm/Transforms/Instrumentation/ThreadSanitizer.h"
#include "llvm/Transforms/ObjCARC.h"
#include "llvm/Transforms/Scalar.h"
#include "llvm/Transforms/Scalar/GVN.h"
#include "llvm/Transforms/Utils.h"
#include "llvm/Transforms/Utils/CanonicalizeAliases.h"
#include "llvm/Transforms/Utils/EntryExitInstrumenter.h"
#include "llvm/Transforms/Utils/NameAnonGlobals.h"
#include "llvm/Transforms/Utils/SymbolRewriter.h"
#include <memory>
using namespace clang;
using namespace llvm;

#define HANDLE_EXTENSION(Ext)                                                  \
  llvm::PassPluginLibraryInfo get##Ext##PluginInfo();
#include "llvm/Support/Extension.def"

namespace {

// Default filename used for profile generation.
static constexpr StringLiteral DefaultProfileGenName = "default_%m.profraw";

class EmitAssemblyHelper {
  DiagnosticsEngine &Diags;
  const HeaderSearchOptions &HSOpts;
  const CodeGenOptions &CodeGenOpts;
  const clang::TargetOptions &TargetOpts;
  const LangOptions &LangOpts;
  Module *TheModule;

  Timer CodeGenerationTime;

  std::unique_ptr<raw_pwrite_stream> OS;

  TargetIRAnalysis getTargetIRAnalysis() const {
    if (TM)
      return TM->getTargetIRAnalysis();

    return TargetIRAnalysis();
  }

  void CreatePasses(legacy::PassManager &MPM, legacy::FunctionPassManager &FPM);

  /// Generates the TargetMachine.
  /// Leaves TM unchanged if it is unable to create the target machine.
  /// Some of our clang tests specify triples which are not built
  /// into clang. This is okay because these tests check the generated
  /// IR, and they require DataLayout which depends on the triple.
  /// In this case, we allow this method to fail and not report an error.
  /// When MustCreateTM is used, we print an error if we are unable to load
  /// the requested target.
  void CreateTargetMachine(bool MustCreateTM);

  /// Add passes necessary to emit assembly or LLVM IR.
  ///
  /// \return True on success.
  bool AddEmitPasses(legacy::PassManager &CodeGenPasses, BackendAction Action,
                     raw_pwrite_stream &OS, raw_pwrite_stream *DwoOS);

  std::unique_ptr<llvm::ToolOutputFile> openOutputFile(StringRef Path) {
    std::error_code EC;
    auto F = std::make_unique<llvm::ToolOutputFile>(Path, EC,
                                                     llvm::sys::fs::OF_None);
    if (EC) {
      Diags.Report(diag::err_fe_unable_to_open_output) << Path << EC.message();
      F.reset();
    }
    return F;
  }

public:
  EmitAssemblyHelper(DiagnosticsEngine &_Diags,
                     const HeaderSearchOptions &HeaderSearchOpts,
                     const CodeGenOptions &CGOpts,
                     const clang::TargetOptions &TOpts,
                     const LangOptions &LOpts, Module *M)
      : Diags(_Diags), HSOpts(HeaderSearchOpts), CodeGenOpts(CGOpts),
        TargetOpts(TOpts), LangOpts(LOpts), TheModule(M),
        CodeGenerationTime("codegen", "Code Generation Time") {}

  ~EmitAssemblyHelper() {
    if (CodeGenOpts.DisableFree)
      BuryPointer(std::move(TM));
  }

  std::unique_ptr<TargetMachine> TM;

  void EmitAssembly(BackendAction Action,
                    std::unique_ptr<raw_pwrite_stream> OS);

  void EmitAssemblyWithNewPassManager(BackendAction Action,
                                      std::unique_ptr<raw_pwrite_stream> OS);
};

// We need this wrapper to access LangOpts and CGOpts from extension functions
// that we add to the PassManagerBuilder.
class PassManagerBuilderWrapper : public PassManagerBuilder {
public:
  PassManagerBuilderWrapper(const Triple &TargetTriple,
                            const CodeGenOptions &CGOpts,
                            const LangOptions &LangOpts)
      : PassManagerBuilder(), TargetTriple(TargetTriple), CGOpts(CGOpts),
        LangOpts(LangOpts) {}
  const Triple &getTargetTriple() const { return TargetTriple; }
  const CodeGenOptions &getCGOpts() const { return CGOpts; }
  const LangOptions &getLangOpts() const { return LangOpts; }

private:
  const Triple &TargetTriple;
  const CodeGenOptions &CGOpts;
  const LangOptions &LangOpts;
};
}

static void addObjCARCAPElimPass(const PassManagerBuilder &Builder, PassManagerBase &PM) {
  if (Builder.OptLevel > 0)
    PM.add(createObjCARCAPElimPass());
}

static void addObjCARCExpandPass(const PassManagerBuilder &Builder, PassManagerBase &PM) {
  if (Builder.OptLevel > 0)
    PM.add(createObjCARCExpandPass());
}

static void addObjCARCOptPass(const PassManagerBuilder &Builder, PassManagerBase &PM) {
  if (Builder.OptLevel > 0)
    PM.add(createObjCARCOptPass());
}

static void addAddDiscriminatorsPass(const PassManagerBuilder &Builder,
                                     legacy::PassManagerBase &PM) {
  PM.add(createAddDiscriminatorsPass());
}

static void addBoundsCheckingPass(const PassManagerBuilder &Builder,
                                  legacy::PassManagerBase &PM) {
  PM.add(createBoundsCheckingLegacyPass());
}

static SanitizerCoverageOptions
getSancovOptsFromCGOpts(const CodeGenOptions &CGOpts) {
  SanitizerCoverageOptions Opts;
  Opts.CoverageType =
      static_cast<SanitizerCoverageOptions::Type>(CGOpts.SanitizeCoverageType);
  Opts.IndirectCalls = CGOpts.SanitizeCoverageIndirectCalls;
  Opts.TraceBB = CGOpts.SanitizeCoverageTraceBB;
  Opts.TraceCmp = CGOpts.SanitizeCoverageTraceCmp;
  Opts.TraceDiv = CGOpts.SanitizeCoverageTraceDiv;
  Opts.TraceGep = CGOpts.SanitizeCoverageTraceGep;
  Opts.Use8bitCounters = CGOpts.SanitizeCoverage8bitCounters;
  Opts.TracePC = CGOpts.SanitizeCoverageTracePC;
  Opts.TracePCGuard = CGOpts.SanitizeCoverageTracePCGuard;
  Opts.NoPrune = CGOpts.SanitizeCoverageNoPrune;
  Opts.Inline8bitCounters = CGOpts.SanitizeCoverageInline8bitCounters;
  Opts.PCTable = CGOpts.SanitizeCoveragePCTable;
  Opts.StackDepth = CGOpts.SanitizeCoverageStackDepth;
  return Opts;
}

static void addSanitizerCoveragePass(const PassManagerBuilder &Builder,
                                     legacy::PassManagerBase &PM) {
  const PassManagerBuilderWrapper &BuilderWrapper =
      static_cast<const PassManagerBuilderWrapper &>(Builder);
  const CodeGenOptions &CGOpts = BuilderWrapper.getCGOpts();
  auto Opts = getSancovOptsFromCGOpts(CGOpts);
  PM.add(createModuleSanitizerCoverageLegacyPassPass(Opts));
}

// Check if ASan should use GC-friendly instrumentation for globals.
// First of all, there is no point if -fdata-sections is off (expect for MachO,
// where this is not a factor). Also, on ELF this feature requires an assembler
// extension that only works with -integrated-as at the moment.
static bool asanUseGlobalsGC(const Triple &T, const CodeGenOptions &CGOpts) {
  if (!CGOpts.SanitizeAddressGlobalsDeadStripping)
    return false;
  switch (T.getObjectFormat()) {
  case Triple::MachO:
  case Triple::COFF:
    return true;
  case Triple::ELF:
    return CGOpts.DataSections && !CGOpts.DisableIntegratedAS;
  case Triple::XCOFF:
    llvm::report_fatal_error("ASan not implemented for XCOFF.");
  case Triple::Wasm:
  case Triple::UnknownObjectFormat:
    break;
  }
  return false;
}

static void addAddressSanitizerPasses(const PassManagerBuilder &Builder,
                                      legacy::PassManagerBase &PM) {
  const PassManagerBuilderWrapper &BuilderWrapper =
      static_cast<const PassManagerBuilderWrapper&>(Builder);
  const Triple &T = BuilderWrapper.getTargetTriple();
  const CodeGenOptions &CGOpts = BuilderWrapper.getCGOpts();
  bool Recover = CGOpts.SanitizeRecover.has(SanitizerKind::Address);
  bool UseAfterScope = CGOpts.SanitizeAddressUseAfterScope;
  bool UseOdrIndicator = CGOpts.SanitizeAddressUseOdrIndicator;
  bool UseGlobalsGC = asanUseGlobalsGC(T, CGOpts);
  PM.add(createAddressSanitizerFunctionPass(/*CompileKernel*/ false, Recover,
                                            UseAfterScope));
  PM.add(createModuleAddressSanitizerLegacyPassPass(
      /*CompileKernel*/ false, Recover, UseGlobalsGC, UseOdrIndicator));
}

static void addKernelAddressSanitizerPasses(const PassManagerBuilder &Builder,
                                            legacy::PassManagerBase &PM) {
  PM.add(createAddressSanitizerFunctionPass(
      /*CompileKernel*/ true, /*Recover*/ true, /*UseAfterScope*/ false));
  PM.add(createModuleAddressSanitizerLegacyPassPass(
      /*CompileKernel*/ true, /*Recover*/ true, /*UseGlobalsGC*/ true,
      /*UseOdrIndicator*/ false));
}

static void addHWAddressSanitizerPasses(const PassManagerBuilder &Builder,
                                            legacy::PassManagerBase &PM) {
  const PassManagerBuilderWrapper &BuilderWrapper =
      static_cast<const PassManagerBuilderWrapper &>(Builder);
  const CodeGenOptions &CGOpts = BuilderWrapper.getCGOpts();
  bool Recover = CGOpts.SanitizeRecover.has(SanitizerKind::HWAddress);
  PM.add(
      createHWAddressSanitizerLegacyPassPass(/*CompileKernel*/ false, Recover));
}

static void addKernelHWAddressSanitizerPasses(const PassManagerBuilder &Builder,
                                            legacy::PassManagerBase &PM) {
  PM.add(createHWAddressSanitizerLegacyPassPass(
      /*CompileKernel*/ true, /*Recover*/ true));
}

static void addGeneralOptsForMemorySanitizer(const PassManagerBuilder &Builder,
                                             legacy::PassManagerBase &PM,
                                             bool CompileKernel) {
  const PassManagerBuilderWrapper &BuilderWrapper =
      static_cast<const PassManagerBuilderWrapper&>(Builder);
  const CodeGenOptions &CGOpts = BuilderWrapper.getCGOpts();
  int TrackOrigins = CGOpts.SanitizeMemoryTrackOrigins;
  bool Recover = CGOpts.SanitizeRecover.has(SanitizerKind::Memory);
  PM.add(createMemorySanitizerLegacyPassPass(
      MemorySanitizerOptions{TrackOrigins, Recover, CompileKernel}));

  // MemorySanitizer inserts complex instrumentation that mostly follows
  // the logic of the original code, but operates on "shadow" values.
  // It can benefit from re-running some general purpose optimization passes.
  if (Builder.OptLevel > 0) {
    PM.add(createEarlyCSEPass());
    PM.add(createReassociatePass());
    PM.add(createLICMPass());
    PM.add(createGVNPass());
    PM.add(createInstructionCombiningPass());
    PM.add(createDeadStoreEliminationPass());
  }
}

static void addMemorySanitizerPass(const PassManagerBuilder &Builder,
                                   legacy::PassManagerBase &PM) {
  addGeneralOptsForMemorySanitizer(Builder, PM, /*CompileKernel*/ false);
}

static void addKernelMemorySanitizerPass(const PassManagerBuilder &Builder,
                                         legacy::PassManagerBase &PM) {
  addGeneralOptsForMemorySanitizer(Builder, PM, /*CompileKernel*/ true);
}

static void addThreadSanitizerPass(const PassManagerBuilder &Builder,
                                   legacy::PassManagerBase &PM) {
  PM.add(createThreadSanitizerLegacyPassPass());
}

static void addDataFlowSanitizerPass(const PassManagerBuilder &Builder,
                                     legacy::PassManagerBase &PM) {
  const PassManagerBuilderWrapper &BuilderWrapper =
      static_cast<const PassManagerBuilderWrapper&>(Builder);
  const LangOptions &LangOpts = BuilderWrapper.getLangOpts();
  PM.add(createDataFlowSanitizerPass(LangOpts.SanitizerBlacklistFiles));
}

static void addMemTagOptimizationPasses(const PassManagerBuilder &Builder,
                                        legacy::PassManagerBase &PM) {
  PM.add(createStackSafetyGlobalInfoWrapperPass(/*SetMetadata=*/true));
}

static TargetLibraryInfoImpl *createTLII(llvm::Triple &TargetTriple,
                                         const CodeGenOptions &CodeGenOpts) {
  TargetLibraryInfoImpl *TLII = new TargetLibraryInfoImpl(TargetTriple);

  switch (CodeGenOpts.getVecLib()) {
  case CodeGenOptions::Accelerate:
    TLII->addVectorizableFunctionsFromVecLib(TargetLibraryInfoImpl::Accelerate);
    break;
  case CodeGenOptions::MASSV:
    TLII->addVectorizableFunctionsFromVecLib(TargetLibraryInfoImpl::MASSV);
    break;
  case CodeGenOptions::SVML:
    TLII->addVectorizableFunctionsFromVecLib(TargetLibraryInfoImpl::SVML);
    break;
  default:
    break;
  }
  return TLII;
}

static void addSymbolRewriterPass(const CodeGenOptions &Opts,
                                  legacy::PassManager *MPM) {
  llvm::SymbolRewriter::RewriteDescriptorList DL;

  llvm::SymbolRewriter::RewriteMapParser MapParser;
  for (const auto &MapFile : Opts.RewriteMapFiles)
    MapParser.parse(MapFile, &DL);

  MPM->add(createRewriteSymbolsPass(DL));
}

static CodeGenOpt::Level getCGOptLevel(const CodeGenOptions &CodeGenOpts) {
  switch (CodeGenOpts.OptimizationLevel) {
  default:
    llvm_unreachable("Invalid optimization level!");
  case 0:
    return CodeGenOpt::None;
  case 1:
    return CodeGenOpt::Less;
  case 2:
    return CodeGenOpt::Default; // O2/Os/Oz
  case 3:
    return CodeGenOpt::Aggressive;
  }
}

static Optional<llvm::CodeModel::Model>
getCodeModel(const CodeGenOptions &CodeGenOpts) {
  unsigned CodeModel = llvm::StringSwitch<unsigned>(CodeGenOpts.CodeModel)
                           .Case("tiny", llvm::CodeModel::Tiny)
                           .Case("small", llvm::CodeModel::Small)
                           .Case("kernel", llvm::CodeModel::Kernel)
                           .Case("medium", llvm::CodeModel::Medium)
                           .Case("large", llvm::CodeModel::Large)
                           .Case("default", ~1u)
                           .Default(~0u);
  assert(CodeModel != ~0u && "invalid code model!");
  if (CodeModel == ~1u)
    return None;
  return static_cast<llvm::CodeModel::Model>(CodeModel);
}

static CodeGenFileType getCodeGenFileType(BackendAction Action) {
  if (Action == Backend_EmitObj)
    return CGFT_ObjectFile;
  else if (Action == Backend_EmitMCNull)
    return CGFT_Null;
  else {
    assert(Action == Backend_EmitAssembly && "Invalid action!");
    return CGFT_AssemblyFile;
  }
}

static void initTargetOptions(llvm::TargetOptions &Options,
                              const CodeGenOptions &CodeGenOpts,
                              const clang::TargetOptions &TargetOpts,
                              const LangOptions &LangOpts,
                              const HeaderSearchOptions &HSOpts) {
  Options.ThreadModel =
      llvm::StringSwitch<llvm::ThreadModel::Model>(CodeGenOpts.ThreadModel)
          .Case("posix", llvm::ThreadModel::POSIX)
          .Case("single", llvm::ThreadModel::Single);

  // Set float ABI type.
  assert((CodeGenOpts.FloatABI == "soft" || CodeGenOpts.FloatABI == "softfp" ||
          CodeGenOpts.FloatABI == "hard" || CodeGenOpts.FloatABI.empty()) &&
         "Invalid Floating Point ABI!");
  Options.FloatABIType =
      llvm::StringSwitch<llvm::FloatABI::ABIType>(CodeGenOpts.FloatABI)
          .Case("soft", llvm::FloatABI::Soft)
          .Case("softfp", llvm::FloatABI::Soft)
          .Case("hard", llvm::FloatABI::Hard)
          .Default(llvm::FloatABI::Default);

  // Set FP fusion mode.
  switch (LangOpts.getDefaultFPContractMode()) {
  case LangOptions::FPC_Off:
    // Preserve any contraction performed by the front-end.  (Strict performs
    // splitting of the muladd intrinsic in the backend.)
    Options.AllowFPOpFusion = llvm::FPOpFusion::Standard;
    break;
  case LangOptions::FPC_On:
    Options.AllowFPOpFusion = llvm::FPOpFusion::Standard;
    break;
  case LangOptions::FPC_Fast:
    Options.AllowFPOpFusion = llvm::FPOpFusion::Fast;
    break;
  }

  Options.UseInitArray = CodeGenOpts.UseInitArray;
  Options.DisableIntegratedAS = CodeGenOpts.DisableIntegratedAS;
  Options.CompressDebugSections = CodeGenOpts.getCompressDebugSections();
  Options.RelaxELFRelocations = CodeGenOpts.RelaxELFRelocations;

  // Set EABI version.
  Options.EABIVersion = TargetOpts.EABIVersion;

  if (LangOpts.SjLjExceptions)
    Options.ExceptionModel = llvm::ExceptionHandling::SjLj;
  if (LangOpts.SEHExceptions)
    Options.ExceptionModel = llvm::ExceptionHandling::WinEH;
  if (LangOpts.DWARFExceptions)
    Options.ExceptionModel = llvm::ExceptionHandling::DwarfCFI;
  if (LangOpts.WasmExceptions)
    Options.ExceptionModel = llvm::ExceptionHandling::Wasm;

  Options.NoInfsFPMath = CodeGenOpts.NoInfsFPMath;
  Options.NoNaNsFPMath = CodeGenOpts.NoNaNsFPMath;
  Options.NoZerosInBSS = CodeGenOpts.NoZeroInitializedInBSS;
  Options.UnsafeFPMath = CodeGenOpts.UnsafeFPMath;
  Options.StackAlignmentOverride = CodeGenOpts.StackAlignment;

  Options.BBSections =
      llvm::StringSwitch<llvm::BasicBlockSection>(CodeGenOpts.BBSections)
          .Case("all", llvm::BasicBlockSection::All)
          .Case("labels", llvm::BasicBlockSection::Labels)
          .Case("none", llvm::BasicBlockSection::None)
          .Default(llvm::BasicBlockSection::List);

  if (Options.BBSections == llvm::BasicBlockSection::List) {
    ErrorOr<std::unique_ptr<MemoryBuffer>> MBOrErr =
        MemoryBuffer::getFile(CodeGenOpts.BBSections);
<<<<<<< HEAD
    if (!MBOrErr) {
      errs() << "Error loading basic block sections function list file: "
             << MBOrErr.getError().message() << "\n";
    } else {
      Options.BBSectionsFuncListBuf = std::move(*MBOrErr);
    }
=======
    if (!MBOrErr)
      errs() << "Error loading basic block sections function list file: "
             << MBOrErr.getError().message() << "\n";
    else
      Options.BBSectionsFuncListBuf = std::move(*MBOrErr);
>>>>>>> 77acdb29
  }

  Options.FunctionSections = CodeGenOpts.FunctionSections;
  Options.DataSections = CodeGenOpts.DataSections;
  Options.UniqueSectionNames = CodeGenOpts.UniqueSectionNames;
  Options.UniqueBBSectionNames = CodeGenOpts.UniqueBBSectionNames;
  Options.TLSSize = CodeGenOpts.TLSSize;
  Options.EmulatedTLS = CodeGenOpts.EmulatedTLS;
  Options.ExplicitEmulatedTLS = CodeGenOpts.ExplicitEmulatedTLS;
  Options.DebuggerTuning = CodeGenOpts.getDebuggerTuning();
  Options.EmitStackSizeSection = CodeGenOpts.StackSizeSection;
  Options.EmitAddrsig = CodeGenOpts.Addrsig;
  Options.ForceDwarfFrameSection = CodeGenOpts.ForceDwarfFrameSection;
  Options.EmitCallSiteInfo = CodeGenOpts.EmitCallSiteInfo;

  Options.MCOptions.SplitDwarfFile = CodeGenOpts.SplitDwarfFile;
  Options.MCOptions.MCRelaxAll = CodeGenOpts.RelaxAll;
  Options.MCOptions.MCSaveTempLabels = CodeGenOpts.SaveTempLabels;
  Options.MCOptions.MCUseDwarfDirectory = !CodeGenOpts.NoDwarfDirectoryAsm;
  Options.MCOptions.MCNoExecStack = CodeGenOpts.NoExecStack;
  Options.MCOptions.MCIncrementalLinkerCompatible =
      CodeGenOpts.IncrementalLinkerCompatible;
  Options.MCOptions.MCFatalWarnings = CodeGenOpts.FatalWarnings;
  Options.MCOptions.MCNoWarn = CodeGenOpts.NoWarn;
  Options.MCOptions.AsmVerbose = CodeGenOpts.AsmVerbose;
  Options.MCOptions.PreserveAsmComments = CodeGenOpts.PreserveAsmComments;
  Options.MCOptions.ABIName = TargetOpts.ABI;
  for (const auto &Entry : HSOpts.UserEntries)
    if (!Entry.IsFramework &&
        (Entry.Group == frontend::IncludeDirGroup::Quoted ||
         Entry.Group == frontend::IncludeDirGroup::Angled ||
         Entry.Group == frontend::IncludeDirGroup::System))
      Options.MCOptions.IASSearchPaths.push_back(
          Entry.IgnoreSysRoot ? Entry.Path : HSOpts.Sysroot + Entry.Path);
}
static Optional<GCOVOptions> getGCOVOptions(const CodeGenOptions &CodeGenOpts) {
  if (CodeGenOpts.DisableGCov)
    return None;
  if (!CodeGenOpts.EmitGcovArcs && !CodeGenOpts.EmitGcovNotes)
    return None;
  // Not using 'GCOVOptions::getDefault' allows us to avoid exiting if
  // LLVM's -default-gcov-version flag is set to something invalid.
  GCOVOptions Options;
  Options.EmitNotes = CodeGenOpts.EmitGcovNotes;
  Options.EmitData = CodeGenOpts.EmitGcovArcs;
  llvm::copy(CodeGenOpts.CoverageVersion, std::begin(Options.Version));
  Options.UseCfgChecksum = CodeGenOpts.CoverageExtraChecksum;
  Options.NoRedZone = CodeGenOpts.DisableRedZone;
  Options.FunctionNamesInData = !CodeGenOpts.CoverageNoFunctionNamesInData;
  Options.Filter = CodeGenOpts.ProfileFilterFiles;
  Options.Exclude = CodeGenOpts.ProfileExcludeFiles;
  Options.ExitBlockBeforeBody = CodeGenOpts.CoverageExitBlockBeforeBody;
  return Options;
}

static Optional<InstrProfOptions>
getInstrProfOptions(const CodeGenOptions &CodeGenOpts,
                    const LangOptions &LangOpts) {
  if (!CodeGenOpts.hasProfileClangInstr())
    return None;
  InstrProfOptions Options;
  Options.NoRedZone = CodeGenOpts.DisableRedZone;
  Options.InstrProfileOutput = CodeGenOpts.InstrProfileOutput;

  // TODO: Surface the option to emit atomic profile counter increments at
  // the driver level.
  Options.Atomic = LangOpts.Sanitize.has(SanitizerKind::Thread);
  return Options;
}

void EmitAssemblyHelper::CreatePasses(legacy::PassManager &MPM,
                                      legacy::FunctionPassManager &FPM) {
  // Handle disabling of all LLVM passes, where we want to preserve the
  // internal module before any optimization.
  if (CodeGenOpts.DisableLLVMPasses)
    return;

  // Figure out TargetLibraryInfo.  This needs to be added to MPM and FPM
  // manually (and not via PMBuilder), since some passes (eg. InstrProfiling)
  // are inserted before PMBuilder ones - they'd get the default-constructed
  // TLI with an unknown target otherwise.
  Triple TargetTriple(TheModule->getTargetTriple());
  std::unique_ptr<TargetLibraryInfoImpl> TLII(
      createTLII(TargetTriple, CodeGenOpts));

  // If we reached here with a non-empty index file name, then the index file
  // was empty and we are not performing ThinLTO backend compilation (used in
  // testing in a distributed build environment). Drop any the type test
  // assume sequences inserted for whole program vtables so that codegen doesn't
  // complain.
  if (!CodeGenOpts.ThinLTOIndexFile.empty())
    MPM.add(createLowerTypeTestsPass(/*ExportSummary=*/nullptr,
                                     /*ImportSummary=*/nullptr,
                                     /*DropTypeTests=*/true));

  PassManagerBuilderWrapper PMBuilder(TargetTriple, CodeGenOpts, LangOpts);

  // At O0 and O1 we only run the always inliner which is more efficient. At
  // higher optimization levels we run the normal inliner.
  if (CodeGenOpts.OptimizationLevel <= 1) {
    bool InsertLifetimeIntrinsics = ((CodeGenOpts.OptimizationLevel != 0 &&
                                      !CodeGenOpts.DisableLifetimeMarkers) ||
                                     LangOpts.Coroutines);
    PMBuilder.Inliner = createAlwaysInlinerLegacyPass(InsertLifetimeIntrinsics);
  } else {
    // We do not want to inline hot callsites for SamplePGO module-summary build
    // because profile annotation will happen again in ThinLTO backend, and we
    // want the IR of the hot path to match the profile.
    PMBuilder.Inliner = createFunctionInliningPass(
        CodeGenOpts.OptimizationLevel, CodeGenOpts.OptimizeSize,
        (!CodeGenOpts.SampleProfileFile.empty() &&
         CodeGenOpts.PrepareForThinLTO));
  }

  PMBuilder.OptLevel = CodeGenOpts.OptimizationLevel;
  PMBuilder.SizeLevel = CodeGenOpts.OptimizeSize;
  PMBuilder.SLPVectorize = CodeGenOpts.VectorizeSLP;
  PMBuilder.LoopVectorize = CodeGenOpts.VectorizeLoop;

  PMBuilder.DisableUnrollLoops = !CodeGenOpts.UnrollLoops;
  // Loop interleaving in the loop vectorizer has historically been set to be
  // enabled when loop unrolling is enabled.
  PMBuilder.LoopsInterleaved = CodeGenOpts.UnrollLoops;
  PMBuilder.MergeFunctions = CodeGenOpts.MergeFunctions;
  PMBuilder.PrepareForThinLTO = CodeGenOpts.PrepareForThinLTO;
  PMBuilder.PrepareForLTO = CodeGenOpts.PrepareForLTO;
  PMBuilder.RerollLoops = CodeGenOpts.RerollLoops;

  MPM.add(new TargetLibraryInfoWrapperPass(*TLII));

  if (TM)
    TM->adjustPassManager(PMBuilder);

  if (CodeGenOpts.DebugInfoForProfiling ||
      !CodeGenOpts.SampleProfileFile.empty())
    PMBuilder.addExtension(PassManagerBuilder::EP_EarlyAsPossible,
                           addAddDiscriminatorsPass);

  // In ObjC ARC mode, add the main ARC optimization passes.
  if (LangOpts.ObjCAutoRefCount) {
    PMBuilder.addExtension(PassManagerBuilder::EP_EarlyAsPossible,
                           addObjCARCExpandPass);
    PMBuilder.addExtension(PassManagerBuilder::EP_ModuleOptimizerEarly,
                           addObjCARCAPElimPass);
    PMBuilder.addExtension(PassManagerBuilder::EP_ScalarOptimizerLate,
                           addObjCARCOptPass);
  }

  if (LangOpts.Coroutines)
    addCoroutinePassesToExtensionPoints(PMBuilder);

  if (LangOpts.Sanitize.has(SanitizerKind::LocalBounds)) {
    PMBuilder.addExtension(PassManagerBuilder::EP_ScalarOptimizerLate,
                           addBoundsCheckingPass);
    PMBuilder.addExtension(PassManagerBuilder::EP_EnabledOnOptLevel0,
                           addBoundsCheckingPass);
  }

  if (CodeGenOpts.SanitizeCoverageType ||
      CodeGenOpts.SanitizeCoverageIndirectCalls ||
      CodeGenOpts.SanitizeCoverageTraceCmp) {
    PMBuilder.addExtension(PassManagerBuilder::EP_OptimizerLast,
                           addSanitizerCoveragePass);
    PMBuilder.addExtension(PassManagerBuilder::EP_EnabledOnOptLevel0,
                           addSanitizerCoveragePass);
  }

  if (LangOpts.Sanitize.has(SanitizerKind::Address)) {
    PMBuilder.addExtension(PassManagerBuilder::EP_OptimizerLast,
                           addAddressSanitizerPasses);
    PMBuilder.addExtension(PassManagerBuilder::EP_EnabledOnOptLevel0,
                           addAddressSanitizerPasses);
  }

  if (LangOpts.Sanitize.has(SanitizerKind::KernelAddress)) {
    PMBuilder.addExtension(PassManagerBuilder::EP_OptimizerLast,
                           addKernelAddressSanitizerPasses);
    PMBuilder.addExtension(PassManagerBuilder::EP_EnabledOnOptLevel0,
                           addKernelAddressSanitizerPasses);
  }

  if (LangOpts.Sanitize.has(SanitizerKind::HWAddress)) {
    PMBuilder.addExtension(PassManagerBuilder::EP_OptimizerLast,
                           addHWAddressSanitizerPasses);
    PMBuilder.addExtension(PassManagerBuilder::EP_EnabledOnOptLevel0,
                           addHWAddressSanitizerPasses);
  }

  if (LangOpts.Sanitize.has(SanitizerKind::KernelHWAddress)) {
    PMBuilder.addExtension(PassManagerBuilder::EP_OptimizerLast,
                           addKernelHWAddressSanitizerPasses);
    PMBuilder.addExtension(PassManagerBuilder::EP_EnabledOnOptLevel0,
                           addKernelHWAddressSanitizerPasses);
  }

  if (LangOpts.Sanitize.has(SanitizerKind::Memory)) {
    PMBuilder.addExtension(PassManagerBuilder::EP_OptimizerLast,
                           addMemorySanitizerPass);
    PMBuilder.addExtension(PassManagerBuilder::EP_EnabledOnOptLevel0,
                           addMemorySanitizerPass);
  }

  if (LangOpts.Sanitize.has(SanitizerKind::KernelMemory)) {
    PMBuilder.addExtension(PassManagerBuilder::EP_OptimizerLast,
                           addKernelMemorySanitizerPass);
    PMBuilder.addExtension(PassManagerBuilder::EP_EnabledOnOptLevel0,
                           addKernelMemorySanitizerPass);
  }

  if (LangOpts.Sanitize.has(SanitizerKind::Thread)) {
    PMBuilder.addExtension(PassManagerBuilder::EP_OptimizerLast,
                           addThreadSanitizerPass);
    PMBuilder.addExtension(PassManagerBuilder::EP_EnabledOnOptLevel0,
                           addThreadSanitizerPass);
  }

  if (LangOpts.Sanitize.has(SanitizerKind::DataFlow)) {
    PMBuilder.addExtension(PassManagerBuilder::EP_OptimizerLast,
                           addDataFlowSanitizerPass);
    PMBuilder.addExtension(PassManagerBuilder::EP_EnabledOnOptLevel0,
                           addDataFlowSanitizerPass);
  }

  if (LangOpts.Sanitize.has(SanitizerKind::MemTag)) {
    PMBuilder.addExtension(PassManagerBuilder::EP_OptimizerLast,
                           addMemTagOptimizationPasses);
  }

  // Set up the per-function pass manager.
  FPM.add(new TargetLibraryInfoWrapperPass(*TLII));
  if (CodeGenOpts.VerifyModule)
    FPM.add(createVerifierPass());

  // Set up the per-module pass manager.
  if (!CodeGenOpts.RewriteMapFiles.empty())
    addSymbolRewriterPass(CodeGenOpts, &MPM);

  if (Optional<GCOVOptions> Options = getGCOVOptions(CodeGenOpts)) {
    MPM.add(createGCOVProfilerPass(*Options));
    if (CodeGenOpts.getDebugInfo() == codegenoptions::NoDebugInfo)
      MPM.add(createStripSymbolsPass(true));
  }

  if (Optional<InstrProfOptions> Options =
          getInstrProfOptions(CodeGenOpts, LangOpts))
    MPM.add(createInstrProfilingLegacyPass(*Options, false));

  bool hasIRInstr = false;
  if (CodeGenOpts.hasProfileIRInstr()) {
    PMBuilder.EnablePGOInstrGen = true;
    hasIRInstr = true;
  }
  if (CodeGenOpts.hasProfileCSIRInstr()) {
    assert(!CodeGenOpts.hasProfileCSIRUse() &&
           "Cannot have both CSProfileUse pass and CSProfileGen pass at the "
           "same time");
    assert(!hasIRInstr &&
           "Cannot have both ProfileGen pass and CSProfileGen pass at the "
           "same time");
    PMBuilder.EnablePGOCSInstrGen = true;
    hasIRInstr = true;
  }
  if (hasIRInstr) {
    if (!CodeGenOpts.InstrProfileOutput.empty())
      PMBuilder.PGOInstrGen = CodeGenOpts.InstrProfileOutput;
    else
      PMBuilder.PGOInstrGen = std::string(DefaultProfileGenName);
  }
  if (CodeGenOpts.hasProfileIRUse()) {
    PMBuilder.PGOInstrUse = CodeGenOpts.ProfileInstrumentUsePath;
    PMBuilder.EnablePGOCSInstrUse = CodeGenOpts.hasProfileCSIRUse();
  }

  if (!CodeGenOpts.SampleProfileFile.empty())
    PMBuilder.PGOSampleUse = CodeGenOpts.SampleProfileFile;

  PMBuilder.populateFunctionPassManager(FPM);
  PMBuilder.populateModulePassManager(MPM);
}

static void setCommandLineOpts(const CodeGenOptions &CodeGenOpts) {
  SmallVector<const char *, 16> BackendArgs;
  BackendArgs.push_back("clang"); // Fake program name.
  if (!CodeGenOpts.DebugPass.empty()) {
    BackendArgs.push_back("-debug-pass");
    BackendArgs.push_back(CodeGenOpts.DebugPass.c_str());
  }
  if (!CodeGenOpts.LimitFloatPrecision.empty()) {
    BackendArgs.push_back("-limit-float-precision");
    BackendArgs.push_back(CodeGenOpts.LimitFloatPrecision.c_str());
  }
  BackendArgs.push_back(nullptr);
  llvm::cl::ParseCommandLineOptions(BackendArgs.size() - 1,
                                    BackendArgs.data());
}

void EmitAssemblyHelper::CreateTargetMachine(bool MustCreateTM) {
  // Create the TargetMachine for generating code.
  std::string Error;
  std::string Triple = TheModule->getTargetTriple();
  const llvm::Target *TheTarget = TargetRegistry::lookupTarget(Triple, Error);
  if (!TheTarget) {
    if (MustCreateTM)
      Diags.Report(diag::err_fe_unable_to_create_target) << Error;
    return;
  }

  Optional<llvm::CodeModel::Model> CM = getCodeModel(CodeGenOpts);
  std::string FeaturesStr =
      llvm::join(TargetOpts.Features.begin(), TargetOpts.Features.end(), ",");
  llvm::Reloc::Model RM = CodeGenOpts.RelocationModel;
  CodeGenOpt::Level OptLevel = getCGOptLevel(CodeGenOpts);

  llvm::TargetOptions Options;
  initTargetOptions(Options, CodeGenOpts, TargetOpts, LangOpts, HSOpts);
  TM.reset(TheTarget->createTargetMachine(Triple, TargetOpts.CPU, FeaturesStr,
                                          Options, RM, CM, OptLevel));
}

bool EmitAssemblyHelper::AddEmitPasses(legacy::PassManager &CodeGenPasses,
                                       BackendAction Action,
                                       raw_pwrite_stream &OS,
                                       raw_pwrite_stream *DwoOS) {
  // Add LibraryInfo.
  llvm::Triple TargetTriple(TheModule->getTargetTriple());
  std::unique_ptr<TargetLibraryInfoImpl> TLII(
      createTLII(TargetTriple, CodeGenOpts));
  CodeGenPasses.add(new TargetLibraryInfoWrapperPass(*TLII));

  // Normal mode, emit a .s or .o file by running the code generator. Note,
  // this also adds codegenerator level optimization passes.
  CodeGenFileType CGFT = getCodeGenFileType(Action);

  // Add ObjC ARC final-cleanup optimizations. This is done as part of the
  // "codegen" passes so that it isn't run multiple times when there is
  // inlining happening.
  if (CodeGenOpts.OptimizationLevel > 0)
    CodeGenPasses.add(createObjCARCContractPass());

  if (TM->addPassesToEmitFile(CodeGenPasses, OS, DwoOS, CGFT,
                              /*DisableVerify=*/!CodeGenOpts.VerifyModule)) {
    Diags.Report(diag::err_fe_unable_to_interface_with_target);
    return false;
  }

  return true;
}

void EmitAssemblyHelper::EmitAssembly(BackendAction Action,
                                      std::unique_ptr<raw_pwrite_stream> OS) {
  TimeRegion Region(FrontendTimesIsEnabled ? &CodeGenerationTime : nullptr);

  setCommandLineOpts(CodeGenOpts);

  bool UsesCodeGen = (Action != Backend_EmitNothing &&
                      Action != Backend_EmitBC &&
                      Action != Backend_EmitLL);
  CreateTargetMachine(UsesCodeGen);

  if (UsesCodeGen && !TM)
    return;
  if (TM)
    TheModule->setDataLayout(TM->createDataLayout());

  legacy::PassManager PerModulePasses;
  PerModulePasses.add(
      createTargetTransformInfoWrapperPass(getTargetIRAnalysis()));

  legacy::FunctionPassManager PerFunctionPasses(TheModule);
  PerFunctionPasses.add(
      createTargetTransformInfoWrapperPass(getTargetIRAnalysis()));

  CreatePasses(PerModulePasses, PerFunctionPasses);

  legacy::PassManager CodeGenPasses;
  CodeGenPasses.add(
      createTargetTransformInfoWrapperPass(getTargetIRAnalysis()));

  std::unique_ptr<llvm::ToolOutputFile> ThinLinkOS, DwoOS;

  switch (Action) {
  case Backend_EmitNothing:
    break;

  case Backend_EmitBC:
    if (CodeGenOpts.PrepareForThinLTO && !CodeGenOpts.DisableLLVMPasses) {
      if (!CodeGenOpts.ThinLinkBitcodeFile.empty()) {
        ThinLinkOS = openOutputFile(CodeGenOpts.ThinLinkBitcodeFile);
        if (!ThinLinkOS)
          return;
      }
      TheModule->addModuleFlag(Module::Error, "EnableSplitLTOUnit",
                               CodeGenOpts.EnableSplitLTOUnit);
      PerModulePasses.add(createWriteThinLTOBitcodePass(
          *OS, ThinLinkOS ? &ThinLinkOS->os() : nullptr));
    } else {
      // Emit a module summary by default for Regular LTO except for ld64
      // targets
      bool EmitLTOSummary =
          (CodeGenOpts.PrepareForLTO &&
           !CodeGenOpts.DisableLLVMPasses &&
           llvm::Triple(TheModule->getTargetTriple()).getVendor() !=
               llvm::Triple::Apple);
      if (EmitLTOSummary) {
        if (!TheModule->getModuleFlag("ThinLTO"))
          TheModule->addModuleFlag(Module::Error, "ThinLTO", uint32_t(0));
        TheModule->addModuleFlag(Module::Error, "EnableSplitLTOUnit",
                                 uint32_t(1));
      }

      PerModulePasses.add(createBitcodeWriterPass(
          *OS, CodeGenOpts.EmitLLVMUseLists, EmitLTOSummary));
    }
    break;

  case Backend_EmitLL:
    PerModulePasses.add(
        createPrintModulePass(*OS, "", CodeGenOpts.EmitLLVMUseLists));
    break;

  default:
    if (!CodeGenOpts.SplitDwarfOutput.empty()) {
      DwoOS = openOutputFile(CodeGenOpts.SplitDwarfOutput);
      if (!DwoOS)
        return;
    }
    if (!AddEmitPasses(CodeGenPasses, Action, *OS,
                       DwoOS ? &DwoOS->os() : nullptr))
      return;
  }

  // Before executing passes, print the final values of the LLVM options.
  cl::PrintOptionValues();

  // Run passes. For now we do all passes at once, but eventually we
  // would like to have the option of streaming code generation.

  {
    PrettyStackTraceString CrashInfo("Per-function optimization");
    llvm::TimeTraceScope TimeScope("PerFunctionPasses");

    PerFunctionPasses.doInitialization();
    for (Function &F : *TheModule)
      if (!F.isDeclaration())
        PerFunctionPasses.run(F);
    PerFunctionPasses.doFinalization();
  }

  {
    PrettyStackTraceString CrashInfo("Per-module optimization passes");
    llvm::TimeTraceScope TimeScope("PerModulePasses");
    PerModulePasses.run(*TheModule);
  }

  {
    PrettyStackTraceString CrashInfo("Code generation");
    llvm::TimeTraceScope TimeScope("CodeGenPasses");
    CodeGenPasses.run(*TheModule);
  }

  if (ThinLinkOS)
    ThinLinkOS->keep();
  if (DwoOS)
    DwoOS->keep();
}

static PassBuilder::OptimizationLevel mapToLevel(const CodeGenOptions &Opts) {
  switch (Opts.OptimizationLevel) {
  default:
    llvm_unreachable("Invalid optimization level!");

  case 1:
    return PassBuilder::OptimizationLevel::O1;

  case 2:
    switch (Opts.OptimizeSize) {
    default:
      llvm_unreachable("Invalid optimization level for size!");

    case 0:
      return PassBuilder::OptimizationLevel::O2;

    case 1:
      return PassBuilder::OptimizationLevel::Os;

    case 2:
      return PassBuilder::OptimizationLevel::Oz;
    }

  case 3:
    return PassBuilder::OptimizationLevel::O3;
  }
}

static void addCoroutinePassesAtO0(ModulePassManager &MPM,
                                   const LangOptions &LangOpts,
                                   const CodeGenOptions &CodeGenOpts) {
  if (!LangOpts.Coroutines)
    return;

  MPM.addPass(createModuleToFunctionPassAdaptor(CoroEarlyPass()));

  CGSCCPassManager CGPM(CodeGenOpts.DebugPassManager);
  CGPM.addPass(CoroSplitPass());
  CGPM.addPass(createCGSCCToFunctionPassAdaptor(CoroElidePass()));
  MPM.addPass(createModuleToPostOrderCGSCCPassAdaptor(std::move(CGPM)));

  MPM.addPass(createModuleToFunctionPassAdaptor(CoroCleanupPass()));
}

static void addSanitizersAtO0(ModulePassManager &MPM,
                              const Triple &TargetTriple,
                              const LangOptions &LangOpts,
                              const CodeGenOptions &CodeGenOpts) {
  auto ASanPass = [&](SanitizerMask Mask, bool CompileKernel) {
    MPM.addPass(RequireAnalysisPass<ASanGlobalsMetadataAnalysis, Module>());
    bool Recover = CodeGenOpts.SanitizeRecover.has(Mask);
    MPM.addPass(createModuleToFunctionPassAdaptor(AddressSanitizerPass(
        CompileKernel, Recover, CodeGenOpts.SanitizeAddressUseAfterScope)));
    bool ModuleUseAfterScope = asanUseGlobalsGC(TargetTriple, CodeGenOpts);
    MPM.addPass(
        ModuleAddressSanitizerPass(CompileKernel, Recover, ModuleUseAfterScope,
                                   CodeGenOpts.SanitizeAddressUseOdrIndicator));
  };

  if (LangOpts.Sanitize.has(SanitizerKind::Address)) {
    ASanPass(SanitizerKind::Address, /*CompileKernel=*/false);
  }

  if (LangOpts.Sanitize.has(SanitizerKind::KernelAddress)) {
    ASanPass(SanitizerKind::KernelAddress, /*CompileKernel=*/true);
  }

  if (LangOpts.Sanitize.has(SanitizerKind::Memory)) {
    MPM.addPass(MemorySanitizerPass({}));
    MPM.addPass(createModuleToFunctionPassAdaptor(MemorySanitizerPass({})));
  }

  if (LangOpts.Sanitize.has(SanitizerKind::KernelMemory)) {
    MPM.addPass(createModuleToFunctionPassAdaptor(
        MemorySanitizerPass({0, false, /*Kernel=*/true})));
  }

  if (LangOpts.Sanitize.has(SanitizerKind::Thread)) {
    MPM.addPass(ThreadSanitizerPass());
    MPM.addPass(createModuleToFunctionPassAdaptor(ThreadSanitizerPass()));
  }
}

/// A clean version of `EmitAssembly` that uses the new pass manager.
///
/// Not all features are currently supported in this system, but where
/// necessary it falls back to the legacy pass manager to at least provide
/// basic functionality.
///
/// This API is planned to have its functionality finished and then to replace
/// `EmitAssembly` at some point in the future when the default switches.
void EmitAssemblyHelper::EmitAssemblyWithNewPassManager(
    BackendAction Action, std::unique_ptr<raw_pwrite_stream> OS) {
  TimeRegion Region(FrontendTimesIsEnabled ? &CodeGenerationTime : nullptr);
  setCommandLineOpts(CodeGenOpts);

  bool RequiresCodeGen = (Action != Backend_EmitNothing &&
                          Action != Backend_EmitBC &&
                          Action != Backend_EmitLL);
  CreateTargetMachine(RequiresCodeGen);

  if (RequiresCodeGen && !TM)
    return;
  if (TM)
    TheModule->setDataLayout(TM->createDataLayout());

  Optional<PGOOptions> PGOOpt;

  if (CodeGenOpts.hasProfileIRInstr())
    // -fprofile-generate.
    PGOOpt = PGOOptions(CodeGenOpts.InstrProfileOutput.empty()
                            ? std::string(DefaultProfileGenName)
                            : CodeGenOpts.InstrProfileOutput,
                        "", "", PGOOptions::IRInstr, PGOOptions::NoCSAction,
                        CodeGenOpts.DebugInfoForProfiling);
  else if (CodeGenOpts.hasProfileIRUse()) {
    // -fprofile-use.
    auto CSAction = CodeGenOpts.hasProfileCSIRUse() ? PGOOptions::CSIRUse
                                                    : PGOOptions::NoCSAction;
    PGOOpt = PGOOptions(CodeGenOpts.ProfileInstrumentUsePath, "",
                        CodeGenOpts.ProfileRemappingFile, PGOOptions::IRUse,
                        CSAction, CodeGenOpts.DebugInfoForProfiling);
  } else if (!CodeGenOpts.SampleProfileFile.empty())
    // -fprofile-sample-use
    PGOOpt =
        PGOOptions(CodeGenOpts.SampleProfileFile, "",
                   CodeGenOpts.ProfileRemappingFile, PGOOptions::SampleUse,
                   PGOOptions::NoCSAction, CodeGenOpts.DebugInfoForProfiling);
  else if (CodeGenOpts.DebugInfoForProfiling)
    // -fdebug-info-for-profiling
    PGOOpt = PGOOptions("", "", "", PGOOptions::NoAction,
                        PGOOptions::NoCSAction, true);

  // Check to see if we want to generate a CS profile.
  if (CodeGenOpts.hasProfileCSIRInstr()) {
    assert(!CodeGenOpts.hasProfileCSIRUse() &&
           "Cannot have both CSProfileUse pass and CSProfileGen pass at "
           "the same time");
    if (PGOOpt.hasValue()) {
      assert(PGOOpt->Action != PGOOptions::IRInstr &&
             PGOOpt->Action != PGOOptions::SampleUse &&
             "Cannot run CSProfileGen pass with ProfileGen or SampleUse "
             " pass");
      PGOOpt->CSProfileGenFile = CodeGenOpts.InstrProfileOutput.empty()
                                     ? std::string(DefaultProfileGenName)
                                     : CodeGenOpts.InstrProfileOutput;
      PGOOpt->CSAction = PGOOptions::CSIRInstr;
    } else
      PGOOpt = PGOOptions("",
                          CodeGenOpts.InstrProfileOutput.empty()
                              ? std::string(DefaultProfileGenName)
                              : CodeGenOpts.InstrProfileOutput,
                          "", PGOOptions::NoAction, PGOOptions::CSIRInstr,
                          CodeGenOpts.DebugInfoForProfiling);
  }

  PipelineTuningOptions PTO;
  PTO.LoopUnrolling = CodeGenOpts.UnrollLoops;
  // For historical reasons, loop interleaving is set to mirror setting for loop
  // unrolling.
  PTO.LoopInterleaving = CodeGenOpts.UnrollLoops;
  PTO.LoopVectorization = CodeGenOpts.VectorizeLoop;
  PTO.SLPVectorization = CodeGenOpts.VectorizeSLP;
  PTO.CallGraphProfile = CodeGenOpts.CallGraphProfile;
  PTO.Coroutines = LangOpts.Coroutines;

  PassInstrumentationCallbacks PIC;
  StandardInstrumentations SI;
  SI.registerCallbacks(PIC);
  PassBuilder PB(TM.get(), PTO, PGOOpt, &PIC);

  // Attempt to load pass plugins and register their callbacks with PB.
  for (auto &PluginFN : CodeGenOpts.PassPlugins) {
    auto PassPlugin = PassPlugin::Load(PluginFN);
    if (PassPlugin) {
      PassPlugin->registerPassBuilderCallbacks(PB);
    } else {
      Diags.Report(diag::err_fe_unable_to_load_plugin)
          << PluginFN << toString(PassPlugin.takeError());
    }
  }
#define HANDLE_EXTENSION(Ext)                                                  \
  get##Ext##PluginInfo().RegisterPassBuilderCallbacks(PB);
#include "llvm/Support/Extension.def"

  LoopAnalysisManager LAM(CodeGenOpts.DebugPassManager);
  FunctionAnalysisManager FAM(CodeGenOpts.DebugPassManager);
  CGSCCAnalysisManager CGAM(CodeGenOpts.DebugPassManager);
  ModuleAnalysisManager MAM(CodeGenOpts.DebugPassManager);

  // Register the AA manager first so that our version is the one used.
  FAM.registerPass([&] { return PB.buildDefaultAAPipeline(); });

  // Register the target library analysis directly and give it a customized
  // preset TLI.
  Triple TargetTriple(TheModule->getTargetTriple());
  std::unique_ptr<TargetLibraryInfoImpl> TLII(
      createTLII(TargetTriple, CodeGenOpts));
  FAM.registerPass([&] { return TargetLibraryAnalysis(*TLII); });

  // Register all the basic analyses with the managers.
  PB.registerModuleAnalyses(MAM);
  PB.registerCGSCCAnalyses(CGAM);
  PB.registerFunctionAnalyses(FAM);
  PB.registerLoopAnalyses(LAM);
  PB.crossRegisterProxies(LAM, FAM, CGAM, MAM);

  ModulePassManager MPM(CodeGenOpts.DebugPassManager);

  if (!CodeGenOpts.DisableLLVMPasses) {
    bool IsThinLTO = CodeGenOpts.PrepareForThinLTO;
    bool IsLTO = CodeGenOpts.PrepareForLTO;

    if (CodeGenOpts.OptimizationLevel == 0) {
      // If we reached here with a non-empty index file name, then the index
      // file was empty and we are not performing ThinLTO backend compilation
      // (used in testing in a distributed build environment). Drop any the type
      // test assume sequences inserted for whole program vtables so that
      // codegen doesn't complain.
      if (!CodeGenOpts.ThinLTOIndexFile.empty())
        MPM.addPass(LowerTypeTestsPass(/*ExportSummary=*/nullptr,
                                       /*ImportSummary=*/nullptr,
                                       /*DropTypeTests=*/true));
      if (Optional<GCOVOptions> Options = getGCOVOptions(CodeGenOpts))
        MPM.addPass(GCOVProfilerPass(*Options));
      if (Optional<InstrProfOptions> Options =
              getInstrProfOptions(CodeGenOpts, LangOpts))
        MPM.addPass(InstrProfiling(*Options, false));

      // Build a minimal pipeline based on the semantics required by Clang,
      // which is just that always inlining occurs. Further, disable generating
      // lifetime intrinsics to avoid enabling further optimizations during
      // code generation.
      // However, we need to insert lifetime intrinsics to avoid invalid access
      // caused by multithreaded coroutines.
      MPM.addPass(
          AlwaysInlinerPass(/*InsertLifetimeIntrinsics=*/LangOpts.Coroutines));

      // At -O0, we can still do PGO. Add all the requested passes for
      // instrumentation PGO, if requested.
      if (PGOOpt && (PGOOpt->Action == PGOOptions::IRInstr ||
                     PGOOpt->Action == PGOOptions::IRUse))
        PB.addPGOInstrPassesForO0(
            MPM, CodeGenOpts.DebugPassManager,
            /* RunProfileGen */ (PGOOpt->Action == PGOOptions::IRInstr),
            /* IsCS */ false, PGOOpt->ProfileFile,
            PGOOpt->ProfileRemappingFile);

      // At -O0 we directly run necessary sanitizer passes.
      if (LangOpts.Sanitize.has(SanitizerKind::LocalBounds))
        MPM.addPass(createModuleToFunctionPassAdaptor(BoundsCheckingPass()));

      // Lastly, add semantically necessary passes for LTO.
      if (IsLTO || IsThinLTO) {
        MPM.addPass(CanonicalizeAliasesPass());
        MPM.addPass(NameAnonGlobalPass());
      }
    } else {
      // Map our optimization levels into one of the distinct levels used to
      // configure the pipeline.
      PassBuilder::OptimizationLevel Level = mapToLevel(CodeGenOpts);

      // If we reached here with a non-empty index file name, then the index
      // file was empty and we are not performing ThinLTO backend compilation
      // (used in testing in a distributed build environment). Drop any the type
      // test assume sequences inserted for whole program vtables so that
      // codegen doesn't complain.
      if (!CodeGenOpts.ThinLTOIndexFile.empty())
        PB.registerPipelineStartEPCallback([](ModulePassManager &MPM) {
          MPM.addPass(LowerTypeTestsPass(/*ExportSummary=*/nullptr,
                                         /*ImportSummary=*/nullptr,
                                         /*DropTypeTests=*/true));
        });

      PB.registerPipelineStartEPCallback([](ModulePassManager &MPM) {
        MPM.addPass(createModuleToFunctionPassAdaptor(
            EntryExitInstrumenterPass(/*PostInlining=*/false)));
      });

      // Register callbacks to schedule sanitizer passes at the appropriate part of
      // the pipeline.
      // FIXME: either handle asan/the remaining sanitizers or error out
      if (LangOpts.Sanitize.has(SanitizerKind::LocalBounds))
        PB.registerScalarOptimizerLateEPCallback(
            [](FunctionPassManager &FPM, PassBuilder::OptimizationLevel Level) {
              FPM.addPass(BoundsCheckingPass());
            });
      if (LangOpts.Sanitize.has(SanitizerKind::Memory)) {
        PB.registerPipelineStartEPCallback([](ModulePassManager &MPM) {
          MPM.addPass(MemorySanitizerPass({}));
        });
        PB.registerOptimizerLastEPCallback(
            [](FunctionPassManager &FPM, PassBuilder::OptimizationLevel Level) {
              FPM.addPass(MemorySanitizerPass({}));
            });
      }
      if (LangOpts.Sanitize.has(SanitizerKind::Thread)) {
        PB.registerPipelineStartEPCallback(
            [](ModulePassManager &MPM) { MPM.addPass(ThreadSanitizerPass()); });
        PB.registerOptimizerLastEPCallback(
            [](FunctionPassManager &FPM, PassBuilder::OptimizationLevel Level) {
              FPM.addPass(ThreadSanitizerPass());
            });
      }
      if (LangOpts.Sanitize.has(SanitizerKind::Address)) {
        PB.registerPipelineStartEPCallback([&](ModulePassManager &MPM) {
          MPM.addPass(
              RequireAnalysisPass<ASanGlobalsMetadataAnalysis, Module>());
        });
        bool Recover = CodeGenOpts.SanitizeRecover.has(SanitizerKind::Address);
        bool UseAfterScope = CodeGenOpts.SanitizeAddressUseAfterScope;
        PB.registerOptimizerLastEPCallback(
            [Recover, UseAfterScope](FunctionPassManager &FPM,
                                     PassBuilder::OptimizationLevel Level) {
              FPM.addPass(AddressSanitizerPass(
                  /*CompileKernel=*/false, Recover, UseAfterScope));
            });
        bool ModuleUseAfterScope = asanUseGlobalsGC(TargetTriple, CodeGenOpts);
        bool UseOdrIndicator = CodeGenOpts.SanitizeAddressUseOdrIndicator;
        PB.registerPipelineStartEPCallback(
            [Recover, ModuleUseAfterScope,
             UseOdrIndicator](ModulePassManager &MPM) {
              MPM.addPass(ModuleAddressSanitizerPass(
                  /*CompileKernel=*/false, Recover, ModuleUseAfterScope,
                  UseOdrIndicator));
            });
      }
      if (Optional<GCOVOptions> Options = getGCOVOptions(CodeGenOpts))
        PB.registerPipelineStartEPCallback([Options](ModulePassManager &MPM) {
          MPM.addPass(GCOVProfilerPass(*Options));
        });
      if (Optional<InstrProfOptions> Options =
              getInstrProfOptions(CodeGenOpts, LangOpts))
        PB.registerPipelineStartEPCallback([Options](ModulePassManager &MPM) {
          MPM.addPass(InstrProfiling(*Options, false));
        });

      if (IsThinLTO) {
        MPM = PB.buildThinLTOPreLinkDefaultPipeline(
            Level, CodeGenOpts.DebugPassManager);
        MPM.addPass(CanonicalizeAliasesPass());
        MPM.addPass(NameAnonGlobalPass());
      } else if (IsLTO) {
        MPM = PB.buildLTOPreLinkDefaultPipeline(Level,
                                                CodeGenOpts.DebugPassManager);
        MPM.addPass(CanonicalizeAliasesPass());
        MPM.addPass(NameAnonGlobalPass());
      } else {
        MPM = PB.buildPerModuleDefaultPipeline(Level,
                                               CodeGenOpts.DebugPassManager);
      }
    }

    if (CodeGenOpts.SanitizeCoverageType ||
        CodeGenOpts.SanitizeCoverageIndirectCalls ||
        CodeGenOpts.SanitizeCoverageTraceCmp) {
      auto SancovOpts = getSancovOptsFromCGOpts(CodeGenOpts);
      MPM.addPass(ModuleSanitizerCoveragePass(SancovOpts));
    }

    if (LangOpts.Sanitize.has(SanitizerKind::HWAddress)) {
      bool Recover = CodeGenOpts.SanitizeRecover.has(SanitizerKind::HWAddress);
      MPM.addPass(HWAddressSanitizerPass(
          /*CompileKernel=*/false, Recover));
    }
    if (LangOpts.Sanitize.has(SanitizerKind::KernelHWAddress)) {
      MPM.addPass(HWAddressSanitizerPass(
          /*CompileKernel=*/true, /*Recover=*/true));
    }

    if (CodeGenOpts.OptimizationLevel > 0 &&
        LangOpts.Sanitize.has(SanitizerKind::MemTag)) {
      MPM.addPass(StackSafetyGlobalAnnotatorPass());
    }

    if (CodeGenOpts.OptimizationLevel == 0) {
      addCoroutinePassesAtO0(MPM, LangOpts, CodeGenOpts);
      addSanitizersAtO0(MPM, TargetTriple, LangOpts, CodeGenOpts);
    }
  }

  // FIXME: We still use the legacy pass manager to do code generation. We
  // create that pass manager here and use it as needed below.
  legacy::PassManager CodeGenPasses;
  bool NeedCodeGen = false;
  std::unique_ptr<llvm::ToolOutputFile> ThinLinkOS, DwoOS;

  // Append any output we need to the pass manager.
  switch (Action) {
  case Backend_EmitNothing:
    break;

  case Backend_EmitBC:
    if (CodeGenOpts.PrepareForThinLTO && !CodeGenOpts.DisableLLVMPasses) {
      if (!CodeGenOpts.ThinLinkBitcodeFile.empty()) {
        ThinLinkOS = openOutputFile(CodeGenOpts.ThinLinkBitcodeFile);
        if (!ThinLinkOS)
          return;
      }
      TheModule->addModuleFlag(Module::Error, "EnableSplitLTOUnit",
                               CodeGenOpts.EnableSplitLTOUnit);
      MPM.addPass(ThinLTOBitcodeWriterPass(*OS, ThinLinkOS ? &ThinLinkOS->os()
                                                           : nullptr));
    } else {
      // Emit a module summary by default for Regular LTO except for ld64
      // targets
      bool EmitLTOSummary =
          (CodeGenOpts.PrepareForLTO &&
           !CodeGenOpts.DisableLLVMPasses &&
           llvm::Triple(TheModule->getTargetTriple()).getVendor() !=
               llvm::Triple::Apple);
      if (EmitLTOSummary) {
        if (!TheModule->getModuleFlag("ThinLTO"))
          TheModule->addModuleFlag(Module::Error, "ThinLTO", uint32_t(0));
        TheModule->addModuleFlag(Module::Error, "EnableSplitLTOUnit",
                                 uint32_t(1));
      }
      MPM.addPass(
          BitcodeWriterPass(*OS, CodeGenOpts.EmitLLVMUseLists, EmitLTOSummary));
    }
    break;

  case Backend_EmitLL:
    MPM.addPass(PrintModulePass(*OS, "", CodeGenOpts.EmitLLVMUseLists));
    break;

  case Backend_EmitAssembly:
  case Backend_EmitMCNull:
  case Backend_EmitObj:
    NeedCodeGen = true;
    CodeGenPasses.add(
        createTargetTransformInfoWrapperPass(getTargetIRAnalysis()));
    if (!CodeGenOpts.SplitDwarfOutput.empty()) {
      DwoOS = openOutputFile(CodeGenOpts.SplitDwarfOutput);
      if (!DwoOS)
        return;
    }
    if (!AddEmitPasses(CodeGenPasses, Action, *OS,
                       DwoOS ? &DwoOS->os() : nullptr))
      // FIXME: Should we handle this error differently?
      return;
    break;
  }

  // Before executing passes, print the final values of the LLVM options.
  cl::PrintOptionValues();

  // Now that we have all of the passes ready, run them.
  {
    PrettyStackTraceString CrashInfo("Optimizer");
    MPM.run(*TheModule, MAM);
  }

  // Now if needed, run the legacy PM for codegen.
  if (NeedCodeGen) {
    PrettyStackTraceString CrashInfo("Code generation");
    CodeGenPasses.run(*TheModule);
  }

  if (ThinLinkOS)
    ThinLinkOS->keep();
  if (DwoOS)
    DwoOS->keep();
}

Expected<BitcodeModule> clang::FindThinLTOModule(MemoryBufferRef MBRef) {
  Expected<std::vector<BitcodeModule>> BMsOrErr = getBitcodeModuleList(MBRef);
  if (!BMsOrErr)
    return BMsOrErr.takeError();

  // The bitcode file may contain multiple modules, we want the one that is
  // marked as being the ThinLTO module.
  if (const BitcodeModule *Bm = FindThinLTOModule(*BMsOrErr))
    return *Bm;

  return make_error<StringError>("Could not find module summary",
                                 inconvertibleErrorCode());
}

BitcodeModule *clang::FindThinLTOModule(MutableArrayRef<BitcodeModule> BMs) {
  for (BitcodeModule &BM : BMs) {
    Expected<BitcodeLTOInfo> LTOInfo = BM.getLTOInfo();
    if (LTOInfo && LTOInfo->IsThinLTO)
      return &BM;
  }
  return nullptr;
}

static void runThinLTOBackend(ModuleSummaryIndex *CombinedIndex, Module *M,
                              const HeaderSearchOptions &HeaderOpts,
                              const CodeGenOptions &CGOpts,
                              const clang::TargetOptions &TOpts,
                              const LangOptions &LOpts,
                              std::unique_ptr<raw_pwrite_stream> OS,
                              std::string SampleProfile,
                              std::string ProfileRemapping,
                              BackendAction Action) {
  StringMap<DenseMap<GlobalValue::GUID, GlobalValueSummary *>>
      ModuleToDefinedGVSummaries;
  CombinedIndex->collectDefinedGVSummariesPerModule(ModuleToDefinedGVSummaries);

  setCommandLineOpts(CGOpts);

  // We can simply import the values mentioned in the combined index, since
  // we should only invoke this using the individual indexes written out
  // via a WriteIndexesThinBackend.
  FunctionImporter::ImportMapTy ImportList;
  for (auto &GlobalList : *CombinedIndex) {
    // Ignore entries for undefined references.
    if (GlobalList.second.SummaryList.empty())
      continue;

    auto GUID = GlobalList.first;
    for (auto &Summary : GlobalList.second.SummaryList) {
      // Skip the summaries for the importing module. These are included to
      // e.g. record required linkage changes.
      if (Summary->modulePath() == M->getModuleIdentifier())
        continue;
      // Add an entry to provoke importing by thinBackend.
      ImportList[Summary->modulePath()].insert(GUID);
    }
  }

  std::vector<std::unique_ptr<llvm::MemoryBuffer>> OwnedImports;
  MapVector<llvm::StringRef, llvm::BitcodeModule> ModuleMap;

  for (auto &I : ImportList) {
    ErrorOr<std::unique_ptr<llvm::MemoryBuffer>> MBOrErr =
        llvm::MemoryBuffer::getFile(I.first());
    if (!MBOrErr) {
      errs() << "Error loading imported file '" << I.first()
             << "': " << MBOrErr.getError().message() << "\n";
      return;
    }

    Expected<BitcodeModule> BMOrErr = FindThinLTOModule(**MBOrErr);
    if (!BMOrErr) {
      handleAllErrors(BMOrErr.takeError(), [&](ErrorInfoBase &EIB) {
        errs() << "Error loading imported file '" << I.first()
               << "': " << EIB.message() << '\n';
      });
      return;
    }
    ModuleMap.insert({I.first(), *BMOrErr});

    OwnedImports.push_back(std::move(*MBOrErr));
  }
  auto AddStream = [&](size_t Task) {
    return std::make_unique<lto::NativeObjectStream>(std::move(OS));
  };
  lto::Config Conf;
  if (CGOpts.SaveTempsFilePrefix != "") {
    if (Error E = Conf.addSaveTemps(CGOpts.SaveTempsFilePrefix + ".",
                                    /* UseInputModulePath */ false)) {
      handleAllErrors(std::move(E), [&](ErrorInfoBase &EIB) {
        errs() << "Error setting up ThinLTO save-temps: " << EIB.message()
               << '\n';
      });
    }
  }
  Conf.CPU = TOpts.CPU;
  Conf.CodeModel = getCodeModel(CGOpts);
  Conf.MAttrs = TOpts.Features;
  Conf.RelocModel = CGOpts.RelocationModel;
  Conf.CGOptLevel = getCGOptLevel(CGOpts);
  Conf.OptLevel = CGOpts.OptimizationLevel;
  initTargetOptions(Conf.Options, CGOpts, TOpts, LOpts, HeaderOpts);
  Conf.SampleProfile = std::move(SampleProfile);
  Conf.PTO.LoopUnrolling = CGOpts.UnrollLoops;
  // For historical reasons, loop interleaving is set to mirror setting for loop
  // unrolling.
  Conf.PTO.LoopInterleaving = CGOpts.UnrollLoops;
  Conf.PTO.LoopVectorization = CGOpts.VectorizeLoop;
  Conf.PTO.SLPVectorization = CGOpts.VectorizeSLP;
  Conf.PTO.CallGraphProfile = CGOpts.CallGraphProfile;

  // Context sensitive profile.
  if (CGOpts.hasProfileCSIRInstr()) {
    Conf.RunCSIRInstr = true;
    Conf.CSIRProfile = std::move(CGOpts.InstrProfileOutput);
  } else if (CGOpts.hasProfileCSIRUse()) {
    Conf.RunCSIRInstr = false;
    Conf.CSIRProfile = std::move(CGOpts.ProfileInstrumentUsePath);
  }

  Conf.ProfileRemapping = std::move(ProfileRemapping);
  Conf.UseNewPM = CGOpts.ExperimentalNewPassManager;
  Conf.DebugPassManager = CGOpts.DebugPassManager;
  Conf.RemarksWithHotness = CGOpts.DiagnosticsWithHotness;
  Conf.RemarksFilename = CGOpts.OptRecordFile;
  Conf.RemarksPasses = CGOpts.OptRecordPasses;
  Conf.RemarksFormat = CGOpts.OptRecordFormat;
  Conf.SplitDwarfFile = CGOpts.SplitDwarfFile;
  Conf.SplitDwarfOutput = CGOpts.SplitDwarfOutput;
  switch (Action) {
  case Backend_EmitNothing:
    Conf.PreCodeGenModuleHook = [](size_t Task, const Module &Mod) {
      return false;
    };
    break;
  case Backend_EmitLL:
    Conf.PreCodeGenModuleHook = [&](size_t Task, const Module &Mod) {
      M->print(*OS, nullptr, CGOpts.EmitLLVMUseLists);
      return false;
    };
    break;
  case Backend_EmitBC:
    Conf.PreCodeGenModuleHook = [&](size_t Task, const Module &Mod) {
      WriteBitcodeToFile(*M, *OS, CGOpts.EmitLLVMUseLists);
      return false;
    };
    break;
  default:
    Conf.CGFileType = getCodeGenFileType(Action);
    break;
  }
  if (Error E = thinBackend(
          Conf, -1, AddStream, *M, *CombinedIndex, ImportList,
          ModuleToDefinedGVSummaries[M->getModuleIdentifier()], ModuleMap)) {
    handleAllErrors(std::move(E), [&](ErrorInfoBase &EIB) {
      errs() << "Error running ThinLTO backend: " << EIB.message() << '\n';
    });
  }
}

void clang::EmitBackendOutput(DiagnosticsEngine &Diags,
                              const HeaderSearchOptions &HeaderOpts,
                              const CodeGenOptions &CGOpts,
                              const clang::TargetOptions &TOpts,
                              const LangOptions &LOpts,
                              const llvm::DataLayout &TDesc, Module *M,
                              BackendAction Action,
                              std::unique_ptr<raw_pwrite_stream> OS) {

  llvm::TimeTraceScope TimeScope("Backend");

  std::unique_ptr<llvm::Module> EmptyModule;
  if (!CGOpts.ThinLTOIndexFile.empty()) {
    // If we are performing a ThinLTO importing compile, load the function index
    // into memory and pass it into runThinLTOBackend, which will run the
    // function importer and invoke LTO passes.
    Expected<std::unique_ptr<ModuleSummaryIndex>> IndexOrErr =
        llvm::getModuleSummaryIndexForFile(CGOpts.ThinLTOIndexFile,
                                           /*IgnoreEmptyThinLTOIndexFile*/true);
    if (!IndexOrErr) {
      logAllUnhandledErrors(IndexOrErr.takeError(), errs(),
                            "Error loading index file '" +
                            CGOpts.ThinLTOIndexFile + "': ");
      return;
    }
    std::unique_ptr<ModuleSummaryIndex> CombinedIndex = std::move(*IndexOrErr);
    // A null CombinedIndex means we should skip ThinLTO compilation
    // (LLVM will optionally ignore empty index files, returning null instead
    // of an error).
    if (CombinedIndex) {
      if (!CombinedIndex->skipModuleByDistributedBackend()) {
        runThinLTOBackend(CombinedIndex.get(), M, HeaderOpts, CGOpts, TOpts,
                          LOpts, std::move(OS), CGOpts.SampleProfileFile,
                          CGOpts.ProfileRemappingFile, Action);
        return;
      }
      // Distributed indexing detected that nothing from the module is needed
      // for the final linking. So we can skip the compilation. We sill need to
      // output an empty object file to make sure that a linker does not fail
      // trying to read it. Also for some features, like CFI, we must skip
      // the compilation as CombinedIndex does not contain all required
      // information.
      EmptyModule = std::make_unique<llvm::Module>("empty", M->getContext());
      EmptyModule->setTargetTriple(M->getTargetTriple());
      M = EmptyModule.get();
    }
  }

  EmitAssemblyHelper AsmHelper(Diags, HeaderOpts, CGOpts, TOpts, LOpts, M);

  if (CGOpts.ExperimentalNewPassManager)
    AsmHelper.EmitAssemblyWithNewPassManager(Action, std::move(OS));
  else
    AsmHelper.EmitAssembly(Action, std::move(OS));

  // Verify clang's TargetInfo DataLayout against the LLVM TargetMachine's
  // DataLayout.
  if (AsmHelper.TM) {
    std::string DLDesc = M->getDataLayout().getStringRepresentation();
    if (DLDesc != TDesc.getStringRepresentation()) {
      unsigned DiagID = Diags.getCustomDiagID(
          DiagnosticsEngine::Error, "backend data layout '%0' does not match "
                                    "expected target description '%1'");
      Diags.Report(DiagID) << DLDesc << TDesc.getStringRepresentation();
    }
  }
}

// With -fembed-bitcode, save a copy of the llvm IR as data in the
// __LLVM,__bitcode section.
void clang::EmbedBitcode(llvm::Module *M, const CodeGenOptions &CGOpts,
                         llvm::MemoryBufferRef Buf) {
  if (CGOpts.getEmbedBitcode() == CodeGenOptions::Embed_Off)
    return;
  llvm::EmbedBitcodeInModule(
      *M, Buf, CGOpts.getEmbedBitcode() != CodeGenOptions::Embed_Marker,
      CGOpts.getEmbedBitcode() != CodeGenOptions::Embed_Bitcode,
      &CGOpts.CmdArgs);
}<|MERGE_RESOLUTION|>--- conflicted
+++ resolved
@@ -493,20 +493,11 @@
   if (Options.BBSections == llvm::BasicBlockSection::List) {
     ErrorOr<std::unique_ptr<MemoryBuffer>> MBOrErr =
         MemoryBuffer::getFile(CodeGenOpts.BBSections);
-<<<<<<< HEAD
-    if (!MBOrErr) {
-      errs() << "Error loading basic block sections function list file: "
-             << MBOrErr.getError().message() << "\n";
-    } else {
-      Options.BBSectionsFuncListBuf = std::move(*MBOrErr);
-    }
-=======
     if (!MBOrErr)
       errs() << "Error loading basic block sections function list file: "
              << MBOrErr.getError().message() << "\n";
     else
       Options.BBSectionsFuncListBuf = std::move(*MBOrErr);
->>>>>>> 77acdb29
   }
 
   Options.FunctionSections = CodeGenOpts.FunctionSections;
