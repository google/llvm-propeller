--- conflicted
+++ resolved
@@ -48,19 +48,11 @@
 // Basic Block Labels
 // ==================
 //
-// With -fbasic-block-sections=labels, or when a basic block is placed in a
-// unique section, it is labelled with a symbol.  This allows easy mapping of
-// virtual addresses from PMU profiles back to the corresponding basic blocks.
-// Since the number of basic blocks is large, the labeling bloats the symbol
-// table sizes and the string table sizes significantly. While the binary size
-// does increase, it does not affect performance as the symbol table is not
-// loaded in memory during run-time. The string table size bloat is kept very
-// minimal using a unary naming scheme that uses string suffix compression. The
-// basic blocks for function foo are named "a.BB.foo", "aa.BB.foo", ... This
-// turns out to be very good for string table sizes and the bloat in the string
-// table size for a very large binary is ~8 %.  The naming also allows using
-// the --symbol-ordering-file option in LLD to arbitrarily reorder the
-// sections.
+// With -fbasic-block-sections=labels, we emit the offsets of BB addresses of
+// every function into a .bb_addr_map section. Along with the function symbols,
+// this allows for mapping of virtual addresses in PMU profiles back to the
+// corresponding basic blocks. This logic is implemented in AsmPrinter. This
+// pass only assigns the BBSectionType of every function to ``labels``.
 //
 //===----------------------------------------------------------------------===//
 
@@ -304,7 +296,6 @@
 
   if (BBSectionsType == BasicBlockSection::Labels) {
     MF.setBBSectionsType(BBSectionsType);
-    MF.createBBLabels();
     return true;
   }
 
@@ -314,7 +305,6 @@
                                    FuncBBClusterInfo))
     return true;
   MF.setBBSectionsType(BBSectionsType);
-  MF.createBBLabels();
   assignSections(MF, FuncBBClusterInfo);
 
   // We make sure that the cluster including the entry basic block precedes all
@@ -352,47 +342,9 @@
       return FuncBBClusterInfo[X.getNumber()]->PositionInCluster <
              FuncBBClusterInfo[Y.getNumber()]->PositionInCluster;
     return X.getNumber() < Y.getNumber();
-<<<<<<< HEAD
-  });
-
-  // Set IsBeginSection and IsEndSection according to the assigned section IDs.
-  MF.assignBeginEndSections();
-
-  // After reordering basic blocks, we must update basic block branches to
-  // insert explicit fallthrough branches when required and optimize branches
-  // when possible.
-  updateBranches(MF, PreLayoutFallThroughs);
-
-  return true;
-}
-
-bool BasicBlockSections::runOnMachineFunction(MachineFunction &MF) {
-  auto BBSectionsType = MF.getTarget().getBBSectionsType();
-  assert(BBSectionsType != BasicBlockSection::None &&
-         "BB Sections not enabled!");
-  // Renumber blocks before sorting them for basic block sections.  This is
-  // useful during sorting, basic blocks in the same section will retain the
-  // default order.  This renumbering should also be done for basic block
-  // labels to match the profiles with the correct blocks.
-  MF.RenumberBlocks();
-
-  if (BBSectionsType == BasicBlockSection::Labels) {
-    MF.setBBSectionsType(BBSectionsType);
-    return true;
-  }
-
-  std::vector<Optional<BBClusterInfo>> FuncBBClusterInfo;
-  if (BBSectionsType == BasicBlockSection::List &&
-      !getBBClusterInfoForFunction(MF, FuncAliasMap, ProgramBBClusterInfo,
-                                   FuncBBClusterInfo))
-    return true;
-  MF.setBBSectionsType(BBSectionsType);
-  assignSectionsAndSortBasicBlocks(MF, FuncBBClusterInfo);
-=======
   };
 
   sortBasicBlocksAndUpdateBranches(MF, Comparator);
->>>>>>> ddd48cdb
   return true;
 }
 
