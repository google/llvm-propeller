--- conflicted
+++ resolved
@@ -929,16 +929,9 @@
 
     const MCExpr *Addr = MCSymbolRefExpr::create(
       StartSymbol, MCSymbolRefExpr::VK_None, context);
-<<<<<<< HEAD
     const MCExpr *Size = MakeSizeExpr(*MCOS, *StartSymbol, *EndSymbol);
-    MCOS->EmitValue(Addr, AddrSize);
-    MCOS->EmitValue(Size, AddrSize);
-=======
-    const MCExpr *Size = MakeStartMinusEndExpr(*MCOS,
-      *StartSymbol, *EndSymbol, 0);
     MCOS->emitValue(Addr, AddrSize);
-    emitAbsValue(*MCOS, Size, AddrSize);
->>>>>>> da147ef0
+    MCOS->emitValue(Size, AddrSize);
   }
 
   // And finally the pair of terminating zeros.
@@ -1145,17 +1138,10 @@
     MCOS->emitValue(SectionStartAddr, AddrSize);
 
     // Emit a range list entry spanning this section
-<<<<<<< HEAD
     const MCExpr *SectionSize = MakeSizeExpr(*MCOS, *StartSymbol, *EndSymbol);
 
-    MCOS->EmitIntValue(0, AddrSize);
-    MCOS->EmitValue(SectionSize, AddrSize);
-=======
-    const MCExpr *SectionSize = MakeStartMinusEndExpr(*MCOS,
-      *StartSymbol, *EndSymbol, 0);
     MCOS->emitIntValue(0, AddrSize);
-    emitAbsValue(*MCOS, SectionSize, AddrSize);
->>>>>>> da147ef0
+    MCOS->emitValue(SectionSize, AddrSize);
   }
 
   // Emit end of list entry
@@ -1349,16 +1335,10 @@
   const MCSymbol &EmitCIE(const MCDwarfFrameInfo &F);
   void EmitFDE(const MCSymbol &cieStart, const MCDwarfFrameInfo &frame,
                bool LastInSection, const MCSymbol &SectionStart);
-<<<<<<< HEAD
-  void EmitCFIInstructions(ArrayRef<MCCFIInstruction> Instrs,
+  void emitCFIInstructions(ArrayRef<MCCFIInstruction> Instrs,
                            MCSymbol *BaseLabel, bool EmitDeduped,
                            bool EmitNotDeduped);
-  void EmitCFIInstruction(const MCCFIInstruction &Instr);
-=======
-  void emitCFIInstructions(ArrayRef<MCCFIInstruction> Instrs,
-                           MCSymbol *BaseLabel);
   void emitCFIInstruction(const MCCFIInstruction &Instr);
->>>>>>> da147ef0
 };
 
 } // end anonymous namespace
@@ -1521,16 +1501,11 @@
 }
 
 /// Emit frame instructions to describe the layout of the frame.
-<<<<<<< HEAD
-void FrameEmitterImpl::EmitCFIInstructions(ArrayRef<MCCFIInstruction> Instrs,
+void FrameEmitterImpl::emitCFIInstructions(ArrayRef<MCCFIInstruction> Instrs,
                                            MCSymbol *BaseLabel,
                                            bool EmitDeduped = true,
                                            bool EmitNotDeduped = true) {
   bool InDedupedRange = true;
-=======
-void FrameEmitterImpl::emitCFIInstructions(ArrayRef<MCCFIInstruction> Instrs,
-                                           MCSymbol *BaseLabel) {
->>>>>>> da147ef0
   for (const MCCFIInstruction &Instr : Instrs) {
     MCSymbol *Label = Instr.getLabel();
     // Throw out move if the label is invalid.
@@ -1596,7 +1571,7 @@
 
   // Range Length
   const MCExpr *Range = MakeSizeExpr(Streamer, *Frame.Begin, *Frame.End);
-  Streamer.EmitValue(Range, 4);
+  Streamer.emitValue(Range, 4);
 
   // Compact Encoding
   Size = getSizeForEncoding(Streamer, dwarf::DW_EH_PE_udata4);
@@ -1736,12 +1711,8 @@
   if (!Frame.IsSimple) {
     const std::vector<MCCFIInstruction> &Instructions =
         MAI->getInitialFrameState();
-<<<<<<< HEAD
-    EmitCFIInstructions(Instructions, nullptr, true, true);
-    EmitCFIInstructions(Frame.Instructions, Frame.Begin, true, false);
-=======
-    emitCFIInstructions(Instructions, nullptr);
->>>>>>> da147ef0
+    emitCFIInstructions(Instructions, nullptr, true, true);
+    emitCFIInstructions(Frame.Instructions, Frame.Begin, true, false);
   }
 
   InitialCFAOffset = CFAOffset;
@@ -1793,7 +1764,7 @@
 
   // PC Range
   const MCExpr *Range = MakeSizeExpr(Streamer, *frame.Begin, *frame.End);
-  Streamer.EmitValue(Range, PCSize);
+  Streamer.emitValue(Range, PCSize);
 
   if (IsEH) {
     // Augmentation Data Length
@@ -1810,11 +1781,7 @@
   }
 
   // Call Frame Instructions
-<<<<<<< HEAD
-  EmitCFIInstructions(frame.Instructions, frame.Begin, false, true);
-=======
-  emitCFIInstructions(frame.Instructions, frame.Begin);
->>>>>>> da147ef0
+  emitCFIInstructions(frame.Instructions, frame.Begin, false, true);
 
   // Padding
   // The size of a .eh_frame section has to be a multiple of the alignment
