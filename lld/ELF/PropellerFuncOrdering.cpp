--- conflicted
+++ resolved
@@ -35,27 +35,6 @@
 namespace lld {
 namespace propeller {
 
-<<<<<<< HEAD
-const unsigned ClusterMergeSizeThreshold = 1 << 21;
-
-// Initializes the CallChainClustering algorithm with the cfgs from propeller.
-// It separates cfgs into hot and cold cfgs and initially orders each collection
-// of cfgs based on the address of their corresponding functions in the original
-// binary.
-void CallChainClustering::init(Propeller &propeller) {
-  propeller.forEachCfgRef([this](ELFCfg &cfg) {
-    if (cfg.isHot())
-      this->HotCFGs.push_back(&cfg);
-    else
-      this->ColdCFGs.push_back(&cfg);
-  });
-
-  auto cfgComparator = [](ELFCfg *cfg1, ELFCfg *cfg2) -> bool {
-    return cfg1->getEntryNode()->MappedAddr < cfg2->getEntryNode()->MappedAddr;
-  };
-  auto sortCFGs = [&cfgComparator](std::vector<ELFCfg *> &cfgs) {
-    std::sort(cfgs.begin(), cfgs.end(), cfgComparator);
-=======
 template <class CfgContainerTy>
 void CCubeAlgorithm::init(CfgContainerTy &CfgContainer) {
   CfgContainer.forEachCfgRef([this](ELFCFG &CFG) {
@@ -70,39 +49,11 @@
   };
   auto sortCfg = [&CfgComparator](vector<ELFCFG *> &CFG) {
     std::sort(CFG.begin(), CFG.end(), CfgComparator);
->>>>>>> fcfbca44
   };
   sortCFGs(HotCFGs);
   sortCFGs(ColdCFGs);
 }
 
-<<<<<<< HEAD
-// Initialize a cluster containing a single cfg an associates it with a unique
-// id.
-CallChainClustering::Cluster::Cluster(ELFCfg *cfg, unsigned id)
-    : CFGs(1, cfg), Id(id) {}
-
-// Returns the most frequent caller of a function. This function also gets as
-// the second parameter the cluster containing this function to save a lookup
-// into the CFGToClusterMap.
-ELFCfg *CallChainClustering::getMostLikelyPredecessor(ELFCfg *cfg,
-                                                      Cluster *cluster) {
-  ELFCfgNode *entry = cfg->getEntryNode();
-  if (!entry)
-    return nullptr;
-  ELFCfgEdge *bestCallIn = nullptr;
-
-  // Iterate over all callers of the entry basic block of the function.
-  for (ELFCfgEdge *callIn : entry->CallIns) {
-    auto *caller = callIn->Src->Cfg;
-    auto *callerCluster = CFGToClusterMap[caller];
-    assert(caller->isHot());
-    // Ignore callers from the same function, or the same cluster
-    if (caller == cfg || callerCluster == cluster)
-      continue;
-    // Ignore callers with overly large clusters
-    if (callerCluster->Size > ClusterMergeSizeThreshold)
-=======
 CCubeAlgorithm::Cluster::Cluster(ELFCFG *CFG)
     : CFGs(1, CFG) {}
 
@@ -121,7 +72,6 @@
     auto *CallerCluster = ClusterMap[Caller];
     assert(Caller->isHot());
     if (Caller == CFG || CallerCluster == Cluster)
->>>>>>> fcfbca44
       continue;
     // Ignore calls which are cold relative to the callee
     if (callIn->Weight * 10 < entry->Freq)
@@ -131,50 +81,6 @@
     if (8 * callerCluster->Size * (cluster->Weight * callerCluster->Weight) <
         callerCluster->Weight * (cluster->Size + callerCluster->Size))
       continue;
-<<<<<<< HEAD
-    // Update the best CallIn edge if needed
-    if (!bestCallIn || bestCallIn->Weight < callIn->Weight)
-      bestCallIn = callIn;
-  }
-  return bestCallIn ? bestCallIn->Src->Cfg : nullptr;
-}
-
-// Merge clusters together based on the CallChainClustering algorithm.
-void CallChainClustering::mergeClusters() {
-  // Build a map for the execution density of each cfg. This value will depend
-  // on whether function-splitting is used or not.
-  std::map<ELFCfg *, double> cfgWeightMap;
-  for (ELFCfg *cfg : HotCFGs) {
-    uint64_t cfgWeight = 0;
-    uint64_t cfgSize = 0;
-    cfg->forEachNodeRef([&cfgSize, &cfgWeight](ELFCfgNode &n) {
-      cfgWeight += n.Freq * n.ShSize;
-      if (!config->propellerSplitFuncs || n.Freq)
-        cfgSize += n.ShSize;
-    });
-
-    Cluster *c = new Cluster(cfg, ClusterCount++);
-    c->Weight = cfgWeight;
-    c->Size = std::max(cfgSize, (uint64_t)1);
-    cfgWeightMap.emplace(cfg, c->getDensity());
-    Clusters.emplace(c->Id, c);
-    CFGToClusterMap[cfg] = c;
-  }
-
-  // Sort the hot cfgs in decreasing order of their execution density.
-  std::stable_sort(HotCFGs.begin(), HotCFGs.end(),
-                   [&cfgWeightMap](ELFCfg *cfg1, ELFCfg *cfg2) {
-                     return cfgWeightMap[cfg1] > cfgWeightMap[cfg2];
-                   });
-
-  for (ELFCfg *cfg : HotCFGs) {
-    if (cfgWeightMap[cfg] <= 0.005)
-      break;
-    auto *cluster = CFGToClusterMap[cfg];
-    // Ignore merging if the cluster containing this function is bigger than
-    // 2MBs (size of a large page).
-    if (cluster->Size > ClusterMergeSizeThreshold)
-=======
     if (!E || E->Weight < CallIn->Weight) {
       if (ClusterMap[CallIn->Src->CFG]->Size > (1 << 21)) continue;
       E = CallIn;
@@ -215,16 +121,9 @@
       break;
     auto *Cluster = ClusterMap[CFG];
     if (Cluster->Size > (1 << 21))
->>>>>>> fcfbca44
       continue;
     assert(cluster);
 
-<<<<<<< HEAD
-    ELFCfg *predecessorCfg = getMostLikelyPredecessor(cfg, cluster);
-    if (!predecessorCfg)
-      continue;
-    auto *predecessorCluster = CFGToClusterMap[predecessorCfg];
-=======
     ELFCFG *PredecessorCfg =
         getMostLikelyPredecessor(Cluster, CFG, ClusterMap);
     if (!PredecessorCfg)
@@ -233,24 +132,16 @@
     // log("propeller: most-likely caller of " + Twine(CFG->Name) + " -> " + Twine(PredecessorCfg->Name));
     auto *PredecessorCluster = ClusterMap[PredecessorCfg];
     assert(PredecessorCluster);
->>>>>>> fcfbca44
 
     assert(predecessorCluster != cluster && predecessorCfg != cfg);
 
     // Join the two clusters into predecessorCluster.
     predecessorCluster->mergeWith(*cluster);
 
-<<<<<<< HEAD
-    // Update cfg to cluster mapping, because all cfgs that were
-    // previsously in cluster are now in predecessorCluster.
-    for (ELFCfg *cfg : cluster->CFGs) {
-      CFGToClusterMap[cfg] = predecessorCluster;
-=======
     // Update CFG <-> Cluster mapping, because all cfgs that were
     // previsously in Cluster are now in PredecessorCluster.
     for (ELFCFG *CFG : Cluster->CFGs) {
       ClusterMap[CFG] = PredecessorCluster;
->>>>>>> fcfbca44
     }
 
     // Delete the defunct cluster
@@ -258,32 +149,6 @@
   }
 }
 
-<<<<<<< HEAD
-// This functions sorts all remaining clusters in decreasing order of their
-// execution density.
-void CallChainClustering::sortClusters(std::vector<Cluster *> &clusterOrder) {
-  for (auto &p : Clusters)
-    clusterOrder.push_back(p.second.get());
-  std::sort(clusterOrder.begin(), clusterOrder.end(),
-            [](Cluster *c1, Cluster *c2) {
-              // Set a deterministic order when execution densities are equal.
-              if (c1->getDensity() == c2->getDensity())
-                return c1->CFGs.front()->getEntryNode()->MappedAddr <
-                       c2->CFGs.front()->getEntryNode()->MappedAddr;
-              return c1->getDensity() > c2->getDensity();
-            });
-}
-
-// This function performs CallChainClustering on all cfgs and then orders all
-// the built clusters based on their execution density. It places all cold
-// functions after hot functions and returns the number of hot functions.
-unsigned CallChainClustering::doOrder(std::list<ELFCfg *> &cfgOrder) {
-  mergeClusters();
-  std::vector<Cluster *> clusterOrder;
-  sortClusters(clusterOrder);
-  for (Cluster *c : clusterOrder) {
-    cfgOrder.insert(cfgOrder.end(), c->CFGs.begin(), c->CFGs.end());
-=======
 void CCubeAlgorithm::sortClusters() {
   Clusters.sort([](unique_ptr<Cluster> &C1, unique_ptr<Cluster> &C2) {
     if (C1->getDensity() == C2->getDensity())
@@ -298,7 +163,6 @@
   sortClusters();
   for (auto &Cptr : Clusters) {
     CfgOrder.insert(CfgOrder.end(), Cptr->CFGs.begin(), Cptr->CFGs.end());
->>>>>>> fcfbca44
   }
 
   cfgOrder.insert(cfgOrder.end(), ColdCFGs.begin(), ColdCFGs.end());
