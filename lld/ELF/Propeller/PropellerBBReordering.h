--- conflicted
+++ resolved
@@ -8,487 +8,16 @@
 #ifndef LLD_ELF_PROPELLER_BB_REORDERING_H
 #define LLD_ELF_PROPELLER_BB_REORDERING_H
 
-<<<<<<< HEAD
-=======
 #include "PropellerChainClustering.h"
->>>>>>> 68eb50c5
 #include "PropellerCFG.h"
 #include "PropellerConfig.h"
 
-<<<<<<< HEAD
-#include "Heap.h"
-#include "lld/Common/LLVM.h"
-#include "llvm/ADT/DenseMap.h"
-#include "llvm/ADT/DenseSet.h"
-#include <iostream>
-
-#include <chrono>
 #include <list>
-#include <unordered_map>
-#include <unordered_set>
-
-using llvm::DenseMap;
-using llvm::DenseSet;
+#include <vector>
 
 namespace lld {
 namespace propeller {
 
-enum MergeOrder {
-  Begin,
-  X2X1Y = Begin,
-  BeginNext,
-  X1YX2 = BeginNext,
-  X2YX1,
-  YX2X1,
-  End
-};
-
-// Represents a chain of nodes (basic blocks).
-class NodeChain {
-public:
-  // Representative node of the chain, with which it is initially constructed.
-  CFGNode *DelegateNode;
-  ControlFlowGraph *CFG;
-  std::list<CFGNode *> Nodes;
-  std::list<std::list<CFGNode *>::iterator> FunctionEntryIndices;
-  std::unordered_map<NodeChain *, std::vector<CFGEdge *>> OutEdges;
-  DenseSet<NodeChain *> InEdges;
-
-  // Total binary size of the chain
-  uint64_t Size;
-
-  // Total execution frequency of the chain
-  uint64_t Freq;
-
-  // Extended TSP score of the chain
-  double Score = 0;
-
-  bool DebugChain;
-
-  // Constructor for building a NodeChain from a single Node
-  NodeChain(CFGNode *node)
-      : DelegateNode(node), CFG(node->CFG), Nodes(1, node), Size(node->ShSize),
-        Freq(node->Freq), DebugChain(node->CFG->DebugCFG) {}
-
-  NodeChain(ControlFlowGraph *cfg)
-      : DelegateNode(cfg->getEntryNode()), CFG(cfg), Size(cfg->Size), Freq(0),
-        DebugChain(cfg->DebugCFG) {
-    cfg->forEachNodeRef([this](CFGNode &node) {
-      Nodes.push_back(&node);
-      Freq += node.Freq;
-    });
-  }
-
-  template <class Visitor>
-  void forEachOutEdgeToChain(NodeChain *chain, Visitor V) {
-    auto it = OutEdges.find(chain);
-    if (it == OutEdges.end())
-      return;
-    for (CFGEdge *E : it->second)
-      V(*E, this, chain);
-  }
-
-  double execDensity() const {
-    return ((double)Freq) / std::max(Size, (uint64_t)1);
-  }
-};
-
-} // namespace propeller
-} // namespace lld
-
-namespace std {
-
-template <> struct less<lld::propeller::NodeChain *> {
-  bool operator()(const lld::propeller::NodeChain *c1,
-                  const lld::propeller::NodeChain *c2) const {
-    return c1->DelegateNode->MappedAddr < c2->DelegateNode->MappedAddr;
-  }
-};
-
-template <>
-struct less<pair<lld::propeller::NodeChain *, lld::propeller::NodeChain *>> {
-  bool operator()(
-      const pair<lld::propeller::NodeChain *, lld::propeller::NodeChain *> p1,
-      const pair<lld::propeller::NodeChain *, lld::propeller::NodeChain *> p2)
-      const {
-    if (less<lld::propeller::NodeChain *>()(p1.first, p2.first))
-      return true;
-    if (less<lld::propeller::NodeChain *>()(p2.first, p1.first))
-      return false;
-    return less<lld::propeller::NodeChain *>()(p1.second, p2.second);
-  }
-};
-} // namespace std
-
-namespace lld {
-namespace propeller {
-
-class ChainClustering {
-public:
-  class Cluster {
-  public:
-    Cluster(NodeChain *);
-    std::vector<NodeChain *> Chains;
-    NodeChain *DelegateChain;
-    uint64_t Size;
-    uint64_t Weight;
-
-    Cluster &mergeWith(Cluster &other) {
-      Chains.insert(Chains.end(), other.Chains.begin(), other.Chains.end());
-      this->Weight += other.Weight;
-      this->Size += other.Size;
-      return *this;
-    }
-
-    double getDensity() { return ((double)Weight / Size); }
-  };
-
-  void mergeTwoClusters(Cluster *predecessorCluster, Cluster *cluster) {
-    // Join the two clusters into predecessorCluster.
-    predecessorCluster->mergeWith(*cluster);
-
-    // Update chain to cluster mapping, because all chains that were
-    // previsously in cluster are now in predecessorCluster.
-    for (NodeChain *c : cluster->Chains) {
-      ChainToClusterMap[c] = predecessorCluster;
-    }
-
-    // Delete the defunct cluster
-    Clusters.erase(cluster->DelegateChain->DelegateNode->MappedAddr);
-  }
-
-  void addChain(std::unique_ptr<NodeChain> &&chain_ptr);
-
-  virtual void doOrder(std::vector<CFGNode *> &hotOrder,
-                       std::vector<CFGNode *> &coldOrder);
-
-  virtual ~ChainClustering() = default;
-
-protected:
-  virtual void mergeClusters(){};
-  void sortClusters(std::vector<Cluster *> &);
-
-  void initClusters() {
-    for (auto &c_ptr : HotChains) {
-      NodeChain *chain = c_ptr.get();
-      Cluster *cl = new Cluster(chain);
-      cl->Weight = chain->Freq;
-      cl->Size = std::max(chain->Size, (uint64_t)1);
-      ChainToClusterMap[chain] = cl;
-      Clusters.try_emplace(cl->DelegateChain->DelegateNode->MappedAddr, cl);
-    }
-  }
-
-  std::vector<std::unique_ptr<NodeChain>> HotChains, ColdChains;
-  DenseMap<uint64_t, std::unique_ptr<Cluster>> Clusters;
-  DenseMap<NodeChain *, Cluster *> ChainToClusterMap;
-};
-
-} // namespace propeller
-} // namespace lld
-
-namespace std {
-template <> struct less<lld::propeller::ChainClustering::Cluster *> {
-  bool operator()(const lld::propeller::ChainClustering::Cluster *c1,
-                  const lld::propeller::ChainClustering::Cluster *c2) const {
-    return less<lld::propeller::NodeChain *>()(c1->DelegateChain,
-                                               c2->DelegateChain);
-  }
-};
-
-} // namespace std
-=======
-#include <list>
-#include <vector>
->>>>>>> 68eb50c5
-
-namespace lld {
-namespace propeller {
-
-<<<<<<< HEAD
-class NodeChainSlice {
-private:
-  // Chain from which this slice comes from
-  NodeChain *Chain;
-
-  // The endpoints of the slice in the corresponding chain
-  std::list<CFGNode *>::iterator Begin, End;
-
-  // The offsets corresponding to the two endpoints
-  uint64_t BeginOffset, EndOffset;
-
-  // Constructor for building a chain slice from a given chain and the two
-  // endpoints of the chain.
-  NodeChainSlice(NodeChain *c, std::list<CFGNode *>::iterator begin,
-                 std::list<CFGNode *>::iterator end)
-      : Chain(c), Begin(begin), End(end) {
-
-    BeginOffset = (*begin)->ChainOffset;
-    if (End == Chain->Nodes.end())
-      EndOffset = Chain->Size;
-    else
-      EndOffset = (*end)->ChainOffset;
-  }
-
-  // (Binary) size of this slice
-  uint64_t size() const { return EndOffset - BeginOffset; }
-
-  friend class NodeChainBuilder;
-  friend class NodeChainAssembly;
-};
-
-class NodeChainAssembly {
-private:
-  // The gain in ExtTSP score achieved by this NodeChainAssembly once it
-  // is accordingly applied to the two chains.
-  // This is effectively equal to "Score - splitChain->Score -
-  // unsplitChain->Score".
-  double ScoreGain = 0;
-
-  // The two chains, the first being the splitChain and the second being the
-  // unsplitChain.
-  std::pair<NodeChain *, NodeChain *> ChainPair;
-
-  // The slice position of splitchain
-  std::list<CFGNode *>::iterator SlicePosition;
-
-  // The three chain slices
-  std::vector<NodeChainSlice> Slices;
-
-  // The merge order
-  MergeOrder MOrder;
-
-  NodeChainAssembly(NodeChain *chainX, NodeChain *chainY,
-                    std::list<CFGNode *>::iterator slicePosition,
-                    MergeOrder mOrder)
-      : ChainPair(chainX, chainY), SlicePosition(slicePosition),
-        MOrder(mOrder) {
-    NodeChainSlice x1(chainX, chainX->Nodes.begin(), SlicePosition);
-    NodeChainSlice x2(chainX, SlicePosition, chainX->Nodes.end());
-    NodeChainSlice y(chainY, chainY->Nodes.begin(), chainY->Nodes.end());
-
-    switch (MOrder) {
-    case MergeOrder::X2X1Y:
-      Slices = {std::move(x2), std::move(x1), std::move(y)};
-      break;
-    case MergeOrder::X1YX2:
-      Slices = {std::move(x1), std::move(y), std::move(x2)};
-      break;
-    case MergeOrder::X2YX1:
-      Slices = {std::move(x2), std::move(y), std::move(x1)};
-      break;
-    case MergeOrder::YX2X1:
-      Slices = {std::move(y), std::move(x2), std::move(x1)};
-      break;
-    default:
-      assert("Invalid MergeOrder!" && false);
-    }
-
-    ScoreGain =
-        computeExtTSPScore() - splitChain()->Score - unsplitChain()->Score;
-  }
-
-  bool isValid() {
-    return ScoreGain > 0.0001 &&
-           (propellerConfig.optReorderIP ||
-            (!splitChain()->Nodes.front()->isEntryNode() &&
-             !unsplitChain()->Nodes.front()->isEntryNode()) ||
-            getFirstNode()->isEntryNode());
-  }
-
-  // Find the NodeChainSlice in this NodeChainAssembly which contains the given
-  // node. If the node is not contained in this NodeChainAssembly, then return
-  // false. Otherwise, set idx equal to the index of the corresponding slice and
-  // return true.
-  inline bool findSliceIndex(CFGNode *node, NodeChain *chain, uint64_t offset,
-                             uint8_t &idx) const {
-    for (idx = 0; idx < 3; ++idx) {
-      if (chain != Slices[idx].Chain)
-        continue;
-      if (offset < Slices[idx].EndOffset && offset > Slices[idx].BeginOffset)
-        return true;
-      if (offset < Slices[idx].BeginOffset)
-        continue;
-      if (offset > Slices[idx].EndOffset)
-        continue;
-      // A node can have zero size, which means multiple nodes may be associated
-      // with the same offset. This means that if the node's offset is at the
-      // beginning or the end of the slice, the node may reside in either slices
-      // of the chain.
-      if (offset == Slices[idx].EndOffset) {
-        // If offset is at the end of the slice, iterate backwards over the
-        // slice to find a zero-sized node.
-        for (auto nodeIt = std::prev(Slices[idx].End);
-             nodeIt != std::prev(Slices[idx].Begin); nodeIt--) {
-          // Stop iterating if the node's size is non-zero as this would change
-          // the offset.
-          if ((*nodeIt)->ShSize)
-            break;
-          if (*nodeIt == node)
-            return true;
-        }
-      }
-      if (offset == Slices[idx].BeginOffset) {
-        // If offset is at the beginning of the slice, iterate forwards over the
-        // slice to find the node.
-        for (auto nodeIt = Slices[idx].Begin; nodeIt != Slices[idx].End;
-             nodeIt++) {
-          if (*nodeIt == node)
-            return true;
-          // Stop iterating if the node's size is non-zero as this would change
-          // the offset.
-          if ((*nodeIt)->ShSize)
-            break;
-        }
-      }
-    }
-    return false;
-  }
-
-  // Total Extended TSP score of this NodeChainAssembly once it is assembled
-  // accordingly.
-  double computeExtTSPScore() const;
-
-  // First node in the resulting assembled chain.
-  CFGNode *getFirstNode() const {
-    for (auto &slice : Slices)
-      if (slice.Begin != slice.End)
-        return *slice.Begin;
-    return nullptr;
-  }
-
-  struct CompareNodeChainAssembly {
-    bool operator()(const std::unique_ptr<NodeChainAssembly> &a1,
-                    const std::unique_ptr<NodeChainAssembly> &a2) const;
-  };
-
-  friend class NodeChainBuilder;
-
-public:
-  // We delete the copy constructor to make sure NodeChainAssembly is moved
-  // rather than copied.
-  NodeChainAssembly(NodeChainAssembly &&) = default;
-  // copy constructor is implicitly deleted
-  // NodeChainAssembly(NodeChainAssembly&) = delete;
-  NodeChainAssembly() = delete;
-
-  std::pair<uint8_t, size_t> assemblyStrategy() const {
-    return std::make_pair(MOrder, (*SlicePosition)->MappedAddr);
-  }
-
-  inline bool split() const {
-    return SlicePosition != splitChain()->Nodes.begin();
-  }
-
-  inline NodeChain *splitChain() const { return ChainPair.first; }
-
-  inline NodeChain *unsplitChain() const { return ChainPair.second; }
-};
-
-// BB Chain builder based on the ExtTSP metric
-class NodeChainBuilder {
-private:
-  NodeChainAssembly::CompareNodeChainAssembly NodeChainAssemblyComparator;
-  // Cfgs repreresenting the functions that are reordered
-  std::vector<ControlFlowGraph *> CFGs;
-
-  // Set of built chains, keyed by section index of their Delegate Nodes.
-  // Chains are removed from this Map once they are merged into other chains.
-  DenseMap<uint64_t, std::unique_ptr<NodeChain>> Chains;
-
-  // All the initial chains, seperated into connected components
-  std::vector<std::vector<NodeChain *>> Components;
-
-  // NodeChainBuilder performs BB ordering component by component.
-  // This is the component number that the chain builder is currently working
-  // on.
-  unsigned CurrentComponent;
-
-  // These represent all the edges which are -- based on the profile -- the only
-  // (executed) outgoing edges from their source node and the only (executed)
-  // incoming edges to their sink nodes. The algorithm will make sure that these
-  // edges form fall-throughs in the final order.
-  DenseMap<CFGNode *, CFGNode *> MutuallyForcedOut;
-
-  // This maps every (ordered) pair of chains (with the first chain in the pair
-  // potentially splittable) to the highest-gain NodeChainAssembly for those
-  // chains. The Heap data structure allows fast retrieval of the maximum gain
-  // NodeChainAssembly, along with fast update.
-  Heap<std::pair<NodeChain *, NodeChain *>, std::unique_ptr<NodeChainAssembly>,
-       std::less<std::pair<NodeChain *, NodeChain *>>,
-       NodeChainAssembly::CompareNodeChainAssembly>
-      NodeChainAssemblies;
-
-  // This map stores the candidate chains for each chain.
-  //
-  // For every chain, its candidate chains are the chains which can increase the
-  // overall ExtTSP score when merged with that chain. This is used to update
-  // the NodeChainAssemblies map whenever chains merge together. The candidate
-  // chains of a chain may also be updated as result of a merge.
-  std::unordered_map<NodeChain *, std::unordered_set<NodeChain *>>
-      CandidateChains;
-
-  void coalesceChains();
-  void initializeExtTSP();
-  void initializeComponents();
-  void attachFallThroughs();
-
-  // This function tries to place two nodes immediately adjacent to
-  // each other (used for fallthroughs).
-  // Returns true if this can be done.
-  bool attachNodes(CFGNode *src, CFGNode *sink);
-
-  void mergeChainEdges(NodeChain *splitChain, NodeChain *unsplitChain);
-
-  void mergeInOutEdges(NodeChain *mergerChain, NodeChain *mergeeChain);
-  void mergeChains(NodeChain *leftChain, NodeChain *rightChain);
-  void mergeChains(std::unique_ptr<NodeChainAssembly> assembly);
-
-  // Recompute the ExtTSP score of a chain
-  double computeExtTSPScore(NodeChain *chain) const;
-
-  // Update the related NodeChainAssembly records for two chains, with the
-  // assumption that unsplitChain has been merged into splitChain.
-  bool updateNodeChainAssembly(NodeChain *splitChain, NodeChain *unsplitChain);
-
-  void mergeAllChains();
-
-  void init();
-
-  // Initialize the mutuallyForcedOut map
-  void initMutuallyForcedEdges(ControlFlowGraph &cfg);
-
-  // Initialize basic block chains, with one chain for every node
-  void initNodeChains(ControlFlowGraph &cfg);
-
-public:
-  // This invokes the Extended TSP algorithm, orders the hot and cold basic
-  // blocks and inserts their associated symbols at the corresponding locations
-  // specified by the parameters (HotPlaceHolder and ColdPlaceHolder) in the
-  // given SymbolList.
-  void doOrder(std::unique_ptr<ChainClustering> &CC);
-
-  NodeChainBuilder(std::vector<ControlFlowGraph *> &cfgs) : CFGs(cfgs) {}
-
-  NodeChainBuilder(ControlFlowGraph *cfg) : CFGs(1, cfg) {}
-
-  std::string toString(NodeChainAssembly &assembly) const;
-};
-
-class NoOrdering : public ChainClustering {
-public:
-  void doOrder(std::vector<CFGNode *> &hotOrder,
-               std::vector<CFGNode *> &coldOrder);
-};
-
-class CallChainClustering : public ChainClustering {
-private:
-  Cluster *getMostLikelyPredecessor(NodeChain *chain, Cluster *cluster);
-  void mergeClusters();
-};
-
-=======
->>>>>>> 68eb50c5
 class PropellerBBReordering {
 private:
   std::vector<ControlFlowGraph *> HotCFGs, ColdCFGs;
@@ -496,78 +25,9 @@
   std::unique_ptr<ChainClustering> CC;
 
 public:
-<<<<<<< HEAD
-  PropellerBBReordering() {
-    prop->forEachCfgRef([this](ControlFlowGraph &cfg) {
-      if (cfg.isHot()) {
-        HotCFGs.push_back(&cfg);
-        if (propellerConfig.optPrintStats) {
-          unsigned hotBBs = 0;
-          unsigned allBBs = 0;
-          cfg.forEachNodeRef([&hotBBs, &allBBs](CFGNode &node) {
-            if (node.Freq)
-              hotBBs++;
-            allBBs++;
-          });
-          fprintf(stderr, "HISTOGRAM: %s,%u,%u\n", cfg.Name.str().c_str(),
-                  allBBs, hotBBs);
-        }
-      } else {
-        fprintf(stderr, "CFG IS COLD: %s\n", cfg.Name.str().c_str());
-        ColdCFGs.push_back(&cfg);
-      }
-    });
-  }
-
-  void doSplitOrder(std::list<StringRef> &symbolList,
-                    std::list<StringRef>::iterator hotPlaceHolder,
-                    std::list<StringRef>::iterator coldPlaceHolder) {
-
-    std::chrono::steady_clock::time_point start =
-        std::chrono::steady_clock::now();
-
-    if (propellerConfig.optReorderIP)
-      CC.reset(new CallChainClustering());
-    else if (propellerConfig.optReorderFuncs)
-      CC.reset(new CallChainClustering());
-    else
-      CC.reset(new NoOrdering());
-
-    if (propellerConfig.optReorderIP)
-      NodeChainBuilder(HotCFGs).doOrder(CC);
-    else if (propellerConfig.optReorderBlocks) {
-      for (ControlFlowGraph *cfg : HotCFGs)
-        NodeChainBuilder(cfg).doOrder(CC);
-    } else {
-      for (ControlFlowGraph *cfg : HotCFGs)
-        CC->addChain(std::unique_ptr<NodeChain>(new NodeChain(cfg)));
-    }
-    for (ControlFlowGraph *cfg : ColdCFGs)
-      CC->addChain(std::unique_ptr<NodeChain>(new NodeChain(cfg)));
-
-    CC->doOrder(HotOrder, ColdOrder);
-
-    for (CFGNode *n : HotOrder)
-      symbolList.insert(hotPlaceHolder, n->ShName);
-
-    for (CFGNode *n : ColdOrder)
-      symbolList.insert(coldPlaceHolder, n->ShName);
-
-    std::chrono::steady_clock::time_point end =
-        std::chrono::steady_clock::now();
-    warn(
-        "[Propeller]: BB reordering took: " +
-        Twine(std::chrono::duration_cast<std::chrono::milliseconds>(end - start)
-                  .count()));
-
-    if (propellerConfig.optPrintStats)
-      printStats();
-  }
-=======
   void doSplitOrder(std::list<StringRef> &symbolList,
                     std::list<StringRef>::iterator hotPlaceHolder,
                     std::list<StringRef>::iterator coldPlaceHolder);
->>>>>>> 68eb50c5
 
   void printStats();
 };
