--- conflicted
+++ resolved
@@ -47,14 +47,9 @@
 }
 
 void DwarfCFIExceptionBase::endFragment() {
-<<<<<<< HEAD
   // With -fbasicblock-sections, this is handled at each basic block.
   if (shouldEmitCFI && !Asm->MF->getBBSections())
-    Asm->OutStreamer->EmitCFIEndProc();
-=======
-  if (shouldEmitCFI)
     Asm->OutStreamer->emitCFIEndProc();
->>>>>>> da147ef0
 }
 
 DwarfCFIException::DwarfCFIException(AsmPrinter *A)
@@ -167,14 +162,10 @@
 
   // Provide LSDA information.
   if (shouldEmitLSDA)
-<<<<<<< HEAD
-    Asm->OutStreamer->EmitCFILsda(ESP(Asm), TLOF.getLSDAEncoding());
+    Asm->OutStreamer->emitCFILsda(ESP(Asm), TLOF.getLSDAEncoding());
 
   // Set the exception symbol associated with this basic block.
   Asm->setExceptionSym(MBB, ESP(Asm));
-=======
-    Asm->OutStreamer->emitCFILsda(ESP(Asm), TLOF.getLSDAEncoding());
->>>>>>> da147ef0
 }
 
 /// endFunction - Gather and emit post-function exception information.
@@ -192,5 +183,5 @@
 
 void DwarfCFIException::endBasicBlock(const MachineBasicBlock &MBB) {
   if (shouldEmitCFI)
-    Asm->OutStreamer->EmitCFIEndProc();
+    Asm->OutStreamer->emitCFIEndProc();
 }