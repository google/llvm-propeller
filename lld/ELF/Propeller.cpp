#include "Propeller.h"

#include "Config.h"
#include "PropellerBBReordering.h"
#include "PropellerELFCfg.h"
#include "PropellerFuncOrdering.h"
#include "InputFiles.h"

#include "llvm/Support/Parallel.h"

#include <chrono>
#include <stdio.h>
#include <fstream>
#include <functional>
#include <list>
#include <map>
#include <numeric>
#include <tuple>
#include <vector>

using lld::elf::config;
using llvm::StringRef;

using std::list;
using std::map;
using std::string;
using std::tuple;
using std::vector;
using std::chrono::duration;
using std::chrono::system_clock;

namespace lld {
namespace propeller {

SymbolEntry *Propfile::findSymbol(StringRef SymName) {
  std::pair<StringRef, StringRef> SymNameSplit = SymName.split(".llvm.");
  StringRef FuncName;
  StringRef BBIndex;
  string TmpStr;
  if (!SymbolEntry::isBBSymbol(SymNameSplit.first, &FuncName, &BBIndex)) {
    FuncName = SymNameSplit.first;
    BBIndex = "";
  } else {
    // When SymName is like "11111.bb.foo", set BBIndex to "5".
    // "1111" -> "4".
    TmpStr = std::to_string(BBIndex.size());
    BBIndex = StringRef(TmpStr);
  }
  auto L1 = SymbolNameMap.find(FuncName);
  if (L1 != SymbolNameMap.end()) {
    auto L2 = L1->second.find(BBIndex);
    if (L2 != L1->second.end()) {
      return L2->second;
    }
  }
  // warn(string("failed to find SymbolEntry for '") +
  //     SymbolEntry::toCompactBBName(SymName) + "'.");
  return nullptr;
}

bool Propfile::readSymbols() {
  ssize_t R;
  LineNo = 0;
  LineTag = '\0';
  list<tuple<uint64_t, uint64_t, StringRef, uint64_t>> BBSymbols;
  while ((R = getline(&LineBuf, &LineSize, PStream)) != -1) {
    ++LineNo;
    if (R == 0)
      continue;
    if (LineBuf[0] == '#' || LineBuf[0] == '!')
      continue;
    if (LineBuf[0] == 'B' || LineBuf[0] == 'F') {
      LineTag = LineBuf[0];
      break; // Done symbol section.
    }
    if (LineBuf[0] == 'S') {
      LineTag = LineBuf[0];
      continue;
    }
    if (LineBuf[R - 1] == '\n') {
      LineBuf[--R] = '\0'; // drop '\n' character at the end;
    }
    StringRef L(LineBuf); // LineBuf is null-terminated.

    uint64_t SOrdinal;
    uint64_t SSize;
    auto L1S = L.split(' ');
    auto L1 = L1S.first;
    auto L2S = L1S.second.split(' ');
    auto L2 = L2S.first;
    auto EphemeralStr = L2S.second;
    if (L1.getAsInteger(10, SOrdinal) == true /* means error happens */ ||
        SOrdinal == 0) {
      error("Invalid ordinal field at propfile line: " +
            std::to_string(LineNo));
      return false;
    }
    if (L2.getAsInteger(16, SSize) == true) {
      error("Invalid size field at propfile line: " +
            std::to_string(LineNo));
      return false;
    }
    if (EphemeralStr.empty()) {
      error("Invalid name field at propfile line: " +
            std::to_string(LineNo));
      return false;
    }
    if (EphemeralStr[0] == 'N') { // Function symbol?
      // Save EphemeralStr for persistency across Propeller lifecycle.
      StringRef SavedNameStr = PropfileStrSaver.save(EphemeralStr.substr(1));
      SymbolEntry::AliasesTy SAliases;
      SavedNameStr.split(SAliases, '/');
      for(auto& SAlias: SAliases){
        SAlias = SAlias.split(".llvm.").first;
      }
      StringRef SName = SAliases[0];
      //SAliases.erase(SAliases.begin());
      assert(SymbolOrdinalMap.find(SOrdinal) == SymbolOrdinalMap.end());
      createFunctionSymbol(SOrdinal, SName, std::move(SAliases), SSize);
    } else {
      // It's a bb symbol.
      auto L = EphemeralStr.split('.');
      uint64_t FuncIndex;
      if (L.first.getAsInteger(10, FuncIndex) == true || FuncIndex == 0) {
        error("Invalid function index field at propfile line: " +
            std::to_string(LineNo));
        return false;
      }
      // Only save the index part, which is highly reusable.
      StringRef BBIndex = PropfileStrSaver.save(L.second);
      auto ExistingI = SymbolOrdinalMap.find(FuncIndex);
      if (ExistingI != SymbolOrdinalMap.end()) {
        assert(!ExistingI->second->BBTag);
        createBasicBlockSymbol(SOrdinal, ExistingI->second.get(), BBIndex,
                               SSize);
      } else {
        // A bb symbol appears earlier than its wrapping function, rare, but
        // not impossible, rather play it safely.
        BBSymbols.emplace_back(SOrdinal, FuncIndex, BBIndex, SSize);
      }
    }
  } // End of iterating all symbols.

  for (auto &S : BBSymbols) {
    uint64_t SOrdinal;
    uint64_t FuncIndex;
    uint64_t SSize;
    StringRef BBIndex;
    std::tie(SOrdinal, FuncIndex, BBIndex, SSize) = S;
    auto ExistingI = SymbolOrdinalMap.find(FuncIndex);
    assert(ExistingI != SymbolOrdinalMap.end());
    createBasicBlockSymbol(SOrdinal, ExistingI->second.get(), BBIndex, SSize);
  }
  return true;
}

// Parse a branch record like below
//   10 12 232590 R
static bool parseBranchOrFallthroughLine(StringRef L, uint64_t *From,
                                         uint64_t *To, uint64_t *Cnt, char *T) {
  auto getInt = [](const StringRef &S) -> uint64_t {
    uint64_t R;
    if (S.getAsInteger(10, R) /* string contains more than numbers */
        || R == 0)
      return 0;
    return R;
  };
  auto S0 = L.split(' ');
  *From = getInt(S0.first);
  auto S1 = S0.second.split(' ');
  *To = getInt(S1.first);
  auto S2 = S1.second.split(' ');
  *Cnt = getInt(S2.first);
  if (!*From || !*To || !*Cnt)
    return false;
  if (!S2.second.empty()) {
    if (S2.second == "C" || S2.second == "R")
      *T = S2.second[0];
    else
      return false;
  } else {
    *T = '\0';
  }
  return true;
}

bool Propfile::processProfile() {
  ssize_t R;
  uint64_t BCnt = 0;
  uint64_t FCnt = 0;
  while ((R = getline(&LineBuf, &LineSize, PStream)) != -1) {
    ++LineNo;
    if (R == 0)
      continue;
    if (LineBuf[0] == '#' || LineBuf[0] == '!')
      continue;
    if (LineBuf[0] == 'S' || LineBuf[0] == 'B' || LineBuf[0] == 'F') {
      LineTag = LineBuf[0];
      continue;
    }
    if (LineTag != 'B' && LineTag != 'F') break;
    if (LineBuf[R - 1] == '\n') {
      LineBuf[--R] = '\0'; // drop '\n' character at the end;
    }
    StringRef L(LineBuf); // LineBuf is null-terminated.
    uint64_t From, To, Cnt;
    char Tag;
    if (!parseBranchOrFallthroughLine(L, &From, &To, &Cnt, &Tag)) {
      error(string("Unrecogniz line #") + std::to_string(LineNo) +
            " in propfile:\n" + L.str());
      return false;
    }
    ELFCfgNode *FromN = Prop.findCfgNode(From);
    ELFCfgNode *ToN = Prop.findCfgNode(To);
    if (!FromN || !ToN) {
      continue;
    }

    if (LineTag == 'B') {
      ++BCnt;
      if (FromN->Cfg == ToN->Cfg) {
        FromN->Cfg->mapBranch(FromN, ToN, Cnt, Tag == 'C', Tag == 'R');
      } else {
        FromN->Cfg->mapCallOut(FromN, ToN, 0, Cnt, Tag == 'C', Tag == 'R');
      }
    } else {
      ++FCnt;
      // LineTag == 'F'
      if (FromN->Cfg == ToN->Cfg) {
        if (!FromN->Cfg->markPath(FromN, ToN, Cnt)) {
          // warn("Waring: failed to mark '" + 
          //        SymbolEntry::toCompactBBName(FromN->ShName) + "' -> '" + 
          //        SymbolEntry::toCompactBBName(ToN->ShName) +"'.");
        }
      }
    }
  }

  if (!BCnt) {
    warn("Warning: 0 branch info processed.");
  }
  if (!FCnt) {
    warn("Warning: 0 fallthrough info processed.");
  }
  return true;
}

void Propeller::processFile(const pair<elf::InputFile *, uint32_t> &Pair) {
  auto *Inf = Pair.first;
  ELFView *View = ELFView::create(Inf->getName(), Pair.second, Inf->mb);
  if (View) {
    ELFCfgBuilder(*this, View).buildCfgs();
    {
      // Updating global data structure.
      std::lock_guard<mutex> L(this->Lock);
      this->Views.emplace_back(View);
      for (auto &P : View->Cfgs) {
        std::pair<StringRef, StringRef> SplitName = P.first.split(".llvm.");
        auto R = CfgMap[SplitName.first].emplace(P.second.get());
        (void)(R);
        assert(R.second);
      }
    }
  }
}

ELFCfgNode *Propeller::findCfgNode(uint64_t SymbolOrdinal) {
  assert(Propf->SymbolOrdinalMap.find(SymbolOrdinal) !=
         Propf->SymbolOrdinalMap.end());
  SymbolEntry *S = Propf->SymbolOrdinalMap[SymbolOrdinal].get();
  if (!S) {
    // This is an internal error, should not happen.
    error(string("Invalid symbol ordinal: " + std::to_string(SymbolOrdinal)));
    return nullptr;
  }
  SymbolEntry *Func = S->BBTag ? S->ContainingFunc : S;
  for (auto& FuncAliasName : Func->Aliases){
    auto CfgLI = CfgMap.find(FuncAliasName);
    if (CfgLI == CfgMap.end())
      continue;

    //warn(string("No Cfg named '") + FuncName + "' found.");
    //return nullptr;

    if (CfgLI != CfgMap.end()) {
      // There might be multiple object files that define SymName.
      // So for "funcFoo.bb.3", we return Obj2.
      // For "funcFoo.bb.1", we return Obj1 (the first matching obj).
      // Obj1:
      //    Cfg1: funcFoo
      //          funcFoo.bb.1
      //          funcFoo.bb.2
      // Obj2:
      //    Cfg1: funcFoo
      //          funcFoo.bb.1
      //          funcFoo.bb.2
      //          funcFoo.bb.3
      // Also note, Objects (CfgLI->second) are sorted in the way
      // they appear on the command line, which is the same as how
      // linker chooses the weak symbol definition.
      if (!S->BBTag) {
        for (auto *Cfg : CfgLI->second) {
          // Check Cfg does have name "SymName".
          for (auto &N : Cfg->Nodes) {
            if (N->ShName.split(".llvm.").first == FuncAliasName) {
              return N.get();
            }
          }
        }
      } else {
        uint32_t NumOnes;
        if (S->Name.getAsInteger(10, NumOnes) == true || !NumOnes) {
          warn("Internal error, BB name is invalid: '" + S->Name.str() + "'.");
        } else {
          for (auto *Cfg : CfgLI->second) {
            // Check Cfg does have name "SymName".
            for (auto &N : Cfg->Nodes) {
              auto T = N->ShName.find_first_of('.');
              if (T != string::npos && T == NumOnes) {
                return N.get();
              }
            }
          }
        }
      }
    }
  }
  return nullptr;
}

void Propeller::calculateNodeFreqs() {
  auto sumEdgeWeights = [](list<ELFCfgEdge *> &Edges) -> uint64_t {
    return std::accumulate(Edges.begin(), Edges.end(), 0,
                           [](uint64_t PSum, const ELFCfgEdge *Edge) {
                             return PSum + Edge->Weight;
                           });
  };
  for (auto &P : CfgMap) {
    auto &Cfg = *P.second.begin();
    if (Cfg->Nodes.empty())
      continue;
    bool Hot = false;
    Cfg->forEachNodeRef([&Hot, &sumEdgeWeights](ELFCfgNode &Node) {
      uint64_t MaxCallOut =
          Node.CallOuts.empty() ?
          0 :
          (*std::max_element(Node.CallOuts.begin(), Node.CallOuts.end(),
                          [](const ELFCfgEdge *E1, const ELFCfgEdge *E2){
                            return E1->Weight < E2->Weight;
                          }))->Weight;
      Node.Freq =
          std::max({sumEdgeWeights(Node.Outs), sumEdgeWeights(Node.Ins),
                    sumEdgeWeights(Node.CallIns), MaxCallOut});

      Hot |= (Node.Freq != 0);
    });
    if (Hot && Cfg->getEntryNode()->Freq == 0)
      Cfg->getEntryNode()->Freq = 1;
  }
}

bool Propeller::processFiles(std::vector<lld::elf::InputFile *> &Files) {
  if (config->propeller.empty()) return true;
  string PropellerFileName = config->propeller.str();
  FILE *PropFile = fopen(PropellerFileName.c_str(), "r");
  if (!PropFile) {
    error(string("Failed to open '") + PropellerFileName + "'.");
    return false;
  }
  Propf = llvm::make_unique<Propfile>(PropFile, *this);
  auto startReadSymbolTime = system_clock::now();
  if (!Propf->readSymbols()) {
    error(string("Invalid propfile: '") + PropellerFileName + "'.");
    return false;
  }
  auto startCreateCfgTime = system_clock::now();

  // Creating Cfgs.
  vector<pair<elf::InputFile *, uint32_t>> FileOrdinalPairs;
  int Ordinal = 0;
  for (auto &F : Files) {
    FileOrdinalPairs.emplace_back(F, ++Ordinal);
  }
  llvm::parallel::for_each(
      llvm::parallel::parallel_execution_policy(), FileOrdinalPairs.begin(),
      FileOrdinalPairs.end(),
      std::bind(&Propeller::processFile, this, std::placeholders::_1));

  /* Drop alias cfgs. */
  for(SymbolEntry * F : Propf->FunctionsWithAliases){

    ELFCfg * PrimaryCfg = nullptr;
    CfgMapTy::iterator PrimaryCfgMapEntry;

    for(StringRef& AliasName : F->Aliases){
      auto L = CfgMap.find(AliasName);
      if (L == CfgMap.end())
        continue;

      if (L->second.empty())
        continue;

      if (!PrimaryCfg ||
          PrimaryCfg->Nodes.size() < (*L->second.begin())->Nodes.size()) {
        if (PrimaryCfg)
          CfgMap.erase(PrimaryCfgMapEntry);

        PrimaryCfg = *L->second.begin();
        PrimaryCfgMapEntry = L;
      } else {
        CfgMap.erase(L);
      }
    }
  }

  auto startProcessProfileTime = system_clock::now();

  // Map profiles.
  if (!Propf->processProfile()) {
    return false;
  }

<<<<<<< HEAD
  if (Config->PropellerPrintStats) {
    duration<double> ProcessProfileTime =
        system_clock::now() - startProcessProfileTime;
=======
  if (config->propellerPrintStats){
    duration<double> ProcessProfileTime = system_clock::now() - startProcessProfileTime;
>>>>>>> decce423
    duration<double> ReadSymbolTime = startCreateCfgTime - startReadSymbolTime;
    duration<double> CreateCfgTime =
        startProcessProfileTime - startCreateCfgTime;
    fprintf(stderr, "[Propeller] Read all symbols in %f seconds.\n",
            ReadSymbolTime.count());
    fprintf(stderr, "[Propeller] Created all cfgs in %f seconds.\n",
            CreateCfgTime.count());
    fprintf(stderr, "[Propeller] Proccesed the profile in %f seconds.\n",
            ProcessProfileTime.count());
  }

  for (auto &CfgNameToDump : config->propellerDumpCfgs){
    auto CfgLI = CfgMap.find(CfgNameToDump);
    if (CfgLI == CfgMap.end()) {
      warn("[Propeller] Could not dump cfg for function '" + CfgNameToDump +
           "' : No such function name exists.");
      continue;
    }
    for (auto *Cfg : CfgLI->second) {
      if (Cfg->Name == CfgNameToDump){
        Cfg->writeAsDotGraph();
        break;
      }
    }
  }

  // Releasing all support data (symbol ordinal / name map, saved string refs,
  // etc) before moving to reordering.
  Propf.reset(nullptr);
  return true;
}

template <class C>
static void writeOut(const char *fname, const C &Names) {
  FILE *fp = fopen(fname, "w");
  if (!fp) {
    fprintf(stderr, "failed to open: %s\n", fname);
  }
  for (auto &N : Names) {
    fprintf(fp, "%s\n", N.str().c_str());
  }
  fclose(fp);
  fprintf(stderr, "Done writing %s\n", fname);
};

vector<StringRef> Propeller::genSymbolOrderingFile() {
  calculateNodeFreqs();

  list<ELFCfg *> CfgOrder;
  if (config->propellerReorderFuncs) {
    CCubeAlgorithm Algo;
    Algo.init(*this);
    auto startFuncOrderTime = system_clock::now();
    auto CfgsReordered = Algo.doOrder(CfgOrder);
    if (config->propellerPrintStats){
      duration<double> FuncOrderTime = system_clock::now() - startFuncOrderTime;
      fprintf(stderr, "[Propeller] Reordered %u hot functions in %f seconds.\n",
              CfgsReordered,
              FuncOrderTime.count());
    }
  } else {
    forEachCfgRef([&CfgOrder](ELFCfg &Cfg) { CfgOrder.push_back(&Cfg); });
    CfgOrder.sort([](const ELFCfg *A, const ELFCfg *B) {
      const auto *AEntry = A->getEntryNode();
      const auto *BEntry = B->getEntryNode();
      return AEntry->MappedAddr < BEntry->MappedAddr;
    });
  }

  list<StringRef> SymbolList(1, "Hot");
  const auto HotPlaceHolder = SymbolList.begin();
  const auto ColdPlaceHolder = SymbolList.end();
  unsigned ReorderedN = 0;
  auto startBBOrderTime = system_clock::now();
  for (auto *Cfg : CfgOrder) {
<<<<<<< HEAD
    if (Cfg->isHot() && Config->PropellerReorderBlocks) {
=======
    log("Ordering Cfg for function: " + Twine(Cfg->Name) + " --> " + Twine(Cfg->getEntryNode()->MappedAddr));
    if (Cfg->isHot() && config->propellerReorderBlocks) {
>>>>>>> decce423
      ExtTSPChainBuilder(Cfg).doSplitOrder(
          SymbolList, HotPlaceHolder,
          config->propellerSplitFuncs ? ColdPlaceHolder : HotPlaceHolder);
      ReorderedN++;
    } else {
<<<<<<< HEAD
      auto PlaceHolder =
          Config->PropellerSplitFuncs ? ColdPlaceHolder : HotPlaceHolder;
=======
      auto PlaceHolder = config->propellerSplitFuncs ? ColdPlaceHolder : HotPlaceHolder;
>>>>>>> decce423
      Cfg->forEachNodeRef([&SymbolList, PlaceHolder](ELFCfgNode &N) {
        SymbolList.insert(PlaceHolder, N.ShName);
      });
    }
  }
<<<<<<< HEAD
  if (Config->PropellerPrintStats) {
=======
  if (config->propellerPrintStats){
>>>>>>> decce423
    duration<double> BBOrderTime = system_clock::now() - startBBOrderTime;
    fprintf(
        stderr,
        "[Propeller] Reordered basic blocks of %u functions in %f seconds.\n",
        ReorderedN, BBOrderTime.count());
  }

  calculatePropellerLegacy(SymbolList, HotPlaceHolder, ColdPlaceHolder);

  // writeOut("symbol-ordering", SymbolList);
  // writeOut("propeller-legacy", PropLeg.BBSymbolsToKeep);

  if (!config->propellerDumpSymbolOrder.empty()){
    writeOut(config->propellerDumpSymbolOrder.str().c_str(), SymbolList);
  }

  SymbolList.erase(HotPlaceHolder);

  return vector<StringRef>(
      std::move_iterator<list<StringRef>::iterator>(SymbolList.begin()),
      std::move_iterator<list<StringRef>::iterator>(SymbolList.end()));
}

void Propeller::calculatePropellerLegacy(
    list<StringRef> &SymList, list<StringRef>::iterator HotPlaceHolder,
    list<StringRef>::iterator ColdPlaceHolder) {
  // No function split or no cold symbols, all bb symbols shall be removed.
  if (HotPlaceHolder == ColdPlaceHolder) return ;
  StringRef LastFuncName = "";
  for (auto I = std::next(HotPlaceHolder), J = ColdPlaceHolder; I != J; ++I) {
    StringRef SName = *I;
    StringRef FName;
    if (SymbolEntry::isBBSymbol(SName, &FName)) {
      if (LastFuncName.empty() || LastFuncName != FName) {
        PropLeg.BBSymbolsToKeep.insert(SName);
      }
      LastFuncName = FName;
    }
  }
  return;
}

void Propeller::ELFViewDeleter::operator()(ELFView *V) {
  delete V;
}

bool Propeller::ELFViewOrdinalComparator::operator()(const ELFCfg *A,
                                                     const ELFCfg *B) const {
  return A->View->Ordinal < B->View->Ordinal;
}

PropellerLegacy PropLeg;

} // namespace propeller
} // namespace lld<|MERGE_RESOLUTION|>--- conflicted
+++ resolved
@@ -420,14 +420,9 @@
     return false;
   }
 
-<<<<<<< HEAD
   if (Config->PropellerPrintStats) {
     duration<double> ProcessProfileTime =
         system_clock::now() - startProcessProfileTime;
-=======
-  if (config->propellerPrintStats){
-    duration<double> ProcessProfileTime = system_clock::now() - startProcessProfileTime;
->>>>>>> decce423
     duration<double> ReadSymbolTime = startCreateCfgTime - startReadSymbolTime;
     duration<double> CreateCfgTime =
         startProcessProfileTime - startCreateCfgTime;
@@ -503,33 +498,20 @@
   unsigned ReorderedN = 0;
   auto startBBOrderTime = system_clock::now();
   for (auto *Cfg : CfgOrder) {
-<<<<<<< HEAD
-    if (Cfg->isHot() && Config->PropellerReorderBlocks) {
-=======
-    log("Ordering Cfg for function: " + Twine(Cfg->Name) + " --> " + Twine(Cfg->getEntryNode()->MappedAddr));
     if (Cfg->isHot() && config->propellerReorderBlocks) {
->>>>>>> decce423
       ExtTSPChainBuilder(Cfg).doSplitOrder(
           SymbolList, HotPlaceHolder,
           config->propellerSplitFuncs ? ColdPlaceHolder : HotPlaceHolder);
       ReorderedN++;
     } else {
-<<<<<<< HEAD
       auto PlaceHolder =
           Config->PropellerSplitFuncs ? ColdPlaceHolder : HotPlaceHolder;
-=======
-      auto PlaceHolder = config->propellerSplitFuncs ? ColdPlaceHolder : HotPlaceHolder;
->>>>>>> decce423
       Cfg->forEachNodeRef([&SymbolList, PlaceHolder](ELFCfgNode &N) {
         SymbolList.insert(PlaceHolder, N.ShName);
       });
     }
   }
-<<<<<<< HEAD
   if (Config->PropellerPrintStats) {
-=======
-  if (config->propellerPrintStats){
->>>>>>> decce423
     duration<double> BBOrderTime = system_clock::now() - startBBOrderTime;
     fprintf(
         stderr,
