--- conflicted
+++ resolved
@@ -1702,33 +1702,6 @@
              Twine(os->alignment) + ")");
 }
 
-<<<<<<< HEAD
-static void
-getNoneOptimizableSections(DenseSet<const InputSection *> &sectionSet) {
-  for (InputFile *File : objectFiles) {
-    parallelForEach(File->getSymbols(), [&](Symbol *Sym) {
-      auto *def = dyn_cast<Defined>(Sym);
-      if (!def)
-        return;
-      if (!def->value)
-        return;
-
-      const SectionBase *sec = def->section;
-      if (!sec)
-        return;
-
-      const InputSection *inputSec = dyn_cast_or_null<InputSection>(sec->repl);
-      if (!inputSec)
-        return;
-      if (def->value + 6 == inputSec->data().size() ||
-          def->value + 5 == inputSec->data().size())
-        sectionSet.insert(inputSec);
-    });
-  }
-}
-
-=======
->>>>>>> 12a32439
 // If Input Sections have been shrinked (basic block sections) then
 // update symbol values and sizes associated with these sections.  With basic
 // block sections, input sections can shrink when the jump instructions at
@@ -1780,22 +1753,12 @@
   assert(config->optimizeBBJumps);
 
   script->assignAddresses();
-<<<<<<< HEAD
-  DenseSet<const InputSection *> noneOptimizableSections;
-  getNoneOptimizableSections(noneOptimizableSections);
-=======
->>>>>>> 12a32439
   // For every output section that has executable input sections, this
   // does the following:
   //   1. Deletes all direct jump instructions in input sections that
   //      jump to the following section as it is not required.
   //   2. If there are two consecutive jump instructions, it checks
   //      if they can be flipped and one can be deleted.
-<<<<<<< HEAD
-  //   3. It aggressively shrinks jump instructions.
-  //   4. It aggressively grows back jump instructions.
-=======
->>>>>>> 12a32439
   for (OutputSection *os : outputSections) {
     if (!(os->flags & SHF_EXECINSTR))
       continue;
@@ -1807,14 +1770,8 @@
     parallelForEachN(0, sections.size(), [&](size_t i) {
       InputSection *next = i + 1 < sections.size() ? sections[i + 1] : nullptr;
       InputSection &is = *sections[i];
-<<<<<<< HEAD
-      if (!noneOptimizableSections.count(&is))
-        result[i] =
-            target->deleteFallThruJmpInsn(is, is.getFile<ELFT>(), next) ? 1 : 0;
-=======
       result[i] =
           target->deleteFallThruJmpInsn(is, is.getFile<ELFT>(), next) ? 1 : 0;
->>>>>>> 12a32439
     });
     size_t numDeleted = std::count(result.begin(), result.end(), 1);
     if (numDeleted > 0) {
@@ -1822,69 +1779,6 @@
       LLVM_DEBUG(llvm::dbgs()
                  << "Removing " << numDeleted << " fall through jumps\n");
     }
-<<<<<<< HEAD
-
-    // Step 2:  Shrink jump instructions.  If the offset of the jump can fit in
-    // one byte there is a smaller encoding of the jump instruction.  Section
-    // offsets are recomputed only after all the sections have been processed.
-    // we first shrink jumps optimistically (possibly making mistakes) and then
-    // rectify it in the next step by growing the jumps if necessary.
-
-    // Shrink jump Instructions optimistically
-    std::vector<unsigned> shrunk(sections.size(), 0);
-    std::vector<unsigned> changed(sections.size(), 0);
-    bool anyChanged = false;
-    do {
-      anyChanged = false;
-      parallelForEachN(0, sections.size(), [&](size_t i) {
-        InputSection &is = *sections[i];
-        if (!noneOptimizableSections.count(&is)) {
-          unsigned BytesShrunk = target->shrinkJmpInsn(is, is.getFile<ELFT>());
-          changed[i] = (BytesShrunk > 0) ? 1 : 0;
-          shrunk[i] += BytesShrunk;
-        }
-      });
-      anyChanged = std::any_of(changed.begin(), changed.end(),
-                               [](unsigned e) { return e > 0; });
-      size_t num = std::count_if(shrunk.begin(), shrunk.end(),
-                                 [](int e) { return e > 0; });
-      num += std::count_if(shrunk.begin(), shrunk.end(),
-                           [](int e) { return e > 4; });
-      if (num > 0)
-        LLVM_DEBUG(llvm::dbgs()
-                   << "Output Section :" << os->name << " : Shrinking " << num
-                   << " jmp instructions\n");
-      if (anyChanged)
-        script->assignAddresses();
-    } while (anyChanged);
-
-    // Grow jump instructions when necessary
-    std::vector<unsigned> grown(sections.size(), 0);
-    do {
-      anyChanged = false;
-      parallelForEachN(0, sections.size(), [&](size_t i) {
-        InputSection &is = *sections[i];
-        if (!noneOptimizableSections.count(&is)) {
-          unsigned bytesGrown = target->growJmpInsn(is, is.getFile<ELFT>());
-          changed[i] = (bytesGrown > 0);
-          grown[i] += bytesGrown;
-        }
-      });
-      size_t num = std::count_if(grown.begin(), grown.end(),
-                                 [](int e) { return e > 0; });
-      num += std::count_if(grown.begin(), grown.end(),
-                           [](int e) { return e > 4; });
-      if (num > 0)
-        LLVM_DEBUG(llvm::dbgs()
-                   << "Output Section :" << os->name << " : Growing " << num
-                   << " jmp instructions\n");
-      anyChanged =
-          std::any_of(changed.begin(), changed.end(), [](bool e) { return e; });
-      if (anyChanged)
-        script->assignAddresses();
-    } while (anyChanged);
-=======
->>>>>>> 12a32439
   }
 
   fixSymbolsAfterShrinking();
@@ -2220,11 +2114,7 @@
 
   // Relaxation to delete inter-basic block jumps created by basic block
   // sections. Run after in.symTab is finalized as optimizeBasicBlockJumps
-<<<<<<< HEAD
-  // relaxes jump instructions based on symbol offset.
-=======
   // can relax jump instructions based on symbol offset.
->>>>>>> 12a32439
   if (config->optimizeBBJumps)
     optimizeBasicBlockJumps();
 
