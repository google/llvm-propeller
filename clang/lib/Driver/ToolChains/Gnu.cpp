--- conflicted
+++ resolved
@@ -670,7 +670,6 @@
     }
   }
 
-<<<<<<< HEAD
   if (Arg *A = Args.getLastArg(options::OPT_fpropeller_optimize_EQ,
                                options::OPT_fpropeller_label,
                                options::OPT_fno_propeller)) {
@@ -710,12 +709,6 @@
     }
   }
 
-  // Add HIP offloading linker script args if required.
-  AddHIPLinkerScript(getToolChain(), C, Output, Inputs, Args, CmdArgs, JA,
-                     *this);
-
-=======
->>>>>>> cdd6a278
   Args.AddAllArgs(CmdArgs, options::OPT_T);
 
   const char *Exec = Args.MakeArgString(ToolChain.GetLinkerPath());
@@ -2937,6 +2930,7 @@
 void
 Generic_GCC::addLibCxxIncludePaths(const llvm::opt::ArgList &DriverArgs,
                                    llvm::opt::ArgStringList &CC1Args) const {
+
   auto AddIncludePath = [&](std::string Path) {
     std::string IncludePath = DetectLibcxxIncludePath(getVFS(), Path);
     if (IncludePath.empty() || !getVFS().exists(IncludePath))
