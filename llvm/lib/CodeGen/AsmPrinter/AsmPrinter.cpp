--- conflicted
+++ resolved
@@ -249,6 +249,7 @@
 void AsmPrinter::getAnalysisUsage(AnalysisUsage &AU) const {
   AU.setPreservesAll();
   MachineFunctionPass::getAnalysisUsage(AU);
+  AU.addRequired<MachineModuleInfoWrapperPass>();
   AU.addRequired<MachineOptimizationRemarkEmitterPass>();
   AU.addRequired<GCModuleInfo>();
 }
@@ -1845,13 +1846,8 @@
   if (F.hasFnAttribute("patchable-function-entry") ||
       F.hasFnAttribute("function-instrument") ||
       F.hasFnAttribute("xray-instruction-threshold") ||
-<<<<<<< HEAD
       needFuncLabelsForEHOrDebugInfo(MF, MMI) || NeedsLocalForSize ||
       MF.getTarget().Options.EmitStackSizeSection || EmitBBInfoSection) {
-=======
-      needFuncLabelsForEHOrDebugInfo(MF) || NeedsLocalForSize ||
-      MF.getTarget().Options.EmitStackSizeSection) {
->>>>>>> 0607c8df
     CurrentFnBegin = createTempSymbol("func_begin");
     if (NeedsLocalForSize)
       CurrentFnSymForSize = CurrentFnBegin;
