//===------ CFIInstrInserter.cpp - Insert additional CFI instructions -----===//
//
// Part of the LLVM Project, under the Apache License v2.0 with LLVM Exceptions.
// See https://llvm.org/LICENSE.txt for license information.
// SPDX-License-Identifier: Apache-2.0 WITH LLVM-exception
//
//===----------------------------------------------------------------------===//
//
/// \file This pass verifies incoming and outgoing CFA information of basic
/// blocks. CFA information is information about offset and register set by CFI
/// directives, valid at the start and end of a basic block. This pass checks
/// that outgoing information of predecessors matches incoming information of
/// their successors. Then it checks if blocks have correct CFA calculation rule
/// set and inserts additional CFI instruction at their beginnings if they
/// don't. CFI instructions are inserted if basic blocks have incorrect offset
/// or register set by previous blocks, as a result of a non-linear layout of
/// blocks in a function.
//===----------------------------------------------------------------------===//

#include "llvm/ADT/DepthFirstIterator.h"
#include "llvm/CodeGen/MachineFunctionPass.h"
#include "llvm/CodeGen/MachineInstrBuilder.h"
#include "llvm/CodeGen/MachineModuleInfo.h"
#include "llvm/CodeGen/Passes.h"
#include "llvm/CodeGen/TargetFrameLowering.h"
#include "llvm/CodeGen/TargetInstrInfo.h"
#include "llvm/CodeGen/TargetSubtargetInfo.h"
#include "llvm/InitializePasses.h"
#include "llvm/Target/TargetMachine.h"
using namespace llvm;

static cl::opt<bool> VerifyCFI("verify-cfiinstrs",
    cl::desc("Verify Call Frame Information instructions"),
    cl::init(false),
    cl::Hidden);

namespace {
class CFIInstrInserter : public MachineFunctionPass {
 public:
  static char ID;

  CFIInstrInserter() : MachineFunctionPass(ID) {
    initializeCFIInstrInserterPass(*PassRegistry::getPassRegistry());
  }

  void getAnalysisUsage(AnalysisUsage &AU) const override {
    AU.setPreservesAll();
    MachineFunctionPass::getAnalysisUsage(AU);
  }

  bool runOnMachineFunction(MachineFunction &MF) override {
    if (!MF.needsFrameMoves())
      return false;

    MBBVector.resize(MF.getNumBlockIDs());
    calculateCFAInfo(MF);

    if (VerifyCFI) {
      if (unsigned ErrorNum = verify(MF))
        report_fatal_error("Found " + Twine(ErrorNum) +
                           " in/out CFI information errors.");
    }
    bool insertedCFI = insertCFIInstrs(MF);
    MBBVector.clear();
    return insertedCFI;
  }

 private:
  struct MBBCFAInfo {
    MachineBasicBlock *MBB;
    /// Value of cfa offset valid at basic block entry.
    int IncomingCFAOffset = -1;
    /// Value of cfa offset valid at basic block exit.
    int OutgoingCFAOffset = -1;
    /// Value of cfa register valid at basic block entry.
    unsigned IncomingCFARegister = 0;
    /// Value of cfa register valid at basic block exit.
    unsigned OutgoingCFARegister = 0;
    /// If in/out cfa offset and register values for this block have already
    /// been set or not.
    bool Processed = false;
  };

  /// Contains cfa offset and register values valid at entry and exit of basic
  /// blocks.
  std::vector<MBBCFAInfo> MBBVector;

  /// Calculate cfa offset and register values valid at entry and exit for all
  /// basic blocks in a function.
  void calculateCFAInfo(MachineFunction &MF);
  /// Calculate cfa offset and register values valid at basic block exit by
  /// checking the block for CFI instructions. Block's incoming CFA info remains
  /// the same.
  void calculateOutgoingCFAInfo(MBBCFAInfo &MBBInfo);
  /// Update in/out cfa offset and register values for successors of the basic
  /// block.
  void updateSuccCFAInfo(MBBCFAInfo &MBBInfo);

  /// Check if incoming CFA information of a basic block matches outgoing CFA
  /// information of the previous block. If it doesn't, insert CFI instruction
  /// at the beginning of the block that corrects the CFA calculation rule for
  /// that block.
  bool insertCFIInstrs(MachineFunction &MF);
  /// Return the cfa offset value that should be set at the beginning of a MBB
  /// if needed. The negated value is needed when creating CFI instructions that
  /// set absolute offset.
  int getCorrectCFAOffset(MachineBasicBlock *MBB) {
    return -MBBVector[MBB->getNumber()].IncomingCFAOffset;
  }

  void report(const MBBCFAInfo &Pred, const MBBCFAInfo &Succ);
  /// Go through each MBB in a function and check that outgoing offset and
  /// register of its predecessors match incoming offset and register of that
  /// MBB, as well as that incoming offset and register of its successors match
  /// outgoing offset and register of the MBB.
  unsigned verify(MachineFunction &MF);
};
}  // namespace

char CFIInstrInserter::ID = 0;
INITIALIZE_PASS(CFIInstrInserter, "cfi-instr-inserter",
                "Check CFA info and insert CFI instructions if needed", false,
                false)
FunctionPass *llvm::createCFIInstrInserter() { return new CFIInstrInserter(); }

void CFIInstrInserter::calculateCFAInfo(MachineFunction &MF) {
  // Initial CFA offset value i.e. the one valid at the beginning of the
  // function.
  int InitialOffset =
      MF.getSubtarget().getFrameLowering()->getInitialCFAOffset(MF);
  // Initial CFA register value i.e. the one valid at the beginning of the
  // function.
  unsigned InitialRegister =
      MF.getSubtarget().getFrameLowering()->getInitialCFARegister(MF);

  // Initialize MBBMap.
  for (MachineBasicBlock &MBB : MF) {
    MBBCFAInfo MBBInfo;
    MBBInfo.MBB = &MBB;
    MBBInfo.IncomingCFAOffset = InitialOffset;
    MBBInfo.OutgoingCFAOffset = InitialOffset;
    MBBInfo.IncomingCFARegister = InitialRegister;
    MBBInfo.OutgoingCFARegister = InitialRegister;
    MBBVector[MBB.getNumber()] = MBBInfo;
  }

  // Set in/out cfa info for all blocks in the function. This traversal is based
  // on the assumption that the first block in the function is the entry block
  // i.e. that it has initial cfa offset and register values as incoming CFA
  // information.
  for (MachineBasicBlock &MBB : MF) {
    if (MBBVector[MBB.getNumber()].Processed) continue;
    updateSuccCFAInfo(MBBVector[MBB.getNumber()]);
  }
}

void CFIInstrInserter::calculateOutgoingCFAInfo(MBBCFAInfo &MBBInfo) {
  // Outgoing cfa offset set by the block.
  int SetOffset = MBBInfo.IncomingCFAOffset;
  // Outgoing cfa register set by the block.
  unsigned SetRegister = MBBInfo.IncomingCFARegister;
  const std::vector<MCCFIInstruction> &Instrs =
      MBBInfo.MBB->getParent()->getFrameInstructions();

  // Determine cfa offset and register set by the block.
  for (MachineInstr &MI : *MBBInfo.MBB) {
    if (MI.isCFIInstruction()) {
      unsigned CFIIndex = MI.getOperand(0).getCFIIndex();
      const MCCFIInstruction &CFI = Instrs[CFIIndex];
      switch (CFI.getOperation()) {
      case MCCFIInstruction::OpDefCfaRegister:
        SetRegister = CFI.getRegister();
        break;
      case MCCFIInstruction::OpDefCfaOffset:
        SetOffset = CFI.getOffset();
        break;
      case MCCFIInstruction::OpAdjustCfaOffset:
        SetOffset += CFI.getOffset();
        break;
      case MCCFIInstruction::OpDefCfa:
        SetRegister = CFI.getRegister();
        SetOffset = CFI.getOffset();
        break;
      case MCCFIInstruction::OpRememberState:
        // TODO: Add support for handling cfi_remember_state.
#ifndef NDEBUG
        report_fatal_error(
            "Support for cfi_remember_state not implemented! Value of CFA "
            "may be incorrect!\n");
#endif
        break;
      case MCCFIInstruction::OpRestoreState:
        // TODO: Add support for handling cfi_restore_state.
#ifndef NDEBUG
        report_fatal_error(
            "Support for cfi_restore_state not implemented! Value of CFA may "
            "be incorrect!\n");
#endif
        break;
      // Other CFI directives do not affect CFA value.
      case MCCFIInstruction::OpSameValue:
      case MCCFIInstruction::OpOffset:
      case MCCFIInstruction::OpRelOffset:
      case MCCFIInstruction::OpEscape:
      case MCCFIInstruction::OpRestore:
      case MCCFIInstruction::OpUndefined:
      case MCCFIInstruction::OpRegister:
      case MCCFIInstruction::OpWindowSave:
      case MCCFIInstruction::OpNegateRAState:
      case MCCFIInstruction::OpGnuArgsSize:
        break;
      }
    }
  }

  MBBInfo.Processed = true;

  // Update outgoing CFA info.
  MBBInfo.OutgoingCFAOffset = SetOffset;
  MBBInfo.OutgoingCFARegister = SetRegister;
}

void CFIInstrInserter::updateSuccCFAInfo(MBBCFAInfo &MBBInfo) {
  SmallVector<MachineBasicBlock *, 4> Stack;
  Stack.push_back(MBBInfo.MBB);

  do {
    MachineBasicBlock *Current = Stack.pop_back_val();
    MBBCFAInfo &CurrentInfo = MBBVector[Current->getNumber()];
    if (CurrentInfo.Processed)
      continue;

    calculateOutgoingCFAInfo(CurrentInfo);
    for (auto *Succ : CurrentInfo.MBB->successors()) {
      MBBCFAInfo &SuccInfo = MBBVector[Succ->getNumber()];
      if (!SuccInfo.Processed) {
        SuccInfo.IncomingCFAOffset = CurrentInfo.OutgoingCFAOffset;
        SuccInfo.IncomingCFARegister = CurrentInfo.OutgoingCFARegister;
        Stack.push_back(Succ);
      }
    }
  } while (!Stack.empty());
}

bool CFIInstrInserter::insertCFIInstrs(MachineFunction &MF) {
  const MBBCFAInfo *PrevMBBInfo = &MBBVector[MF.front().getNumber()];
  const TargetInstrInfo *TII = MF.getSubtarget().getInstrInfo();
  bool InsertedCFIInstr = false;

  for (MachineBasicBlock &MBB : MF) {
    // Skip the first MBB in a function
    if (MBB.getNumber() == MF.front().getNumber()) continue;

    const MBBCFAInfo &MBBInfo = MBBVector[MBB.getNumber()];
    auto MBBI = MBBInfo.MBB->begin();
    DebugLoc DL = MBBInfo.MBB->findDebugLoc(MBBI);

    // If the current MBB will be placed in a unique section, a full DefCfa
    // must be emitted.
    const bool ForceFullCFA = MBB.isBeginSection();

    if (PrevMBBInfo->OutgoingCFAOffset != MBBInfo.IncomingCFAOffset ||
        ForceFullCFA) {
      // If both outgoing offset and register of a previous block don't match
      // incoming offset and register of this block, add a def_cfa instruction
      // with the correct offset and register for this block.
      if (PrevMBBInfo->OutgoingCFARegister != MBBInfo.IncomingCFARegister ||
          ForceFullCFA) {
        unsigned CFIIndex = MF.addFrameInst(MCCFIInstruction::createDefCfa(
            nullptr, MBBInfo.IncomingCFARegister, getCorrectCFAOffset(&MBB)));
        BuildMI(*MBBInfo.MBB, MBBI, DL, TII->get(TargetOpcode::CFI_INSTRUCTION))
            .addCFIIndex(CFIIndex);
        // If outgoing offset of a previous block doesn't match incoming offset
        // of this block, add a def_cfa_offset instruction with the correct
        // offset for this block.
      } else {
        unsigned CFIIndex =
            MF.addFrameInst(MCCFIInstruction::createDefCfaOffset(
                nullptr, getCorrectCFAOffset(&MBB)));
        BuildMI(*MBBInfo.MBB, MBBI, DL, TII->get(TargetOpcode::CFI_INSTRUCTION))
            .addCFIIndex(CFIIndex);
      }
      InsertedCFIInstr = true;
      // If outgoing register of a previous block doesn't match incoming
      // register of this block, add a def_cfa_register instruction with the
      // correct register for this block.
    } else if (PrevMBBInfo->OutgoingCFARegister !=
               MBBInfo.IncomingCFARegister) {
      unsigned CFIIndex =
          MF.addFrameInst(MCCFIInstruction::createDefCfaRegister(
              nullptr, MBBInfo.IncomingCFARegister));
      BuildMI(*MBBInfo.MBB, MBBI, DL, TII->get(TargetOpcode::CFI_INSTRUCTION))
          .addCFIIndex(CFIIndex);
      InsertedCFIInstr = true;
    }
<<<<<<< HEAD

    if (ForceFullCFA) {
      MF.getSubtarget().getFrameLowering()->emitCalleeSavedFrameMoves(
          *MBBInfo.MBB, MBBI);
      InsertedCFIInstr = true;
    }

    BitVector SetDifference = PrevMBBInfo->OutgoingCSRSaved;
    SetDifference.reset(MBBInfo.IncomingCSRSaved);
    for (int Reg : SetDifference.set_bits()) {
      unsigned CFIIndex =
          MF.addFrameInst(MCCFIInstruction::createRestore(nullptr, Reg));
      BuildMI(*MBBInfo.MBB, MBBI, DL, TII->get(TargetOpcode::CFI_INSTRUCTION))
          .addCFIIndex(CFIIndex);
      InsertedCFIInstr = true;
    }
=======
>>>>>>> c87b5e7e
    PrevMBBInfo = &MBBInfo;
  }
  return InsertedCFIInstr;
}

void CFIInstrInserter::report(const MBBCFAInfo &Pred, const MBBCFAInfo &Succ) {
  errs() << "*** Inconsistent CFA register and/or offset between pred and succ "
            "***\n";
  errs() << "Pred: " << Pred.MBB->getName() << " #" << Pred.MBB->getNumber()
         << " in " << Pred.MBB->getParent()->getName()
         << " outgoing CFA Reg:" << Pred.OutgoingCFARegister << "\n";
  errs() << "Pred: " << Pred.MBB->getName() << " #" << Pred.MBB->getNumber()
         << " in " << Pred.MBB->getParent()->getName()
         << " outgoing CFA Offset:" << Pred.OutgoingCFAOffset << "\n";
  errs() << "Succ: " << Succ.MBB->getName() << " #" << Succ.MBB->getNumber()
         << " incoming CFA Reg:" << Succ.IncomingCFARegister << "\n";
  errs() << "Succ: " << Succ.MBB->getName() << " #" << Succ.MBB->getNumber()
         << " incoming CFA Offset:" << Succ.IncomingCFAOffset << "\n";
}

unsigned CFIInstrInserter::verify(MachineFunction &MF) {
  unsigned ErrorNum = 0;
  for (auto *CurrMBB : depth_first(&MF)) {
    const MBBCFAInfo &CurrMBBInfo = MBBVector[CurrMBB->getNumber()];
    for (MachineBasicBlock *Succ : CurrMBB->successors()) {
      const MBBCFAInfo &SuccMBBInfo = MBBVector[Succ->getNumber()];
      // Check that incoming offset and register values of successors match the
      // outgoing offset and register values of CurrMBB
      if (SuccMBBInfo.IncomingCFAOffset != CurrMBBInfo.OutgoingCFAOffset ||
          SuccMBBInfo.IncomingCFARegister != CurrMBBInfo.OutgoingCFARegister) {
        // Inconsistent offsets/registers are ok for 'noreturn' blocks because
        // we don't generate epilogues inside such blocks.
        if (SuccMBBInfo.MBB->succ_empty() && !SuccMBBInfo.MBB->isReturnBlock())
          continue;
        report(CurrMBBInfo, SuccMBBInfo);
        ErrorNum++;
      }
    }
  }
  return ErrorNum;
}<|MERGE_RESOLUTION|>--- conflicted
+++ resolved
@@ -293,7 +293,6 @@
           .addCFIIndex(CFIIndex);
       InsertedCFIInstr = true;
     }
-<<<<<<< HEAD
 
     if (ForceFullCFA) {
       MF.getSubtarget().getFrameLowering()->emitCalleeSavedFrameMoves(
@@ -301,17 +300,6 @@
       InsertedCFIInstr = true;
     }
 
-    BitVector SetDifference = PrevMBBInfo->OutgoingCSRSaved;
-    SetDifference.reset(MBBInfo.IncomingCSRSaved);
-    for (int Reg : SetDifference.set_bits()) {
-      unsigned CFIIndex =
-          MF.addFrameInst(MCCFIInstruction::createRestore(nullptr, Reg));
-      BuildMI(*MBBInfo.MBB, MBBI, DL, TII->get(TargetOpcode::CFI_INSTRUCTION))
-          .addCFIIndex(CFIIndex);
-      InsertedCFIInstr = true;
-    }
-=======
->>>>>>> c87b5e7e
     PrevMBBInfo = &MBBInfo;
   }
   return InsertedCFIInstr;
