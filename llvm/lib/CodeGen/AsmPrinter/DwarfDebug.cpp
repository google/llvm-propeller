--- conflicted
+++ resolved
@@ -1852,7 +1852,7 @@
       if (MBB.getNumber() == MF->front().getNumber())
         continue;
       if (MBB.isBeginSection()) {
-        TheCU.addRange(RangeSpan(MBB.getSymbol(), MBB.getSectionEndMBB()->getEndMCSymbol()));
+        TheCU.addRange({MBB.getSymbol(), MBB.getSectionEndMBB()->getEndMCSymbol()});
       }
     }
   }
@@ -2486,27 +2486,19 @@
       // * as of October 2018, at least
       // Ideally/in v5, this could use SectionLabels to reuse existing addresses
       // in the address pool to minimize object size/relocations.
-<<<<<<< HEAD
       if (Asm->TM.getBasicBlockSections() != llvm::BasicBlockSection::None &&
           Asm->TM.getBasicBlockSections() != llvm::BasicBlockSection::Labels) {
         // With basic block sections, symbol difference cannot be emitted as
         // the can span sections.
         Asm->emitInt8(dwarf::DW_LLE_startx_endx);
-        Asm->EmitULEB128(AddrPool.getIndex(Entry.BeginSym));
-        Asm->EmitULEB128(AddrPool.getIndex(Entry.EndSym));
+        Asm->EmitULEB128(AddrPool.getIndex(Entry.Begin));
+        Asm->EmitULEB128(AddrPool.getIndex(Entry.End));
       } else {
         Asm->emitInt8(dwarf::DW_LLE_startx_length);
-        unsigned idx = AddrPool.getIndex(Entry.BeginSym);
+        unsigned idx = AddrPool.getIndex(Entry.Begin);
         Asm->EmitULEB128(idx);
-        Asm->EmitLabelDifference(Entry.EndSym, Entry.BeginSym, 4);
+        Asm->EmitLabelDifference(Entry.End, Entry.Begin, 4);
       }
-=======
-      Asm->emitInt8(dwarf::DW_LLE_startx_length);
-      unsigned idx = AddrPool.getIndex(Entry.Begin);
-      Asm->EmitULEB128(idx);
-      Asm->EmitLabelDifference(Entry.End, Entry.Begin, 4);
-
->>>>>>> e0dd8f36
       emitDebugLocEntryLocation(Entry, List.CU);
     }
     Asm->emitInt8(dwarf::DW_LLE_end_of_list);
