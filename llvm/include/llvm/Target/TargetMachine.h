--- conflicted
+++ resolved
@@ -244,11 +244,6 @@
 
   bool getUniqueBBSectionNames() const { return Options.UniqueBBSectionNames; }
 
-<<<<<<< HEAD
-  bool canSeparateBBSections() const { return Options.SeparateBBSections; }
-
-=======
->>>>>>> 7233b296
   /// Return true if data objects should be emitted into their own section,
   /// corresponds to -fdata-sections.
   bool getDataSections() const {
@@ -267,13 +262,10 @@
     return Options.BasicBlockSections;
   }
 
-<<<<<<< HEAD
-=======
   bool isFunctionInBasicBlockSectionsList(const StringRef &name) const {
     return Options.BasicBlockSectionsList.lookup(name);
   }
 
->>>>>>> 7233b296
   /// Get a \c TargetIRAnalysis appropriate for the target.
   ///
   /// This is used to construct the new pass manager's target IR analysis pass,
