--- conflicted
+++ resolved
@@ -83,7 +83,6 @@
 
   virtual ~TargetInfo();
 
-<<<<<<< HEAD
   virtual bool isDirectJmpInsn(const Relocation &R,
                                const uint8_t *Section) const { return false; }
 
@@ -93,10 +92,7 @@
   virtual unsigned flipDoubleJmpInsn(InputSection &IS, InputFile *File, uint32_t) const
   { return 0; }
 
-  unsigned PageSize = 4096;
-=======
   unsigned DefaultCommonPageSize = 4096;
->>>>>>> 1652d814
   unsigned DefaultMaxPageSize = 4096;
 
   uint64_t getImageBase() const;
