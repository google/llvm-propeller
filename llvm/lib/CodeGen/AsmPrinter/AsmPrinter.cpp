--- conflicted
+++ resolved
@@ -2987,15 +2987,10 @@
       OutStreamer->SwitchSection(MF->getSection());
     }
     // Emit alignment after section is created for basic block sections.
-<<<<<<< HEAD
-    //if (unsigned LogAlign = MBB.getLogAlignment())
-    // EmitAlignment(LogAlign);
-=======
-    if (MBB.isUniqueSection()) {
-      if (unsigned LogAlign = MBB.getLogAlignment())
-        EmitAlignment(LogAlign);
-    }
->>>>>>> 150c1f94
+    // if (MBB.isUniqueSection()) {
+    //  if (unsigned LogAlign = MBB.getLogAlignment())
+    //    EmitAlignment(LogAlign);
+    // }
     OutStreamer->EmitLabel(MBB.getSymbol());
     // With BasicBlockSections, each Basic Block must handle CFI information on its own.
     if (MBB.isUniqueSection()) {
