--- conflicted
+++ resolved
@@ -47,12 +47,11 @@
 
 using namespace llvm;
 
-<<<<<<< HEAD
 static cl::opt<bool> NoDedupFDEToCIE(
     "no-dedup-fde-to-cie",
     cl::desc("Moves FDE instructions at the beginning of an FDE to CIE"),
     cl::init(false), cl::Hidden);
-=======
+
 MCSymbol *mcdwarf::emitListsTableHeaderStart(MCStreamer &S) {
   MCSymbol *Start =
       S.getContext().createTempSymbol("debug_list_header_start", true, true);
@@ -69,7 +68,6 @@
   S.emitInt8(0);
   return End;
 }
->>>>>>> 4a0267e3
 
 /// Manage the .debug_line_str section contents, if we use it.
 class llvm::MCDwarfLineStr {
@@ -1140,28 +1138,6 @@
   const MCAsmInfo *AsmInfo = context.getAsmInfo();
   int AddrSize = AsmInfo->getCodePointerSize();
   MCSymbol *RangesSymbol;
-
-<<<<<<< HEAD
-  MCOS->SwitchSection(context.getObjectFileInfo()->getDwarfRangesSection());
-
-  for (MCSection *Sec : Sections) {
-    MCSymbol *StartSymbol = Sec->getBeginSymbol();
-    MCSymbol *EndSymbol = Sec->getEndSymbol(context);
-    assert(StartSymbol && "StartSymbol must not be NULL");
-    assert(EndSymbol && "EndSymbol must not be NULL");
-
-    // Emit a base address selection entry for the start of this section
-    const MCExpr *SectionStartAddr = MCSymbolRefExpr::create(
-      StartSymbol, MCSymbolRefExpr::VK_None, context);
-    MCOS->emitFill(AddrSize, 0xFF);
-    MCOS->emitValue(SectionStartAddr, AddrSize);
-
-    // Emit a range list entry spanning this section
-    const MCExpr *SectionSize = MakeSizeExpr(*MCOS, *StartSymbol, *EndSymbol);
-
-    MCOS->emitIntValue(0, AddrSize);
-    MCOS->emitValue(SectionSize, AddrSize);
-=======
   if (MCOS->getContext().getDwarfVersion() >= 5) {
     MCOS->SwitchSection(context.getObjectFileInfo()->getDwarfRnglistsSection());
     MCSymbol *EndSymbol = mcdwarf::emitListsTableHeaderStart(*MCOS);
@@ -1170,15 +1146,17 @@
     RangesSymbol = context.createTempSymbol("debug_rnglist0_start", true, true);
     MCOS->emitLabel(RangesSymbol);
     for (MCSection *Sec : Sections) {
-      const MCSymbol *StartSymbol = Sec->getBeginSymbol();
-      const MCSymbol *EndSymbol = Sec->getEndSymbol(context);
+      MCSymbol *StartSymbol = Sec->getBeginSymbol();
+      MCSymbol *EndSymbol = Sec->getEndSymbol(context);
       const MCExpr *SectionStartAddr = MCSymbolRefExpr::create(
           StartSymbol, MCSymbolRefExpr::VK_None, context);
+      const MCExpr *SectionEndAddr = MCSymbolRefExpr::create(
+          EndSymbol, MCSymbolRefExpr::VK_None, context);
       const MCExpr *SectionSize =
-          MakeStartMinusEndExpr(*MCOS, *StartSymbol, *EndSymbol, 0);
-      MCOS->emitInt8(dwarf::DW_RLE_start_length);
+          MakeSizeExpr(*MCOS, *StartSymbol, *EndSymbol);
+      MCOS->emitInt8(dwarf::DW_RLE_start_end);
       MCOS->emitValue(SectionStartAddr, AddrSize);
-      MCOS->emitULEB128Value(SectionSize);
+      MCOS->emitValue(SectionEndAddr, AddrSize);
     }
     MCOS->emitInt8(dwarf::DW_RLE_end_of_list);
     MCOS->emitLabel(EndSymbol);
@@ -1187,8 +1165,10 @@
     RangesSymbol = context.createTempSymbol("debug_ranges_start", true, true);
     MCOS->emitLabel(RangesSymbol);
     for (MCSection *Sec : Sections) {
-      const MCSymbol *StartSymbol = Sec->getBeginSymbol();
-      const MCSymbol *EndSymbol = Sec->getEndSymbol(context);
+      MCSymbol *StartSymbol = Sec->getBeginSymbol();
+      MCSymbol *EndSymbol = Sec->getEndSymbol(context);
+      assert(StartSymbol && "StartSymbol must not be NULL");
+      assert(EndSymbol && "EndSymbol must not be NULL");
 
       // Emit a base address selection entry for the section start.
       const MCExpr *SectionStartAddr = MCSymbolRefExpr::create(
@@ -1196,17 +1176,13 @@
       MCOS->emitFill(AddrSize, 0xFF);
       MCOS->emitValue(SectionStartAddr, AddrSize);
 
-      // Emit a range list entry spanning this section.
-      const MCExpr *SectionSize =
-          MakeStartMinusEndExpr(*MCOS, *StartSymbol, *EndSymbol, 0);
+      const MCExpr *SectionSize = MakeSizeExpr(*MCOS, *StartSymbol, *EndSymbol);
       MCOS->emitIntValue(0, AddrSize);
-      emitAbsValue(*MCOS, SectionSize, AddrSize);
-    }
-
+      MCOS->emitValue(SectionSize, AddrSize);
+    }
     // Emit end of list entry
     MCOS->emitIntValue(0, AddrSize);
     MCOS->emitIntValue(0, AddrSize);
->>>>>>> 4a0267e3
   }
 
   return RangesSymbol;
