//===-------------------- PropellerELFCfg.cpp -----------------------------===//
//
// Part of the LLVM Project, under the Apache License v2.0 with LLVM Exceptions.
// See https://llvm.org/LICENSE.txt for license information.
// SPDX-License-Identifier: Apache-2.0 WITH LLVM-exception
//
//===----------------------------------------------------------------------===//
//
// This file creates cfg and maps propeller profile onto cfg nodes / edges.
//
//===----------------------------------------------------------------------===//
#include "PropellerCFG.h"

#include "Propeller.h"

#include "llvm/Object/ELFObjectFile.h"
#include "llvm/Support/raw_ostream.h"

#include <algorithm>
#include <iomanip>
#include <map>
#include <memory>
#include <ostream>
#include <stdio.h>
#include <string>
#include <vector>

using llvm::object::ObjectFile;
using llvm::object::RelocationRef;
using llvm::object::section_iterator;
using llvm::object::SectionRef;
using llvm::object::SymbolRef;

namespace lld {
namespace propeller {

bool CFGNode::isEntryNode() const {
  return CFG->getEntryNode() == this;
}

bool ControlFlowGraph::writeAsDotGraph(StringRef cfgOutName) {
  std::error_code ec;
  llvm::raw_fd_ostream os(cfgOutName, ec, llvm::sys::fs::CD_CreateAlways);
  if (ec.value()) {
    warn("failed to open: '" + cfgOutName + "'");
    return false;
  }
  os << "digraph " << Name.str() << "{\n";
  forEachNodeRef([&os](CFGNode &n) {
    os << n.getBBIndex() << " [size=\"" << n.ShSize << "\"];";
  });
  os << "\n";
  for (auto &e : IntraEdges) {
    bool IsFTEdge = (e->Src->FTEdge == e.get());
    os << " " << e->Src->getBBIndex() << " -> " << e->Sink->getBBIndex()
       << " [label=\"" << e->Weight
       << "\", weight=" << (IsFTEdge ? "1.0" : "0.1") << "];\n";
  }
  os << "}\n";
  llvm::outs() << "done dumping cfg '" << Name.str() << "' into '"
               << cfgOutName.str() << "'\n";
  return true;
}

// Create an edge for "from->to".
CFGEdge *ControlFlowGraph::createEdge(CFGNode *from, CFGNode *to,
                                      typename CFGEdge::EdgeType type) {
  CFGEdge *edge = nullptr;
  auto CheckExistingEdge = [from, to,
                            type, &edge](std::vector<CFGEdge *> &Edges) {
    for (auto *E : Edges) {
      if (E->Src == from && E->Sink == to && E->Type == type) {
        edge = E;
        return true;
      }
    }
    return false;
  };
  if (!from->HotTag || !to->HotTag) {
    if (type < CFGEdge::EdgeType::INTER_FUNC_CALL &&
        CheckExistingEdge(from->Outs))
      return edge;
    if (type >= CFGEdge::EdgeType::INTER_FUNC_CALL &&
        CheckExistingEdge(from->CallOuts))
      return edge;
  }

  edge = new CFGEdge(from, to, type);
  if (type < CFGEdge::EdgeType::INTER_FUNC_CALL) {
    from->Outs.push_back(edge);
    to->Ins.push_back(edge);
  } else {
    from->CallOuts.push_back(edge);
    to->CallIns.push_back(edge);
  }
  // Take ownership of "edge", cfg is responsible for all edges.
  emplaceEdge(edge);
  return edge;
}

// Apply counter (cnt) to all edges between node from -> to. Both nodes are from
// the same cfg.
bool ControlFlowGraph::markPath(CFGNode *from, CFGNode *to, uint64_t cnt) {
  if (from == nullptr) {
    /* If the from node is null, walk backward from the to node while only
     * one INTRA_FUNC incoming edge is found. */
    assert(to != nullptr);
    CFGNode *p = to;
    do {
      if (p->Ins.size() == 1 && p->Ins.front()->isFTEdge()){
        p->Ins.front()->Weight += cnt;
        p = p->Ins.front()->Src;
      } else
        p = nullptr;
    } while (p && p != to);
    return true;
  }

  if (to == nullptr) {
    /* If the to node is null, walk forward from the from node while only
     * one INTRA_FUNC outgoing edge is found. */
    assert(from != nullptr);
    CFGNode *p = from;
    do {
      if (p->Outs.size() == 1 && p->Outs.front()->isFTEdge()) {
        p->Outs.front()->Weight += cnt;
        p = p->Outs.front()->Sink;
      } else
        p = nullptr;
    } while (p && p != from);
    return true;
  }

  assert(from->CFG == to->CFG);
  if (from == to)
    return true;
  CFGNode *p = from;
  while (p && p != to) {
    if (p->FTEdge) {
      p->FTEdge->Weight += cnt;
      p = p->FTEdge->Sink;
    } else
      p = nullptr;
  }
  if (!p)
    return false;
  return true;
}

// Apply counter (cnt) to the edge from node from -> to. Both nodes are from the
// same cfg.
void ControlFlowGraph::mapBranch(CFGNode *from, CFGNode *to, uint64_t cnt,
                                 bool isCall, bool isReturn) {
  assert(from->CFG == to->CFG);

  for (auto &e : from->Outs) {
    bool edgeTypeOk = true;
    if (!isCall && !isReturn)
      edgeTypeOk =
          e->Type == CFGEdge::INTRA_FUNC || e->Type == CFGEdge::INTRA_DYNA;
    else if (isCall)
      edgeTypeOk = e->Type == CFGEdge::INTRA_RSC;
    if (isReturn)
      edgeTypeOk = e->Type == CFGEdge::INTRA_RSR;
    if (edgeTypeOk && e->Sink == to) {
      e->Weight += cnt;
      return;
    }
  }

  CFGEdge::EdgeType type = CFGEdge::INTRA_DYNA;
  if (isCall)
    type = CFGEdge::INTRA_RSC;
  else if (isReturn)
    type = CFGEdge::INTRA_RSR;

  createEdge(from, to, type)->Weight += cnt;
}

// Apply counter (cnt) for calls/returns/ that cross function boundaries.
void ControlFlowGraph::mapCallOut(CFGNode *from, CFGNode *to, uint64_t toAddr,
                                  uint64_t cnt, bool isCall, bool isReturn) {
  assert(from->CFG == this);
  assert(from->CFG != to->CFG);
  CFGEdge::EdgeType edgeType = CFGEdge::INTER_FUNC_RETURN;
  if (isCall ||
      (toAddr && to->CFG->getEntryNode() == to && toAddr == to->MappedAddr))
    edgeType = CFGEdge::INTER_FUNC_CALL;
  if (isReturn)
    edgeType = CFGEdge::INTER_FUNC_RETURN;
  for (auto &e : from->CallOuts)
    if (e->Sink == to && e->Type == edgeType) {
      e->Weight += cnt;
      return;
    }
  createEdge(from, to, edgeType)->Weight += cnt;
}

std::map<StringRef, std::list<SymbolRef>> CFGBuilder::buildPreCFGGroups() {
  std::map<StringRef, std::list<SymbolRef>> groups;
  auto symbols = View->ViewFile->symbols();
  for (const SymbolRef &sym : symbols) {
    auto r = sym.getType();
    auto s = sym.getName();
    if (r && s && *r == SymbolRef::ST_Function) {
      StringRef symName = *s;
      auto ri = groups.emplace(std::piecewise_construct,
                               std::forward_as_tuple(symName),
                               std::forward_as_tuple(1, sym));
      (void)(ri.second);
      assert(ri.second);
    }
  }

  // Now we have a map of function names, group "x.bb.funcname".
  for (const SymbolRef &sym : symbols) {
    // All bb symbols are local, upon seeing the first global, exit.
    if ((sym.getFlags() & SymbolRef::SF_Global) != 0)
      break;
    auto nameOrErr = sym.getName();
    if (!nameOrErr)
      continue;
    StringRef sName = *nameOrErr;
    StringRef fName;
    if (SymbolEntry::isBBSymbol(sName, &fName, nullptr)) {
      auto L = groups.find(fName);
      if (L != groups.end())
        L->second.push_back(sym);
    }
  }
  return groups;
}

// Build map: TextSection -> It's Relocation Section.
// ELF file only contains link from Relocation Section -> It's text section.
std::map<uint64_t, section_iterator> CFGBuilder::buildRelocationSectionMap() {
  std::map<uint64_t, section_iterator> relocationSectionMap;
  for (section_iterator i = View->ViewFile->section_begin(),
                        J = View->ViewFile->section_end();
       i != J; ++i) {
    SectionRef secRef = *i;
    if (llvm::object::ELFSectionRef(secRef).getType() == llvm::ELF::SHT_RELA) {
      Expected<section_iterator> rr = secRef.getRelocatedSection();
      if (rr) {
        section_iterator &r = *rr;
        assert(r != J);
        relocationSectionMap.emplace(r->getIndex(), *i);
      }
    }
  }
  return relocationSectionMap;
}

// Helper method, process an entry of group.
// In selective bb sections, different cold bb lables are grouped into one same
// cold section. Like below:
//
//    section .txt.func:        bb1 (ordinal=100)
//    section .txt.func:        bb2 (ordinal=101)
//    section .txt.func.cold:   bb3 (ordinal=102)
//                              bb4 (ordinal=103)
//                              bb5 (ordinal=104)
//
// After processing, OrdinalRemapping contains:
//    102 -> 102
//    103 -> 102
//    104 -> 102
//
// And tmpNodeMap contains:
//    100 -> CfgNode(MappedAddr=100) 
//    101 -> CfgNode(MappedAddr=101) 
//    102 -> CfgNode(MappedAddr=102) 
//
std::unique_ptr<ControlFlowGraph> CFGBuilder::buildCFGNodes(
    std::map<StringRef, std::list<SymbolRef>>::value_type &GE,
    std::map<uint64_t, std::unique_ptr<CFGNode>> &tmpNodeMap,
    std::map<uint64_t, uint64_t> &OrdinalRemapping) {
  assert(GE.second.size() >= 1);
  std::map<uint32_t,
           std::pair<CFGNode *,
                     std::set<SymbolEntry *, SymbolEntryOrdinalLessComparator>>>
      bbGroupSectionMap;
  StringRef cfgName = GE.first;
  std::unique_ptr<ControlFlowGraph> cfg(new ControlFlowGraph(View, cfgName, 0));

  for (SymbolRef sym : GE.second) {
    auto symNameE = sym.getName();
    auto sectionIE = sym.getSection();
    if (!symNameE && !sectionIE &&
        (*sectionIE) == sym.getObject()->section_end()) {
      tmpNodeMap.clear();
      break;
    }

    StringRef symName = *symNameE;
    uint64_t symShndx = (*sectionIE)->getIndex();
    uint64_t symSectionSize = (*sectionIE)->getSize();
    // Note here: BB symbols only carry size information when
    // -fbasicblock-section=all. Objects built with
    // -fbasicblock-section=labels do not have size information
    // for BB symbols.
    // uint64_t symSize = llvm::object::ELFSymbolRef(sym).getSize();
    SymbolEntry *sE = prop->Propf->findSymbol(symName);
    uint64_t symOffset = sym.getValue();
    if (!sE) {
<<<<<<< HEAD
      // The symbol is not on its own section, safe to ignore mapping with a
      // propeller symbol.
      if (symOffset)
        continue;
      fprintf(stderr, "WAS NOT ABLE TO FIND: %s\n", symName.str().c_str());
=======
      fprintf(stderr, "WAS NOT ABLE TO FIND: %s:%s\n",
              this->View->ViewName.str().c_str(), symName.str().c_str());
>>>>>>> 60f336b7
      tmpNodeMap.clear();
      break;
    }

    if (tmpNodeMap.find(sE->Ordinal) != tmpNodeMap.end()) {
      tmpNodeMap.clear();
      error("Internal error checking cfg map.");
      break;
    }
    // All cold BBs go into a single cold section. All landing pads go
    // into a single landing pad section.
    bool needGroup =
        !sE->HotTag || symName.front() == 'l' || symName.front() == 'L';
    if (needGroup) {
      auto groupI = bbGroupSectionMap.find(symShndx);
      if (groupI != bbGroupSectionMap.end()) {
        CFGNode *groupNode = groupI->second.first;
        // All group nodes share the same section, so the ShSize field must
        // equal.
        if (groupNode->ShSize != symSectionSize) {
          tmpNodeMap.clear();
          error("Check internal size error.");
          break;
        }
        // The first node within the section is the representative node.
        if (groupNode->MappedAddr > sE->Ordinal) {
          groupNode->MappedAddr = sE->Ordinal;
          groupNode->ShName = symName;
          groupNode->ShSize = symSectionSize;
        }
        if (!groupI->second.second.insert(sE).second) {
          tmpNodeMap.clear();
          error("Internal error grouping sections.");
          break;
        }
        continue; // to next sym.
      }
    }

    // Drop bb sections with no code
    if (!symSectionSize)
      continue;
    CFGNode *node = new CFGNode(symShndx, symName, symSectionSize, sE->Ordinal,
                                cfg.get(), sE->HotTag);
    tmpNodeMap.emplace(sE->Ordinal, node);
    if (needGroup) {
      auto &P = bbGroupSectionMap[symShndx];
      P.first = node;
      if (!P.second.insert(sE).second) {
        error("Internal error grouping duplicated sections.");
        tmpNodeMap.clear();
        break;
      }
    }
  }

  if (tmpNodeMap.empty()) {
    warn("DITCH CFG: " + cfg->Name);
    cfg.reset(nullptr);
    return cfg;
  }

  for (auto &P : bbGroupSectionMap) {
    auto *Node = P.second.first;
    auto &SymSet = P.second.second;
    if (SymSet.size() > 1) {
      SymbolEntry *FirstSymbol = *(SymSet.begin());
      if (FirstSymbol->Ordinal != Node->MappedAddr) {
        error("Internal error grouping sections.");
        cfg.reset(nullptr);
        return cfg;
      }
      for (SymbolEntry *SS : SymSet) {
        if (!OrdinalRemapping.emplace(SS->Ordinal, Node->MappedAddr).second
            /* The representative Node must have the smallest MappedAddr
               (Ordinal) */
            || SS->Ordinal < Node->MappedAddr) {
          error("Internal error remapping duplicated sections.");
          cfg.reset(nullptr);
          return cfg;
        }
      }
    }
  }
  return cfg;
}

// This function creates CFGs for a single object file.
//
// Step 1 - scan all the symbols, for each function symbols, create an entry in
// "groups", below is what "groups" looks like:
//  groups: {
//    "foo": [],
//    "bar": [],
//  }
//
// Step 2 - scan all the symbols, for each BB symbol, find it's function's
// group, and insert the bb symbol into the group. For example, if we have BB
// symbols "a.BB.foo", "aa.BB.foo" and "a.BB.bar", after step 2, the groups
// structure looks like:
//   groups: {
//     "foo": ["a.BB.foo", "aa.BB.foo"],
//     "bar": ["a.BB.bar"],
//   }
//
// Step 3 - for each group, create CFG and tmpNodeMap, the latter is an ordered
// map of CFGNode (index key is Symbol Ordinal). For the above example, the
// following data structure is created:
//   CFG[Name=foo], tmpNodeMap={1: CFGNode[BBIndex="1"], 2:CFGNode[BBIndex="2"]}
//   CFG[Name=bar], tmpNodeMap={3: CFGNode[BBIndex="3"]}
//
// For each CFG and tmpNodeMap, call CFGBuilder::buildCFG().
bool CFGBuilder::buildCFGs(std::map<uint64_t, uint64_t> &OrdinalRemapping) {
  std::map<StringRef, std::list<SymbolRef>> groups{buildPreCFGGroups()};
  std::map<uint64_t, section_iterator> relocationSectionMap{
      buildRelocationSectionMap()};

  // Groups built in the above step are like:
  //   {
  //     { "func1", {a.BB.func1, aa.BB.func1, aaa.BB.func1}
  //     { "func2", {a.BB.func2, aa.BB.func2, aaa.BB.func2}
  //       ...
  //       ...
  //   }
  for (auto &i : groups) {
    std::map<uint64_t, std::unique_ptr<CFGNode>> tmpNodeMap;
    std::unique_ptr<ControlFlowGraph> cfg{
        buildCFGNodes(i, tmpNodeMap, OrdinalRemapping)};

    if (cfg) {
      SymbolRef cfgSym = *(i.second.begin());
      buildCFG(*cfg, cfgSym, tmpNodeMap, relocationSectionMap);
      View->CFGs.emplace(cfg->Name, std::move(cfg));
    }
  } // Enf of processing all groups.
  return true;
}

// Build map: basicblock section index -> basicblock section node.
void CFGBuilder::buildShndxNodeMap(
    std::map<uint64_t, std::unique_ptr<CFGNode>> &tmpNodeMap,
    std::map<uint64_t, CFGNode *> &shndxNodeMap) {
  for (auto &nodeL : tmpNodeMap) {
    auto &node = nodeL.second;
    auto insertResult = shndxNodeMap.emplace(node->Shndx, node.get());
    (void)(insertResult);
    assert(insertResult.second);
  }
}

// Build CFG for a single function.
//
// For each BB sections of a single function, we iterate all the relocation
// entries, and for relocations that targets another BB in the same function,
// we create an edge between these 2 BBs.
void CFGBuilder::buildCFG(
    ControlFlowGraph &cfg, const SymbolRef &cfgSym,
    std::map<uint64_t, std::unique_ptr<CFGNode>> &tmpNodeMap,
    std::map<uint64_t, section_iterator> &relocationSectionMap) {
  std::map<uint64_t, CFGNode *> shndxNodeMap;
  buildShndxNodeMap(tmpNodeMap, shndxNodeMap);

  // Recursive call edges.
  //std::list<CFGEdge *> rscEdges;
  // Iterate all bb symbols.
  for (auto &nPair : tmpNodeMap) {
    CFGNode *srcNode = nPair.second.get();
    // For each bb section, we find its rela sections.
    auto relaSecRefI = relocationSectionMap.find(srcNode->Shndx);
    if (relaSecRefI == relocationSectionMap.end())
      continue;

    // Iterate all rela entries.
    for (const RelocationRef &rela : relaSecRefI->second->relocations()) {
      SymbolRef rSym = *(rela.getSymbol());
      bool isRSC = (cfgSym == rSym);

      // All bb section symbols are local symbols.
      if (!isRSC &&
          ((rSym.getFlags() & llvm::object::BasicSymbolRef::SF_Global) != 0))
        continue;

      auto sectionIE = rSym.getSection();
      if (!sectionIE)
        continue;
      // Now we have the Shndx of one relocation target.
      uint64_t symShndx((*sectionIE)->getIndex());
      CFGNode *targetNode{nullptr};
      // Check to see if Shndx is another BB section within the same function.
      auto result = shndxNodeMap.find(symShndx);
      if (result != shndxNodeMap.end()) {
        targetNode = result->second;
        if (targetNode) {
          // If so, we create the edge.
          // CFGEdge *e =
          cfg.createEdge(srcNode, targetNode,
                            isRSC ? CFGEdge::INTRA_RSC : CFGEdge::INTRA_FUNC);
          // If it's a recursive call, record it.
          //if (isRSC)
          //  rscEdges.push_back(e);
        }
      }
    }
  }

  /*
  // For each recursive call, we create a recursive-self-return edges for all
  // exit edges. In the following example, create an edge bb5->bb3 FuncA:
  //    bb1:            <---+
  //        ...             |
  //    bb2:                |
  //        ...             |   r(ecursie)-s(elf)-C(all) edge
  //    bb3:                |
  //        ...             |
  //        call FuncA  --- +
  //        xxx yyy     <---+
  //        ...             |
  //    bb4:                |
  //        ...             |   r(ecursie)-s(elf)-r(eturn) edge
  //    bb5:                |
  //        ...             |
  //        ret   ----------+
  for (auto *rEdge : rscEdges) {
    for (auto &nPair : tmpNodeMap) {
      auto &n = nPair.second;
      if (n->Outs.size() == 0 ||
          (n->Outs.size() == 1 &&
           (*n->Outs.begin())->Type == CFGEdge::INTRA_RSC)) {
        // Now "n" is the exit node.
        cfg.createEdge(n.get(), rEdge->Src, CFGEdge::INTRA_RSR);
      }
    }
  }
  */
  calculateFallthroughEdges(cfg, tmpNodeMap);

  // Transfer nodes ownership to cfg and destroy tmpNodeMap.
  for (auto &pair : tmpNodeMap) {
    cfg.Nodes.emplace_back(std::move(pair.second));
    pair.second.reset(nullptr);
  }
  tmpNodeMap.clear();

  // Calculate the cfg size
  cfg.Size = 0;
  cfg.forEachNodeRef([&cfg](CFGNode &n) {
    cfg.Size += n.ShSize;
  });
}

// Calculate fallthroughs. Edge p->q is fallthrough if p & q are adjacent (e.g.
// no other bbs are between p & q), and there is a NORMAL edge from p->Q.
//
// tmpNodeMap groups nodes according to their beginning address:
//      addr1: [Node1]
//      addr2: [Node2]
//      addr3: [Node3]
//      addr4: [Node4]
//    And addr1 <= addr2 <= addr3 <= addr4.
void CFGBuilder::calculateFallthroughEdges(
    ControlFlowGraph &cfg,
    std::map<uint64_t, std::unique_ptr<CFGNode>> &tmpNodeMap) {

  auto setupFallthrough = [&cfg](CFGNode *n1, CFGNode *n2) {
    for (auto *e : n1->Outs)
      if (e->Type == CFGEdge::INTRA_FUNC && e->Sink == n2) {
        n1->FTEdge = e;
        return;
      }
    if (n1->ShSize == 0)
      // An empty section always fallthrough to the next adjacent section.
      n1->FTEdge = cfg.createEdge(n1, n2, CFGEdge::INTRA_FUNC);
  };

  for (auto p = tmpNodeMap.begin(), q = std::next(p), e = tmpNodeMap.end();
       q != e; ++p, ++q)
    setupFallthrough(p->second.get(), q->second.get());
}

std::ostream &operator<<(std::ostream &out, const CFGNode &node) {
  out << "["
      << (node.ShName == node.CFG->Name
              ? "Entry"
              : std::to_string(node.ShName.size() - node.CFG->Name.size() - 4))
      << "]"
      << " [size=" << std::noshowbase << std::dec << node.ShSize << ", "
      << " addr=" << std::showbase << std::hex << node.MappedAddr << ", "
      << " frequency=" << std::showbase << std::dec << node.Freq << ", "
      << " shndx=" << std::noshowbase << std::dec << node.Shndx << "]";
  return out;
}

std::ostream &operator<<(std::ostream &out, const CFGEdge &edge) {
  static const char *TypeStr[] = {"", " (*RSC*)", " (*RSR*)", " (*DYNA*)"};
  out << "edge: " << *edge.Src << " -> " << *edge.Sink << " [" << std::setw(12)
      << std::setfill('0') << std::noshowbase << std::dec << edge.Weight << "]"
      << TypeStr[edge.Type];
  return out;
}

std::ostream &operator<<(std::ostream &out, const ControlFlowGraph &cfg) {
  out << "cfg: '" << cfg.View->ViewName.str() << ":" << cfg.Name.str()
      << "', size=" << std::noshowbase << std::dec << cfg.Size << std::endl;
  for (auto &n : cfg.Nodes) {
    auto &node = *n;
    out << "  node: " << node << std::endl;
    for (auto &edge : node.Outs) {
      out << "    " << *edge << (edge == node.FTEdge ? " (*FT*)" : "")
          << std::endl;
    }
    for (auto &edge : node.CallOuts) {
      out << "    Calls: '" << edge->Sink->ShName.str()
          << "': " << std::noshowbase << std::dec << edge->Weight << std::endl;
    }
  }
  out << std::endl;
  return out;
}

bool CFGEdge::isFTEdge() const {
  return Src->FTEdge == this;
}

} // namespace propeller
} // namespace lld<|MERGE_RESOLUTION|>--- conflicted
+++ resolved
@@ -303,16 +303,12 @@
     SymbolEntry *sE = prop->Propf->findSymbol(symName);
     uint64_t symOffset = sym.getValue();
     if (!sE) {
-<<<<<<< HEAD
       // The symbol is not on its own section, safe to ignore mapping with a
       // propeller symbol.
       if (symOffset)
         continue;
-      fprintf(stderr, "WAS NOT ABLE TO FIND: %s\n", symName.str().c_str());
-=======
       fprintf(stderr, "WAS NOT ABLE TO FIND: %s:%s\n",
               this->View->ViewName.str().c_str(), symName.str().c_str());
->>>>>>> 60f336b7
       tmpNodeMap.clear();
       break;
     }
