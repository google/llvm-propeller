//===-------------------- PropellerELFCfg.cpp -----------------------------===//
//
// Part of the LLVM Project, under the Apache License v2.0 with LLVM Exceptions.
// See https://llvm.org/LICENSE.txt for license information.
// SPDX-License-Identifier: Apache-2.0 WITH LLVM-exception
//
//===----------------------------------------------------------------------===//
//
// This file creates cfg and maps propeller profile onto cfg nodes / edges.
//
//===----------------------------------------------------------------------===//
#include "PropellerCFG.h"

#include "Propeller.h"

#include "llvm/Object/ELFObjectFile.h"
#include "llvm/Support/raw_ostream.h"

#include <algorithm>
#include <iomanip>
#include <map>
#include <memory>
#include <ostream>
#include <stdio.h>
#include <string>
#include <vector>

using llvm::object::ObjectFile;
using llvm::object::RelocationRef;
using llvm::object::section_iterator;
using llvm::object::SectionRef;
using llvm::object::SymbolRef;

namespace lld {
namespace propeller {

bool CFGNode::isEntryNode() const {
  return CFG->getEntryNode() == this;
}

bool ControlFlowGraph::writeAsDotGraph(StringRef cfgOutName) {
  std::error_code ec;
  llvm::raw_fd_ostream os(cfgOutName, ec, llvm::sys::fs::CD_CreateAlways);
  if (ec.value()) {
    warn("failed to open: '" + cfgOutName + "'");
    return false;
  }
  os << "digraph " << Name.str() << "{\n";
  forEachNodeRef([&os](CFGNode &n) {
    os << n.getBBIndex() << " [size=\"" << n.ShSize << "\"];";
  });
  os << "\n";
  for (auto &e : IntraEdges) {
    bool IsFTEdge = (e->Src->FTEdge == e.get());
    os << " " << e->Src->getBBIndex() << " -> " << e->Sink->getBBIndex()
       << " [label=\"" << e->Weight
       << "\", weight=" << (IsFTEdge ? "1.0" : "0.1") << "];\n";
  }
  os << "}\n";
  llvm::outs() << "done dumping cfg '" << Name.str() << "' into '"
               << cfgOutName.str() << "'\n";
  return true;
}

// Create an edge for "from->to".
CFGEdge *ControlFlowGraph::createEdge(CFGNode *from, CFGNode *to,
                                      typename CFGEdge::EdgeType type) {
  CFGEdge *edge = nullptr;
  auto CheckExistingEdge = [from, to,
                            type, &edge](std::vector<CFGEdge *> &Edges) {
    for (auto *E : Edges) {
      if (E->Src == from && E->Sink == to && E->Type == type) {
        edge = E;
        return true;
      }
    }
    return false;
  };
  if (!from->HotTag || !to->HotTag) {
    if (type < CFGEdge::EdgeType::INTER_FUNC_CALL &&
        CheckExistingEdge(from->Outs))
      return edge;
    if (type >= CFGEdge::EdgeType::INTER_FUNC_CALL &&
        CheckExistingEdge(from->CallOuts))
      return edge;
  }

  edge = new CFGEdge(from, to, type);
  if (type < CFGEdge::EdgeType::INTER_FUNC_CALL) {
    from->Outs.push_back(edge);
    to->Ins.push_back(edge);
  } else {
    from->CallOuts.push_back(edge);
    to->CallIns.push_back(edge);
  }
  // Take ownership of "edge", cfg is responsible for all edges.
  emplaceEdge(edge);
  return edge;
}

// Apply counter (cnt) to all edges between node from -> to. Both nodes are from
// the same cfg.
bool ControlFlowGraph::markPath(CFGNode *from, CFGNode *to, uint64_t cnt) {
  if (from == nullptr) {
     // If the from node is null, walk backward from the to node while only
     // one INTRA_FUNC incoming edge is found.
    assert(to != nullptr);
    CFGNode *p = to;
    do {
      if (p->Ins.size() == 1 && p->Ins.front()->isFTEdge()){
        p->Ins.front()->Weight += cnt;
        p = p->Ins.front()->Src;
      } else
        p = nullptr;
    } while (p && p != to);
    return true;
  }

  if (to == nullptr) {
     // If the to node is null, walk forward from the from node while only
     // one INTRA_FUNC outgoing edge is found.
    assert(from != nullptr);
    CFGNode *p = from;
    do {
      if (p->Outs.size() == 1 && p->Outs.front()->isFTEdge()) {
        p->Outs.front()->Weight += cnt;
        p = p->Outs.front()->Sink;
      } else
        p = nullptr;
    } while (p && p != from);
    return true;
  }

  assert(from->CFG == to->CFG);
  if (from == to)
    return true;
  CFGNode *p = from;

  // Iterate over fallthrough edges between from and to, adding every edge in
  // between to a vector.
  SmallVector<CFGEdge*, 32> fallThroughEdges;
  while (p && p != to) {
    if (p->FTEdge) {
      fallThroughEdges.push_back(p->FTEdge);
      p = p->FTEdge->Sink;
    } else
      p = nullptr;
  }
  if (!p) { // Fallthroughs break between from and to.
    warn("Fallthrough break between " + from->ShName + " and " + to->ShName);
    return false;
  }

  for (auto * e : fallThroughEdges)
    e->Weight += cnt;

  return true;
}

// Apply counter (cnt) to the edge from node from -> to. Both nodes are from the
// same cfg.
void ControlFlowGraph::mapBranch(CFGNode *from, CFGNode *to, uint64_t cnt,
                                 bool isCall, bool isReturn) {
  assert(from->CFG == to->CFG);

  for (auto &e : from->Outs) {
    bool edgeTypeOk = true;
    if (!isCall && !isReturn)
      edgeTypeOk =
          e->Type == CFGEdge::INTRA_FUNC || e->Type == CFGEdge::INTRA_DYNA;
    else if (isCall)
      edgeTypeOk = e->Type == CFGEdge::INTRA_RSC;
    if (isReturn)
      edgeTypeOk = e->Type == CFGEdge::INTRA_RSR;
    if (edgeTypeOk && e->Sink == to) {
      e->Weight += cnt;
      return;
    }
  }

  CFGEdge::EdgeType type = CFGEdge::INTRA_DYNA;
  if (isCall)
    type = CFGEdge::INTRA_RSC;
  else if (isReturn)
    type = CFGEdge::INTRA_RSR;

  createEdge(from, to, type)->Weight += cnt;
}

// Apply counter (cnt) for calls/returns/ that cross function boundaries.
void ControlFlowGraph::mapCallOut(CFGNode *from, CFGNode *to, uint64_t toAddr,
                                  uint64_t cnt, bool isCall, bool isReturn) {
  assert(from->CFG == this);
  assert(from->CFG != to->CFG);
  CFGEdge::EdgeType edgeType = CFGEdge::INTER_FUNC_RETURN;
  if (isCall ||
      (toAddr && to->CFG->getEntryNode() == to && toAddr == to->MappedAddr))
    edgeType = CFGEdge::INTER_FUNC_CALL;
  if (isReturn)
    edgeType = CFGEdge::INTER_FUNC_RETURN;
  for (auto &e : from->CallOuts)
    if (e->Sink == to && e->Type == edgeType) {
      e->Weight += cnt;
      return;
    }
  createEdge(from, to, edgeType)->Weight += cnt;
}

std::map<StringRef, std::list<SymbolRef>> CFGBuilder::buildPreCFGGroups() {
  std::map<StringRef, std::list<SymbolRef>> groups;
  auto symbols = View->ViewFile->symbols();
  for (const SymbolRef &sym : symbols) {
    auto r = sym.getType();
    auto s = sym.getName();
    if (r && s && *r == SymbolRef::ST_Function) {
      StringRef symName = *s;
      auto ri = groups.emplace(std::piecewise_construct,
                               std::forward_as_tuple(symName),
                               std::forward_as_tuple(1, sym));
      (void)(ri.second);
      assert(ri.second);
    }
  }

  // Now we have a map of function names, group "x.bb.funcname".
  for (const SymbolRef &sym : symbols) {
    // All bb symbols are local, upon seeing the first global, exit.
    if ((sym.getFlags() & SymbolRef::SF_Global) != 0)
      break;
    auto nameOrErr = sym.getName();
    if (!nameOrErr)
      continue;
    StringRef sName = *nameOrErr;
    StringRef fName;
    if (SymbolEntry::isBBSymbol(sName, &fName, nullptr)) {
      auto L = groups.find(fName);
      if (L != groups.end())
        L->second.push_back(sym);
    }
  }
  return groups;
}

// Build map: TextSection -> It's Relocation Section.
// ELF file only contains link from Relocation Section -> It's text section.
std::map<uint64_t, section_iterator> CFGBuilder::buildRelocationSectionMap() {
  std::map<uint64_t, section_iterator> relocationSectionMap;
  for (section_iterator i = View->ViewFile->section_begin(),
                        J = View->ViewFile->section_end();
       i != J; ++i) {
    SectionRef secRef = *i;
    if (llvm::object::ELFSectionRef(secRef).getType() == llvm::ELF::SHT_RELA) {
      Expected<section_iterator> rr = secRef.getRelocatedSection();
      if (rr) {
        section_iterator &r = *rr;
        assert(r != J);
        relocationSectionMap.emplace(r->getIndex(), *i);
      }
    }
  }
  return relocationSectionMap;
}

// Helper method, process an entry of group.
// In selective bb sections, different cold bb lables are grouped into one same
// cold section. Like below:
//
//    section .txt.func:        bb1 (ordinal=100)
//    section .txt.func:        bb2 (ordinal=101)
//    section .txt.func.cold:   bb3 (ordinal=102)
//                              bb4 (ordinal=103)
//                              bb5 (ordinal=104)
//
// After processing, OrdinalRemapping contains:
//    102 -> 102
//    103 -> 102
//    104 -> 102
//
// And tmpNodeMap contains:
//    100 -> CfgNode(MappedAddr=100) 
//    101 -> CfgNode(MappedAddr=101) 
//    102 -> CfgNode(MappedAddr=102) 
//
std::unique_ptr<ControlFlowGraph> CFGBuilder::buildCFGNodes(
    std::map<StringRef, std::list<SymbolRef>>::value_type &GE,
    std::map<uint64_t, std::unique_ptr<CFGNode>> &tmpNodeMap,
    std::map<uint64_t, uint64_t> &OrdinalRemapping) {
  assert(GE.second.size() >= 1);
  std::map<uint32_t,
           std::pair<CFGNode *,
                     std::set<SymbolEntry *, SymbolEntryOrdinalLessComparator>>>
      bbGroupSectionMap;
  StringRef cfgName = GE.first;
  std::unique_ptr<ControlFlowGraph> cfg(new ControlFlowGraph(View, cfgName, 0));

  for (SymbolRef sym : GE.second) {
    auto symNameE = sym.getName();
    auto sectionIE = sym.getSection();
    if (!symNameE && !sectionIE &&
        (*sectionIE) == sym.getObject()->section_end()) {
      tmpNodeMap.clear();
      break;
    }

    StringRef symName = *symNameE;
    uint64_t symShndx = (*sectionIE)->getIndex();
    uint64_t symSectionSize = (*sectionIE)->getSize();
    uint64_t symValue = sym.getValue();
    // Note here: BB symbols only carry size information when
    // -fbasicblock-section=all. Objects built with
    // -fbasicblock-section=labels do not have size information
    // for BB symbols.
    // uint64_t symSize = llvm::object::ELFSymbolRef(sym).getSize();
    SymbolEntry *sE = prop->Propf->findSymbol(symName);
<<<<<<< HEAD
    // symValue is the offset of the bb symbol within a bbsection, if
    // symValue is nonzero, it means this is a symbol grouped together w/ other
    // bb symbols in the same section (the code section or the landing pad
    // section), and this bb symbol is not the representative symbol of the bb
    // section, we can safely ignore the symbol.
    if (!sE) {
      if (symValue != 0) continue;
=======
    uint64_t symOffset = sym.getValue();
    if (!sE) {
      // The symbol is not on its own section, safe to ignore mapping with a
      // propeller symbol.
      if (symOffset)
        continue;
      fprintf(stderr, "WAS NOT ABLE TO FIND: %s:%s\n",
              this->View->ViewName.str().c_str(), symName.str().c_str());
>>>>>>> a57d6905
      tmpNodeMap.clear();
      break;
    }

    if (tmpNodeMap.find(sE->Ordinal) != tmpNodeMap.end()) {
      tmpNodeMap.clear();
      error("Internal error checking cfg map.");
      break;
    }
    // All cold BBs go into a single cold section. All landing pads go
    // into a single landing pad section.
    bool needGroup =
        !sE->HotTag || symName.front() == 'l' || symName.front() == 'L';
    if (needGroup) {
      auto groupI = bbGroupSectionMap.find(symShndx);
      if (groupI != bbGroupSectionMap.end()) {
        CFGNode *groupNode = groupI->second.first;
        // All group nodes share the same section, so the ShSize field must
        // equal.
        if (groupNode->ShSize != symSectionSize) {
          tmpNodeMap.clear();
          error("Check internal size error.");
          break;
        }
        // The first node within the section is the representative node.
        if (groupNode->MappedAddr > sE->Ordinal) {
          groupNode->MappedAddr = sE->Ordinal;
          groupNode->ShName = symName;
          groupNode->ShSize = symSectionSize;
        }
        if (!groupI->second.second.insert(sE).second) {
          tmpNodeMap.clear();
          error("Internal error grouping sections.");
          break;
        }
        continue; // to next sym.
      }
    }

    // Drop bb sections with no code
    if (!symSectionSize)
      continue;
    CFGNode *node = new CFGNode(symShndx, symName, symSectionSize, sE->Ordinal,
                                cfg.get(), sE->HotTag);
    tmpNodeMap.emplace(sE->Ordinal, node);
    if (needGroup) {
      auto &P = bbGroupSectionMap[symShndx];
      P.first = node;
      if (!P.second.insert(sE).second) {
        error("Internal error grouping duplicated sections.");
        tmpNodeMap.clear();
        break;
      }
    }
  }

  if (tmpNodeMap.empty()) {
    cfg.reset(nullptr);
    return cfg;
  }

  for (auto &P : bbGroupSectionMap) {
    auto *Node = P.second.first;
    auto &SymSet = P.second.second;
    if (SymSet.size() > 1) {
      SymbolEntry *FirstSymbol = *(SymSet.begin());
      if (FirstSymbol->Ordinal != Node->MappedAddr) {
        error("Internal error grouping sections.");
        cfg.reset(nullptr);
        return cfg;
      }
      for (SymbolEntry *SS : SymSet) {
        if (!OrdinalRemapping.emplace(SS->Ordinal, Node->MappedAddr).second
            /* The representative Node must have the smallest MappedAddr
               (Ordinal) */
            || SS->Ordinal < Node->MappedAddr) {
          error("Internal error remapping duplicated sections.");
          cfg.reset(nullptr);
          return cfg;
        }
      }
    }
  }
  return cfg;
}

// This function creates CFGs for a single object file.
//
// Step 1 - scan all the symbols, for each function symbols, create an entry in
// "groups", below is what "groups" looks like:
//  groups: {
//    "foo": [],
//    "bar": [],
//  }
//
// Step 2 - scan all the symbols, for each BB symbol, find it's function's
// group, and insert the bb symbol into the group. For example, if we have BB
// symbols "a.BB.foo", "aa.BB.foo" and "a.BB.bar", after step 2, the groups
// structure looks like:
//   groups: {
//     "foo": ["a.BB.foo", "aa.BB.foo"],
//     "bar": ["a.BB.bar"],
//   }
//
// Step 3 - for each group, create CFG and tmpNodeMap, the latter is an ordered
// map of CFGNode (index key is Symbol Ordinal). For the above example, the
// following data structure is created:
//   CFG[Name=foo], tmpNodeMap={1: CFGNode[BBIndex="1"], 2:CFGNode[BBIndex="2"]}
//   CFG[Name=bar], tmpNodeMap={3: CFGNode[BBIndex="3"]}
//
// For each CFG and tmpNodeMap, call CFGBuilder::buildCFG().
bool CFGBuilder::buildCFGs(std::map<uint64_t, uint64_t> &OrdinalRemapping) {
  std::map<StringRef, std::list<SymbolRef>> groups{buildPreCFGGroups()};
  std::map<uint64_t, section_iterator> relocationSectionMap{
      buildRelocationSectionMap()};

  // Groups built in the above step are like:
  //   {
  //     { "func1", {a.BB.func1, aa.BB.func1, aaa.BB.func1}
  //     { "func2", {a.BB.func2, aa.BB.func2, aaa.BB.func2}
  //       ...
  //       ...
  //   }
  for (auto &i : groups) {
    std::map<uint64_t, std::unique_ptr<CFGNode>> tmpNodeMap;
    std::unique_ptr<ControlFlowGraph> cfg{
        buildCFGNodes(i, tmpNodeMap, OrdinalRemapping)};

    if (cfg) {
      SymbolRef cfgSym = *(i.second.begin());
      buildCFG(*cfg, cfgSym, tmpNodeMap, relocationSectionMap);
      View->CFGs.emplace(cfg->Name, std::move(cfg));
    }
  } // Enf of processing all groups.
  return true;
}

// Build map: basicblock section index -> basicblock section node.
void CFGBuilder::buildShndxNodeMap(
    std::map<uint64_t, std::unique_ptr<CFGNode>> &tmpNodeMap,
    std::map<uint64_t, CFGNode *> &shndxNodeMap) {
  for (auto &nodeL : tmpNodeMap) {
    auto &node = nodeL.second;
    auto insertResult = shndxNodeMap.emplace(node->Shndx, node.get());
    (void)(insertResult);
    assert(insertResult.second);
  }
}

// Build CFG for a single function.
//
// For each BB sections of a single function, we iterate all the relocation
// entries, and for relocations that targets another BB in the same function,
// we create an edge between these 2 BBs.
void CFGBuilder::buildCFG(
    ControlFlowGraph &cfg, const SymbolRef &cfgSym,
    std::map<uint64_t, std::unique_ptr<CFGNode>> &tmpNodeMap,
    std::map<uint64_t, section_iterator> &relocationSectionMap) {
  std::map<uint64_t, CFGNode *> shndxNodeMap;
  buildShndxNodeMap(tmpNodeMap, shndxNodeMap);

  // Recursive call edges.
  //std::list<CFGEdge *> rscEdges;
  // Iterate all bb symbols.
  for (auto &nPair : tmpNodeMap) {
    CFGNode *srcNode = nPair.second.get();
    // For each bb section, we find its rela sections.
    auto relaSecRefI = relocationSectionMap.find(srcNode->Shndx);
    if (relaSecRefI == relocationSectionMap.end())
      continue;

    // Iterate all rela entries.
    for (const RelocationRef &rela : relaSecRefI->second->relocations()) {
      SymbolRef rSym = *(rela.getSymbol());
      bool isRSC = (cfgSym == rSym);

      // All bb section symbols are local symbols.
      if (!isRSC &&
          ((rSym.getFlags() & llvm::object::BasicSymbolRef::SF_Global) != 0))
        continue;

      auto sectionIE = rSym.getSection();
      if (!sectionIE)
        continue;
      // Now we have the Shndx of one relocation target.
      uint64_t symShndx((*sectionIE)->getIndex());
      CFGNode *targetNode{nullptr};
      // Check to see if Shndx is another BB section within the same function.
      auto result = shndxNodeMap.find(symShndx);
      if (result != shndxNodeMap.end()) {
        targetNode = result->second;
        if (targetNode) {
          // If so, we create the edge.
          // CFGEdge *e =
          cfg.createEdge(srcNode, targetNode,
                            isRSC ? CFGEdge::INTRA_RSC : CFGEdge::INTRA_FUNC);
          // If it's a recursive call, record it.
          //if (isRSC)
          //  rscEdges.push_back(e);
        }
      }
    }
  }

  /*
  // For each recursive call, we create a recursive-self-return edges for all
  // exit edges. In the following example, create an edge bb5->bb3 FuncA:
  //    bb1:            <---+
  //        ...             |
  //    bb2:                |
  //        ...             |   r(ecursie)-s(elf)-C(all) edge
  //    bb3:                |
  //        ...             |
  //        call FuncA  --- +
  //        xxx yyy     <---+
  //        ...             |
  //    bb4:                |
  //        ...             |   r(ecursie)-s(elf)-r(eturn) edge
  //    bb5:                |
  //        ...             |
  //        ret   ----------+
  for (auto *rEdge : rscEdges) {
    for (auto &nPair : tmpNodeMap) {
      auto &n = nPair.second;
      if (n->Outs.size() == 0 ||
          (n->Outs.size() == 1 &&
           (*n->Outs.begin())->Type == CFGEdge::INTRA_RSC)) {
        // Now "n" is the exit node.
        cfg.createEdge(n.get(), rEdge->Src, CFGEdge::INTRA_RSR);
      }
    }
  }
  */
  calculateFallthroughEdges(cfg, tmpNodeMap);

  // Transfer nodes ownership to cfg and destroy tmpNodeMap.
  for (auto &pair : tmpNodeMap) {
    cfg.Nodes.emplace_back(std::move(pair.second));
    pair.second.reset(nullptr);
  }
  tmpNodeMap.clear();

  // Calculate the cfg size
  cfg.Size = 0;
  cfg.forEachNodeRef([&cfg](CFGNode &n) {
    cfg.Size += n.ShSize;
  });
}

// Calculate fallthroughs. Edge p->q is fallthrough if p & q are adjacent (e.g.
// no other bbs are between p & q), and there is a NORMAL edge from p->Q.
//
// tmpNodeMap groups nodes according to their beginning address:
//      addr1: [Node1]
//      addr2: [Node2]
//      addr3: [Node3]
//      addr4: [Node4]
//    And addr1 <= addr2 <= addr3 <= addr4.
void CFGBuilder::calculateFallthroughEdges(
    ControlFlowGraph &cfg,
    std::map<uint64_t, std::unique_ptr<CFGNode>> &tmpNodeMap) {

  auto setupFallthrough = [&cfg](CFGNode *n1, CFGNode *n2) {
    for (auto *e : n1->Outs)
      if (e->Type == CFGEdge::INTRA_FUNC && e->Sink == n2) {
        n1->FTEdge = e;
        return;
      }
    if (n1->ShSize == 0)
      // An empty section always fallthrough to the next adjacent section.
      n1->FTEdge = cfg.createEdge(n1, n2, CFGEdge::INTRA_FUNC);
  };

  for (auto p = tmpNodeMap.begin(), q = std::next(p), e = tmpNodeMap.end();
       q != e; ++p, ++q)
    setupFallthrough(p->second.get(), q->second.get());
}

std::ostream &operator<<(std::ostream &out, const CFGNode &node) {
  out << "["
      << (node.ShName == node.CFG->Name
              ? "Entry"
              : std::to_string(node.ShName.size() - node.CFG->Name.size() - 4))
      << "]"
      << " [size=" << std::noshowbase << std::dec << node.ShSize << ", "
      << " addr=" << std::showbase << std::hex << node.MappedAddr << ", "
      << " frequency=" << std::showbase << std::dec << node.Freq << ", "
      << " shndx=" << std::noshowbase << std::dec << node.Shndx << "]";
  return out;
}

std::ostream &operator<<(std::ostream &out, const CFGEdge &edge) {
  static const char *TypeStr[] = {"", " (*RSC*)", " (*RSR*)", " (*DYNA*)"};
  out << "edge: " << *edge.Src << " -> " << *edge.Sink << " [" << std::setw(12)
      << std::setfill('0') << std::noshowbase << std::dec << edge.Weight << "]"
      << TypeStr[edge.Type];
  return out;
}

std::ostream &operator<<(std::ostream &out, const ControlFlowGraph &cfg) {
  out << "cfg: '" << cfg.View->ViewName.str() << ":" << cfg.Name.str()
      << "', size=" << std::noshowbase << std::dec << cfg.Size << std::endl;
  for (auto &n : cfg.Nodes) {
    auto &node = *n;
    out << "  node: " << node << std::endl;
    for (auto &edge : node.Outs) {
      out << "    " << *edge << (edge == node.FTEdge ? " (*FT*)" : "")
          << std::endl;
    }
    for (auto &edge : node.CallOuts) {
      out << "    Calls: '" << edge->Sink->ShName.str()
          << "': " << std::noshowbase << std::dec << edge->Weight << std::endl;
    }
  }
  out << std::endl;
  return out;
}

bool CFGEdge::isFTEdge() const {
  return Src->FTEdge == this;
}

} // namespace propeller
} // namespace lld<|MERGE_RESOLUTION|>--- conflicted
+++ resolved
@@ -312,24 +312,14 @@
     // for BB symbols.
     // uint64_t symSize = llvm::object::ELFSymbolRef(sym).getSize();
     SymbolEntry *sE = prop->Propf->findSymbol(symName);
-<<<<<<< HEAD
     // symValue is the offset of the bb symbol within a bbsection, if
-    // symValue is nonzero, it means this is a symbol grouped together w/ other
-    // bb symbols in the same section (the code section or the landing pad
-    // section), and this bb symbol is not the representative symbol of the bb
-    // section, we can safely ignore the symbol.
+    // symValue is nonzero, it means the symbol is not on its own
+    // section, safe to ignore mapping with a propeller symbol. This
+    // is a symbol grouped together w/ other bb symbols in the same
+    // section (the cold section or the landing pad section), and this
+    // bb symbol is not the representative symbol of the bb section.
     if (!sE) {
       if (symValue != 0) continue;
-=======
-    uint64_t symOffset = sym.getValue();
-    if (!sE) {
-      // The symbol is not on its own section, safe to ignore mapping with a
-      // propeller symbol.
-      if (symOffset)
-        continue;
-      fprintf(stderr, "WAS NOT ABLE TO FIND: %s:%s\n",
-              this->View->ViewName.str().c_str(), symName.str().c_str());
->>>>>>> a57d6905
       tmpNodeMap.clear();
       break;
     }
@@ -340,7 +330,9 @@
       break;
     }
     // All cold BBs go into a single cold section. All landing pads go
-    // into a single landing pad section.
+    // into a single landing pad section.  Note, hot landing pads are
+    // grouped into the landing pad section. A hot land pad does not
+    // have its own section.
     bool needGroup =
         !sE->HotTag || symName.front() == 'l' || symName.front() == 'L';
     if (needGroup) {
