--- conflicted
+++ resolved
@@ -90,17 +90,6 @@
 namespace lld {
 namespace propeller {
 
-<<<<<<< HEAD
-// Return the Extended TSP score for one edge, given its source to sink
-// direction and distance in the layout.
-double getEdgeExtTSPScore(const ELFCfgEdge *edge, bool isEdgeForward,
-                          uint32_t srcSinkDistance) {
-  if (edge->Weight == 0)
-    return 0;
-
-  if (srcSinkDistance == 0 && (edge->Type == ELFCfgEdge::EdgeType::INTRA_FUNC))
-    return edge->Weight * config->propellerFallthroughWeight;
-=======
 ostream &operator<<(ostream &Out, const NodeChain &Chain) {
   Out << "Chain for CFG Node: {" << *(Chain.DelegateNode) << "}: total binary size: " << Chain.Size
       << ", total frequency: " << Chain.Freq << "\n";
@@ -118,7 +107,6 @@
 
   if (SrcSinkDistance == 0 && (Edge->Type == ELFCFGEdge::EdgeType::INTRA_FUNC))
     return Edge->Weight * config->propellerFallthroughWeight;
->>>>>>> fcfbca44
 
   if (isEdgeForward && srcSinkDistance < config->propellerForwardJumpDistance)
     return edge->Weight * config->propellerForwardJumpWeight *
@@ -142,19 +130,11 @@
   }
 
   std::sort(
-<<<<<<< HEAD
-      chainOrder.begin(), chainOrder.end(),
-      [this](const NodeChain *c1, const NodeChain *c2) {
-        if (c1->getFirstNode() == this->CFG->getEntryNode())
-          return true;
-        if (c2->getFirstNode() == this->CFG->getEntryNode())
-=======
       ChainOrder.begin(), ChainOrder.end(),
       [this](const NodeChain *C1, const NodeChain *C2) {
         if (C1->GetFirstNode() == this->CFG->getEntryNode())
           return true;
         if (C2->GetFirstNode() == this->CFG->getEntryNode())
->>>>>>> fcfbca44
           return false;
         double c1ExecDensity = c1->execDensity();
         double c2ExecDensity = c2->execDensity();
@@ -167,34 +147,6 @@
       });
 }
 
-<<<<<<< HEAD
-// NodeChainBuilder calls this function after building all the chains to attach
-// as many fall-throughs as possible. Given that the algorithm already optimizes
-// the extend TSP score, this function will only affect the cold basic blocks
-// and thus we do not need to consider the edge weights.
-void NodeChainBuilder::attachFallThroughs() {
-  // First, try to keep the fall-throughs from the original order.
-  for (auto &node : CFG->Nodes) {
-    if (node->FTEdge != nullptr) {
-      attachNodes(node.get(), node->FTEdge->Sink);
-    }
-  }
-
-  // Sometimes, the original fall-throughs cannot be kept. So we try to find new
-  // fall-through opportunities which did not exist in the original order.
-  for (auto &edge : CFG->IntraEdges) {
-    attachNodes(edge->Src, edge->Sink);
-  }
-}
-
-// Merge two chains in the specified order.
-void NodeChainBuilder::mergeChains(NodeChain *leftChain,
-                                   NodeChain *rightChain) {
-  for (const ELFCfgNode *node : rightChain->Nodes) {
-    leftChain->Nodes.push_back(node);
-    NodeToChainMap[node] = leftChain;
-    NodeOffsetMap[node] += leftChain->Size;
-=======
 void NodeChainBuilder::AttachFallThroughs() {
   for (auto &Node : CFG->Nodes) {
     if (Node->FTEdge != nullptr) {
@@ -214,29 +166,18 @@
     LeftChain->Nodes.push_back(Node);
     NodeToChainMap[Node] = LeftChain;
     NodeOffset[Node] += LeftChain->Size;
->>>>>>> fcfbca44
   }
   leftChain->Size += rightChain->Size;
   leftChain->Freq += rightChain->Freq;
   Chains.erase(rightChain->DelegateNode->Shndx);
 }
 
-<<<<<<< HEAD
-// This function tries to place two basic blocks immediately adjacent to each
-// other (used for fallthroughs). Returns true if the basic blocks have been
-// attached this way.
-bool NodeChainBuilder::attachNodes(const ELFCfgNode *src,
-                                   const ELFCfgNode *sink) {
-  // No edge cannot fall-through to the entry basic block.
-  if (sink == CFG->getEntryNode())
-=======
 /* This function tries to place two nodes immediately adjacent to
  * each other (used for fallthroughs).
  * Returns true if this can be done. */
 bool NodeChainBuilder::AttachNodes(const ELFCFGNode *Src,
                                    const ELFCFGNode *Sink) {
   if (Sink == CFG->getEntryNode())
->>>>>>> fcfbca44
     return false;
 
   // Ignore edges between hot and cold basic blocks.
@@ -257,26 +198,6 @@
   return true;
 }
 
-<<<<<<< HEAD
-// Merge two BB sequences according to the given NodeChainAssembly. A
-// NodeChainAssembly is an ordered triple of three slices from two chains.
-void NodeChainBuilder::mergeChains(
-    std::unique_ptr<NodeChainAssembly> assembly) {
-  // Create the new node order according the given assembly
-  std::vector<const ELFCfgNode *> newNodeOrder;
-  for (NodeChainSlice &slice : assembly->Slices) {
-    std::copy(slice.Begin, slice.End, std::back_inserter(newNodeOrder));
-  }
-  // We merge the nodes into the SplitChain
-  assembly->SplitChain->Nodes = std::move(newNodeOrder);
-
-  // Update nodeOffset and nodeToChainMap for all the nodes in the sequence.
-  uint32_t runningOffset = 0;
-  for (const ELFCfgNode *node : assembly->SplitChain->Nodes) {
-    NodeToChainMap[node] = assembly->SplitChain;
-    NodeOffsetMap[node] = runningOffset;
-    runningOffset += node->ShSize;
-=======
 void NodeChainBuilder::MergeChains(std::unique_ptr<NodeChainAssembly> A) {
   /* Merge the Node sequences according to the given NodeChainAssembly.*/
   list<const ELFCFGNode*> NewNodeOrder;
@@ -291,7 +212,6 @@
     NodeToChainMap[Node] = A->SplitChain;
     NodeOffset[Node] = RunningOffset;
     RunningOffset += Node->ShSize;
->>>>>>> fcfbca44
   }
   assembly->SplitChain->Size = runningOffset;
 
@@ -340,17 +260,6 @@
   Chains.erase(assembly->UnsplitChain->DelegateNode->Shndx);
 }
 
-<<<<<<< HEAD
-// Calculate the Extended TSP metric for a BB chain.
-// This function goes over all the BBs in the chain and for BB chain and
-// aggregates the score of all edges which are contained in the same chain.
-double NodeChainBuilder::computeExtTSPScore(NodeChain *chain) const {
-  double score = 0;
-  uint32_t srcOffset = 0;
-  for (const ELFCfgNode *node : chain->Nodes) {
-    for (const ELFCfgEdge *edge : node->Outs) {
-      if (!edge->Weight)
-=======
 /* Calculate the Extended TSP metric for a NodeChain */
 double NodeChainBuilder::ExtTSPScore(NodeChain *Chain) const {
   double Score = 0;
@@ -358,7 +267,6 @@
   for (const ELFCFGNode *Node : Chain->Nodes) {
     for (const ELFCFGEdge *Edge : Node->Outs) {
       if (!Edge->Weight)
->>>>>>> fcfbca44
         continue;
       NodeChain *sinkChain = getNodeChain(edge->Sink);
       if (sinkChain != chain)
@@ -413,17 +321,10 @@
       auto NCA = unique_ptr<NodeChainAssembly>(new NodeChainAssembly(
           splitChain, unsplitChain, slicePos, mOrder, this));
 
-<<<<<<< HEAD
-      ELFCfgNode *entryNode = CFG->getEntryNode();
-      if ((NCA->SplitChain->getFirstNode() == entryNode ||
-           NCA->UnsplitChain->getFirstNode() == entryNode) &&
-          NCA->getFirstNode() != entryNode)
-=======
       ELFCFGNode *EntryNode = CFG->getEntryNode();
       if ((NCA->SplitChain->GetFirstNode() == EntryNode ||
            NCA->UnsplitChain->GetFirstNode() == EntryNode) &&
           NCA->GetFirstNode() != EntryNode)
->>>>>>> fcfbca44
         continue;
       candidateNCAs.push_back(std::move(NCA));
     }
@@ -446,13 +347,6 @@
 }
 
 void NodeChainBuilder::initNodeChains() {
-<<<<<<< HEAD
-  for (auto &node : CFG->Nodes) {
-    NodeChain *chain = new NodeChain(node.get());
-    NodeToChainMap[node.get()] = chain;
-    NodeOffsetMap[node.get()] = 0;
-    Chains.try_emplace(node->Shndx, chain);
-=======
   for (auto &Node : CFG->Nodes) {
     NodeChain *Chain = new NodeChain(Node.get());
     NodeToChainMap[Node.get()] = Chain;
@@ -460,7 +354,6 @@
     Chains.emplace(std::piecewise_construct,
                    std::forward_as_tuple(Node->Shndx),
                    std::forward_as_tuple(Chain));
->>>>>>> fcfbca44
   }
 }
 
@@ -469,31 +362,6 @@
 // (executed) outgoing edge from their source node and the only (executed)
 // incoming edges to their sink nodes
 void NodeChainBuilder::initMutuallyForcedEdges() {
-<<<<<<< HEAD
-  DenseMap<const ELFCfgNode *, std::vector<ELFCfgEdge *>> profiledOuts;
-  DenseMap<const ELFCfgNode *, std::vector<ELFCfgEdge *>> profiledIns;
-
-  for (auto &node : CFG->Nodes) {
-    std::copy_if(node->Outs.begin(), node->Outs.end(),
-                 std::back_inserter(profiledOuts[node.get()]),
-                 [](const ELFCfgEdge *edge) {
-                   return edge->Type == ELFCfgEdge::EdgeType::INTRA_FUNC &&
-                          edge->Weight != 0;
-                 });
-    std::copy_if(node->Ins.begin(), node->Ins.end(),
-                 std::back_inserter(profiledIns[node.get()]),
-                 [](const ELFCfgEdge *edge) {
-                   return edge->Type == ELFCfgEdge::EdgeType::INTRA_FUNC &&
-                          edge->Weight != 0;
-                 });
-  }
-
-  for (auto &node : CFG->Nodes) {
-    if (profiledOuts[node.get()].size() == 1) {
-      ELFCfgEdge *edge = profiledOuts[node.get()].front();
-      if (profiledIns[edge->Sink].size() == 1)
-        MutuallyForcedOut[node.get()] = edge->Sink;
-=======
   // Find all the mutually-forced edges.
   // These are all the edges which are -- based on the profile -- the only (executed) outgoing edge
   // from their source node and the only (executed) incoming edges to their sink nodes
@@ -520,37 +388,19 @@
       ELFCFGEdge *Edge = ProfiledOuts[Node.get()].front();
       if (ProfiledIns[Edge->Sink].size() == 1)
         MutuallyForcedOut[Node.get()] = Edge->Sink;
->>>>>>> fcfbca44
     }
   }
 
   // Break cycles in the mutually forced edges by cutting the edge sinking to
   // the smallest address in every cycle (hopefully a loop backedge)
-<<<<<<< HEAD
-  DenseMap<const ELFCfgNode *, unsigned> nodeToPathMap;
-  SmallVector<const ELFCfgNode *, 16> cycleCutNodes;
-  unsigned pathCount = 0;
-  for (auto it = MutuallyForcedOut.begin(); it != MutuallyForcedOut.end();
-       ++it) {
-=======
   map<const ELFCFGNode *, unsigned> NodeToCycleMap;
   set<const ELFCFGNode *> CycleCutNodes;
   unsigned CycleCount = 0;
   for (auto It = MutuallyForcedOut.begin(); It != MutuallyForcedOut.end();
        ++It) {
->>>>>>> fcfbca44
     // Check to see if the node (and its cycle) have already been visited.
     if (nodeToPathMap[it->first])
       continue;
-<<<<<<< HEAD
-    const ELFCfgEdge *victimEdge = nullptr;
-    auto nodeIt = it;
-    pathCount++;
-    while (nodeIt != MutuallyForcedOut.end()) {
-      const ELFCfgNode *node = nodeIt->first;
-      unsigned path = nodeToPathMap[node];
-      if (path != 0) {
-=======
     const ELFCFGEdge *VictimEdge = nullptr;
     auto NodeIt = It;
     CycleCount++;
@@ -558,7 +408,6 @@
       const ELFCFGNode *Node = NodeIt->first;
       auto NodeCycle = NodeToCycleMap[Node];
       if (NodeCycle != 0) {
->>>>>>> fcfbca44
         // If this node is marked with a number, either it is the same number,
         // in which case we have found a cycle. Or it is a different number,
         // which means we have found a path to a previously visited path
@@ -569,33 +418,19 @@
         }
         break;
       } else
-<<<<<<< HEAD
-        nodeToPathMap[node] = pathCount;
-      const ELFCfgEdge *edge = profiledOuts[node].front();
-      if (!victimEdge ||
-          (edge->Sink->MappedAddr < victimEdge->Sink->MappedAddr)) {
-        victimEdge = edge;
-=======
         NodeToCycleMap[Node] = CycleCount;
       const ELFCFGEdge *Edge = ProfiledOuts[Node].front();
       if (!VictimEdge ||
           (Edge->Sink->MappedAddr < VictimEdge->Sink->MappedAddr)) {
         VictimEdge = Edge;
->>>>>>> fcfbca44
       }
       nodeIt = MutuallyForcedOut.find(nodeIt->second);
     }
   }
 
-<<<<<<< HEAD
-  // Remove the victim edges to break cycles in the mutually forced edges
-  for (const ELFCfgNode *node : cycleCutNodes)
-    MutuallyForcedOut.erase(node);
-=======
   // Remove the victim edges to break cycles
   for (const ELFCFGNode *Node : CycleCutNodes)
     MutuallyForcedOut.erase(Node);
->>>>>>> fcfbca44
 }
 
 // This function initializes the ExtTSP algorithm's data structures. This
@@ -603,15 +438,6 @@
 void NodeChainBuilder::initializeExtTSP() {
   // For each chain, compute its ExtTSP score, add its chain assembly records
   // and its merge candidate chain.
-<<<<<<< HEAD
-  DenseSet<std::pair<NodeChain *, NodeChain *>> visited;
-  for (auto &c : Chains) {
-    NodeChain *chain = c.second.get();
-    chain->Score = computeExtTSPScore(chain);
-    for (const ELFCfgNode *node : chain->Nodes) {
-      for (const ELFCfgEdge *edge : node->Outs) {
-        if (!edge->Weight)
-=======
 
   std::set <std::pair<NodeChain*, NodeChain*>> Visited;
   for (auto &C : Chains) {
@@ -620,7 +446,6 @@
     for (const ELFCFGNode *Node : Chain->Nodes) {
       for (const ELFCFGEdge *Edge : Node->Outs) {
         if (!Edge->Weight)
->>>>>>> fcfbca44
           continue;
         NodeChain *otherChain = getNodeChain(edge->Sink);
         if (chain == otherChain)
@@ -680,21 +505,6 @@
   sortChainsByExecutionDensity(chainOrder);
 }
 
-<<<<<<< HEAD
-// This function computes the ExtTSP score for a chain assembly record. This
-// goes the three BB slices in the assembly record and considers all edges
-// whose source and sink belongs to the chains in the assembly record.
-double NodeChainBuilder::NodeChainAssembly::computeExtTSPScore() const {
-  double score = 0;
-  for (uint8_t srcSliceIdx = 0; srcSliceIdx < 3; ++srcSliceIdx) {
-    const NodeChainSlice &srcSlice = Slices[srcSliceIdx];
-    uint32_t srcNodeOffset = srcSlice.BeginOffset;
-    for (auto nodeIt = srcSlice.Begin; nodeIt != srcSlice.End;
-         srcNodeOffset += (*nodeIt)->ShSize, ++nodeIt) {
-      const ELFCfgNode *node = *nodeIt;
-      for (const ELFCfgEdge *edge : node->Outs) {
-        if (!edge->Weight)
-=======
 
 // This function computes the ExtTSP score for a chain assembly record.
 double NodeChainBuilder::NodeChainAssembly::ExtTSPScore() const {
@@ -707,7 +517,6 @@
       const ELFCFGNode *Node = *NodeIt;
       for (const ELFCFGEdge *Edge : Node->Outs) {
         if (!Edge->Weight)
->>>>>>> fcfbca44
           continue;
 
         uint8_t sinkSliceIdx;
@@ -745,24 +554,6 @@
   return score;
 }
 
-<<<<<<< HEAD
-void NodeChainBuilder::doSplitOrder(list<StringRef> &symbolList,
-                                    list<StringRef>::iterator hotPlaceHolder,
-                                    list<StringRef>::iterator coldPlaceHolder) {
-  std::vector<const NodeChain *> chainOrder;
-  computeChainOrder(chainOrder);
-
-  DenseMap<const ELFCfgNode *, unsigned> address;
-  unsigned currentAddress = 0;
-  for (const NodeChain *c : chainOrder) {
-    list<StringRef>::iterator insertPos =
-        c->Freq ? hotPlaceHolder : coldPlaceHolder;
-    for (const ELFCfgNode *n : c->Nodes) {
-      symbolList.insert(insertPos, n->ShName);
-      if (c->Freq) {
-        address[n] = currentAddress;
-        currentAddress += n->ShSize;
-=======
 void NodeChainBuilder::doSplitOrder(list<StringRef> &SymbolList,
                                     list<StringRef>::iterator HotPlaceHolder,
                                     list<StringRef>::iterator ColdPlaceHolder) {
@@ -780,7 +571,6 @@
       if (C->Freq){
         Address[N]=CurrentAddress;
         CurrentAddress+=N->ShSize;
->>>>>>> fcfbca44
       }
     }
   }
@@ -789,37 +579,15 @@
 
     enum VisitStatus { NONE = 0, DURING, FINISHED };
 
-<<<<<<< HEAD
-    DenseMap<const ELFCfgNode *, uint64_t> backEdgeFreq;
-    DenseMap<const ELFCfgNode *, VisitStatus> visited;
-
-    std::function<void(const ELFCfgNode *)> visit;
-    visit = [&address, &visited, &backEdgeFreq, &visit](const ELFCfgNode *n) {
-      if (visited[n] != NONE)
-=======
     std::unordered_map<const ELFCFGNode *, uint64_t> BackEdgeFreq;
     std::unordered_map<const ELFCFGNode *, VisitStatus> Visited;
 
     std::function<void(const ELFCFGNode *)> visit;
     visit = [&Address, &Visited, &BackEdgeFreq, &visit](const ELFCFGNode * N){
       if (Visited[N]!=NONE)
->>>>>>> fcfbca44
         return;
       if (!n->Freq)
         return;
-<<<<<<< HEAD
-      visited[n] = DURING;
-      if (n->FTEdge)
-        visit(n->FTEdge->Sink);
-      for (const ELFCfgEdge *e : n->Outs) {
-        if (e->Sink->Freq && address[e->Sink] > address[n])
-          visit(e->Sink);
-      }
-      for (const ELFCfgEdge *e : n->Outs) {
-        if (e->Sink->Freq && address[e->Sink] <= address[n]) {
-          if (visited[e->Sink] == DURING) {
-            backEdgeFreq[e->Sink] += e->Weight;
-=======
       Visited[N] = DURING;
       if(N->FTEdge)
         visit(N->FTEdge->Sink);
@@ -831,27 +599,12 @@
         if(E->Sink->Freq && Address[E->Sink] <= Address[N]){
           if(Visited[E->Sink]==DURING){
             BackEdgeFreq[E->Sink]+=E->Weight;
->>>>>>> fcfbca44
           }
         }
       }
       visited[n] = FINISHED;
     };
 
-<<<<<<< HEAD
-    for (const NodeChain *c : chainOrder)
-      if (c->Freq != 0) {
-        for (const ELFCfgNode *n : c->Nodes)
-          visit(n);
-      }
-
-    for (auto &n : CFG->Nodes) {
-      if (n.get() == CFG->getEntryNode())
-        continue;
-      if (n->Freq && (n->Freq >= 10 * CFG->getEntryNode()->Freq) &&
-          (backEdgeFreq[n.get()] * 5 >= n->Freq * 4)) {
-        config->symbolAlignmentFile.insert(std::make_pair(n->ShName, 16));
-=======
     for(const NodeChain *C: ChainOrder)
       if (C->Freq != 0){
         for (const ELFCFGNode *N : C->Nodes)
@@ -865,7 +618,6 @@
          (N->Freq >= 10 * CFG->getEntryNode()->Freq) &&
          (BackEdgeFreq[N.get()] * 5 >= N->Freq * 4)){
         config->symbolAlignmentFile.insert(std::make_pair(N->ShName, 16));
->>>>>>> fcfbca44
       } else
         config->symbolAlignmentFile.insert(std::make_pair(n->ShName, 1));
     }
