//===--- CodeGenModule.cpp - Emit LLVM Code from ASTs for a Module --------===//
//
// Part of the LLVM Project, under the Apache License v2.0 with LLVM Exceptions.
// See https://llvm.org/LICENSE.txt for license information.
// SPDX-License-Identifier: Apache-2.0 WITH LLVM-exception
//
//===----------------------------------------------------------------------===//
//
// This coordinates the per-module state used while generating code.
//
//===----------------------------------------------------------------------===//

#include "CodeGenModule.h"
#include "CGBlocks.h"
#include "CGCUDARuntime.h"
#include "CGCXXABI.h"
#include "CGCall.h"
#include "CGDebugInfo.h"
#include "CGObjCRuntime.h"
#include "CGOpenCLRuntime.h"
#include "CGOpenMPRuntime.h"
#include "CGOpenMPRuntimeNVPTX.h"
#include "CodeGenFunction.h"
#include "CodeGenPGO.h"
#include "ConstantEmitter.h"
#include "CoverageMappingGen.h"
#include "TargetInfo.h"
#include "clang/AST/ASTContext.h"
#include "clang/AST/CharUnits.h"
#include "clang/AST/DeclCXX.h"
#include "clang/AST/DeclObjC.h"
#include "clang/AST/DeclTemplate.h"
#include "clang/AST/Mangle.h"
#include "clang/AST/RecordLayout.h"
#include "clang/AST/RecursiveASTVisitor.h"
#include "clang/AST/StmtVisitor.h"
#include "clang/Basic/Builtins.h"
#include "clang/Basic/CharInfo.h"
#include "clang/Basic/CodeGenOptions.h"
#include "clang/Basic/Diagnostic.h"
#include "clang/Basic/Module.h"
#include "clang/Basic/SourceManager.h"
#include "clang/Basic/TargetInfo.h"
#include "clang/Basic/Version.h"
#include "clang/CodeGen/ConstantInitBuilder.h"
#include "clang/Frontend/FrontendDiagnostic.h"
#include "llvm/ADT/StringSwitch.h"
#include "llvm/ADT/Triple.h"
#include "llvm/Analysis/TargetLibraryInfo.h"
#include "llvm/Frontend/OpenMP/OMPIRBuilder.h"
#include "llvm/IR/CallingConv.h"
#include "llvm/IR/DataLayout.h"
#include "llvm/IR/Intrinsics.h"
#include "llvm/IR/LLVMContext.h"
#include "llvm/IR/Module.h"
#include "llvm/IR/ProfileSummary.h"
#include "llvm/ProfileData/InstrProfReader.h"
#include "llvm/Support/CodeGen.h"
#include "llvm/Support/CommandLine.h"
#include "llvm/Support/ConvertUTF.h"
#include "llvm/Support/ErrorHandling.h"
#include "llvm/Support/MD5.h"
#include "llvm/Support/TimeProfiler.h"

using namespace clang;
using namespace CodeGen;

static llvm::cl::opt<bool> LimitedCoverage(
    "limited-coverage-experimental", llvm::cl::ZeroOrMore, llvm::cl::Hidden,
    llvm::cl::desc("Emit limited coverage mapping information (experimental)"),
    llvm::cl::init(false));

static const char AnnotationSection[] = "llvm.metadata";

static CGCXXABI *createCXXABI(CodeGenModule &CGM) {
  switch (CGM.getTarget().getCXXABI().getKind()) {
  case TargetCXXABI::Fuchsia:
  case TargetCXXABI::GenericAArch64:
  case TargetCXXABI::GenericARM:
  case TargetCXXABI::iOS:
  case TargetCXXABI::iOS64:
  case TargetCXXABI::WatchOS:
  case TargetCXXABI::GenericMIPS:
  case TargetCXXABI::GenericItanium:
  case TargetCXXABI::WebAssembly:
  case TargetCXXABI::XL:
    return CreateItaniumCXXABI(CGM);
  case TargetCXXABI::Microsoft:
    return CreateMicrosoftCXXABI(CGM);
  }

  llvm_unreachable("invalid C++ ABI kind");
}

CodeGenModule::CodeGenModule(ASTContext &C, const HeaderSearchOptions &HSO,
                             const PreprocessorOptions &PPO,
                             const CodeGenOptions &CGO, llvm::Module &M,
                             DiagnosticsEngine &diags,
                             CoverageSourceInfo *CoverageInfo)
    : Context(C), LangOpts(C.getLangOpts()), HeaderSearchOpts(HSO),
      PreprocessorOpts(PPO), CodeGenOpts(CGO), TheModule(M), Diags(diags),
      Target(C.getTargetInfo()), ABI(createCXXABI(*this)),
      VMContext(M.getContext()), Types(*this), VTables(*this),
      SanitizerMD(new SanitizerMetadata(*this)) {

  // Initialize the type cache.
  llvm::LLVMContext &LLVMContext = M.getContext();
  VoidTy = llvm::Type::getVoidTy(LLVMContext);
  Int8Ty = llvm::Type::getInt8Ty(LLVMContext);
  Int16Ty = llvm::Type::getInt16Ty(LLVMContext);
  Int32Ty = llvm::Type::getInt32Ty(LLVMContext);
  Int64Ty = llvm::Type::getInt64Ty(LLVMContext);
  HalfTy = llvm::Type::getHalfTy(LLVMContext);
  FloatTy = llvm::Type::getFloatTy(LLVMContext);
  DoubleTy = llvm::Type::getDoubleTy(LLVMContext);
  PointerWidthInBits = C.getTargetInfo().getPointerWidth(0);
  PointerAlignInBytes =
    C.toCharUnitsFromBits(C.getTargetInfo().getPointerAlign(0)).getQuantity();
  SizeSizeInBytes =
    C.toCharUnitsFromBits(C.getTargetInfo().getMaxPointerWidth()).getQuantity();
  IntAlignInBytes =
    C.toCharUnitsFromBits(C.getTargetInfo().getIntAlign()).getQuantity();
  IntTy = llvm::IntegerType::get(LLVMContext, C.getTargetInfo().getIntWidth());
  IntPtrTy = llvm::IntegerType::get(LLVMContext,
    C.getTargetInfo().getMaxPointerWidth());
  Int8PtrTy = Int8Ty->getPointerTo(0);
  Int8PtrPtrTy = Int8PtrTy->getPointerTo(0);
  AllocaInt8PtrTy = Int8Ty->getPointerTo(
      M.getDataLayout().getAllocaAddrSpace());
  ASTAllocaAddressSpace = getTargetCodeGenInfo().getASTAllocaAddressSpace();

  RuntimeCC = getTargetCodeGenInfo().getABIInfo().getRuntimeCC();

  if (LangOpts.ObjC)
    createObjCRuntime();
  if (LangOpts.OpenCL)
    createOpenCLRuntime();
  if (LangOpts.OpenMP)
    createOpenMPRuntime();
  if (LangOpts.CUDA)
    createCUDARuntime();

  // Enable TBAA unless it's suppressed. ThreadSanitizer needs TBAA even at O0.
  if (LangOpts.Sanitize.has(SanitizerKind::Thread) ||
      (!CodeGenOpts.RelaxedAliasing && CodeGenOpts.OptimizationLevel > 0))
    TBAA.reset(new CodeGenTBAA(Context, TheModule, CodeGenOpts, getLangOpts(),
                               getCXXABI().getMangleContext()));

  // If debug info or coverage generation is enabled, create the CGDebugInfo
  // object.
  if (CodeGenOpts.getDebugInfo() != codegenoptions::NoDebugInfo ||
      CodeGenOpts.EmitGcovArcs || CodeGenOpts.EmitGcovNotes)
    DebugInfo.reset(new CGDebugInfo(*this));

  Block.GlobalUniqueCount = 0;

  if (C.getLangOpts().ObjC)
    ObjCData.reset(new ObjCEntrypoints());

  if (CodeGenOpts.hasProfileClangUse()) {
    auto ReaderOrErr = llvm::IndexedInstrProfReader::create(
        CodeGenOpts.ProfileInstrumentUsePath, CodeGenOpts.ProfileRemappingFile);
    if (auto E = ReaderOrErr.takeError()) {
      unsigned DiagID = Diags.getCustomDiagID(DiagnosticsEngine::Error,
                                              "Could not read profile %0: %1");
      llvm::handleAllErrors(std::move(E), [&](const llvm::ErrorInfoBase &EI) {
        getDiags().Report(DiagID) << CodeGenOpts.ProfileInstrumentUsePath
                                  << EI.message();
      });
    } else
      PGOReader = std::move(ReaderOrErr.get());
  }

  // If coverage mapping generation is enabled, create the
  // CoverageMappingModuleGen object.
  if (CodeGenOpts.CoverageMapping)
    CoverageMapping.reset(new CoverageMappingModuleGen(*this, *CoverageInfo));
}

CodeGenModule::~CodeGenModule() {}

void CodeGenModule::createObjCRuntime() {
  // This is just isGNUFamily(), but we want to force implementors of
  // new ABIs to decide how best to do this.
  switch (LangOpts.ObjCRuntime.getKind()) {
  case ObjCRuntime::GNUstep:
  case ObjCRuntime::GCC:
  case ObjCRuntime::ObjFW:
    ObjCRuntime.reset(CreateGNUObjCRuntime(*this));
    return;

  case ObjCRuntime::FragileMacOSX:
  case ObjCRuntime::MacOSX:
  case ObjCRuntime::iOS:
  case ObjCRuntime::WatchOS:
    ObjCRuntime.reset(CreateMacObjCRuntime(*this));
    return;
  }
  llvm_unreachable("bad runtime kind");
}

void CodeGenModule::createOpenCLRuntime() {
  OpenCLRuntime.reset(new CGOpenCLRuntime(*this));
}

void CodeGenModule::createOpenMPRuntime() {
  // Select a specialized code generation class based on the target, if any.
  // If it does not exist use the default implementation.
  switch (getTriple().getArch()) {
  case llvm::Triple::nvptx:
  case llvm::Triple::nvptx64:
    assert(getLangOpts().OpenMPIsDevice &&
           "OpenMP NVPTX is only prepared to deal with device code.");
    OpenMPRuntime.reset(new CGOpenMPRuntimeNVPTX(*this));
    break;
  default:
    if (LangOpts.OpenMPSimd)
      OpenMPRuntime.reset(new CGOpenMPSIMDRuntime(*this));
    else
      OpenMPRuntime.reset(new CGOpenMPRuntime(*this));
    break;
  }

  // The OpenMP-IR-Builder should eventually replace the above runtime codegens
  // but we are not there yet so they both reside in CGModule for now and the
  // OpenMP-IR-Builder is opt-in only.
  if (LangOpts.OpenMPIRBuilder) {
    OMPBuilder.reset(new llvm::OpenMPIRBuilder(TheModule));
    OMPBuilder->initialize();
  }
}

void CodeGenModule::createCUDARuntime() {
  CUDARuntime.reset(CreateNVCUDARuntime(*this));
}

void CodeGenModule::addReplacement(StringRef Name, llvm::Constant *C) {
  Replacements[Name] = C;
}

void CodeGenModule::applyReplacements() {
  for (auto &I : Replacements) {
    StringRef MangledName = I.first();
    llvm::Constant *Replacement = I.second;
    llvm::GlobalValue *Entry = GetGlobalValue(MangledName);
    if (!Entry)
      continue;
    auto *OldF = cast<llvm::Function>(Entry);
    auto *NewF = dyn_cast<llvm::Function>(Replacement);
    if (!NewF) {
      if (auto *Alias = dyn_cast<llvm::GlobalAlias>(Replacement)) {
        NewF = dyn_cast<llvm::Function>(Alias->getAliasee());
      } else {
        auto *CE = cast<llvm::ConstantExpr>(Replacement);
        assert(CE->getOpcode() == llvm::Instruction::BitCast ||
               CE->getOpcode() == llvm::Instruction::GetElementPtr);
        NewF = dyn_cast<llvm::Function>(CE->getOperand(0));
      }
    }

    // Replace old with new, but keep the old order.
    OldF->replaceAllUsesWith(Replacement);
    if (NewF) {
      NewF->removeFromParent();
      OldF->getParent()->getFunctionList().insertAfter(OldF->getIterator(),
                                                       NewF);
    }
    OldF->eraseFromParent();
  }
}

void CodeGenModule::addGlobalValReplacement(llvm::GlobalValue *GV, llvm::Constant *C) {
  GlobalValReplacements.push_back(std::make_pair(GV, C));
}

void CodeGenModule::applyGlobalValReplacements() {
  for (auto &I : GlobalValReplacements) {
    llvm::GlobalValue *GV = I.first;
    llvm::Constant *C = I.second;

    GV->replaceAllUsesWith(C);
    GV->eraseFromParent();
  }
}

// This is only used in aliases that we created and we know they have a
// linear structure.
static const llvm::GlobalObject *getAliasedGlobal(
    const llvm::GlobalIndirectSymbol &GIS) {
  llvm::SmallPtrSet<const llvm::GlobalIndirectSymbol*, 4> Visited;
  const llvm::Constant *C = &GIS;
  for (;;) {
    C = C->stripPointerCasts();
    if (auto *GO = dyn_cast<llvm::GlobalObject>(C))
      return GO;
    // stripPointerCasts will not walk over weak aliases.
    auto *GIS2 = dyn_cast<llvm::GlobalIndirectSymbol>(C);
    if (!GIS2)
      return nullptr;
    if (!Visited.insert(GIS2).second)
      return nullptr;
    C = GIS2->getIndirectSymbol();
  }
}

void CodeGenModule::checkAliases() {
  // Check if the constructed aliases are well formed. It is really unfortunate
  // that we have to do this in CodeGen, but we only construct mangled names
  // and aliases during codegen.
  bool Error = false;
  DiagnosticsEngine &Diags = getDiags();
  for (const GlobalDecl &GD : Aliases) {
    const auto *D = cast<ValueDecl>(GD.getDecl());
    SourceLocation Location;
    bool IsIFunc = D->hasAttr<IFuncAttr>();
    if (const Attr *A = D->getDefiningAttr())
      Location = A->getLocation();
    else
      llvm_unreachable("Not an alias or ifunc?");
    StringRef MangledName = getMangledName(GD);
    llvm::GlobalValue *Entry = GetGlobalValue(MangledName);
    auto *Alias  = cast<llvm::GlobalIndirectSymbol>(Entry);
    const llvm::GlobalValue *GV = getAliasedGlobal(*Alias);
    if (!GV) {
      Error = true;
      Diags.Report(Location, diag::err_cyclic_alias) << IsIFunc;
    } else if (GV->isDeclaration()) {
      Error = true;
      Diags.Report(Location, diag::err_alias_to_undefined)
          << IsIFunc << IsIFunc;
    } else if (IsIFunc) {
      // Check resolver function type.
      llvm::FunctionType *FTy = dyn_cast<llvm::FunctionType>(
          GV->getType()->getPointerElementType());
      assert(FTy);
      if (!FTy->getReturnType()->isPointerTy())
        Diags.Report(Location, diag::err_ifunc_resolver_return);
    }

    llvm::Constant *Aliasee = Alias->getIndirectSymbol();
    llvm::GlobalValue *AliaseeGV;
    if (auto CE = dyn_cast<llvm::ConstantExpr>(Aliasee))
      AliaseeGV = cast<llvm::GlobalValue>(CE->getOperand(0));
    else
      AliaseeGV = cast<llvm::GlobalValue>(Aliasee);

    if (const SectionAttr *SA = D->getAttr<SectionAttr>()) {
      StringRef AliasSection = SA->getName();
      if (AliasSection != AliaseeGV->getSection())
        Diags.Report(SA->getLocation(), diag::warn_alias_with_section)
            << AliasSection << IsIFunc << IsIFunc;
    }

    // We have to handle alias to weak aliases in here. LLVM itself disallows
    // this since the object semantics would not match the IL one. For
    // compatibility with gcc we implement it by just pointing the alias
    // to its aliasee's aliasee. We also warn, since the user is probably
    // expecting the link to be weak.
    if (auto GA = dyn_cast<llvm::GlobalIndirectSymbol>(AliaseeGV)) {
      if (GA->isInterposable()) {
        Diags.Report(Location, diag::warn_alias_to_weak_alias)
            << GV->getName() << GA->getName() << IsIFunc;
        Aliasee = llvm::ConstantExpr::getPointerBitCastOrAddrSpaceCast(
            GA->getIndirectSymbol(), Alias->getType());
        Alias->setIndirectSymbol(Aliasee);
      }
    }
  }
  if (!Error)
    return;

  for (const GlobalDecl &GD : Aliases) {
    StringRef MangledName = getMangledName(GD);
    llvm::GlobalValue *Entry = GetGlobalValue(MangledName);
    auto *Alias = dyn_cast<llvm::GlobalIndirectSymbol>(Entry);
    Alias->replaceAllUsesWith(llvm::UndefValue::get(Alias->getType()));
    Alias->eraseFromParent();
  }
}

void CodeGenModule::clear() {
  DeferredDeclsToEmit.clear();
  if (OpenMPRuntime)
    OpenMPRuntime->clear();
}

void InstrProfStats::reportDiagnostics(DiagnosticsEngine &Diags,
                                       StringRef MainFile) {
  if (!hasDiagnostics())
    return;
  if (VisitedInMainFile > 0 && VisitedInMainFile == MissingInMainFile) {
    if (MainFile.empty())
      MainFile = "<stdin>";
    Diags.Report(diag::warn_profile_data_unprofiled) << MainFile;
  } else {
    if (Mismatched > 0)
      Diags.Report(diag::warn_profile_data_out_of_date) << Visited << Mismatched;

    if (Missing > 0)
      Diags.Report(diag::warn_profile_data_missing) << Visited << Missing;
  }
}

void CodeGenModule::Release() {
  EmitDeferred();
  EmitVTablesOpportunistically();
  applyGlobalValReplacements();
  applyReplacements();
  checkAliases();
  emitMultiVersionFunctions();
  EmitCXXGlobalInitFunc();
  EmitCXXGlobalDtorFunc();
  registerGlobalDtorsWithAtExit();
  EmitCXXThreadLocalInitFunc();
  if (ObjCRuntime)
    if (llvm::Function *ObjCInitFunction = ObjCRuntime->ModuleInitFunction())
      AddGlobalCtor(ObjCInitFunction);
  if (Context.getLangOpts().CUDA && !Context.getLangOpts().CUDAIsDevice &&
      CUDARuntime) {
    if (llvm::Function *CudaCtorFunction =
            CUDARuntime->makeModuleCtorFunction())
      AddGlobalCtor(CudaCtorFunction);
  }
  if (OpenMPRuntime) {
    if (llvm::Function *OpenMPRequiresDirectiveRegFun =
            OpenMPRuntime->emitRequiresDirectiveRegFun()) {
      AddGlobalCtor(OpenMPRequiresDirectiveRegFun, 0);
    }
    OpenMPRuntime->createOffloadEntriesAndInfoMetadata();
    OpenMPRuntime->clear();
  }
  if (PGOReader) {
    getModule().setProfileSummary(
        PGOReader->getSummary(/* UseCS */ false).getMD(VMContext),
        llvm::ProfileSummary::PSK_Instr);
    if (PGOStats.hasDiagnostics())
      PGOStats.reportDiagnostics(getDiags(), getCodeGenOpts().MainFileName);
  }
  EmitCtorList(GlobalCtors, "llvm.global_ctors");
  EmitCtorList(GlobalDtors, "llvm.global_dtors");
  EmitGlobalAnnotations();
  EmitStaticExternCAliases();
  EmitDeferredUnusedCoverageMappings();
  if (CoverageMapping)
    CoverageMapping->emit();
  if (CodeGenOpts.SanitizeCfiCrossDso) {
    CodeGenFunction(*this).EmitCfiCheckFail();
    CodeGenFunction(*this).EmitCfiCheckStub();
  }
  emitAtAvailableLinkGuard();
  if (Context.getTargetInfo().getTriple().isWasm() &&
      !Context.getTargetInfo().getTriple().isOSEmscripten()) {
    EmitMainVoidAlias();
  }
  emitLLVMUsed();
  if (SanStats)
    SanStats->finish();

  if (CodeGenOpts.Autolink &&
      (Context.getLangOpts().Modules || !LinkerOptionsMetadata.empty())) {
    EmitModuleLinkOptions();
  }

  // On ELF we pass the dependent library specifiers directly to the linker
  // without manipulating them. This is in contrast to other platforms where
  // they are mapped to a specific linker option by the compiler. This
  // difference is a result of the greater variety of ELF linkers and the fact
  // that ELF linkers tend to handle libraries in a more complicated fashion
  // than on other platforms. This forces us to defer handling the dependent
  // libs to the linker.
  //
  // CUDA/HIP device and host libraries are different. Currently there is no
  // way to differentiate dependent libraries for host or device. Existing
  // usage of #pragma comment(lib, *) is intended for host libraries on
  // Windows. Therefore emit llvm.dependent-libraries only for host.
  if (!ELFDependentLibraries.empty() && !Context.getLangOpts().CUDAIsDevice) {
    auto *NMD = getModule().getOrInsertNamedMetadata("llvm.dependent-libraries");
    for (auto *MD : ELFDependentLibraries)
      NMD->addOperand(MD);
  }

  // Record mregparm value now so it is visible through rest of codegen.
  if (Context.getTargetInfo().getTriple().getArch() == llvm::Triple::x86)
    getModule().addModuleFlag(llvm::Module::Error, "NumRegisterParameters",
                              CodeGenOpts.NumRegisterParameters);

  if (CodeGenOpts.DwarfVersion) {
    getModule().addModuleFlag(llvm::Module::Max, "Dwarf Version",
                              CodeGenOpts.DwarfVersion);
  }

  if (Context.getLangOpts().SemanticInterposition)
    // Require various optimization to respect semantic interposition.
    getModule().setSemanticInterposition(1);

  if (CodeGenOpts.EmitCodeView) {
    // Indicate that we want CodeView in the metadata.
    getModule().addModuleFlag(llvm::Module::Warning, "CodeView", 1);
  }
  if (CodeGenOpts.CodeViewGHash) {
    getModule().addModuleFlag(llvm::Module::Warning, "CodeViewGHash", 1);
  }
  if (CodeGenOpts.ControlFlowGuard) {
    // Function ID tables and checks for Control Flow Guard (cfguard=2).
    getModule().addModuleFlag(llvm::Module::Warning, "cfguard", 2);
  } else if (CodeGenOpts.ControlFlowGuardNoChecks) {
    // Function ID tables for Control Flow Guard (cfguard=1).
    getModule().addModuleFlag(llvm::Module::Warning, "cfguard", 1);
  }
  if (CodeGenOpts.OptimizationLevel > 0 && CodeGenOpts.StrictVTablePointers) {
    // We don't support LTO with 2 with different StrictVTablePointers
    // FIXME: we could support it by stripping all the information introduced
    // by StrictVTablePointers.

    getModule().addModuleFlag(llvm::Module::Error, "StrictVTablePointers",1);

    llvm::Metadata *Ops[2] = {
              llvm::MDString::get(VMContext, "StrictVTablePointers"),
              llvm::ConstantAsMetadata::get(llvm::ConstantInt::get(
                  llvm::Type::getInt32Ty(VMContext), 1))};

    getModule().addModuleFlag(llvm::Module::Require,
                              "StrictVTablePointersRequirement",
                              llvm::MDNode::get(VMContext, Ops));
  }
  if (DebugInfo)
    // We support a single version in the linked module. The LLVM
    // parser will drop debug info with a different version number
    // (and warn about it, too).
    getModule().addModuleFlag(llvm::Module::Warning, "Debug Info Version",
                              llvm::DEBUG_METADATA_VERSION);

  // We need to record the widths of enums and wchar_t, so that we can generate
  // the correct build attributes in the ARM backend. wchar_size is also used by
  // TargetLibraryInfo.
  uint64_t WCharWidth =
      Context.getTypeSizeInChars(Context.getWideCharType()).getQuantity();
  getModule().addModuleFlag(llvm::Module::Error, "wchar_size", WCharWidth);

  llvm::Triple::ArchType Arch = Context.getTargetInfo().getTriple().getArch();
  if (   Arch == llvm::Triple::arm
      || Arch == llvm::Triple::armeb
      || Arch == llvm::Triple::thumb
      || Arch == llvm::Triple::thumbeb) {
    // The minimum width of an enum in bytes
    uint64_t EnumWidth = Context.getLangOpts().ShortEnums ? 1 : 4;
    getModule().addModuleFlag(llvm::Module::Error, "min_enum_size", EnumWidth);
  }

  if (Arch == llvm::Triple::riscv32 || Arch == llvm::Triple::riscv64) {
    StringRef ABIStr = Target.getABI();
    llvm::LLVMContext &Ctx = TheModule.getContext();
    getModule().addModuleFlag(llvm::Module::Error, "target-abi",
                              llvm::MDString::get(Ctx, ABIStr));
  }

  if (CodeGenOpts.SanitizeCfiCrossDso) {
    // Indicate that we want cross-DSO control flow integrity checks.
    getModule().addModuleFlag(llvm::Module::Override, "Cross-DSO CFI", 1);
  }

  if (CodeGenOpts.WholeProgramVTables) {
    // Indicate whether VFE was enabled for this module, so that the
    // vcall_visibility metadata added under whole program vtables is handled
    // appropriately in the optimizer.
    getModule().addModuleFlag(llvm::Module::Error, "Virtual Function Elim",
                              CodeGenOpts.VirtualFunctionElimination);
  }

  if (LangOpts.Sanitize.has(SanitizerKind::CFIICall)) {
    getModule().addModuleFlag(llvm::Module::Override,
                              "CFI Canonical Jump Tables",
                              CodeGenOpts.SanitizeCfiCanonicalJumpTables);
  }

  if (CodeGenOpts.CFProtectionReturn &&
      Target.checkCFProtectionReturnSupported(getDiags())) {
    // Indicate that we want to instrument return control flow protection.
    getModule().addModuleFlag(llvm::Module::Override, "cf-protection-return",
                              1);
  }

  if (CodeGenOpts.CFProtectionBranch &&
      Target.checkCFProtectionBranchSupported(getDiags())) {
    // Indicate that we want to instrument branch control flow protection.
    getModule().addModuleFlag(llvm::Module::Override, "cf-protection-branch",
                              1);
  }

  if (LangOpts.CUDAIsDevice && getTriple().isNVPTX()) {
    // Indicate whether __nvvm_reflect should be configured to flush denormal
    // floating point values to 0.  (This corresponds to its "__CUDA_FTZ"
    // property.)
    getModule().addModuleFlag(llvm::Module::Override, "nvvm-reflect-ftz",
                              CodeGenOpts.FP32DenormalMode.Output !=
                                  llvm::DenormalMode::IEEE);
  }

  // Emit OpenCL specific module metadata: OpenCL/SPIR version.
  if (LangOpts.OpenCL) {
    EmitOpenCLMetadata();
    // Emit SPIR version.
    if (getTriple().isSPIR()) {
      // SPIR v2.0 s2.12 - The SPIR version used by the module is stored in the
      // opencl.spir.version named metadata.
      // C++ is backwards compatible with OpenCL v2.0.
      auto Version = LangOpts.OpenCLCPlusPlus ? 200 : LangOpts.OpenCLVersion;
      llvm::Metadata *SPIRVerElts[] = {
          llvm::ConstantAsMetadata::get(llvm::ConstantInt::get(
              Int32Ty, Version / 100)),
          llvm::ConstantAsMetadata::get(llvm::ConstantInt::get(
              Int32Ty, (Version / 100 > 1) ? 0 : 2))};
      llvm::NamedMDNode *SPIRVerMD =
          TheModule.getOrInsertNamedMetadata("opencl.spir.version");
      llvm::LLVMContext &Ctx = TheModule.getContext();
      SPIRVerMD->addOperand(llvm::MDNode::get(Ctx, SPIRVerElts));
    }
  }

  if (uint32_t PLevel = Context.getLangOpts().PICLevel) {
    assert(PLevel < 3 && "Invalid PIC Level");
    getModule().setPICLevel(static_cast<llvm::PICLevel::Level>(PLevel));
    if (Context.getLangOpts().PIE)
      getModule().setPIELevel(static_cast<llvm::PIELevel::Level>(PLevel));
  }

  if (getCodeGenOpts().CodeModel.size() > 0) {
    unsigned CM = llvm::StringSwitch<unsigned>(getCodeGenOpts().CodeModel)
                  .Case("tiny", llvm::CodeModel::Tiny)
                  .Case("small", llvm::CodeModel::Small)
                  .Case("kernel", llvm::CodeModel::Kernel)
                  .Case("medium", llvm::CodeModel::Medium)
                  .Case("large", llvm::CodeModel::Large)
                  .Default(~0u);
    if (CM != ~0u) {
      llvm::CodeModel::Model codeModel = static_cast<llvm::CodeModel::Model>(CM);
      getModule().setCodeModel(codeModel);
    }
  }

  if (CodeGenOpts.NoPLT)
    getModule().setRtLibUseGOT();

  SimplifyPersonality();

  if (getCodeGenOpts().EmitDeclMetadata)
    EmitDeclMetadata();

  if (getCodeGenOpts().EmitGcovArcs || getCodeGenOpts().EmitGcovNotes)
    EmitCoverageFile();

  if (DebugInfo)
    DebugInfo->finalize();

  if (getCodeGenOpts().EmitVersionIdentMetadata)
    EmitVersionIdentMetadata();

  if (!getCodeGenOpts().RecordCommandLine.empty())
    EmitCommandLineMetadata();

  EmitTargetMetadata();
}

void CodeGenModule::EmitOpenCLMetadata() {
  // SPIR v2.0 s2.13 - The OpenCL version used by the module is stored in the
  // opencl.ocl.version named metadata node.
  // C++ is backwards compatible with OpenCL v2.0.
  // FIXME: We might need to add CXX version at some point too?
  auto Version = LangOpts.OpenCLCPlusPlus ? 200 : LangOpts.OpenCLVersion;
  llvm::Metadata *OCLVerElts[] = {
      llvm::ConstantAsMetadata::get(llvm::ConstantInt::get(
          Int32Ty, Version / 100)),
      llvm::ConstantAsMetadata::get(llvm::ConstantInt::get(
          Int32Ty, (Version % 100) / 10))};
  llvm::NamedMDNode *OCLVerMD =
      TheModule.getOrInsertNamedMetadata("opencl.ocl.version");
  llvm::LLVMContext &Ctx = TheModule.getContext();
  OCLVerMD->addOperand(llvm::MDNode::get(Ctx, OCLVerElts));
}

void CodeGenModule::UpdateCompletedType(const TagDecl *TD) {
  // Make sure that this type is translated.
  Types.UpdateCompletedType(TD);
}

void CodeGenModule::RefreshTypeCacheForClass(const CXXRecordDecl *RD) {
  // Make sure that this type is translated.
  Types.RefreshTypeCacheForClass(RD);
}

llvm::MDNode *CodeGenModule::getTBAATypeInfo(QualType QTy) {
  if (!TBAA)
    return nullptr;
  return TBAA->getTypeInfo(QTy);
}

TBAAAccessInfo CodeGenModule::getTBAAAccessInfo(QualType AccessType) {
  if (!TBAA)
    return TBAAAccessInfo();
  return TBAA->getAccessInfo(AccessType);
}

TBAAAccessInfo
CodeGenModule::getTBAAVTablePtrAccessInfo(llvm::Type *VTablePtrType) {
  if (!TBAA)
    return TBAAAccessInfo();
  return TBAA->getVTablePtrAccessInfo(VTablePtrType);
}

llvm::MDNode *CodeGenModule::getTBAAStructInfo(QualType QTy) {
  if (!TBAA)
    return nullptr;
  return TBAA->getTBAAStructInfo(QTy);
}

llvm::MDNode *CodeGenModule::getTBAABaseTypeInfo(QualType QTy) {
  if (!TBAA)
    return nullptr;
  return TBAA->getBaseTypeInfo(QTy);
}

llvm::MDNode *CodeGenModule::getTBAAAccessTagInfo(TBAAAccessInfo Info) {
  if (!TBAA)
    return nullptr;
  return TBAA->getAccessTagInfo(Info);
}

TBAAAccessInfo CodeGenModule::mergeTBAAInfoForCast(TBAAAccessInfo SourceInfo,
                                                   TBAAAccessInfo TargetInfo) {
  if (!TBAA)
    return TBAAAccessInfo();
  return TBAA->mergeTBAAInfoForCast(SourceInfo, TargetInfo);
}

TBAAAccessInfo
CodeGenModule::mergeTBAAInfoForConditionalOperator(TBAAAccessInfo InfoA,
                                                   TBAAAccessInfo InfoB) {
  if (!TBAA)
    return TBAAAccessInfo();
  return TBAA->mergeTBAAInfoForConditionalOperator(InfoA, InfoB);
}

TBAAAccessInfo
CodeGenModule::mergeTBAAInfoForMemoryTransfer(TBAAAccessInfo DestInfo,
                                              TBAAAccessInfo SrcInfo) {
  if (!TBAA)
    return TBAAAccessInfo();
  return TBAA->mergeTBAAInfoForConditionalOperator(DestInfo, SrcInfo);
}

void CodeGenModule::DecorateInstructionWithTBAA(llvm::Instruction *Inst,
                                                TBAAAccessInfo TBAAInfo) {
  if (llvm::MDNode *Tag = getTBAAAccessTagInfo(TBAAInfo))
    Inst->setMetadata(llvm::LLVMContext::MD_tbaa, Tag);
}

void CodeGenModule::DecorateInstructionWithInvariantGroup(
    llvm::Instruction *I, const CXXRecordDecl *RD) {
  I->setMetadata(llvm::LLVMContext::MD_invariant_group,
                 llvm::MDNode::get(getLLVMContext(), {}));
}

void CodeGenModule::Error(SourceLocation loc, StringRef message) {
  unsigned diagID = getDiags().getCustomDiagID(DiagnosticsEngine::Error, "%0");
  getDiags().Report(Context.getFullLoc(loc), diagID) << message;
}

/// ErrorUnsupported - Print out an error that codegen doesn't support the
/// specified stmt yet.
void CodeGenModule::ErrorUnsupported(const Stmt *S, const char *Type) {
  unsigned DiagID = getDiags().getCustomDiagID(DiagnosticsEngine::Error,
                                               "cannot compile this %0 yet");
  std::string Msg = Type;
  getDiags().Report(Context.getFullLoc(S->getBeginLoc()), DiagID)
      << Msg << S->getSourceRange();
}

/// ErrorUnsupported - Print out an error that codegen doesn't support the
/// specified decl yet.
void CodeGenModule::ErrorUnsupported(const Decl *D, const char *Type) {
  unsigned DiagID = getDiags().getCustomDiagID(DiagnosticsEngine::Error,
                                               "cannot compile this %0 yet");
  std::string Msg = Type;
  getDiags().Report(Context.getFullLoc(D->getLocation()), DiagID) << Msg;
}

llvm::ConstantInt *CodeGenModule::getSize(CharUnits size) {
  return llvm::ConstantInt::get(SizeTy, size.getQuantity());
}

void CodeGenModule::setGlobalVisibility(llvm::GlobalValue *GV,
                                        const NamedDecl *D) const {
  if (GV->hasDLLImportStorageClass())
    return;
  // Internal definitions always have default visibility.
  if (GV->hasLocalLinkage()) {
    GV->setVisibility(llvm::GlobalValue::DefaultVisibility);
    return;
  }
  if (!D)
    return;
  // Set visibility for definitions, and for declarations if requested globally
  // or set explicitly.
  LinkageInfo LV = D->getLinkageAndVisibility();
  if (LV.isVisibilityExplicit() || getLangOpts().SetVisibilityForExternDecls ||
      !GV->isDeclarationForLinker())
    GV->setVisibility(GetLLVMVisibility(LV.getVisibility()));
}

static bool shouldAssumeDSOLocal(const CodeGenModule &CGM,
                                 llvm::GlobalValue *GV) {
  if (GV->hasLocalLinkage())
    return true;

  if (!GV->hasDefaultVisibility() && !GV->hasExternalWeakLinkage())
    return true;

  // DLLImport explicitly marks the GV as external.
  if (GV->hasDLLImportStorageClass())
    return false;

  const llvm::Triple &TT = CGM.getTriple();
  if (TT.isWindowsGNUEnvironment()) {
    // In MinGW, variables without DLLImport can still be automatically
    // imported from a DLL by the linker; don't mark variables that
    // potentially could come from another DLL as DSO local.
    if (GV->isDeclarationForLinker() && isa<llvm::GlobalVariable>(GV) &&
        !GV->isThreadLocal())
      return false;
  }

  // On COFF, don't mark 'extern_weak' symbols as DSO local. If these symbols
  // remain unresolved in the link, they can be resolved to zero, which is
  // outside the current DSO.
  if (TT.isOSBinFormatCOFF() && GV->hasExternalWeakLinkage())
    return false;

  // Every other GV is local on COFF.
  // Make an exception for windows OS in the triple: Some firmware builds use
  // *-win32-macho triples. This (accidentally?) produced windows relocations
  // without GOT tables in older clang versions; Keep this behaviour.
  // FIXME: even thread local variables?
  if (TT.isOSBinFormatCOFF() || (TT.isOSWindows() && TT.isOSBinFormatMachO()))
    return true;

  // Only handle COFF and ELF for now.
  if (!TT.isOSBinFormatELF())
    return false;

  // If this is not an executable, don't assume anything is local.
  const auto &CGOpts = CGM.getCodeGenOpts();
  llvm::Reloc::Model RM = CGOpts.RelocationModel;
  const auto &LOpts = CGM.getLangOpts();
  if (RM != llvm::Reloc::Static && !LOpts.PIE)
    return false;

  // A definition cannot be preempted from an executable.
  if (!GV->isDeclarationForLinker())
    return true;

  // Most PIC code sequences that assume that a symbol is local cannot produce a
  // 0 if it turns out the symbol is undefined. While this is ABI and relocation
  // depended, it seems worth it to handle it here.
  if (RM == llvm::Reloc::PIC_ && GV->hasExternalWeakLinkage())
    return false;

  // PPC has no copy relocations and cannot use a plt entry as a symbol address.
  llvm::Triple::ArchType Arch = TT.getArch();
  if (Arch == llvm::Triple::ppc || Arch == llvm::Triple::ppc64 ||
      Arch == llvm::Triple::ppc64le)
    return false;

  // If we can use copy relocations we can assume it is local.
  if (auto *Var = dyn_cast<llvm::GlobalVariable>(GV))
    if (!Var->isThreadLocal() &&
        (RM == llvm::Reloc::Static || CGOpts.PIECopyRelocations))
      return true;

  // If we can use a plt entry as the symbol address we can assume it
  // is local.
  // FIXME: This should work for PIE, but the gold linker doesn't support it.
  if (isa<llvm::Function>(GV) && !CGOpts.NoPLT && RM == llvm::Reloc::Static)
    return true;

  // Otherwise don't assume it is local.
  return false;
}

void CodeGenModule::setDSOLocal(llvm::GlobalValue *GV) const {
  GV->setDSOLocal(shouldAssumeDSOLocal(*this, GV));
}

void CodeGenModule::setDLLImportDLLExport(llvm::GlobalValue *GV,
                                          GlobalDecl GD) const {
  const auto *D = dyn_cast<NamedDecl>(GD.getDecl());
  // C++ destructors have a few C++ ABI specific special cases.
  if (const auto *Dtor = dyn_cast_or_null<CXXDestructorDecl>(D)) {
    getCXXABI().setCXXDestructorDLLStorage(GV, Dtor, GD.getDtorType());
    return;
  }
  setDLLImportDLLExport(GV, D);
}

void CodeGenModule::setDLLImportDLLExport(llvm::GlobalValue *GV,
                                          const NamedDecl *D) const {
  if (D && D->isExternallyVisible()) {
    if (D->hasAttr<DLLImportAttr>())
      GV->setDLLStorageClass(llvm::GlobalVariable::DLLImportStorageClass);
    else if (D->hasAttr<DLLExportAttr>() && !GV->isDeclarationForLinker())
      GV->setDLLStorageClass(llvm::GlobalVariable::DLLExportStorageClass);
  }
}

void CodeGenModule::setGVProperties(llvm::GlobalValue *GV,
                                    GlobalDecl GD) const {
  setDLLImportDLLExport(GV, GD);
  setGVPropertiesAux(GV, dyn_cast<NamedDecl>(GD.getDecl()));
}

void CodeGenModule::setGVProperties(llvm::GlobalValue *GV,
                                    const NamedDecl *D) const {
  setDLLImportDLLExport(GV, D);
  setGVPropertiesAux(GV, D);
}

void CodeGenModule::setGVPropertiesAux(llvm::GlobalValue *GV,
                                       const NamedDecl *D) const {
  setGlobalVisibility(GV, D);
  setDSOLocal(GV);
  GV->setPartition(CodeGenOpts.SymbolPartition);
}

static llvm::GlobalVariable::ThreadLocalMode GetLLVMTLSModel(StringRef S) {
  return llvm::StringSwitch<llvm::GlobalVariable::ThreadLocalMode>(S)
      .Case("global-dynamic", llvm::GlobalVariable::GeneralDynamicTLSModel)
      .Case("local-dynamic", llvm::GlobalVariable::LocalDynamicTLSModel)
      .Case("initial-exec", llvm::GlobalVariable::InitialExecTLSModel)
      .Case("local-exec", llvm::GlobalVariable::LocalExecTLSModel);
}

static llvm::GlobalVariable::ThreadLocalMode GetLLVMTLSModel(
    CodeGenOptions::TLSModel M) {
  switch (M) {
  case CodeGenOptions::GeneralDynamicTLSModel:
    return llvm::GlobalVariable::GeneralDynamicTLSModel;
  case CodeGenOptions::LocalDynamicTLSModel:
    return llvm::GlobalVariable::LocalDynamicTLSModel;
  case CodeGenOptions::InitialExecTLSModel:
    return llvm::GlobalVariable::InitialExecTLSModel;
  case CodeGenOptions::LocalExecTLSModel:
    return llvm::GlobalVariable::LocalExecTLSModel;
  }
  llvm_unreachable("Invalid TLS model!");
}

void CodeGenModule::setTLSMode(llvm::GlobalValue *GV, const VarDecl &D) const {
  assert(D.getTLSKind() && "setting TLS mode on non-TLS var!");

  llvm::GlobalValue::ThreadLocalMode TLM;
  TLM = GetLLVMTLSModel(CodeGenOpts.getDefaultTLSModel());

  // Override the TLS model if it is explicitly specified.
  if (const TLSModelAttr *Attr = D.getAttr<TLSModelAttr>()) {
    TLM = GetLLVMTLSModel(Attr->getModel());
  }

  GV->setThreadLocalMode(TLM);
}

static std::string getCPUSpecificMangling(const CodeGenModule &CGM,
                                          StringRef Name) {
  const TargetInfo &Target = CGM.getTarget();
  return (Twine('.') + Twine(Target.CPUSpecificManglingCharacter(Name))).str();
}

static void AppendCPUSpecificCPUDispatchMangling(const CodeGenModule &CGM,
                                                 const CPUSpecificAttr *Attr,
                                                 unsigned CPUIndex,
                                                 raw_ostream &Out) {
  // cpu_specific gets the current name, dispatch gets the resolver if IFunc is
  // supported.
  if (Attr)
    Out << getCPUSpecificMangling(CGM, Attr->getCPUName(CPUIndex)->getName());
  else if (CGM.getTarget().supportsIFunc())
    Out << ".resolver";
}

static void AppendTargetMangling(const CodeGenModule &CGM,
                                 const TargetAttr *Attr, raw_ostream &Out) {
  if (Attr->isDefaultVersion())
    return;

  Out << '.';
  const TargetInfo &Target = CGM.getTarget();
  ParsedTargetAttr Info =
      Attr->parse([&Target](StringRef LHS, StringRef RHS) {
        // Multiversioning doesn't allow "no-${feature}", so we can
        // only have "+" prefixes here.
        assert(LHS.startswith("+") && RHS.startswith("+") &&
               "Features should always have a prefix.");
        return Target.multiVersionSortPriority(LHS.substr(1)) >
               Target.multiVersionSortPriority(RHS.substr(1));
      });

  bool IsFirst = true;

  if (!Info.Architecture.empty()) {
    IsFirst = false;
    Out << "arch_" << Info.Architecture;
  }

  for (StringRef Feat : Info.Features) {
    if (!IsFirst)
      Out << '_';
    IsFirst = false;
    Out << Feat.substr(1);
  }
}

static std::string getMangledNameImpl(const CodeGenModule &CGM, GlobalDecl GD,
                                      const NamedDecl *ND,
                                      bool OmitMultiVersionMangling = false) {
  SmallString<256> Buffer;
  llvm::raw_svector_ostream Out(Buffer);
  MangleContext &MC = CGM.getCXXABI().getMangleContext();
  if (MC.shouldMangleDeclName(ND))
    MC.mangleName(GD.getWithDecl(ND), Out);
  else {
    IdentifierInfo *II = ND->getIdentifier();
    assert(II && "Attempt to mangle unnamed decl.");
    const auto *FD = dyn_cast<FunctionDecl>(ND);

    if (FD &&
        FD->getType()->castAs<FunctionType>()->getCallConv() == CC_X86RegCall) {
      Out << "__regcall3__" << II->getName();
    } else if (FD && FD->hasAttr<CUDAGlobalAttr>() &&
               GD.getKernelReferenceKind() == KernelReferenceKind::Stub) {
      Out << "__device_stub__" << II->getName();
    } else {
      Out << II->getName();
    }
  }

  if (const auto *FD = dyn_cast<FunctionDecl>(ND))
    if (FD->isMultiVersion() && !OmitMultiVersionMangling) {
      switch (FD->getMultiVersionKind()) {
      case MultiVersionKind::CPUDispatch:
      case MultiVersionKind::CPUSpecific:
        AppendCPUSpecificCPUDispatchMangling(CGM,
                                             FD->getAttr<CPUSpecificAttr>(),
                                             GD.getMultiVersionIndex(), Out);
        break;
      case MultiVersionKind::Target:
        AppendTargetMangling(CGM, FD->getAttr<TargetAttr>(), Out);
        break;
      case MultiVersionKind::None:
        llvm_unreachable("None multiversion type isn't valid here");
      }
    }

  return std::string(Out.str());
}

void CodeGenModule::UpdateMultiVersionNames(GlobalDecl GD,
                                            const FunctionDecl *FD) {
  if (!FD->isMultiVersion())
    return;

  // Get the name of what this would be without the 'target' attribute.  This
  // allows us to lookup the version that was emitted when this wasn't a
  // multiversion function.
  std::string NonTargetName =
      getMangledNameImpl(*this, GD, FD, /*OmitMultiVersionMangling=*/true);
  GlobalDecl OtherGD;
  if (lookupRepresentativeDecl(NonTargetName, OtherGD)) {
    assert(OtherGD.getCanonicalDecl()
               .getDecl()
               ->getAsFunction()
               ->isMultiVersion() &&
           "Other GD should now be a multiversioned function");
    // OtherFD is the version of this function that was mangled BEFORE
    // becoming a MultiVersion function.  It potentially needs to be updated.
    const FunctionDecl *OtherFD = OtherGD.getCanonicalDecl()
                                      .getDecl()
                                      ->getAsFunction()
                                      ->getMostRecentDecl();
    std::string OtherName = getMangledNameImpl(*this, OtherGD, OtherFD);
    // This is so that if the initial version was already the 'default'
    // version, we don't try to update it.
    if (OtherName != NonTargetName) {
      // Remove instead of erase, since others may have stored the StringRef
      // to this.
      const auto ExistingRecord = Manglings.find(NonTargetName);
      if (ExistingRecord != std::end(Manglings))
        Manglings.remove(&(*ExistingRecord));
      auto Result = Manglings.insert(std::make_pair(OtherName, OtherGD));
      MangledDeclNames[OtherGD.getCanonicalDecl()] = Result.first->first();
      if (llvm::GlobalValue *Entry = GetGlobalValue(NonTargetName))
        Entry->setName(OtherName);
    }
  }
}

StringRef CodeGenModule::getMangledName(GlobalDecl GD) {
  GlobalDecl CanonicalGD = GD.getCanonicalDecl();

  // Some ABIs don't have constructor variants.  Make sure that base and
  // complete constructors get mangled the same.
  if (const auto *CD = dyn_cast<CXXConstructorDecl>(CanonicalGD.getDecl())) {
    if (!getTarget().getCXXABI().hasConstructorVariants()) {
      CXXCtorType OrigCtorType = GD.getCtorType();
      assert(OrigCtorType == Ctor_Base || OrigCtorType == Ctor_Complete);
      if (OrigCtorType == Ctor_Base)
        CanonicalGD = GlobalDecl(CD, Ctor_Complete);
    }
  }

  auto FoundName = MangledDeclNames.find(CanonicalGD);
  if (FoundName != MangledDeclNames.end())
    return FoundName->second;

  // Keep the first result in the case of a mangling collision.
  const auto *ND = cast<NamedDecl>(GD.getDecl());
  std::string MangledName = getMangledNameImpl(*this, GD, ND);

<<<<<<< HEAD
  // With option -funique-internal-funcnames, functions with internal linkage
  // should get unique names.  Use the hash of module name to get a unique
  // identifier and this is a best effort.
  if (getCodeGenOpts().UniqueInternalFuncNames &&
      dyn_cast<FunctionDecl>(GD.getDecl()) &&
      getFunctionLinkage(GD) == llvm::GlobalValue::InternalLinkage &&
      !getModule().getSourceFileName().empty()) {
    llvm::MD5 Md5;
    Md5.update(getModule().getSourceFileName());
    llvm::MD5::MD5Result R;
    Md5.final(R);
    SmallString<32> Str;
    llvm::MD5::stringifyResult(R, Str);
    std::string UniqueSuffix = ("." + Str).str();
    MangledName += UniqueSuffix;
  }

  // Adjust kernel stub mangling as we may need to be able to differentiate
  // them from the kernel itself (e.g., for HIP).
  if (auto *FD = dyn_cast<FunctionDecl>(GD.getDecl()))
    if (!getLangOpts().CUDAIsDevice && FD->hasAttr<CUDAGlobalAttr>())
      MangledName = getCUDARuntime().getDeviceStubName(MangledName);
=======
  // Ensure either we have different ABIs between host and device compilations,
  // says host compilation following MSVC ABI but device compilation follows
  // Itanium C++ ABI or, if they follow the same ABI, kernel names after
  // mangling should be the same after name stubbing. The later checking is
  // very important as the device kernel name being mangled in host-compilation
  // is used to resolve the device binaries to be executed. Inconsistent naming
  // result in undefined behavior. Even though we cannot check that naming
  // directly between host- and device-compilations, the host- and
  // device-mangling in host compilation could help catching certain ones.
  assert(!isa<FunctionDecl>(ND) || !ND->hasAttr<CUDAGlobalAttr>() ||
         getLangOpts().CUDAIsDevice ||
         (getContext().getAuxTargetInfo() &&
          (getContext().getAuxTargetInfo()->getCXXABI() !=
           getContext().getTargetInfo().getCXXABI())) ||
         getCUDARuntime().getDeviceSideName(ND) ==
             getMangledNameImpl(
                 *this,
                 GD.getWithKernelReferenceKind(KernelReferenceKind::Kernel),
                 ND));
>>>>>>> 4a0267e3

  auto Result = Manglings.insert(std::make_pair(MangledName, GD));
  return MangledDeclNames[CanonicalGD] = Result.first->first();
}

StringRef CodeGenModule::getBlockMangledName(GlobalDecl GD,
                                             const BlockDecl *BD) {
  MangleContext &MangleCtx = getCXXABI().getMangleContext();
  const Decl *D = GD.getDecl();

  SmallString<256> Buffer;
  llvm::raw_svector_ostream Out(Buffer);
  if (!D)
    MangleCtx.mangleGlobalBlock(BD,
      dyn_cast_or_null<VarDecl>(initializedGlobalDecl.getDecl()), Out);
  else if (const auto *CD = dyn_cast<CXXConstructorDecl>(D))
    MangleCtx.mangleCtorBlock(CD, GD.getCtorType(), BD, Out);
  else if (const auto *DD = dyn_cast<CXXDestructorDecl>(D))
    MangleCtx.mangleDtorBlock(DD, GD.getDtorType(), BD, Out);
  else
    MangleCtx.mangleBlock(cast<DeclContext>(D), BD, Out);

  auto Result = Manglings.insert(std::make_pair(Out.str(), BD));
  return Result.first->first();
}

llvm::GlobalValue *CodeGenModule::GetGlobalValue(StringRef Name) {
  return getModule().getNamedValue(Name);
}

/// AddGlobalCtor - Add a function to the list that will be called before
/// main() runs.
void CodeGenModule::AddGlobalCtor(llvm::Function *Ctor, int Priority,
                                  llvm::Constant *AssociatedData) {
  // FIXME: Type coercion of void()* types.
  GlobalCtors.push_back(Structor(Priority, Ctor, AssociatedData));
}

/// AddGlobalDtor - Add a function to the list that will be called
/// when the module is unloaded.
void CodeGenModule::AddGlobalDtor(llvm::Function *Dtor, int Priority) {
  if (CodeGenOpts.RegisterGlobalDtorsWithAtExit) {
    DtorsUsingAtExit[Priority].push_back(Dtor);
    return;
  }

  // FIXME: Type coercion of void()* types.
  GlobalDtors.push_back(Structor(Priority, Dtor, nullptr));
}

void CodeGenModule::EmitCtorList(CtorList &Fns, const char *GlobalName) {
  if (Fns.empty()) return;

  // Ctor function type is void()*.
  llvm::FunctionType* CtorFTy = llvm::FunctionType::get(VoidTy, false);
  llvm::Type *CtorPFTy = llvm::PointerType::get(CtorFTy,
      TheModule.getDataLayout().getProgramAddressSpace());

  // Get the type of a ctor entry, { i32, void ()*, i8* }.
  llvm::StructType *CtorStructTy = llvm::StructType::get(
      Int32Ty, CtorPFTy, VoidPtrTy);

  // Construct the constructor and destructor arrays.
  ConstantInitBuilder builder(*this);
  auto ctors = builder.beginArray(CtorStructTy);
  for (const auto &I : Fns) {
    auto ctor = ctors.beginStruct(CtorStructTy);
    ctor.addInt(Int32Ty, I.Priority);
    ctor.add(llvm::ConstantExpr::getBitCast(I.Initializer, CtorPFTy));
    if (I.AssociatedData)
      ctor.add(llvm::ConstantExpr::getBitCast(I.AssociatedData, VoidPtrTy));
    else
      ctor.addNullPointer(VoidPtrTy);
    ctor.finishAndAddTo(ctors);
  }

  auto list =
    ctors.finishAndCreateGlobal(GlobalName, getPointerAlign(),
                                /*constant*/ false,
                                llvm::GlobalValue::AppendingLinkage);

  // The LTO linker doesn't seem to like it when we set an alignment
  // on appending variables.  Take it off as a workaround.
  list->setAlignment(llvm::None);

  Fns.clear();
}

llvm::GlobalValue::LinkageTypes
CodeGenModule::getFunctionLinkage(GlobalDecl GD) {
  const auto *D = cast<FunctionDecl>(GD.getDecl());

  GVALinkage Linkage = getContext().GetGVALinkageForFunction(D);

  if (const auto *Dtor = dyn_cast<CXXDestructorDecl>(D))
    return getCXXABI().getCXXDestructorLinkage(Linkage, Dtor, GD.getDtorType());

  if (isa<CXXConstructorDecl>(D) &&
      cast<CXXConstructorDecl>(D)->isInheritingConstructor() &&
      Context.getTargetInfo().getCXXABI().isMicrosoft()) {
    // Our approach to inheriting constructors is fundamentally different from
    // that used by the MS ABI, so keep our inheriting constructor thunks
    // internal rather than trying to pick an unambiguous mangling for them.
    return llvm::GlobalValue::InternalLinkage;
  }

  return getLLVMLinkageForDeclarator(D, Linkage, /*IsConstantVariable=*/false);
}

llvm::ConstantInt *CodeGenModule::CreateCrossDsoCfiTypeId(llvm::Metadata *MD) {
  llvm::MDString *MDS = dyn_cast<llvm::MDString>(MD);
  if (!MDS) return nullptr;

  return llvm::ConstantInt::get(Int64Ty, llvm::MD5Hash(MDS->getString()));
}

void CodeGenModule::SetLLVMFunctionAttributes(GlobalDecl GD,
                                              const CGFunctionInfo &Info,
                                              llvm::Function *F) {
  unsigned CallingConv;
  llvm::AttributeList PAL;
  ConstructAttributeList(F->getName(), Info, GD, PAL, CallingConv, false);
  F->setAttributes(PAL);
  F->setCallingConv(static_cast<llvm::CallingConv::ID>(CallingConv));
}

static void removeImageAccessQualifier(std::string& TyName) {
  std::string ReadOnlyQual("__read_only");
  std::string::size_type ReadOnlyPos = TyName.find(ReadOnlyQual);
  if (ReadOnlyPos != std::string::npos)
    // "+ 1" for the space after access qualifier.
    TyName.erase(ReadOnlyPos, ReadOnlyQual.size() + 1);
  else {
    std::string WriteOnlyQual("__write_only");
    std::string::size_type WriteOnlyPos = TyName.find(WriteOnlyQual);
    if (WriteOnlyPos != std::string::npos)
      TyName.erase(WriteOnlyPos, WriteOnlyQual.size() + 1);
    else {
      std::string ReadWriteQual("__read_write");
      std::string::size_type ReadWritePos = TyName.find(ReadWriteQual);
      if (ReadWritePos != std::string::npos)
        TyName.erase(ReadWritePos, ReadWriteQual.size() + 1);
    }
  }
}

// Returns the address space id that should be produced to the
// kernel_arg_addr_space metadata. This is always fixed to the ids
// as specified in the SPIR 2.0 specification in order to differentiate
// for example in clGetKernelArgInfo() implementation between the address
// spaces with targets without unique mapping to the OpenCL address spaces
// (basically all single AS CPUs).
static unsigned ArgInfoAddressSpace(LangAS AS) {
  switch (AS) {
  case LangAS::opencl_global:   return 1;
  case LangAS::opencl_constant: return 2;
  case LangAS::opencl_local:    return 3;
  case LangAS::opencl_generic:  return 4; // Not in SPIR 2.0 specs.
  default:
    return 0; // Assume private.
  }
}

void CodeGenModule::GenOpenCLArgMetadata(llvm::Function *Fn,
                                         const FunctionDecl *FD,
                                         CodeGenFunction *CGF) {
  assert(((FD && CGF) || (!FD && !CGF)) &&
         "Incorrect use - FD and CGF should either be both null or not!");
  // Create MDNodes that represent the kernel arg metadata.
  // Each MDNode is a list in the form of "key", N number of values which is
  // the same number of values as their are kernel arguments.

  const PrintingPolicy &Policy = Context.getPrintingPolicy();

  // MDNode for the kernel argument address space qualifiers.
  SmallVector<llvm::Metadata *, 8> addressQuals;

  // MDNode for the kernel argument access qualifiers (images only).
  SmallVector<llvm::Metadata *, 8> accessQuals;

  // MDNode for the kernel argument type names.
  SmallVector<llvm::Metadata *, 8> argTypeNames;

  // MDNode for the kernel argument base type names.
  SmallVector<llvm::Metadata *, 8> argBaseTypeNames;

  // MDNode for the kernel argument type qualifiers.
  SmallVector<llvm::Metadata *, 8> argTypeQuals;

  // MDNode for the kernel argument names.
  SmallVector<llvm::Metadata *, 8> argNames;

  if (FD && CGF)
    for (unsigned i = 0, e = FD->getNumParams(); i != e; ++i) {
      const ParmVarDecl *parm = FD->getParamDecl(i);
      QualType ty = parm->getType();
      std::string typeQuals;

      if (ty->isPointerType()) {
        QualType pointeeTy = ty->getPointeeType();

        // Get address qualifier.
        addressQuals.push_back(
            llvm::ConstantAsMetadata::get(CGF->Builder.getInt32(
                ArgInfoAddressSpace(pointeeTy.getAddressSpace()))));

        // Get argument type name.
        std::string typeName =
            pointeeTy.getUnqualifiedType().getAsString(Policy) + "*";

        // Turn "unsigned type" to "utype"
        std::string::size_type pos = typeName.find("unsigned");
        if (pointeeTy.isCanonical() && pos != std::string::npos)
          typeName.erase(pos + 1, 8);

        argTypeNames.push_back(llvm::MDString::get(VMContext, typeName));

        std::string baseTypeName =
            pointeeTy.getUnqualifiedType().getCanonicalType().getAsString(
                Policy) +
            "*";

        // Turn "unsigned type" to "utype"
        pos = baseTypeName.find("unsigned");
        if (pos != std::string::npos)
          baseTypeName.erase(pos + 1, 8);

        argBaseTypeNames.push_back(
            llvm::MDString::get(VMContext, baseTypeName));

        // Get argument type qualifiers:
        if (ty.isRestrictQualified())
          typeQuals = "restrict";
        if (pointeeTy.isConstQualified() ||
            (pointeeTy.getAddressSpace() == LangAS::opencl_constant))
          typeQuals += typeQuals.empty() ? "const" : " const";
        if (pointeeTy.isVolatileQualified())
          typeQuals += typeQuals.empty() ? "volatile" : " volatile";
      } else {
        uint32_t AddrSpc = 0;
        bool isPipe = ty->isPipeType();
        if (ty->isImageType() || isPipe)
          AddrSpc = ArgInfoAddressSpace(LangAS::opencl_global);

        addressQuals.push_back(
            llvm::ConstantAsMetadata::get(CGF->Builder.getInt32(AddrSpc)));

        // Get argument type name.
        std::string typeName;
        if (isPipe)
          typeName = ty.getCanonicalType()
                         ->castAs<PipeType>()
                         ->getElementType()
                         .getAsString(Policy);
        else
          typeName = ty.getUnqualifiedType().getAsString(Policy);

        // Turn "unsigned type" to "utype"
        std::string::size_type pos = typeName.find("unsigned");
        if (ty.isCanonical() && pos != std::string::npos)
          typeName.erase(pos + 1, 8);

        std::string baseTypeName;
        if (isPipe)
          baseTypeName = ty.getCanonicalType()
                             ->castAs<PipeType>()
                             ->getElementType()
                             .getCanonicalType()
                             .getAsString(Policy);
        else
          baseTypeName =
              ty.getUnqualifiedType().getCanonicalType().getAsString(Policy);

        // Remove access qualifiers on images
        // (as they are inseparable from type in clang implementation,
        // but OpenCL spec provides a special query to get access qualifier
        // via clGetKernelArgInfo with CL_KERNEL_ARG_ACCESS_QUALIFIER):
        if (ty->isImageType()) {
          removeImageAccessQualifier(typeName);
          removeImageAccessQualifier(baseTypeName);
        }

        argTypeNames.push_back(llvm::MDString::get(VMContext, typeName));

        // Turn "unsigned type" to "utype"
        pos = baseTypeName.find("unsigned");
        if (pos != std::string::npos)
          baseTypeName.erase(pos + 1, 8);

        argBaseTypeNames.push_back(
            llvm::MDString::get(VMContext, baseTypeName));

        if (isPipe)
          typeQuals = "pipe";
      }

      argTypeQuals.push_back(llvm::MDString::get(VMContext, typeQuals));

      // Get image and pipe access qualifier:
      if (ty->isImageType() || ty->isPipeType()) {
        const Decl *PDecl = parm;
        if (auto *TD = dyn_cast<TypedefType>(ty))
          PDecl = TD->getDecl();
        const OpenCLAccessAttr *A = PDecl->getAttr<OpenCLAccessAttr>();
        if (A && A->isWriteOnly())
          accessQuals.push_back(llvm::MDString::get(VMContext, "write_only"));
        else if (A && A->isReadWrite())
          accessQuals.push_back(llvm::MDString::get(VMContext, "read_write"));
        else
          accessQuals.push_back(llvm::MDString::get(VMContext, "read_only"));
      } else
        accessQuals.push_back(llvm::MDString::get(VMContext, "none"));

      // Get argument name.
      argNames.push_back(llvm::MDString::get(VMContext, parm->getName()));
    }

  Fn->setMetadata("kernel_arg_addr_space",
                  llvm::MDNode::get(VMContext, addressQuals));
  Fn->setMetadata("kernel_arg_access_qual",
                  llvm::MDNode::get(VMContext, accessQuals));
  Fn->setMetadata("kernel_arg_type",
                  llvm::MDNode::get(VMContext, argTypeNames));
  Fn->setMetadata("kernel_arg_base_type",
                  llvm::MDNode::get(VMContext, argBaseTypeNames));
  Fn->setMetadata("kernel_arg_type_qual",
                  llvm::MDNode::get(VMContext, argTypeQuals));
  if (getCodeGenOpts().EmitOpenCLArgMetadata)
    Fn->setMetadata("kernel_arg_name",
                    llvm::MDNode::get(VMContext, argNames));
}

/// Determines whether the language options require us to model
/// unwind exceptions.  We treat -fexceptions as mandating this
/// except under the fragile ObjC ABI with only ObjC exceptions
/// enabled.  This means, for example, that C with -fexceptions
/// enables this.
static bool hasUnwindExceptions(const LangOptions &LangOpts) {
  // If exceptions are completely disabled, obviously this is false.
  if (!LangOpts.Exceptions) return false;

  // If C++ exceptions are enabled, this is true.
  if (LangOpts.CXXExceptions) return true;

  // If ObjC exceptions are enabled, this depends on the ABI.
  if (LangOpts.ObjCExceptions) {
    return LangOpts.ObjCRuntime.hasUnwindExceptions();
  }

  return true;
}

static bool requiresMemberFunctionPointerTypeMetadata(CodeGenModule &CGM,
                                                      const CXXMethodDecl *MD) {
  // Check that the type metadata can ever actually be used by a call.
  if (!CGM.getCodeGenOpts().LTOUnit ||
      !CGM.HasHiddenLTOVisibility(MD->getParent()))
    return false;

  // Only functions whose address can be taken with a member function pointer
  // need this sort of type metadata.
  return !MD->isStatic() && !MD->isVirtual() && !isa<CXXConstructorDecl>(MD) &&
         !isa<CXXDestructorDecl>(MD);
}

std::vector<const CXXRecordDecl *>
CodeGenModule::getMostBaseClasses(const CXXRecordDecl *RD) {
  llvm::SetVector<const CXXRecordDecl *> MostBases;

  std::function<void (const CXXRecordDecl *)> CollectMostBases;
  CollectMostBases = [&](const CXXRecordDecl *RD) {
    if (RD->getNumBases() == 0)
      MostBases.insert(RD);
    for (const CXXBaseSpecifier &B : RD->bases())
      CollectMostBases(B.getType()->getAsCXXRecordDecl());
  };
  CollectMostBases(RD);
  return MostBases.takeVector();
}

void CodeGenModule::SetLLVMFunctionAttributesForDefinition(const Decl *D,
                                                           llvm::Function *F) {
  llvm::AttrBuilder B;

  if (CodeGenOpts.UnwindTables)
    B.addAttribute(llvm::Attribute::UWTable);

  if (CodeGenOpts.StackClashProtector)
    B.addAttribute("probe-stack", "inline-asm");

  if (!hasUnwindExceptions(LangOpts))
    B.addAttribute(llvm::Attribute::NoUnwind);

  if (!D || !D->hasAttr<NoStackProtectorAttr>()) {
    if (LangOpts.getStackProtector() == LangOptions::SSPOn)
      B.addAttribute(llvm::Attribute::StackProtect);
    else if (LangOpts.getStackProtector() == LangOptions::SSPStrong)
      B.addAttribute(llvm::Attribute::StackProtectStrong);
    else if (LangOpts.getStackProtector() == LangOptions::SSPReq)
      B.addAttribute(llvm::Attribute::StackProtectReq);
  }

  if (!D) {
    // If we don't have a declaration to control inlining, the function isn't
    // explicitly marked as alwaysinline for semantic reasons, and inlining is
    // disabled, mark the function as noinline.
    if (!F->hasFnAttribute(llvm::Attribute::AlwaysInline) &&
        CodeGenOpts.getInlining() == CodeGenOptions::OnlyAlwaysInlining)
      B.addAttribute(llvm::Attribute::NoInline);

    F->addAttributes(llvm::AttributeList::FunctionIndex, B);
    return;
  }

  // Track whether we need to add the optnone LLVM attribute,
  // starting with the default for this optimization level.
  bool ShouldAddOptNone =
      !CodeGenOpts.DisableO0ImplyOptNone && CodeGenOpts.OptimizationLevel == 0;
  // We can't add optnone in the following cases, it won't pass the verifier.
  ShouldAddOptNone &= !D->hasAttr<MinSizeAttr>();
  ShouldAddOptNone &= !D->hasAttr<AlwaysInlineAttr>();

  // Add optnone, but do so only if the function isn't always_inline.
  if ((ShouldAddOptNone || D->hasAttr<OptimizeNoneAttr>()) &&
      !F->hasFnAttribute(llvm::Attribute::AlwaysInline)) {
    B.addAttribute(llvm::Attribute::OptimizeNone);

    // OptimizeNone implies noinline; we should not be inlining such functions.
    B.addAttribute(llvm::Attribute::NoInline);

    // We still need to handle naked functions even though optnone subsumes
    // much of their semantics.
    if (D->hasAttr<NakedAttr>())
      B.addAttribute(llvm::Attribute::Naked);

    // OptimizeNone wins over OptimizeForSize and MinSize.
    F->removeFnAttr(llvm::Attribute::OptimizeForSize);
    F->removeFnAttr(llvm::Attribute::MinSize);
  } else if (D->hasAttr<NakedAttr>()) {
    // Naked implies noinline: we should not be inlining such functions.
    B.addAttribute(llvm::Attribute::Naked);
    B.addAttribute(llvm::Attribute::NoInline);
  } else if (D->hasAttr<NoDuplicateAttr>()) {
    B.addAttribute(llvm::Attribute::NoDuplicate);
  } else if (D->hasAttr<NoInlineAttr>() && !F->hasFnAttribute(llvm::Attribute::AlwaysInline)) {
    // Add noinline if the function isn't always_inline.
    B.addAttribute(llvm::Attribute::NoInline);
  } else if (D->hasAttr<AlwaysInlineAttr>() &&
             !F->hasFnAttribute(llvm::Attribute::NoInline)) {
    // (noinline wins over always_inline, and we can't specify both in IR)
    B.addAttribute(llvm::Attribute::AlwaysInline);
  } else if (CodeGenOpts.getInlining() == CodeGenOptions::OnlyAlwaysInlining) {
    // If we're not inlining, then force everything that isn't always_inline to
    // carry an explicit noinline attribute.
    if (!F->hasFnAttribute(llvm::Attribute::AlwaysInline))
      B.addAttribute(llvm::Attribute::NoInline);
  } else {
    // Otherwise, propagate the inline hint attribute and potentially use its
    // absence to mark things as noinline.
    if (auto *FD = dyn_cast<FunctionDecl>(D)) {
      // Search function and template pattern redeclarations for inline.
      auto CheckForInline = [](const FunctionDecl *FD) {
        auto CheckRedeclForInline = [](const FunctionDecl *Redecl) {
          return Redecl->isInlineSpecified();
        };
        if (any_of(FD->redecls(), CheckRedeclForInline))
          return true;
        const FunctionDecl *Pattern = FD->getTemplateInstantiationPattern();
        if (!Pattern)
          return false;
        return any_of(Pattern->redecls(), CheckRedeclForInline);
      };
      if (CheckForInline(FD)) {
        B.addAttribute(llvm::Attribute::InlineHint);
      } else if (CodeGenOpts.getInlining() ==
                     CodeGenOptions::OnlyHintInlining &&
                 !FD->isInlined() &&
                 !F->hasFnAttribute(llvm::Attribute::AlwaysInline)) {
        B.addAttribute(llvm::Attribute::NoInline);
      }
    }
  }

  // Add other optimization related attributes if we are optimizing this
  // function.
  if (!D->hasAttr<OptimizeNoneAttr>()) {
    if (D->hasAttr<ColdAttr>()) {
      if (!ShouldAddOptNone)
        B.addAttribute(llvm::Attribute::OptimizeForSize);
      B.addAttribute(llvm::Attribute::Cold);
    }

    if (D->hasAttr<MinSizeAttr>())
      B.addAttribute(llvm::Attribute::MinSize);
  }

  F->addAttributes(llvm::AttributeList::FunctionIndex, B);

  unsigned alignment = D->getMaxAlignment() / Context.getCharWidth();
  if (alignment)
    F->setAlignment(llvm::Align(alignment));

  if (!D->hasAttr<AlignedAttr>())
    if (LangOpts.FunctionAlignment)
      F->setAlignment(llvm::Align(1ull << LangOpts.FunctionAlignment));

  // Some C++ ABIs require 2-byte alignment for member functions, in order to
  // reserve a bit for differentiating between virtual and non-virtual member
  // functions. If the current target's C++ ABI requires this and this is a
  // member function, set its alignment accordingly.
  if (getTarget().getCXXABI().areMemberFunctionsAligned()) {
    if (F->getAlignment() < 2 && isa<CXXMethodDecl>(D))
      F->setAlignment(llvm::Align(2));
  }

  // In the cross-dso CFI mode with canonical jump tables, we want !type
  // attributes on definitions only.
  if (CodeGenOpts.SanitizeCfiCrossDso &&
      CodeGenOpts.SanitizeCfiCanonicalJumpTables) {
    if (auto *FD = dyn_cast<FunctionDecl>(D)) {
      // Skip available_externally functions. They won't be codegen'ed in the
      // current module anyway.
      if (getContext().GetGVALinkageForFunction(FD) != GVA_AvailableExternally)
        CreateFunctionTypeMetadataForIcall(FD, F);
    }
  }

  // Emit type metadata on member functions for member function pointer checks.
  // These are only ever necessary on definitions; we're guaranteed that the
  // definition will be present in the LTO unit as a result of LTO visibility.
  auto *MD = dyn_cast<CXXMethodDecl>(D);
  if (MD && requiresMemberFunctionPointerTypeMetadata(*this, MD)) {
    for (const CXXRecordDecl *Base : getMostBaseClasses(MD->getParent())) {
      llvm::Metadata *Id =
          CreateMetadataIdentifierForType(Context.getMemberPointerType(
              MD->getType(), Context.getRecordType(Base).getTypePtr()));
      F->addTypeMetadata(0, Id);
    }
  }
}

void CodeGenModule::SetCommonAttributes(GlobalDecl GD, llvm::GlobalValue *GV) {
  const Decl *D = GD.getDecl();
  if (dyn_cast_or_null<NamedDecl>(D))
    setGVProperties(GV, GD);
  else
    GV->setVisibility(llvm::GlobalValue::DefaultVisibility);

  if (D && D->hasAttr<UsedAttr>())
    addUsedGlobal(GV);

  if (CodeGenOpts.KeepStaticConsts && D && isa<VarDecl>(D)) {
    const auto *VD = cast<VarDecl>(D);
    if (VD->getType().isConstQualified() &&
        VD->getStorageDuration() == SD_Static)
      addUsedGlobal(GV);
  }
}

bool CodeGenModule::GetCPUAndFeaturesAttributes(GlobalDecl GD,
                                                llvm::AttrBuilder &Attrs) {
  // Add target-cpu and target-features attributes to functions. If
  // we have a decl for the function and it has a target attribute then
  // parse that and add it to the feature set.
  StringRef TargetCPU = getTarget().getTargetOpts().CPU;
  std::vector<std::string> Features;
  const auto *FD = dyn_cast_or_null<FunctionDecl>(GD.getDecl());
  FD = FD ? FD->getMostRecentDecl() : FD;
  const auto *TD = FD ? FD->getAttr<TargetAttr>() : nullptr;
  const auto *SD = FD ? FD->getAttr<CPUSpecificAttr>() : nullptr;
  bool AddedAttr = false;
  if (TD || SD) {
    llvm::StringMap<bool> FeatureMap;
    getContext().getFunctionFeatureMap(FeatureMap, GD);

    // Produce the canonical string for this set of features.
    for (const llvm::StringMap<bool>::value_type &Entry : FeatureMap)
      Features.push_back((Entry.getValue() ? "+" : "-") + Entry.getKey().str());

    // Now add the target-cpu and target-features to the function.
    // While we populated the feature map above, we still need to
    // get and parse the target attribute so we can get the cpu for
    // the function.
    if (TD) {
      ParsedTargetAttr ParsedAttr = TD->parse();
      if (ParsedAttr.Architecture != "" &&
          getTarget().isValidCPUName(ParsedAttr.Architecture))
        TargetCPU = ParsedAttr.Architecture;
    }
  } else {
    // Otherwise just add the existing target cpu and target features to the
    // function.
    Features = getTarget().getTargetOpts().Features;
  }

  if (TargetCPU != "") {
    Attrs.addAttribute("target-cpu", TargetCPU);
    AddedAttr = true;
  }
  if (!Features.empty()) {
    llvm::sort(Features);
    Attrs.addAttribute("target-features", llvm::join(Features, ","));
    AddedAttr = true;
  }

  return AddedAttr;
}

void CodeGenModule::setNonAliasAttributes(GlobalDecl GD,
                                          llvm::GlobalObject *GO) {
  const Decl *D = GD.getDecl();
  SetCommonAttributes(GD, GO);

  if (D) {
    if (auto *GV = dyn_cast<llvm::GlobalVariable>(GO)) {
      if (auto *SA = D->getAttr<PragmaClangBSSSectionAttr>())
        GV->addAttribute("bss-section", SA->getName());
      if (auto *SA = D->getAttr<PragmaClangDataSectionAttr>())
        GV->addAttribute("data-section", SA->getName());
      if (auto *SA = D->getAttr<PragmaClangRodataSectionAttr>())
        GV->addAttribute("rodata-section", SA->getName());
      if (auto *SA = D->getAttr<PragmaClangRelroSectionAttr>())
        GV->addAttribute("relro-section", SA->getName());
    }

    if (auto *F = dyn_cast<llvm::Function>(GO)) {
      if (auto *SA = D->getAttr<PragmaClangTextSectionAttr>())
        if (!D->getAttr<SectionAttr>())
          F->addFnAttr("implicit-section-name", SA->getName());

      llvm::AttrBuilder Attrs;
      if (GetCPUAndFeaturesAttributes(GD, Attrs)) {
        // We know that GetCPUAndFeaturesAttributes will always have the
        // newest set, since it has the newest possible FunctionDecl, so the
        // new ones should replace the old.
        F->removeFnAttr("target-cpu");
        F->removeFnAttr("target-features");
        F->addAttributes(llvm::AttributeList::FunctionIndex, Attrs);
      }
    }

    if (const auto *CSA = D->getAttr<CodeSegAttr>())
      GO->setSection(CSA->getName());
    else if (const auto *SA = D->getAttr<SectionAttr>())
      GO->setSection(SA->getName());
  }

  getTargetCodeGenInfo().setTargetAttributes(D, GO, *this);
}

void CodeGenModule::SetInternalFunctionAttributes(GlobalDecl GD,
                                                  llvm::Function *F,
                                                  const CGFunctionInfo &FI) {
  const Decl *D = GD.getDecl();
  SetLLVMFunctionAttributes(GD, FI, F);
  SetLLVMFunctionAttributesForDefinition(D, F);

  F->setLinkage(llvm::Function::InternalLinkage);

  setNonAliasAttributes(GD, F);
}

static void setLinkageForGV(llvm::GlobalValue *GV, const NamedDecl *ND) {
  // Set linkage and visibility in case we never see a definition.
  LinkageInfo LV = ND->getLinkageAndVisibility();
  // Don't set internal linkage on declarations.
  // "extern_weak" is overloaded in LLVM; we probably should have
  // separate linkage types for this.
  if (isExternallyVisible(LV.getLinkage()) &&
      (ND->hasAttr<WeakAttr>() || ND->isWeakImported()))
    GV->setLinkage(llvm::GlobalValue::ExternalWeakLinkage);
}

void CodeGenModule::CreateFunctionTypeMetadataForIcall(const FunctionDecl *FD,
                                                       llvm::Function *F) {
  // Only if we are checking indirect calls.
  if (!LangOpts.Sanitize.has(SanitizerKind::CFIICall))
    return;

  // Non-static class methods are handled via vtable or member function pointer
  // checks elsewhere.
  if (isa<CXXMethodDecl>(FD) && !cast<CXXMethodDecl>(FD)->isStatic())
    return;

  llvm::Metadata *MD = CreateMetadataIdentifierForType(FD->getType());
  F->addTypeMetadata(0, MD);
  F->addTypeMetadata(0, CreateMetadataIdentifierGeneralized(FD->getType()));

  // Emit a hash-based bit set entry for cross-DSO calls.
  if (CodeGenOpts.SanitizeCfiCrossDso)
    if (auto CrossDsoTypeId = CreateCrossDsoCfiTypeId(MD))
      F->addTypeMetadata(0, llvm::ConstantAsMetadata::get(CrossDsoTypeId));
}

void CodeGenModule::SetFunctionAttributes(GlobalDecl GD, llvm::Function *F,
                                          bool IsIncompleteFunction,
                                          bool IsThunk) {

  if (llvm::Intrinsic::ID IID = F->getIntrinsicID()) {
    // If this is an intrinsic function, set the function's attributes
    // to the intrinsic's attributes.
    F->setAttributes(llvm::Intrinsic::getAttributes(getLLVMContext(), IID));
    return;
  }

  const auto *FD = cast<FunctionDecl>(GD.getDecl());

  if (!IsIncompleteFunction)
    SetLLVMFunctionAttributes(GD, getTypes().arrangeGlobalDeclaration(GD), F);

  // Add the Returned attribute for "this", except for iOS 5 and earlier
  // where substantial code, including the libstdc++ dylib, was compiled with
  // GCC and does not actually return "this".
  if (!IsThunk && getCXXABI().HasThisReturn(GD) &&
      !(getTriple().isiOS() && getTriple().isOSVersionLT(6))) {
    assert(!F->arg_empty() &&
           F->arg_begin()->getType()
             ->canLosslesslyBitCastTo(F->getReturnType()) &&
           "unexpected this return");
    F->addAttribute(1, llvm::Attribute::Returned);
  }

  // Only a few attributes are set on declarations; these may later be
  // overridden by a definition.

  setLinkageForGV(F, FD);
  setGVProperties(F, FD);

  // Setup target-specific attributes.
  if (!IsIncompleteFunction && F->isDeclaration())
    getTargetCodeGenInfo().setTargetAttributes(FD, F, *this);

  if (const auto *CSA = FD->getAttr<CodeSegAttr>())
    F->setSection(CSA->getName());
  else if (const auto *SA = FD->getAttr<SectionAttr>())
     F->setSection(SA->getName());

  if (FD->isInlineBuiltinDeclaration()) {
    F->addAttribute(llvm::AttributeList::FunctionIndex,
                    llvm::Attribute::NoBuiltin);
  }

  if (FD->isReplaceableGlobalAllocationFunction()) {
    // A replaceable global allocation function does not act like a builtin by
    // default, only if it is invoked by a new-expression or delete-expression.
    F->addAttribute(llvm::AttributeList::FunctionIndex,
                    llvm::Attribute::NoBuiltin);
  }

  if (isa<CXXConstructorDecl>(FD) || isa<CXXDestructorDecl>(FD))
    F->setUnnamedAddr(llvm::GlobalValue::UnnamedAddr::Global);
  else if (const auto *MD = dyn_cast<CXXMethodDecl>(FD))
    if (MD->isVirtual())
      F->setUnnamedAddr(llvm::GlobalValue::UnnamedAddr::Global);

  // Don't emit entries for function declarations in the cross-DSO mode. This
  // is handled with better precision by the receiving DSO. But if jump tables
  // are non-canonical then we need type metadata in order to produce the local
  // jump table.
  if (!CodeGenOpts.SanitizeCfiCrossDso ||
      !CodeGenOpts.SanitizeCfiCanonicalJumpTables)
    CreateFunctionTypeMetadataForIcall(FD, F);

  if (getLangOpts().OpenMP && FD->hasAttr<OMPDeclareSimdDeclAttr>())
    getOpenMPRuntime().emitDeclareSimdFunction(FD, F);

  if (const auto *CB = FD->getAttr<CallbackAttr>()) {
    // Annotate the callback behavior as metadata:
    //  - The callback callee (as argument number).
    //  - The callback payloads (as argument numbers).
    llvm::LLVMContext &Ctx = F->getContext();
    llvm::MDBuilder MDB(Ctx);

    // The payload indices are all but the first one in the encoding. The first
    // identifies the callback callee.
    int CalleeIdx = *CB->encoding_begin();
    ArrayRef<int> PayloadIndices(CB->encoding_begin() + 1, CB->encoding_end());
    F->addMetadata(llvm::LLVMContext::MD_callback,
                   *llvm::MDNode::get(Ctx, {MDB.createCallbackEncoding(
                                               CalleeIdx, PayloadIndices,
                                               /* VarArgsArePassed */ false)}));
  }
}

void CodeGenModule::addUsedGlobal(llvm::GlobalValue *GV, bool SkipCheck) {
  assert(SkipCheck || (!GV->isDeclaration() &&
                       "Only globals with definition can force usage."));
  LLVMUsed.emplace_back(GV);
}

void CodeGenModule::addCompilerUsedGlobal(llvm::GlobalValue *GV) {
  assert(!GV->isDeclaration() &&
         "Only globals with definition can force usage.");
  LLVMCompilerUsed.emplace_back(GV);
}

static void emitUsed(CodeGenModule &CGM, StringRef Name,
                     std::vector<llvm::WeakTrackingVH> &List) {
  // Don't create llvm.used if there is no need.
  if (List.empty())
    return;

  // Convert List to what ConstantArray needs.
  SmallVector<llvm::Constant*, 8> UsedArray;
  UsedArray.resize(List.size());
  for (unsigned i = 0, e = List.size(); i != e; ++i) {
    UsedArray[i] =
        llvm::ConstantExpr::getPointerBitCastOrAddrSpaceCast(
            cast<llvm::Constant>(&*List[i]), CGM.Int8PtrTy);
  }

  if (UsedArray.empty())
    return;
  llvm::ArrayType *ATy = llvm::ArrayType::get(CGM.Int8PtrTy, UsedArray.size());

  auto *GV = new llvm::GlobalVariable(
      CGM.getModule(), ATy, false, llvm::GlobalValue::AppendingLinkage,
      llvm::ConstantArray::get(ATy, UsedArray), Name);

  GV->setSection("llvm.metadata");
}

void CodeGenModule::emitLLVMUsed() {
  emitUsed(*this, "llvm.used", LLVMUsed);
  emitUsed(*this, "llvm.compiler.used", LLVMCompilerUsed);
}

void CodeGenModule::AppendLinkerOptions(StringRef Opts) {
  auto *MDOpts = llvm::MDString::get(getLLVMContext(), Opts);
  LinkerOptionsMetadata.push_back(llvm::MDNode::get(getLLVMContext(), MDOpts));
}

void CodeGenModule::AddDetectMismatch(StringRef Name, StringRef Value) {
  llvm::SmallString<32> Opt;
  getTargetCodeGenInfo().getDetectMismatchOption(Name, Value, Opt);
  if (Opt.empty())
    return;
  auto *MDOpts = llvm::MDString::get(getLLVMContext(), Opt);
  LinkerOptionsMetadata.push_back(llvm::MDNode::get(getLLVMContext(), MDOpts));
}

void CodeGenModule::AddDependentLib(StringRef Lib) {
  auto &C = getLLVMContext();
  if (getTarget().getTriple().isOSBinFormatELF()) {
      ELFDependentLibraries.push_back(
        llvm::MDNode::get(C, llvm::MDString::get(C, Lib)));
    return;
  }

  llvm::SmallString<24> Opt;
  getTargetCodeGenInfo().getDependentLibraryOption(Lib, Opt);
  auto *MDOpts = llvm::MDString::get(getLLVMContext(), Opt);
  LinkerOptionsMetadata.push_back(llvm::MDNode::get(C, MDOpts));
}

/// Add link options implied by the given module, including modules
/// it depends on, using a postorder walk.
static void addLinkOptionsPostorder(CodeGenModule &CGM, Module *Mod,
                                    SmallVectorImpl<llvm::MDNode *> &Metadata,
                                    llvm::SmallPtrSet<Module *, 16> &Visited) {
  // Import this module's parent.
  if (Mod->Parent && Visited.insert(Mod->Parent).second) {
    addLinkOptionsPostorder(CGM, Mod->Parent, Metadata, Visited);
  }

  // Import this module's dependencies.
  for (unsigned I = Mod->Imports.size(); I > 0; --I) {
    if (Visited.insert(Mod->Imports[I - 1]).second)
      addLinkOptionsPostorder(CGM, Mod->Imports[I-1], Metadata, Visited);
  }

  // Add linker options to link against the libraries/frameworks
  // described by this module.
  llvm::LLVMContext &Context = CGM.getLLVMContext();
  bool IsELF = CGM.getTarget().getTriple().isOSBinFormatELF();

  // For modules that use export_as for linking, use that module
  // name instead.
  if (Mod->UseExportAsModuleLinkName)
    return;

  for (unsigned I = Mod->LinkLibraries.size(); I > 0; --I) {
    // Link against a framework.  Frameworks are currently Darwin only, so we
    // don't to ask TargetCodeGenInfo for the spelling of the linker option.
    if (Mod->LinkLibraries[I-1].IsFramework) {
      llvm::Metadata *Args[2] = {
          llvm::MDString::get(Context, "-framework"),
          llvm::MDString::get(Context, Mod->LinkLibraries[I - 1].Library)};

      Metadata.push_back(llvm::MDNode::get(Context, Args));
      continue;
    }

    // Link against a library.
    if (IsELF) {
      llvm::Metadata *Args[2] = {
          llvm::MDString::get(Context, "lib"),
          llvm::MDString::get(Context, Mod->LinkLibraries[I - 1].Library),
      };
      Metadata.push_back(llvm::MDNode::get(Context, Args));
    } else {
      llvm::SmallString<24> Opt;
      CGM.getTargetCodeGenInfo().getDependentLibraryOption(
          Mod->LinkLibraries[I - 1].Library, Opt);
      auto *OptString = llvm::MDString::get(Context, Opt);
      Metadata.push_back(llvm::MDNode::get(Context, OptString));
    }
  }
}

void CodeGenModule::EmitModuleLinkOptions() {
  // Collect the set of all of the modules we want to visit to emit link
  // options, which is essentially the imported modules and all of their
  // non-explicit child modules.
  llvm::SetVector<clang::Module *> LinkModules;
  llvm::SmallPtrSet<clang::Module *, 16> Visited;
  SmallVector<clang::Module *, 16> Stack;

  // Seed the stack with imported modules.
  for (Module *M : ImportedModules) {
    // Do not add any link flags when an implementation TU of a module imports
    // a header of that same module.
    if (M->getTopLevelModuleName() == getLangOpts().CurrentModule &&
        !getLangOpts().isCompilingModule())
      continue;
    if (Visited.insert(M).second)
      Stack.push_back(M);
  }

  // Find all of the modules to import, making a little effort to prune
  // non-leaf modules.
  while (!Stack.empty()) {
    clang::Module *Mod = Stack.pop_back_val();

    bool AnyChildren = false;

    // Visit the submodules of this module.
    for (const auto &SM : Mod->submodules()) {
      // Skip explicit children; they need to be explicitly imported to be
      // linked against.
      if (SM->IsExplicit)
        continue;

      if (Visited.insert(SM).second) {
        Stack.push_back(SM);
        AnyChildren = true;
      }
    }

    // We didn't find any children, so add this module to the list of
    // modules to link against.
    if (!AnyChildren) {
      LinkModules.insert(Mod);
    }
  }

  // Add link options for all of the imported modules in reverse topological
  // order.  We don't do anything to try to order import link flags with respect
  // to linker options inserted by things like #pragma comment().
  SmallVector<llvm::MDNode *, 16> MetadataArgs;
  Visited.clear();
  for (Module *M : LinkModules)
    if (Visited.insert(M).second)
      addLinkOptionsPostorder(*this, M, MetadataArgs, Visited);
  std::reverse(MetadataArgs.begin(), MetadataArgs.end());
  LinkerOptionsMetadata.append(MetadataArgs.begin(), MetadataArgs.end());

  // Add the linker options metadata flag.
  auto *NMD = getModule().getOrInsertNamedMetadata("llvm.linker.options");
  for (auto *MD : LinkerOptionsMetadata)
    NMD->addOperand(MD);
}

void CodeGenModule::EmitDeferred() {
  // Emit deferred declare target declarations.
  if (getLangOpts().OpenMP && !getLangOpts().OpenMPSimd)
    getOpenMPRuntime().emitDeferredTargetDecls();

  // Emit code for any potentially referenced deferred decls.  Since a
  // previously unused static decl may become used during the generation of code
  // for a static function, iterate until no changes are made.

  if (!DeferredVTables.empty()) {
    EmitDeferredVTables();

    // Emitting a vtable doesn't directly cause more vtables to
    // become deferred, although it can cause functions to be
    // emitted that then need those vtables.
    assert(DeferredVTables.empty());
  }

  // Stop if we're out of both deferred vtables and deferred declarations.
  if (DeferredDeclsToEmit.empty())
    return;

  // Grab the list of decls to emit. If EmitGlobalDefinition schedules more
  // work, it will not interfere with this.
  std::vector<GlobalDecl> CurDeclsToEmit;
  CurDeclsToEmit.swap(DeferredDeclsToEmit);

  for (GlobalDecl &D : CurDeclsToEmit) {
    // We should call GetAddrOfGlobal with IsForDefinition set to true in order
    // to get GlobalValue with exactly the type we need, not something that
    // might had been created for another decl with the same mangled name but
    // different type.
    llvm::GlobalValue *GV = dyn_cast<llvm::GlobalValue>(
        GetAddrOfGlobal(D, ForDefinition));

    // In case of different address spaces, we may still get a cast, even with
    // IsForDefinition equal to true. Query mangled names table to get
    // GlobalValue.
    if (!GV)
      GV = GetGlobalValue(getMangledName(D));

    // Make sure GetGlobalValue returned non-null.
    assert(GV);

    // Check to see if we've already emitted this.  This is necessary
    // for a couple of reasons: first, decls can end up in the
    // deferred-decls queue multiple times, and second, decls can end
    // up with definitions in unusual ways (e.g. by an extern inline
    // function acquiring a strong function redefinition).  Just
    // ignore these cases.
    if (!GV->isDeclaration())
      continue;

    // If this is OpenMP, check if it is legal to emit this global normally.
    if (LangOpts.OpenMP && OpenMPRuntime && OpenMPRuntime->emitTargetGlobal(D))
      continue;

    // Otherwise, emit the definition and move on to the next one.
    EmitGlobalDefinition(D, GV);

    // If we found out that we need to emit more decls, do that recursively.
    // This has the advantage that the decls are emitted in a DFS and related
    // ones are close together, which is convenient for testing.
    if (!DeferredVTables.empty() || !DeferredDeclsToEmit.empty()) {
      EmitDeferred();
      assert(DeferredVTables.empty() && DeferredDeclsToEmit.empty());
    }
  }
}

void CodeGenModule::EmitVTablesOpportunistically() {
  // Try to emit external vtables as available_externally if they have emitted
  // all inlined virtual functions.  It runs after EmitDeferred() and therefore
  // is not allowed to create new references to things that need to be emitted
  // lazily. Note that it also uses fact that we eagerly emitting RTTI.

  assert((OpportunisticVTables.empty() || shouldOpportunisticallyEmitVTables())
         && "Only emit opportunistic vtables with optimizations");

  for (const CXXRecordDecl *RD : OpportunisticVTables) {
    assert(getVTables().isVTableExternal(RD) &&
           "This queue should only contain external vtables");
    if (getCXXABI().canSpeculativelyEmitVTable(RD))
      VTables.GenerateClassData(RD);
  }
  OpportunisticVTables.clear();
}

void CodeGenModule::EmitGlobalAnnotations() {
  if (Annotations.empty())
    return;

  // Create a new global variable for the ConstantStruct in the Module.
  llvm::Constant *Array = llvm::ConstantArray::get(llvm::ArrayType::get(
    Annotations[0]->getType(), Annotations.size()), Annotations);
  auto *gv = new llvm::GlobalVariable(getModule(), Array->getType(), false,
                                      llvm::GlobalValue::AppendingLinkage,
                                      Array, "llvm.global.annotations");
  gv->setSection(AnnotationSection);
}

llvm::Constant *CodeGenModule::EmitAnnotationString(StringRef Str) {
  llvm::Constant *&AStr = AnnotationStrings[Str];
  if (AStr)
    return AStr;

  // Not found yet, create a new global.
  llvm::Constant *s = llvm::ConstantDataArray::getString(getLLVMContext(), Str);
  auto *gv =
      new llvm::GlobalVariable(getModule(), s->getType(), true,
                               llvm::GlobalValue::PrivateLinkage, s, ".str");
  gv->setSection(AnnotationSection);
  gv->setUnnamedAddr(llvm::GlobalValue::UnnamedAddr::Global);
  AStr = gv;
  return gv;
}

llvm::Constant *CodeGenModule::EmitAnnotationUnit(SourceLocation Loc) {
  SourceManager &SM = getContext().getSourceManager();
  PresumedLoc PLoc = SM.getPresumedLoc(Loc);
  if (PLoc.isValid())
    return EmitAnnotationString(PLoc.getFilename());
  return EmitAnnotationString(SM.getBufferName(Loc));
}

llvm::Constant *CodeGenModule::EmitAnnotationLineNo(SourceLocation L) {
  SourceManager &SM = getContext().getSourceManager();
  PresumedLoc PLoc = SM.getPresumedLoc(L);
  unsigned LineNo = PLoc.isValid() ? PLoc.getLine() :
    SM.getExpansionLineNumber(L);
  return llvm::ConstantInt::get(Int32Ty, LineNo);
}

llvm::Constant *CodeGenModule::EmitAnnotateAttr(llvm::GlobalValue *GV,
                                                const AnnotateAttr *AA,
                                                SourceLocation L) {
  // Get the globals for file name, annotation, and the line number.
  llvm::Constant *AnnoGV = EmitAnnotationString(AA->getAnnotation()),
                 *UnitGV = EmitAnnotationUnit(L),
                 *LineNoCst = EmitAnnotationLineNo(L);

  llvm::Constant *ASZeroGV = GV;
  if (GV->getAddressSpace() != 0) {
    ASZeroGV = llvm::ConstantExpr::getAddrSpaceCast(
                   GV, GV->getValueType()->getPointerTo(0));
  }

  // Create the ConstantStruct for the global annotation.
  llvm::Constant *Fields[4] = {
    llvm::ConstantExpr::getBitCast(ASZeroGV, Int8PtrTy),
    llvm::ConstantExpr::getBitCast(AnnoGV, Int8PtrTy),
    llvm::ConstantExpr::getBitCast(UnitGV, Int8PtrTy),
    LineNoCst
  };
  return llvm::ConstantStruct::getAnon(Fields);
}

void CodeGenModule::AddGlobalAnnotations(const ValueDecl *D,
                                         llvm::GlobalValue *GV) {
  assert(D->hasAttr<AnnotateAttr>() && "no annotate attribute");
  // Get the struct elements for these annotations.
  for (const auto *I : D->specific_attrs<AnnotateAttr>())
    Annotations.push_back(EmitAnnotateAttr(GV, I, D->getLocation()));
}

bool CodeGenModule::isInSanitizerBlacklist(SanitizerMask Kind,
                                           llvm::Function *Fn,
                                           SourceLocation Loc) const {
  const auto &SanitizerBL = getContext().getSanitizerBlacklist();
  // Blacklist by function name.
  if (SanitizerBL.isBlacklistedFunction(Kind, Fn->getName()))
    return true;
  // Blacklist by location.
  if (Loc.isValid())
    return SanitizerBL.isBlacklistedLocation(Kind, Loc);
  // If location is unknown, this may be a compiler-generated function. Assume
  // it's located in the main file.
  auto &SM = Context.getSourceManager();
  if (const auto *MainFile = SM.getFileEntryForID(SM.getMainFileID())) {
    return SanitizerBL.isBlacklistedFile(Kind, MainFile->getName());
  }
  return false;
}

bool CodeGenModule::isInSanitizerBlacklist(llvm::GlobalVariable *GV,
                                           SourceLocation Loc, QualType Ty,
                                           StringRef Category) const {
  // For now globals can be blacklisted only in ASan and KASan.
  const SanitizerMask EnabledAsanMask =
      LangOpts.Sanitize.Mask &
      (SanitizerKind::Address | SanitizerKind::KernelAddress |
       SanitizerKind::HWAddress | SanitizerKind::KernelHWAddress |
       SanitizerKind::MemTag);
  if (!EnabledAsanMask)
    return false;
  const auto &SanitizerBL = getContext().getSanitizerBlacklist();
  if (SanitizerBL.isBlacklistedGlobal(EnabledAsanMask, GV->getName(), Category))
    return true;
  if (SanitizerBL.isBlacklistedLocation(EnabledAsanMask, Loc, Category))
    return true;
  // Check global type.
  if (!Ty.isNull()) {
    // Drill down the array types: if global variable of a fixed type is
    // blacklisted, we also don't instrument arrays of them.
    while (auto AT = dyn_cast<ArrayType>(Ty.getTypePtr()))
      Ty = AT->getElementType();
    Ty = Ty.getCanonicalType().getUnqualifiedType();
    // We allow to blacklist only record types (classes, structs etc.)
    if (Ty->isRecordType()) {
      std::string TypeStr = Ty.getAsString(getContext().getPrintingPolicy());
      if (SanitizerBL.isBlacklistedType(EnabledAsanMask, TypeStr, Category))
        return true;
    }
  }
  return false;
}

bool CodeGenModule::imbueXRayAttrs(llvm::Function *Fn, SourceLocation Loc,
                                   StringRef Category) const {
  const auto &XRayFilter = getContext().getXRayFilter();
  using ImbueAttr = XRayFunctionFilter::ImbueAttribute;
  auto Attr = ImbueAttr::NONE;
  if (Loc.isValid())
    Attr = XRayFilter.shouldImbueLocation(Loc, Category);
  if (Attr == ImbueAttr::NONE)
    Attr = XRayFilter.shouldImbueFunction(Fn->getName());
  switch (Attr) {
  case ImbueAttr::NONE:
    return false;
  case ImbueAttr::ALWAYS:
    Fn->addFnAttr("function-instrument", "xray-always");
    break;
  case ImbueAttr::ALWAYS_ARG1:
    Fn->addFnAttr("function-instrument", "xray-always");
    Fn->addFnAttr("xray-log-args", "1");
    break;
  case ImbueAttr::NEVER:
    Fn->addFnAttr("function-instrument", "xray-never");
    break;
  }
  return true;
}

bool CodeGenModule::MustBeEmitted(const ValueDecl *Global) {
  // Never defer when EmitAllDecls is specified.
  if (LangOpts.EmitAllDecls)
    return true;

  if (CodeGenOpts.KeepStaticConsts) {
    const auto *VD = dyn_cast<VarDecl>(Global);
    if (VD && VD->getType().isConstQualified() &&
        VD->getStorageDuration() == SD_Static)
      return true;
  }

  return getContext().DeclMustBeEmitted(Global);
}

bool CodeGenModule::MayBeEmittedEagerly(const ValueDecl *Global) {
  if (const auto *FD = dyn_cast<FunctionDecl>(Global)) {
    if (FD->getTemplateSpecializationKind() == TSK_ImplicitInstantiation)
      // Implicit template instantiations may change linkage if they are later
      // explicitly instantiated, so they should not be emitted eagerly.
      return false;
    // In OpenMP 5.0 function may be marked as device_type(nohost) and we should
    // not emit them eagerly unless we sure that the function must be emitted on
    // the host.
    if (LangOpts.OpenMP >= 50 && !LangOpts.OpenMPSimd &&
        !LangOpts.OpenMPIsDevice &&
        !OMPDeclareTargetDeclAttr::getDeviceType(FD) &&
        !FD->isUsed(/*CheckUsedAttr=*/false) && !FD->isReferenced())
      return false;
  }
  if (const auto *VD = dyn_cast<VarDecl>(Global))
    if (Context.getInlineVariableDefinitionKind(VD) ==
        ASTContext::InlineVariableDefinitionKind::WeakUnknown)
      // A definition of an inline constexpr static data member may change
      // linkage later if it's redeclared outside the class.
      return false;
  // If OpenMP is enabled and threadprivates must be generated like TLS, delay
  // codegen for global variables, because they may be marked as threadprivate.
  if (LangOpts.OpenMP && LangOpts.OpenMPUseTLS &&
      getContext().getTargetInfo().isTLSSupported() && isa<VarDecl>(Global) &&
      !isTypeConstant(Global->getType(), false) &&
      !OMPDeclareTargetDeclAttr::isDeclareTargetDeclaration(Global))
    return false;

  return true;
}

ConstantAddress CodeGenModule::GetAddrOfUuidDescriptor(
    const CXXUuidofExpr* E) {
  // Sema has verified that IIDSource has a __declspec(uuid()), and that its
  // well-formed.
  StringRef Uuid = E->getUuidStr();
  std::string Name = "_GUID_" + Uuid.lower();
  std::replace(Name.begin(), Name.end(), '-', '_');

  // The UUID descriptor should be pointer aligned.
  CharUnits Alignment = CharUnits::fromQuantity(PointerAlignInBytes);

  // Look for an existing global.
  if (llvm::GlobalVariable *GV = getModule().getNamedGlobal(Name))
    return ConstantAddress(GV, Alignment);

  llvm::Constant *Init = EmitUuidofInitializer(Uuid);
  assert(Init && "failed to initialize as constant");

  auto *GV = new llvm::GlobalVariable(
      getModule(), Init->getType(),
      /*isConstant=*/true, llvm::GlobalValue::LinkOnceODRLinkage, Init, Name);
  if (supportsCOMDAT())
    GV->setComdat(TheModule.getOrInsertComdat(GV->getName()));
  setDSOLocal(GV);
  return ConstantAddress(GV, Alignment);
}

ConstantAddress CodeGenModule::GetWeakRefReference(const ValueDecl *VD) {
  const AliasAttr *AA = VD->getAttr<AliasAttr>();
  assert(AA && "No alias?");

  CharUnits Alignment = getContext().getDeclAlign(VD);
  llvm::Type *DeclTy = getTypes().ConvertTypeForMem(VD->getType());

  // See if there is already something with the target's name in the module.
  llvm::GlobalValue *Entry = GetGlobalValue(AA->getAliasee());
  if (Entry) {
    unsigned AS = getContext().getTargetAddressSpace(VD->getType());
    auto Ptr = llvm::ConstantExpr::getBitCast(Entry, DeclTy->getPointerTo(AS));
    return ConstantAddress(Ptr, Alignment);
  }

  llvm::Constant *Aliasee;
  if (isa<llvm::FunctionType>(DeclTy))
    Aliasee = GetOrCreateLLVMFunction(AA->getAliasee(), DeclTy,
                                      GlobalDecl(cast<FunctionDecl>(VD)),
                                      /*ForVTable=*/false);
  else
    Aliasee = GetOrCreateLLVMGlobal(AA->getAliasee(),
                                    llvm::PointerType::getUnqual(DeclTy),
                                    nullptr);

  auto *F = cast<llvm::GlobalValue>(Aliasee);
  F->setLinkage(llvm::Function::ExternalWeakLinkage);
  WeakRefReferences.insert(F);

  return ConstantAddress(Aliasee, Alignment);
}

void CodeGenModule::EmitGlobal(GlobalDecl GD) {
  const auto *Global = cast<ValueDecl>(GD.getDecl());

  // Weak references don't produce any output by themselves.
  if (Global->hasAttr<WeakRefAttr>())
    return;

  // If this is an alias definition (which otherwise looks like a declaration)
  // emit it now.
  if (Global->hasAttr<AliasAttr>())
    return EmitAliasDefinition(GD);

  // IFunc like an alias whose value is resolved at runtime by calling resolver.
  if (Global->hasAttr<IFuncAttr>())
    return emitIFuncDefinition(GD);

  // If this is a cpu_dispatch multiversion function, emit the resolver.
  if (Global->hasAttr<CPUDispatchAttr>())
    return emitCPUDispatchDefinition(GD);

  // If this is CUDA, be selective about which declarations we emit.
  if (LangOpts.CUDA) {
    if (LangOpts.CUDAIsDevice) {
      if (!Global->hasAttr<CUDADeviceAttr>() &&
          !Global->hasAttr<CUDAGlobalAttr>() &&
          !Global->hasAttr<CUDAConstantAttr>() &&
          !Global->hasAttr<CUDASharedAttr>() &&
          !(LangOpts.HIP && Global->hasAttr<HIPPinnedShadowAttr>()))
        return;
    } else {
      // We need to emit host-side 'shadows' for all global
      // device-side variables because the CUDA runtime needs their
      // size and host-side address in order to provide access to
      // their device-side incarnations.

      // So device-only functions are the only things we skip.
      if (isa<FunctionDecl>(Global) && !Global->hasAttr<CUDAHostAttr>() &&
          Global->hasAttr<CUDADeviceAttr>())
        return;

      assert((isa<FunctionDecl>(Global) || isa<VarDecl>(Global)) &&
             "Expected Variable or Function");
    }
  }

  if (LangOpts.OpenMP) {
    // If this is OpenMP, check if it is legal to emit this global normally.
    if (OpenMPRuntime && OpenMPRuntime->emitTargetGlobal(GD))
      return;
    if (auto *DRD = dyn_cast<OMPDeclareReductionDecl>(Global)) {
      if (MustBeEmitted(Global))
        EmitOMPDeclareReduction(DRD);
      return;
    } else if (auto *DMD = dyn_cast<OMPDeclareMapperDecl>(Global)) {
      if (MustBeEmitted(Global))
        EmitOMPDeclareMapper(DMD);
      return;
    }
  }

  // Ignore declarations, they will be emitted on their first use.
  if (const auto *FD = dyn_cast<FunctionDecl>(Global)) {
    // Forward declarations are emitted lazily on first use.
    if (!FD->doesThisDeclarationHaveABody()) {
      if (!FD->doesDeclarationForceExternallyVisibleDefinition())
        return;

      StringRef MangledName = getMangledName(GD);

      // Compute the function info and LLVM type.
      const CGFunctionInfo &FI = getTypes().arrangeGlobalDeclaration(GD);
      llvm::Type *Ty = getTypes().GetFunctionType(FI);

      GetOrCreateLLVMFunction(MangledName, Ty, GD, /*ForVTable=*/false,
                              /*DontDefer=*/false);
      return;
    }
  } else {
    const auto *VD = cast<VarDecl>(Global);
    assert(VD->isFileVarDecl() && "Cannot emit local var decl as global.");
    if (VD->isThisDeclarationADefinition() != VarDecl::Definition &&
        !Context.isMSStaticDataMemberInlineDefinition(VD)) {
      if (LangOpts.OpenMP) {
        // Emit declaration of the must-be-emitted declare target variable.
        if (llvm::Optional<OMPDeclareTargetDeclAttr::MapTypeTy> Res =
                OMPDeclareTargetDeclAttr::isDeclareTargetDeclaration(VD)) {
          bool UnifiedMemoryEnabled =
              getOpenMPRuntime().hasRequiresUnifiedSharedMemory();
          if (*Res == OMPDeclareTargetDeclAttr::MT_To &&
              !UnifiedMemoryEnabled) {
            (void)GetAddrOfGlobalVar(VD);
          } else {
            assert(((*Res == OMPDeclareTargetDeclAttr::MT_Link) ||
                    (*Res == OMPDeclareTargetDeclAttr::MT_To &&
                     UnifiedMemoryEnabled)) &&
                   "Link clause or to clause with unified memory expected.");
            (void)getOpenMPRuntime().getAddrOfDeclareTargetVar(VD);
          }

          return;
        }
      }
      // If this declaration may have caused an inline variable definition to
      // change linkage, make sure that it's emitted.
      if (Context.getInlineVariableDefinitionKind(VD) ==
          ASTContext::InlineVariableDefinitionKind::Strong)
        GetAddrOfGlobalVar(VD);
      return;
    }
  }

  // Defer code generation to first use when possible, e.g. if this is an inline
  // function. If the global must always be emitted, do it eagerly if possible
  // to benefit from cache locality.
  if (MustBeEmitted(Global) && MayBeEmittedEagerly(Global)) {
    // Emit the definition if it can't be deferred.
    EmitGlobalDefinition(GD);
    return;
  }

    // Check if this must be emitted as declare variant.
  if (LangOpts.OpenMP && isa<FunctionDecl>(Global) && OpenMPRuntime &&
      OpenMPRuntime->emitDeclareVariant(GD, /*IsForDefinition=*/false))
    return;

  // If we're deferring emission of a C++ variable with an
  // initializer, remember the order in which it appeared in the file.
  if (getLangOpts().CPlusPlus && isa<VarDecl>(Global) &&
      cast<VarDecl>(Global)->hasInit()) {
    DelayedCXXInitPosition[Global] = CXXGlobalInits.size();
    CXXGlobalInits.push_back(nullptr);
  }

  StringRef MangledName = getMangledName(GD);
  if (GetGlobalValue(MangledName) != nullptr) {
    // The value has already been used and should therefore be emitted.
    addDeferredDeclToEmit(GD);
  } else if (MustBeEmitted(Global)) {
    // The value must be emitted, but cannot be emitted eagerly.
    assert(!MayBeEmittedEagerly(Global));
    addDeferredDeclToEmit(GD);
  } else {
    // Otherwise, remember that we saw a deferred decl with this name.  The
    // first use of the mangled name will cause it to move into
    // DeferredDeclsToEmit.
    DeferredDecls[MangledName] = GD;
  }
}

// Check if T is a class type with a destructor that's not dllimport.
static bool HasNonDllImportDtor(QualType T) {
  if (const auto *RT = T->getBaseElementTypeUnsafe()->getAs<RecordType>())
    if (CXXRecordDecl *RD = dyn_cast<CXXRecordDecl>(RT->getDecl()))
      if (RD->getDestructor() && !RD->getDestructor()->hasAttr<DLLImportAttr>())
        return true;

  return false;
}

namespace {
  struct FunctionIsDirectlyRecursive
      : public ConstStmtVisitor<FunctionIsDirectlyRecursive, bool> {
    const StringRef Name;
    const Builtin::Context &BI;
    FunctionIsDirectlyRecursive(StringRef N, const Builtin::Context &C)
        : Name(N), BI(C) {}

    bool VisitCallExpr(const CallExpr *E) {
      const FunctionDecl *FD = E->getDirectCallee();
      if (!FD)
        return false;
      AsmLabelAttr *Attr = FD->getAttr<AsmLabelAttr>();
      if (Attr && Name == Attr->getLabel())
        return true;
      unsigned BuiltinID = FD->getBuiltinID();
      if (!BuiltinID || !BI.isLibFunction(BuiltinID))
        return false;
      StringRef BuiltinName = BI.getName(BuiltinID);
      if (BuiltinName.startswith("__builtin_") &&
          Name == BuiltinName.slice(strlen("__builtin_"), StringRef::npos)) {
        return true;
      }
      return false;
    }

    bool VisitStmt(const Stmt *S) {
      for (const Stmt *Child : S->children())
        if (Child && this->Visit(Child))
          return true;
      return false;
    }
  };

  // Make sure we're not referencing non-imported vars or functions.
  struct DLLImportFunctionVisitor
      : public RecursiveASTVisitor<DLLImportFunctionVisitor> {
    bool SafeToInline = true;

    bool shouldVisitImplicitCode() const { return true; }

    bool VisitVarDecl(VarDecl *VD) {
      if (VD->getTLSKind()) {
        // A thread-local variable cannot be imported.
        SafeToInline = false;
        return SafeToInline;
      }

      // A variable definition might imply a destructor call.
      if (VD->isThisDeclarationADefinition())
        SafeToInline = !HasNonDllImportDtor(VD->getType());

      return SafeToInline;
    }

    bool VisitCXXBindTemporaryExpr(CXXBindTemporaryExpr *E) {
      if (const auto *D = E->getTemporary()->getDestructor())
        SafeToInline = D->hasAttr<DLLImportAttr>();
      return SafeToInline;
    }

    bool VisitDeclRefExpr(DeclRefExpr *E) {
      ValueDecl *VD = E->getDecl();
      if (isa<FunctionDecl>(VD))
        SafeToInline = VD->hasAttr<DLLImportAttr>();
      else if (VarDecl *V = dyn_cast<VarDecl>(VD))
        SafeToInline = !V->hasGlobalStorage() || V->hasAttr<DLLImportAttr>();
      return SafeToInline;
    }

    bool VisitCXXConstructExpr(CXXConstructExpr *E) {
      SafeToInline = E->getConstructor()->hasAttr<DLLImportAttr>();
      return SafeToInline;
    }

    bool VisitCXXMemberCallExpr(CXXMemberCallExpr *E) {
      CXXMethodDecl *M = E->getMethodDecl();
      if (!M) {
        // Call through a pointer to member function. This is safe to inline.
        SafeToInline = true;
      } else {
        SafeToInline = M->hasAttr<DLLImportAttr>();
      }
      return SafeToInline;
    }

    bool VisitCXXDeleteExpr(CXXDeleteExpr *E) {
      SafeToInline = E->getOperatorDelete()->hasAttr<DLLImportAttr>();
      return SafeToInline;
    }

    bool VisitCXXNewExpr(CXXNewExpr *E) {
      SafeToInline = E->getOperatorNew()->hasAttr<DLLImportAttr>();
      return SafeToInline;
    }
  };
}

// isTriviallyRecursive - Check if this function calls another
// decl that, because of the asm attribute or the other decl being a builtin,
// ends up pointing to itself.
bool
CodeGenModule::isTriviallyRecursive(const FunctionDecl *FD) {
  StringRef Name;
  if (getCXXABI().getMangleContext().shouldMangleDeclName(FD)) {
    // asm labels are a special kind of mangling we have to support.
    AsmLabelAttr *Attr = FD->getAttr<AsmLabelAttr>();
    if (!Attr)
      return false;
    Name = Attr->getLabel();
  } else {
    Name = FD->getName();
  }

  FunctionIsDirectlyRecursive Walker(Name, Context.BuiltinInfo);
  const Stmt *Body = FD->getBody();
  return Body ? Walker.Visit(Body) : false;
}

bool CodeGenModule::shouldEmitFunction(GlobalDecl GD) {
  if (getFunctionLinkage(GD) != llvm::Function::AvailableExternallyLinkage)
    return true;
  const auto *F = cast<FunctionDecl>(GD.getDecl());
  if (CodeGenOpts.OptimizationLevel == 0 && !F->hasAttr<AlwaysInlineAttr>())
    return false;

  if (F->hasAttr<DLLImportAttr>()) {
    // Check whether it would be safe to inline this dllimport function.
    DLLImportFunctionVisitor Visitor;
    Visitor.TraverseFunctionDecl(const_cast<FunctionDecl*>(F));
    if (!Visitor.SafeToInline)
      return false;

    if (const CXXDestructorDecl *Dtor = dyn_cast<CXXDestructorDecl>(F)) {
      // Implicit destructor invocations aren't captured in the AST, so the
      // check above can't see them. Check for them manually here.
      for (const Decl *Member : Dtor->getParent()->decls())
        if (isa<FieldDecl>(Member))
          if (HasNonDllImportDtor(cast<FieldDecl>(Member)->getType()))
            return false;
      for (const CXXBaseSpecifier &B : Dtor->getParent()->bases())
        if (HasNonDllImportDtor(B.getType()))
          return false;
    }
  }

  // PR9614. Avoid cases where the source code is lying to us. An available
  // externally function should have an equivalent function somewhere else,
  // but a function that calls itself is clearly not equivalent to the real
  // implementation.
  // This happens in glibc's btowc and in some configure checks.
  return !isTriviallyRecursive(F);
}

bool CodeGenModule::shouldOpportunisticallyEmitVTables() {
  return CodeGenOpts.OptimizationLevel > 0;
}

void CodeGenModule::EmitMultiVersionFunctionDefinition(GlobalDecl GD,
                                                       llvm::GlobalValue *GV) {
  const auto *FD = cast<FunctionDecl>(GD.getDecl());

  if (FD->isCPUSpecificMultiVersion()) {
    auto *Spec = FD->getAttr<CPUSpecificAttr>();
    for (unsigned I = 0; I < Spec->cpus_size(); ++I)
      EmitGlobalFunctionDefinition(GD.getWithMultiVersionIndex(I), nullptr);
    // Requires multiple emits.
  } else
    EmitGlobalFunctionDefinition(GD, GV);
}

void CodeGenModule::emitOpenMPDeviceFunctionRedefinition(
    GlobalDecl OldGD, GlobalDecl NewGD, llvm::GlobalValue *GV) {
  assert(getLangOpts().OpenMP && getLangOpts().OpenMPIsDevice &&
         OpenMPRuntime && "Expected OpenMP device mode.");
  const auto *D = cast<FunctionDecl>(OldGD.getDecl());

  // Compute the function info and LLVM type.
  const CGFunctionInfo &FI = getTypes().arrangeGlobalDeclaration(OldGD);
  llvm::FunctionType *Ty = getTypes().GetFunctionType(FI);

  // Get or create the prototype for the function.
  if (!GV || (GV->getType()->getElementType() != Ty)) {
    GV = cast<llvm::GlobalValue>(GetOrCreateLLVMFunction(
        getMangledName(OldGD), Ty, GlobalDecl(), /*ForVTable=*/false,
        /*DontDefer=*/true, /*IsThunk=*/false, llvm::AttributeList(),
        ForDefinition));
    SetFunctionAttributes(OldGD, cast<llvm::Function>(GV),
                          /*IsIncompleteFunction=*/false,
                          /*IsThunk=*/false);
  }
  // We need to set linkage and visibility on the function before
  // generating code for it because various parts of IR generation
  // want to propagate this information down (e.g. to local static
  // declarations).
  auto *Fn = cast<llvm::Function>(GV);
  setFunctionLinkage(OldGD, Fn);

  // FIXME: this is redundant with part of
  // setFunctionDefinitionAttributes
  setGVProperties(Fn, OldGD);

  MaybeHandleStaticInExternC(D, Fn);

  maybeSetTrivialComdat(*D, *Fn);

  CodeGenFunction(*this).GenerateCode(NewGD, Fn, FI);

  setNonAliasAttributes(OldGD, Fn);
  SetLLVMFunctionAttributesForDefinition(D, Fn);

  if (D->hasAttr<AnnotateAttr>())
    AddGlobalAnnotations(D, Fn);
}

void CodeGenModule::EmitGlobalDefinition(GlobalDecl GD, llvm::GlobalValue *GV) {
  const auto *D = cast<ValueDecl>(GD.getDecl());

  PrettyStackTraceDecl CrashInfo(const_cast<ValueDecl *>(D), D->getLocation(),
                                 Context.getSourceManager(),
                                 "Generating code for declaration");

  if (const auto *FD = dyn_cast<FunctionDecl>(D)) {
    // At -O0, don't generate IR for functions with available_externally
    // linkage.
    if (!shouldEmitFunction(GD))
      return;

    llvm::TimeTraceScope TimeScope("CodeGen Function", [&]() {
      std::string Name;
      llvm::raw_string_ostream OS(Name);
      FD->getNameForDiagnostic(OS, getContext().getPrintingPolicy(),
                               /*Qualified=*/true);
      return Name;
    });

    if (const auto *Method = dyn_cast<CXXMethodDecl>(D)) {
      // Make sure to emit the definition(s) before we emit the thunks.
      // This is necessary for the generation of certain thunks.
      if (isa<CXXConstructorDecl>(Method) || isa<CXXDestructorDecl>(Method))
        ABI->emitCXXStructor(GD);
      else if (FD->isMultiVersion())
        EmitMultiVersionFunctionDefinition(GD, GV);
      else
        EmitGlobalFunctionDefinition(GD, GV);

      if (Method->isVirtual())
        getVTables().EmitThunks(GD);

      return;
    }

    if (FD->isMultiVersion())
      return EmitMultiVersionFunctionDefinition(GD, GV);
    return EmitGlobalFunctionDefinition(GD, GV);
  }

  if (const auto *VD = dyn_cast<VarDecl>(D))
    return EmitGlobalVarDefinition(VD, !VD->hasDefinition());

  llvm_unreachable("Invalid argument to EmitGlobalDefinition()");
}

static void ReplaceUsesOfNonProtoTypeWithRealFunction(llvm::GlobalValue *Old,
                                                      llvm::Function *NewFn);

static unsigned
TargetMVPriority(const TargetInfo &TI,
                 const CodeGenFunction::MultiVersionResolverOption &RO) {
  unsigned Priority = 0;
  for (StringRef Feat : RO.Conditions.Features)
    Priority = std::max(Priority, TI.multiVersionSortPriority(Feat));

  if (!RO.Conditions.Architecture.empty())
    Priority = std::max(
        Priority, TI.multiVersionSortPriority(RO.Conditions.Architecture));
  return Priority;
}

void CodeGenModule::emitMultiVersionFunctions() {
  for (GlobalDecl GD : MultiVersionFuncs) {
    SmallVector<CodeGenFunction::MultiVersionResolverOption, 10> Options;
    const FunctionDecl *FD = cast<FunctionDecl>(GD.getDecl());
    getContext().forEachMultiversionedFunctionVersion(
        FD, [this, &GD, &Options](const FunctionDecl *CurFD) {
          GlobalDecl CurGD{
              (CurFD->isDefined() ? CurFD->getDefinition() : CurFD)};
          StringRef MangledName = getMangledName(CurGD);
          llvm::Constant *Func = GetGlobalValue(MangledName);
          if (!Func) {
            if (CurFD->isDefined()) {
              EmitGlobalFunctionDefinition(CurGD, nullptr);
              Func = GetGlobalValue(MangledName);
            } else {
              const CGFunctionInfo &FI =
                  getTypes().arrangeGlobalDeclaration(GD);
              llvm::FunctionType *Ty = getTypes().GetFunctionType(FI);
              Func = GetAddrOfFunction(CurGD, Ty, /*ForVTable=*/false,
                                       /*DontDefer=*/false, ForDefinition);
            }
            assert(Func && "This should have just been created");
          }

          const auto *TA = CurFD->getAttr<TargetAttr>();
          llvm::SmallVector<StringRef, 8> Feats;
          TA->getAddedFeatures(Feats);

          Options.emplace_back(cast<llvm::Function>(Func),
                               TA->getArchitecture(), Feats);
        });

    llvm::Function *ResolverFunc;
    const TargetInfo &TI = getTarget();

    if (TI.supportsIFunc() || FD->isTargetMultiVersion()) {
      ResolverFunc = cast<llvm::Function>(
          GetGlobalValue((getMangledName(GD) + ".resolver").str()));
      ResolverFunc->setLinkage(llvm::Function::WeakODRLinkage);
    } else {
      ResolverFunc = cast<llvm::Function>(GetGlobalValue(getMangledName(GD)));
    }

    if (supportsCOMDAT())
      ResolverFunc->setComdat(
          getModule().getOrInsertComdat(ResolverFunc->getName()));

    llvm::stable_sort(
        Options, [&TI](const CodeGenFunction::MultiVersionResolverOption &LHS,
                       const CodeGenFunction::MultiVersionResolverOption &RHS) {
          return TargetMVPriority(TI, LHS) > TargetMVPriority(TI, RHS);
        });
    CodeGenFunction CGF(*this);
    CGF.EmitMultiVersionResolver(ResolverFunc, Options);
  }
}

void CodeGenModule::emitCPUDispatchDefinition(GlobalDecl GD) {
  const auto *FD = cast<FunctionDecl>(GD.getDecl());
  assert(FD && "Not a FunctionDecl?");
  const auto *DD = FD->getAttr<CPUDispatchAttr>();
  assert(DD && "Not a cpu_dispatch Function?");
  llvm::Type *DeclTy = getTypes().ConvertType(FD->getType());

  if (const auto *CXXFD = dyn_cast<CXXMethodDecl>(FD)) {
    const CGFunctionInfo &FInfo = getTypes().arrangeCXXMethodDeclaration(CXXFD);
    DeclTy = getTypes().GetFunctionType(FInfo);
  }

  StringRef ResolverName = getMangledName(GD);

  llvm::Type *ResolverType;
  GlobalDecl ResolverGD;
  if (getTarget().supportsIFunc())
    ResolverType = llvm::FunctionType::get(
        llvm::PointerType::get(DeclTy,
                               Context.getTargetAddressSpace(FD->getType())),
        false);
  else {
    ResolverType = DeclTy;
    ResolverGD = GD;
  }

  auto *ResolverFunc = cast<llvm::Function>(GetOrCreateLLVMFunction(
      ResolverName, ResolverType, ResolverGD, /*ForVTable=*/false));
  ResolverFunc->setLinkage(llvm::Function::WeakODRLinkage);
  if (supportsCOMDAT())
    ResolverFunc->setComdat(
        getModule().getOrInsertComdat(ResolverFunc->getName()));

  SmallVector<CodeGenFunction::MultiVersionResolverOption, 10> Options;
  const TargetInfo &Target = getTarget();
  unsigned Index = 0;
  for (const IdentifierInfo *II : DD->cpus()) {
    // Get the name of the target function so we can look it up/create it.
    std::string MangledName = getMangledNameImpl(*this, GD, FD, true) +
                              getCPUSpecificMangling(*this, II->getName());

    llvm::Constant *Func = GetGlobalValue(MangledName);

    if (!Func) {
      GlobalDecl ExistingDecl = Manglings.lookup(MangledName);
      if (ExistingDecl.getDecl() &&
          ExistingDecl.getDecl()->getAsFunction()->isDefined()) {
        EmitGlobalFunctionDefinition(ExistingDecl, nullptr);
        Func = GetGlobalValue(MangledName);
      } else {
        if (!ExistingDecl.getDecl())
          ExistingDecl = GD.getWithMultiVersionIndex(Index);

      Func = GetOrCreateLLVMFunction(
          MangledName, DeclTy, ExistingDecl,
          /*ForVTable=*/false, /*DontDefer=*/true,
          /*IsThunk=*/false, llvm::AttributeList(), ForDefinition);
      }
    }

    llvm::SmallVector<StringRef, 32> Features;
    Target.getCPUSpecificCPUDispatchFeatures(II->getName(), Features);
    llvm::transform(Features, Features.begin(),
                    [](StringRef Str) { return Str.substr(1); });
    Features.erase(std::remove_if(
        Features.begin(), Features.end(), [&Target](StringRef Feat) {
          return !Target.validateCpuSupports(Feat);
        }), Features.end());
    Options.emplace_back(cast<llvm::Function>(Func), StringRef{}, Features);
    ++Index;
  }

  llvm::sort(
      Options, [](const CodeGenFunction::MultiVersionResolverOption &LHS,
                  const CodeGenFunction::MultiVersionResolverOption &RHS) {
        return CodeGenFunction::GetX86CpuSupportsMask(LHS.Conditions.Features) >
               CodeGenFunction::GetX86CpuSupportsMask(RHS.Conditions.Features);
      });

  // If the list contains multiple 'default' versions, such as when it contains
  // 'pentium' and 'generic', don't emit the call to the generic one (since we
  // always run on at least a 'pentium'). We do this by deleting the 'least
  // advanced' (read, lowest mangling letter).
  while (Options.size() > 1 &&
         CodeGenFunction::GetX86CpuSupportsMask(
             (Options.end() - 2)->Conditions.Features) == 0) {
    StringRef LHSName = (Options.end() - 2)->Function->getName();
    StringRef RHSName = (Options.end() - 1)->Function->getName();
    if (LHSName.compare(RHSName) < 0)
      Options.erase(Options.end() - 2);
    else
      Options.erase(Options.end() - 1);
  }

  CodeGenFunction CGF(*this);
  CGF.EmitMultiVersionResolver(ResolverFunc, Options);

  if (getTarget().supportsIFunc()) {
    std::string AliasName = getMangledNameImpl(
        *this, GD, FD, /*OmitMultiVersionMangling=*/true);
    llvm::Constant *AliasFunc = GetGlobalValue(AliasName);
    if (!AliasFunc) {
      auto *IFunc = cast<llvm::GlobalIFunc>(GetOrCreateLLVMFunction(
          AliasName, DeclTy, GD, /*ForVTable=*/false, /*DontDefer=*/true,
          /*IsThunk=*/false, llvm::AttributeList(), NotForDefinition));
      auto *GA = llvm::GlobalAlias::create(
         DeclTy, 0, getFunctionLinkage(GD), AliasName, IFunc, &getModule());
      GA->setLinkage(llvm::Function::WeakODRLinkage);
      SetCommonAttributes(GD, GA);
    }
  }
}

/// If a dispatcher for the specified mangled name is not in the module, create
/// and return an llvm Function with the specified type.
llvm::Constant *CodeGenModule::GetOrCreateMultiVersionResolver(
    GlobalDecl GD, llvm::Type *DeclTy, const FunctionDecl *FD) {
  std::string MangledName =
      getMangledNameImpl(*this, GD, FD, /*OmitMultiVersionMangling=*/true);

  // Holds the name of the resolver, in ifunc mode this is the ifunc (which has
  // a separate resolver).
  std::string ResolverName = MangledName;
  if (getTarget().supportsIFunc())
    ResolverName += ".ifunc";
  else if (FD->isTargetMultiVersion())
    ResolverName += ".resolver";

  // If this already exists, just return that one.
  if (llvm::GlobalValue *ResolverGV = GetGlobalValue(ResolverName))
    return ResolverGV;

  // Since this is the first time we've created this IFunc, make sure
  // that we put this multiversioned function into the list to be
  // replaced later if necessary (target multiversioning only).
  if (!FD->isCPUDispatchMultiVersion() && !FD->isCPUSpecificMultiVersion())
    MultiVersionFuncs.push_back(GD);

  if (getTarget().supportsIFunc()) {
    llvm::Type *ResolverType = llvm::FunctionType::get(
        llvm::PointerType::get(
            DeclTy, getContext().getTargetAddressSpace(FD->getType())),
        false);
    llvm::Constant *Resolver = GetOrCreateLLVMFunction(
        MangledName + ".resolver", ResolverType, GlobalDecl{},
        /*ForVTable=*/false);
    llvm::GlobalIFunc *GIF = llvm::GlobalIFunc::create(
        DeclTy, 0, llvm::Function::WeakODRLinkage, "", Resolver, &getModule());
    GIF->setName(ResolverName);
    SetCommonAttributes(FD, GIF);

    return GIF;
  }

  llvm::Constant *Resolver = GetOrCreateLLVMFunction(
      ResolverName, DeclTy, GlobalDecl{}, /*ForVTable=*/false);
  assert(isa<llvm::GlobalValue>(Resolver) &&
         "Resolver should be created for the first time");
  SetCommonAttributes(FD, cast<llvm::GlobalValue>(Resolver));
  return Resolver;
}

/// GetOrCreateLLVMFunction - If the specified mangled name is not in the
/// module, create and return an llvm Function with the specified type. If there
/// is something in the module with the specified name, return it potentially
/// bitcasted to the right type.
///
/// If D is non-null, it specifies a decl that correspond to this.  This is used
/// to set the attributes on the function when it is first created.
llvm::Constant *CodeGenModule::GetOrCreateLLVMFunction(
    StringRef MangledName, llvm::Type *Ty, GlobalDecl GD, bool ForVTable,
    bool DontDefer, bool IsThunk, llvm::AttributeList ExtraAttrs,
    ForDefinition_t IsForDefinition) {
  const Decl *D = GD.getDecl();

  // Any attempts to use a MultiVersion function should result in retrieving
  // the iFunc instead. Name Mangling will handle the rest of the changes.
  if (const FunctionDecl *FD = cast_or_null<FunctionDecl>(D)) {
    // For the device mark the function as one that should be emitted.
    if (getLangOpts().OpenMPIsDevice && OpenMPRuntime &&
        !OpenMPRuntime->markAsGlobalTarget(GD) && FD->isDefined() &&
        !DontDefer && !IsForDefinition) {
      if (const FunctionDecl *FDDef = FD->getDefinition()) {
        GlobalDecl GDDef;
        if (const auto *CD = dyn_cast<CXXConstructorDecl>(FDDef))
          GDDef = GlobalDecl(CD, GD.getCtorType());
        else if (const auto *DD = dyn_cast<CXXDestructorDecl>(FDDef))
          GDDef = GlobalDecl(DD, GD.getDtorType());
        else
          GDDef = GlobalDecl(FDDef);
        EmitGlobal(GDDef);
      }
    }
    // Check if this must be emitted as declare variant and emit reference to
    // the the declare variant function.
    if (LangOpts.OpenMP && OpenMPRuntime)
      (void)OpenMPRuntime->emitDeclareVariant(GD, /*IsForDefinition=*/true);

    if (FD->isMultiVersion()) {
      if (FD->hasAttr<TargetAttr>())
        UpdateMultiVersionNames(GD, FD);
      if (!IsForDefinition)
        return GetOrCreateMultiVersionResolver(GD, Ty, FD);
    }
  }

  // Lookup the entry, lazily creating it if necessary.
  llvm::GlobalValue *Entry = GetGlobalValue(MangledName);
  if (Entry) {
    if (WeakRefReferences.erase(Entry)) {
      const FunctionDecl *FD = cast_or_null<FunctionDecl>(D);
      if (FD && !FD->hasAttr<WeakAttr>())
        Entry->setLinkage(llvm::Function::ExternalLinkage);
    }

    // Handle dropped DLL attributes.
    if (D && !D->hasAttr<DLLImportAttr>() && !D->hasAttr<DLLExportAttr>()) {
      Entry->setDLLStorageClass(llvm::GlobalValue::DefaultStorageClass);
      setDSOLocal(Entry);
    }

    // If there are two attempts to define the same mangled name, issue an
    // error.
    if (IsForDefinition && !Entry->isDeclaration()) {
      GlobalDecl OtherGD;
      // Check that GD is not yet in DiagnosedConflictingDefinitions is required
      // to make sure that we issue an error only once.
      if (lookupRepresentativeDecl(MangledName, OtherGD) &&
          (GD.getCanonicalDecl().getDecl() !=
           OtherGD.getCanonicalDecl().getDecl()) &&
          DiagnosedConflictingDefinitions.insert(GD).second) {
        getDiags().Report(D->getLocation(), diag::err_duplicate_mangled_name)
            << MangledName;
        getDiags().Report(OtherGD.getDecl()->getLocation(),
                          diag::note_previous_definition);
      }
    }

    if ((isa<llvm::Function>(Entry) || isa<llvm::GlobalAlias>(Entry)) &&
        (Entry->getType()->getElementType() == Ty)) {
      return Entry;
    }

    // Make sure the result is of the correct type.
    // (If function is requested for a definition, we always need to create a new
    // function, not just return a bitcast.)
    if (!IsForDefinition)
      return llvm::ConstantExpr::getBitCast(Entry, Ty->getPointerTo());
  }

  // This function doesn't have a complete type (for example, the return
  // type is an incomplete struct). Use a fake type instead, and make
  // sure not to try to set attributes.
  bool IsIncompleteFunction = false;

  llvm::FunctionType *FTy;
  if (isa<llvm::FunctionType>(Ty)) {
    FTy = cast<llvm::FunctionType>(Ty);
  } else {
    FTy = llvm::FunctionType::get(VoidTy, false);
    IsIncompleteFunction = true;
  }

  llvm::Function *F =
      llvm::Function::Create(FTy, llvm::Function::ExternalLinkage,
                             Entry ? StringRef() : MangledName, &getModule());

  // If we already created a function with the same mangled name (but different
  // type) before, take its name and add it to the list of functions to be
  // replaced with F at the end of CodeGen.
  //
  // This happens if there is a prototype for a function (e.g. "int f()") and
  // then a definition of a different type (e.g. "int f(int x)").
  if (Entry) {
    F->takeName(Entry);

    // This might be an implementation of a function without a prototype, in
    // which case, try to do special replacement of calls which match the new
    // prototype.  The really key thing here is that we also potentially drop
    // arguments from the call site so as to make a direct call, which makes the
    // inliner happier and suppresses a number of optimizer warnings (!) about
    // dropping arguments.
    if (!Entry->use_empty()) {
      ReplaceUsesOfNonProtoTypeWithRealFunction(Entry, F);
      Entry->removeDeadConstantUsers();
    }

    llvm::Constant *BC = llvm::ConstantExpr::getBitCast(
        F, Entry->getType()->getElementType()->getPointerTo());
    addGlobalValReplacement(Entry, BC);
  }

  assert(F->getName() == MangledName && "name was uniqued!");
  if (D)
    SetFunctionAttributes(GD, F, IsIncompleteFunction, IsThunk);
  if (ExtraAttrs.hasAttributes(llvm::AttributeList::FunctionIndex)) {
    llvm::AttrBuilder B(ExtraAttrs, llvm::AttributeList::FunctionIndex);
    F->addAttributes(llvm::AttributeList::FunctionIndex, B);
  }

  if (!DontDefer) {
    // All MSVC dtors other than the base dtor are linkonce_odr and delegate to
    // each other bottoming out with the base dtor.  Therefore we emit non-base
    // dtors on usage, even if there is no dtor definition in the TU.
    if (D && isa<CXXDestructorDecl>(D) &&
        getCXXABI().useThunkForDtorVariant(cast<CXXDestructorDecl>(D),
                                           GD.getDtorType()))
      addDeferredDeclToEmit(GD);

    // This is the first use or definition of a mangled name.  If there is a
    // deferred decl with this name, remember that we need to emit it at the end
    // of the file.
    auto DDI = DeferredDecls.find(MangledName);
    if (DDI != DeferredDecls.end()) {
      // Move the potentially referenced deferred decl to the
      // DeferredDeclsToEmit list, and remove it from DeferredDecls (since we
      // don't need it anymore).
      addDeferredDeclToEmit(DDI->second);
      DeferredDecls.erase(DDI);

      // Otherwise, there are cases we have to worry about where we're
      // using a declaration for which we must emit a definition but where
      // we might not find a top-level definition:
      //   - member functions defined inline in their classes
      //   - friend functions defined inline in some class
      //   - special member functions with implicit definitions
      // If we ever change our AST traversal to walk into class methods,
      // this will be unnecessary.
      //
      // We also don't emit a definition for a function if it's going to be an
      // entry in a vtable, unless it's already marked as used.
    } else if (getLangOpts().CPlusPlus && D) {
      // Look for a declaration that's lexically in a record.
      for (const auto *FD = cast<FunctionDecl>(D)->getMostRecentDecl(); FD;
           FD = FD->getPreviousDecl()) {
        if (isa<CXXRecordDecl>(FD->getLexicalDeclContext())) {
          if (FD->doesThisDeclarationHaveABody()) {
            addDeferredDeclToEmit(GD.getWithDecl(FD));
            break;
          }
        }
      }
    }
  }

  // Make sure the result is of the requested type.
  if (!IsIncompleteFunction) {
    assert(F->getType()->getElementType() == Ty);
    return F;
  }

  llvm::Type *PTy = llvm::PointerType::getUnqual(Ty);
  return llvm::ConstantExpr::getBitCast(F, PTy);
}

/// GetAddrOfFunction - Return the address of the given function.  If Ty is
/// non-null, then this function will use the specified type if it has to
/// create it (this occurs when we see a definition of the function).
llvm::Constant *CodeGenModule::GetAddrOfFunction(GlobalDecl GD,
                                                 llvm::Type *Ty,
                                                 bool ForVTable,
                                                 bool DontDefer,
                                              ForDefinition_t IsForDefinition) {
  // If there was no specific requested type, just convert it now.
  if (!Ty) {
    const auto *FD = cast<FunctionDecl>(GD.getDecl());
    Ty = getTypes().ConvertType(FD->getType());
  }

  // Devirtualized destructor calls may come through here instead of via
  // getAddrOfCXXStructor. Make sure we use the MS ABI base destructor instead
  // of the complete destructor when necessary.
  if (const auto *DD = dyn_cast<CXXDestructorDecl>(GD.getDecl())) {
    if (getTarget().getCXXABI().isMicrosoft() &&
        GD.getDtorType() == Dtor_Complete &&
        DD->getParent()->getNumVBases() == 0)
      GD = GlobalDecl(DD, Dtor_Base);
  }

  StringRef MangledName = getMangledName(GD);
  return GetOrCreateLLVMFunction(MangledName, Ty, GD, ForVTable, DontDefer,
                                 /*IsThunk=*/false, llvm::AttributeList(),
                                 IsForDefinition);
}

static const FunctionDecl *
GetRuntimeFunctionDecl(ASTContext &C, StringRef Name) {
  TranslationUnitDecl *TUDecl = C.getTranslationUnitDecl();
  DeclContext *DC = TranslationUnitDecl::castToDeclContext(TUDecl);

  IdentifierInfo &CII = C.Idents.get(Name);
  for (const auto &Result : DC->lookup(&CII))
    if (const auto FD = dyn_cast<FunctionDecl>(Result))
      return FD;

  if (!C.getLangOpts().CPlusPlus)
    return nullptr;

  // Demangle the premangled name from getTerminateFn()
  IdentifierInfo &CXXII =
      (Name == "_ZSt9terminatev" || Name == "?terminate@@YAXXZ")
          ? C.Idents.get("terminate")
          : C.Idents.get(Name);

  for (const auto &N : {"__cxxabiv1", "std"}) {
    IdentifierInfo &NS = C.Idents.get(N);
    for (const auto &Result : DC->lookup(&NS)) {
      NamespaceDecl *ND = dyn_cast<NamespaceDecl>(Result);
      if (auto LSD = dyn_cast<LinkageSpecDecl>(Result))
        for (const auto &Result : LSD->lookup(&NS))
          if ((ND = dyn_cast<NamespaceDecl>(Result)))
            break;

      if (ND)
        for (const auto &Result : ND->lookup(&CXXII))
          if (const auto *FD = dyn_cast<FunctionDecl>(Result))
            return FD;
    }
  }

  return nullptr;
}

/// CreateRuntimeFunction - Create a new runtime function with the specified
/// type and name.
llvm::FunctionCallee
CodeGenModule::CreateRuntimeFunction(llvm::FunctionType *FTy, StringRef Name,
                                     llvm::AttributeList ExtraAttrs, bool Local,
                                     bool AssumeConvergent) {
  if (AssumeConvergent) {
    ExtraAttrs =
        ExtraAttrs.addAttribute(VMContext, llvm::AttributeList::FunctionIndex,
                                llvm::Attribute::Convergent);
  }

  llvm::Constant *C =
      GetOrCreateLLVMFunction(Name, FTy, GlobalDecl(), /*ForVTable=*/false,
                              /*DontDefer=*/false, /*IsThunk=*/false,
                              ExtraAttrs);

  if (auto *F = dyn_cast<llvm::Function>(C)) {
    if (F->empty()) {
      F->setCallingConv(getRuntimeCC());

      // In Windows Itanium environments, try to mark runtime functions
      // dllimport. For Mingw and MSVC, don't. We don't really know if the user
      // will link their standard library statically or dynamically. Marking
      // functions imported when they are not imported can cause linker errors
      // and warnings.
      if (!Local && getTriple().isWindowsItaniumEnvironment() &&
          !getCodeGenOpts().LTOVisibilityPublicStd) {
        const FunctionDecl *FD = GetRuntimeFunctionDecl(Context, Name);
        if (!FD || FD->hasAttr<DLLImportAttr>()) {
          F->setDLLStorageClass(llvm::GlobalValue::DLLImportStorageClass);
          F->setLinkage(llvm::GlobalValue::ExternalLinkage);
        }
      }
      setDSOLocal(F);
    }
  }

  return {FTy, C};
}

/// isTypeConstant - Determine whether an object of this type can be emitted
/// as a constant.
///
/// If ExcludeCtor is true, the duration when the object's constructor runs
/// will not be considered. The caller will need to verify that the object is
/// not written to during its construction.
bool CodeGenModule::isTypeConstant(QualType Ty, bool ExcludeCtor) {
  if (!Ty.isConstant(Context) && !Ty->isReferenceType())
    return false;

  if (Context.getLangOpts().CPlusPlus) {
    if (const CXXRecordDecl *Record
          = Context.getBaseElementType(Ty)->getAsCXXRecordDecl())
      return ExcludeCtor && !Record->hasMutableFields() &&
             Record->hasTrivialDestructor();
  }

  return true;
}

/// GetOrCreateLLVMGlobal - If the specified mangled name is not in the module,
/// create and return an llvm GlobalVariable with the specified type.  If there
/// is something in the module with the specified name, return it potentially
/// bitcasted to the right type.
///
/// If D is non-null, it specifies a decl that correspond to this.  This is used
/// to set the attributes on the global when it is first created.
///
/// If IsForDefinition is true, it is guaranteed that an actual global with
/// type Ty will be returned, not conversion of a variable with the same
/// mangled name but some other type.
llvm::Constant *
CodeGenModule::GetOrCreateLLVMGlobal(StringRef MangledName,
                                     llvm::PointerType *Ty,
                                     const VarDecl *D,
                                     ForDefinition_t IsForDefinition) {
  // Lookup the entry, lazily creating it if necessary.
  llvm::GlobalValue *Entry = GetGlobalValue(MangledName);
  if (Entry) {
    if (WeakRefReferences.erase(Entry)) {
      if (D && !D->hasAttr<WeakAttr>())
        Entry->setLinkage(llvm::Function::ExternalLinkage);
    }

    // Handle dropped DLL attributes.
    if (D && !D->hasAttr<DLLImportAttr>() && !D->hasAttr<DLLExportAttr>())
      Entry->setDLLStorageClass(llvm::GlobalValue::DefaultStorageClass);

    if (LangOpts.OpenMP && !LangOpts.OpenMPSimd && D)
      getOpenMPRuntime().registerTargetGlobalVariable(D, Entry);

    if (Entry->getType() == Ty)
      return Entry;

    // If there are two attempts to define the same mangled name, issue an
    // error.
    if (IsForDefinition && !Entry->isDeclaration()) {
      GlobalDecl OtherGD;
      const VarDecl *OtherD;

      // Check that D is not yet in DiagnosedConflictingDefinitions is required
      // to make sure that we issue an error only once.
      if (D && lookupRepresentativeDecl(MangledName, OtherGD) &&
          (D->getCanonicalDecl() != OtherGD.getCanonicalDecl().getDecl()) &&
          (OtherD = dyn_cast<VarDecl>(OtherGD.getDecl())) &&
          OtherD->hasInit() &&
          DiagnosedConflictingDefinitions.insert(D).second) {
        getDiags().Report(D->getLocation(), diag::err_duplicate_mangled_name)
            << MangledName;
        getDiags().Report(OtherGD.getDecl()->getLocation(),
                          diag::note_previous_definition);
      }
    }

    // Make sure the result is of the correct type.
    if (Entry->getType()->getAddressSpace() != Ty->getAddressSpace())
      return llvm::ConstantExpr::getAddrSpaceCast(Entry, Ty);

    // (If global is requested for a definition, we always need to create a new
    // global, not just return a bitcast.)
    if (!IsForDefinition)
      return llvm::ConstantExpr::getBitCast(Entry, Ty);
  }

  auto AddrSpace = GetGlobalVarAddressSpace(D);
  auto TargetAddrSpace = getContext().getTargetAddressSpace(AddrSpace);

  auto *GV = new llvm::GlobalVariable(
      getModule(), Ty->getElementType(), false,
      llvm::GlobalValue::ExternalLinkage, nullptr, MangledName, nullptr,
      llvm::GlobalVariable::NotThreadLocal, TargetAddrSpace);

  // If we already created a global with the same mangled name (but different
  // type) before, take its name and remove it from its parent.
  if (Entry) {
    GV->takeName(Entry);

    if (!Entry->use_empty()) {
      llvm::Constant *NewPtrForOldDecl =
          llvm::ConstantExpr::getBitCast(GV, Entry->getType());
      Entry->replaceAllUsesWith(NewPtrForOldDecl);
    }

    Entry->eraseFromParent();
  }

  // This is the first use or definition of a mangled name.  If there is a
  // deferred decl with this name, remember that we need to emit it at the end
  // of the file.
  auto DDI = DeferredDecls.find(MangledName);
  if (DDI != DeferredDecls.end()) {
    // Move the potentially referenced deferred decl to the DeferredDeclsToEmit
    // list, and remove it from DeferredDecls (since we don't need it anymore).
    addDeferredDeclToEmit(DDI->second);
    DeferredDecls.erase(DDI);
  }

  // Handle things which are present even on external declarations.
  if (D) {
    if (LangOpts.OpenMP && !LangOpts.OpenMPSimd)
      getOpenMPRuntime().registerTargetGlobalVariable(D, GV);

    // FIXME: This code is overly simple and should be merged with other global
    // handling.
    GV->setConstant(isTypeConstant(D->getType(), false));

    GV->setAlignment(getContext().getDeclAlign(D).getAsAlign());

    setLinkageForGV(GV, D);

    if (D->getTLSKind()) {
      if (D->getTLSKind() == VarDecl::TLS_Dynamic)
        CXXThreadLocals.push_back(D);
      setTLSMode(GV, *D);
    }

    setGVProperties(GV, D);

    // If required by the ABI, treat declarations of static data members with
    // inline initializers as definitions.
    if (getContext().isMSStaticDataMemberInlineDefinition(D)) {
      EmitGlobalVarDefinition(D);
    }

    // Emit section information for extern variables.
    if (D->hasExternalStorage()) {
      if (const SectionAttr *SA = D->getAttr<SectionAttr>())
        GV->setSection(SA->getName());
    }

    // Handle XCore specific ABI requirements.
    if (getTriple().getArch() == llvm::Triple::xcore &&
        D->getLanguageLinkage() == CLanguageLinkage &&
        D->getType().isConstant(Context) &&
        isExternallyVisible(D->getLinkageAndVisibility().getLinkage()))
      GV->setSection(".cp.rodata");

    // Check if we a have a const declaration with an initializer, we may be
    // able to emit it as available_externally to expose it's value to the
    // optimizer.
    if (Context.getLangOpts().CPlusPlus && GV->hasExternalLinkage() &&
        D->getType().isConstQualified() && !GV->hasInitializer() &&
        !D->hasDefinition() && D->hasInit() && !D->hasAttr<DLLImportAttr>()) {
      const auto *Record =
          Context.getBaseElementType(D->getType())->getAsCXXRecordDecl();
      bool HasMutableFields = Record && Record->hasMutableFields();
      if (!HasMutableFields) {
        const VarDecl *InitDecl;
        const Expr *InitExpr = D->getAnyInitializer(InitDecl);
        if (InitExpr) {
          ConstantEmitter emitter(*this);
          llvm::Constant *Init = emitter.tryEmitForInitializer(*InitDecl);
          if (Init) {
            auto *InitType = Init->getType();
            if (GV->getType()->getElementType() != InitType) {
              // The type of the initializer does not match the definition.
              // This happens when an initializer has a different type from
              // the type of the global (because of padding at the end of a
              // structure for instance).
              GV->setName(StringRef());
              // Make a new global with the correct type, this is now guaranteed
              // to work.
              auto *NewGV = cast<llvm::GlobalVariable>(
                  GetAddrOfGlobalVar(D, InitType, IsForDefinition)
                      ->stripPointerCasts());

              // Erase the old global, since it is no longer used.
              GV->eraseFromParent();
              GV = NewGV;
            } else {
              GV->setInitializer(Init);
              GV->setConstant(true);
              GV->setLinkage(llvm::GlobalValue::AvailableExternallyLinkage);
            }
            emitter.finalize(GV);
          }
        }
      }
    }
  }

  if (GV->isDeclaration())
    getTargetCodeGenInfo().setTargetAttributes(D, GV, *this);

  LangAS ExpectedAS =
      D ? D->getType().getAddressSpace()
        : (LangOpts.OpenCL ? LangAS::opencl_global : LangAS::Default);
  assert(getContext().getTargetAddressSpace(ExpectedAS) ==
         Ty->getPointerAddressSpace());
  if (AddrSpace != ExpectedAS)
    return getTargetCodeGenInfo().performAddrSpaceCast(*this, GV, AddrSpace,
                                                       ExpectedAS, Ty);

  return GV;
}

llvm::Constant *
CodeGenModule::GetAddrOfGlobal(GlobalDecl GD,
                               ForDefinition_t IsForDefinition) {
  const Decl *D = GD.getDecl();
  if (isa<CXXConstructorDecl>(D) || isa<CXXDestructorDecl>(D))
    return getAddrOfCXXStructor(GD, /*FnInfo=*/nullptr, /*FnType=*/nullptr,
                                /*DontDefer=*/false, IsForDefinition);
  else if (isa<CXXMethodDecl>(D)) {
    auto FInfo = &getTypes().arrangeCXXMethodDeclaration(
        cast<CXXMethodDecl>(D));
    auto Ty = getTypes().GetFunctionType(*FInfo);
    return GetAddrOfFunction(GD, Ty, /*ForVTable=*/false, /*DontDefer=*/false,
                             IsForDefinition);
  } else if (isa<FunctionDecl>(D)) {
    const CGFunctionInfo &FI = getTypes().arrangeGlobalDeclaration(GD);
    llvm::FunctionType *Ty = getTypes().GetFunctionType(FI);
    return GetAddrOfFunction(GD, Ty, /*ForVTable=*/false, /*DontDefer=*/false,
                             IsForDefinition);
  } else
    return GetAddrOfGlobalVar(cast<VarDecl>(D), /*Ty=*/nullptr,
                              IsForDefinition);
}

llvm::GlobalVariable *CodeGenModule::CreateOrReplaceCXXRuntimeVariable(
    StringRef Name, llvm::Type *Ty, llvm::GlobalValue::LinkageTypes Linkage,
    unsigned Alignment) {
  llvm::GlobalVariable *GV = getModule().getNamedGlobal(Name);
  llvm::GlobalVariable *OldGV = nullptr;

  if (GV) {
    // Check if the variable has the right type.
    if (GV->getType()->getElementType() == Ty)
      return GV;

    // Because C++ name mangling, the only way we can end up with an already
    // existing global with the same name is if it has been declared extern "C".
    assert(GV->isDeclaration() && "Declaration has wrong type!");
    OldGV = GV;
  }

  // Create a new variable.
  GV = new llvm::GlobalVariable(getModule(), Ty, /*isConstant=*/true,
                                Linkage, nullptr, Name);

  if (OldGV) {
    // Replace occurrences of the old variable if needed.
    GV->takeName(OldGV);

    if (!OldGV->use_empty()) {
      llvm::Constant *NewPtrForOldDecl =
      llvm::ConstantExpr::getBitCast(GV, OldGV->getType());
      OldGV->replaceAllUsesWith(NewPtrForOldDecl);
    }

    OldGV->eraseFromParent();
  }

  if (supportsCOMDAT() && GV->isWeakForLinker() &&
      !GV->hasAvailableExternallyLinkage())
    GV->setComdat(TheModule.getOrInsertComdat(GV->getName()));

  GV->setAlignment(llvm::MaybeAlign(Alignment));

  return GV;
}

/// GetAddrOfGlobalVar - Return the llvm::Constant for the address of the
/// given global variable.  If Ty is non-null and if the global doesn't exist,
/// then it will be created with the specified type instead of whatever the
/// normal requested type would be. If IsForDefinition is true, it is guaranteed
/// that an actual global with type Ty will be returned, not conversion of a
/// variable with the same mangled name but some other type.
llvm::Constant *CodeGenModule::GetAddrOfGlobalVar(const VarDecl *D,
                                                  llvm::Type *Ty,
                                           ForDefinition_t IsForDefinition) {
  assert(D->hasGlobalStorage() && "Not a global variable");
  QualType ASTTy = D->getType();
  if (!Ty)
    Ty = getTypes().ConvertTypeForMem(ASTTy);

  llvm::PointerType *PTy =
    llvm::PointerType::get(Ty, getContext().getTargetAddressSpace(ASTTy));

  StringRef MangledName = getMangledName(D);
  return GetOrCreateLLVMGlobal(MangledName, PTy, D, IsForDefinition);
}

/// CreateRuntimeVariable - Create a new runtime global variable with the
/// specified type and name.
llvm::Constant *
CodeGenModule::CreateRuntimeVariable(llvm::Type *Ty,
                                     StringRef Name) {
  auto PtrTy =
      getContext().getLangOpts().OpenCL
          ? llvm::PointerType::get(
                Ty, getContext().getTargetAddressSpace(LangAS::opencl_global))
          : llvm::PointerType::getUnqual(Ty);
  auto *Ret = GetOrCreateLLVMGlobal(Name, PtrTy, nullptr);
  setDSOLocal(cast<llvm::GlobalValue>(Ret->stripPointerCasts()));
  return Ret;
}

void CodeGenModule::EmitTentativeDefinition(const VarDecl *D) {
  assert(!D->getInit() && "Cannot emit definite definitions here!");

  StringRef MangledName = getMangledName(D);
  llvm::GlobalValue *GV = GetGlobalValue(MangledName);

  // We already have a definition, not declaration, with the same mangled name.
  // Emitting of declaration is not required (and actually overwrites emitted
  // definition).
  if (GV && !GV->isDeclaration())
    return;

  // If we have not seen a reference to this variable yet, place it into the
  // deferred declarations table to be emitted if needed later.
  if (!MustBeEmitted(D) && !GV) {
      DeferredDecls[MangledName] = D;
      return;
  }

  // The tentative definition is the only definition.
  EmitGlobalVarDefinition(D);
}

void CodeGenModule::EmitExternalDeclaration(const VarDecl *D) {
  EmitExternalVarDeclaration(D);
}

CharUnits CodeGenModule::GetTargetTypeStoreSize(llvm::Type *Ty) const {
  return Context.toCharUnitsFromBits(
      getDataLayout().getTypeStoreSizeInBits(Ty));
}

LangAS CodeGenModule::GetGlobalVarAddressSpace(const VarDecl *D) {
  LangAS AddrSpace = LangAS::Default;
  if (LangOpts.OpenCL) {
    AddrSpace = D ? D->getType().getAddressSpace() : LangAS::opencl_global;
    assert(AddrSpace == LangAS::opencl_global ||
           AddrSpace == LangAS::opencl_constant ||
           AddrSpace == LangAS::opencl_local ||
           AddrSpace >= LangAS::FirstTargetAddressSpace);
    return AddrSpace;
  }

  if (LangOpts.CUDA && LangOpts.CUDAIsDevice) {
    if (D && D->hasAttr<CUDAConstantAttr>())
      return LangAS::cuda_constant;
    else if (D && D->hasAttr<CUDASharedAttr>())
      return LangAS::cuda_shared;
    else if (D && D->hasAttr<CUDADeviceAttr>())
      return LangAS::cuda_device;
    else if (D && D->getType().isConstQualified())
      return LangAS::cuda_constant;
    else
      return LangAS::cuda_device;
  }

  if (LangOpts.OpenMP) {
    LangAS AS;
    if (OpenMPRuntime->hasAllocateAttributeForGlobalVar(D, AS))
      return AS;
  }
  return getTargetCodeGenInfo().getGlobalVarAddressSpace(*this, D);
}

LangAS CodeGenModule::getStringLiteralAddressSpace() const {
  // OpenCL v1.2 s6.5.3: a string literal is in the constant address space.
  if (LangOpts.OpenCL)
    return LangAS::opencl_constant;
  if (auto AS = getTarget().getConstantAddressSpace())
    return AS.getValue();
  return LangAS::Default;
}

// In address space agnostic languages, string literals are in default address
// space in AST. However, certain targets (e.g. amdgcn) request them to be
// emitted in constant address space in LLVM IR. To be consistent with other
// parts of AST, string literal global variables in constant address space
// need to be casted to default address space before being put into address
// map and referenced by other part of CodeGen.
// In OpenCL, string literals are in constant address space in AST, therefore
// they should not be casted to default address space.
static llvm::Constant *
castStringLiteralToDefaultAddressSpace(CodeGenModule &CGM,
                                       llvm::GlobalVariable *GV) {
  llvm::Constant *Cast = GV;
  if (!CGM.getLangOpts().OpenCL) {
    if (auto AS = CGM.getTarget().getConstantAddressSpace()) {
      if (AS != LangAS::Default)
        Cast = CGM.getTargetCodeGenInfo().performAddrSpaceCast(
            CGM, GV, AS.getValue(), LangAS::Default,
            GV->getValueType()->getPointerTo(
                CGM.getContext().getTargetAddressSpace(LangAS::Default)));
    }
  }
  return Cast;
}

template<typename SomeDecl>
void CodeGenModule::MaybeHandleStaticInExternC(const SomeDecl *D,
                                               llvm::GlobalValue *GV) {
  if (!getLangOpts().CPlusPlus)
    return;

  // Must have 'used' attribute, or else inline assembly can't rely on
  // the name existing.
  if (!D->template hasAttr<UsedAttr>())
    return;

  // Must have internal linkage and an ordinary name.
  if (!D->getIdentifier() || D->getFormalLinkage() != InternalLinkage)
    return;

  // Must be in an extern "C" context. Entities declared directly within
  // a record are not extern "C" even if the record is in such a context.
  const SomeDecl *First = D->getFirstDecl();
  if (First->getDeclContext()->isRecord() || !First->isInExternCContext())
    return;

  // OK, this is an internal linkage entity inside an extern "C" linkage
  // specification. Make a note of that so we can give it the "expected"
  // mangled name if nothing else is using that name.
  std::pair<StaticExternCMap::iterator, bool> R =
      StaticExternCValues.insert(std::make_pair(D->getIdentifier(), GV));

  // If we have multiple internal linkage entities with the same name
  // in extern "C" regions, none of them gets that name.
  if (!R.second)
    R.first->second = nullptr;
}

static bool shouldBeInCOMDAT(CodeGenModule &CGM, const Decl &D) {
  if (!CGM.supportsCOMDAT())
    return false;

  // Do not set COMDAT attribute for CUDA/HIP stub functions to prevent
  // them being "merged" by the COMDAT Folding linker optimization.
  if (D.hasAttr<CUDAGlobalAttr>())
    return false;

  if (D.hasAttr<SelectAnyAttr>())
    return true;

  GVALinkage Linkage;
  if (auto *VD = dyn_cast<VarDecl>(&D))
    Linkage = CGM.getContext().GetGVALinkageForVariable(VD);
  else
    Linkage = CGM.getContext().GetGVALinkageForFunction(cast<FunctionDecl>(&D));

  switch (Linkage) {
  case GVA_Internal:
  case GVA_AvailableExternally:
  case GVA_StrongExternal:
    return false;
  case GVA_DiscardableODR:
  case GVA_StrongODR:
    return true;
  }
  llvm_unreachable("No such linkage");
}

void CodeGenModule::maybeSetTrivialComdat(const Decl &D,
                                          llvm::GlobalObject &GO) {
  if (!shouldBeInCOMDAT(*this, D))
    return;
  GO.setComdat(TheModule.getOrInsertComdat(GO.getName()));
}

/// Pass IsTentative as true if you want to create a tentative definition.
void CodeGenModule::EmitGlobalVarDefinition(const VarDecl *D,
                                            bool IsTentative) {
  // OpenCL global variables of sampler type are translated to function calls,
  // therefore no need to be translated.
  QualType ASTTy = D->getType();
  if (getLangOpts().OpenCL && ASTTy->isSamplerT())
    return;

  // If this is OpenMP device, check if it is legal to emit this global
  // normally.
  if (LangOpts.OpenMPIsDevice && OpenMPRuntime &&
      OpenMPRuntime->emitTargetGlobalVariable(D))
    return;

  llvm::Constant *Init = nullptr;
  bool NeedsGlobalCtor = false;
  bool NeedsGlobalDtor =
      D->needsDestruction(getContext()) == QualType::DK_cxx_destructor;

  const VarDecl *InitDecl;
  const Expr *InitExpr = D->getAnyInitializer(InitDecl);

  Optional<ConstantEmitter> emitter;

  // CUDA E.2.4.1 "__shared__ variables cannot have an initialization
  // as part of their declaration."  Sema has already checked for
  // error cases, so we just need to set Init to UndefValue.
  bool IsCUDASharedVar =
      getLangOpts().CUDAIsDevice && D->hasAttr<CUDASharedAttr>();
  // Shadows of initialized device-side global variables are also left
  // undefined.
  bool IsCUDAShadowVar =
      !getLangOpts().CUDAIsDevice &&
      (D->hasAttr<CUDAConstantAttr>() || D->hasAttr<CUDADeviceAttr>() ||
       D->hasAttr<CUDASharedAttr>());
  // HIP pinned shadow of initialized host-side global variables are also
  // left undefined.
  bool IsHIPPinnedShadowVar =
      getLangOpts().CUDAIsDevice && D->hasAttr<HIPPinnedShadowAttr>();
  if (getLangOpts().CUDA &&
      (IsCUDASharedVar || IsCUDAShadowVar || IsHIPPinnedShadowVar))
    Init = llvm::UndefValue::get(getTypes().ConvertType(ASTTy));
  else if (!InitExpr) {
    // This is a tentative definition; tentative definitions are
    // implicitly initialized with { 0 }.
    //
    // Note that tentative definitions are only emitted at the end of
    // a translation unit, so they should never have incomplete
    // type. In addition, EmitTentativeDefinition makes sure that we
    // never attempt to emit a tentative definition if a real one
    // exists. A use may still exists, however, so we still may need
    // to do a RAUW.
    assert(!ASTTy->isIncompleteType() && "Unexpected incomplete type");
    Init = EmitNullConstant(D->getType());
  } else {
    initializedGlobalDecl = GlobalDecl(D);
    emitter.emplace(*this);
    Init = emitter->tryEmitForInitializer(*InitDecl);

    if (!Init) {
      QualType T = InitExpr->getType();
      if (D->getType()->isReferenceType())
        T = D->getType();

      if (getLangOpts().CPlusPlus) {
        Init = EmitNullConstant(T);
        NeedsGlobalCtor = true;
      } else {
        ErrorUnsupported(D, "static initializer");
        Init = llvm::UndefValue::get(getTypes().ConvertType(T));
      }
    } else {
      // We don't need an initializer, so remove the entry for the delayed
      // initializer position (just in case this entry was delayed) if we
      // also don't need to register a destructor.
      if (getLangOpts().CPlusPlus && !NeedsGlobalDtor)
        DelayedCXXInitPosition.erase(D);
    }
  }

  llvm::Type* InitType = Init->getType();
  llvm::Constant *Entry =
      GetAddrOfGlobalVar(D, InitType, ForDefinition_t(!IsTentative));

  // Strip off pointer casts if we got them.
  Entry = Entry->stripPointerCasts();

  // Entry is now either a Function or GlobalVariable.
  auto *GV = dyn_cast<llvm::GlobalVariable>(Entry);

  // We have a definition after a declaration with the wrong type.
  // We must make a new GlobalVariable* and update everything that used OldGV
  // (a declaration or tentative definition) with the new GlobalVariable*
  // (which will be a definition).
  //
  // This happens if there is a prototype for a global (e.g.
  // "extern int x[];") and then a definition of a different type (e.g.
  // "int x[10];"). This also happens when an initializer has a different type
  // from the type of the global (this happens with unions).
  if (!GV || GV->getType()->getElementType() != InitType ||
      GV->getType()->getAddressSpace() !=
          getContext().getTargetAddressSpace(GetGlobalVarAddressSpace(D))) {

    // Move the old entry aside so that we'll create a new one.
    Entry->setName(StringRef());

    // Make a new global with the correct type, this is now guaranteed to work.
    GV = cast<llvm::GlobalVariable>(
        GetAddrOfGlobalVar(D, InitType, ForDefinition_t(!IsTentative))
            ->stripPointerCasts());

    // Replace all uses of the old global with the new global
    llvm::Constant *NewPtrForOldDecl =
        llvm::ConstantExpr::getBitCast(GV, Entry->getType());
    Entry->replaceAllUsesWith(NewPtrForOldDecl);

    // Erase the old global, since it is no longer used.
    cast<llvm::GlobalValue>(Entry)->eraseFromParent();
  }

  MaybeHandleStaticInExternC(D, GV);

  if (D->hasAttr<AnnotateAttr>())
    AddGlobalAnnotations(D, GV);

  // Set the llvm linkage type as appropriate.
  llvm::GlobalValue::LinkageTypes Linkage =
      getLLVMLinkageVarDefinition(D, GV->isConstant());

  // CUDA B.2.1 "The __device__ qualifier declares a variable that resides on
  // the device. [...]"
  // CUDA B.2.2 "The __constant__ qualifier, optionally used together with
  // __device__, declares a variable that: [...]
  // Is accessible from all the threads within the grid and from the host
  // through the runtime library (cudaGetSymbolAddress() / cudaGetSymbolSize()
  // / cudaMemcpyToSymbol() / cudaMemcpyFromSymbol())."
  if (GV && LangOpts.CUDA) {
    if (LangOpts.CUDAIsDevice) {
      if (Linkage != llvm::GlobalValue::InternalLinkage &&
          (D->hasAttr<CUDADeviceAttr>() || D->hasAttr<CUDAConstantAttr>()))
        GV->setExternallyInitialized(true);
    } else {
      // Host-side shadows of external declarations of device-side
      // global variables become internal definitions. These have to
      // be internal in order to prevent name conflicts with global
      // host variables with the same name in a different TUs.
      if (D->hasAttr<CUDADeviceAttr>() || D->hasAttr<CUDAConstantAttr>() ||
          D->hasAttr<HIPPinnedShadowAttr>()) {
        Linkage = llvm::GlobalValue::InternalLinkage;

        // Shadow variables and their properties must be registered
        // with CUDA runtime.
        unsigned Flags = 0;
        if (!D->hasDefinition())
          Flags |= CGCUDARuntime::ExternDeviceVar;
        if (D->hasAttr<CUDAConstantAttr>())
          Flags |= CGCUDARuntime::ConstantDeviceVar;
        // Extern global variables will be registered in the TU where they are
        // defined.
        if (!D->hasExternalStorage())
          getCUDARuntime().registerDeviceVar(D, *GV, Flags);
      } else if (D->hasAttr<CUDASharedAttr>())
        // __shared__ variables are odd. Shadows do get created, but
        // they are not registered with the CUDA runtime, so they
        // can't really be used to access their device-side
        // counterparts. It's not clear yet whether it's nvcc's bug or
        // a feature, but we've got to do the same for compatibility.
        Linkage = llvm::GlobalValue::InternalLinkage;
    }
  }

  // HIPPinnedShadowVar should remain in the final code object irrespective of
  // whether it is used or not within the code. Add it to used list, so that
  // it will not get eliminated when it is unused. Also, it is an extern var
  // within device code, and it should *not* get initialized within device code.
  if (IsHIPPinnedShadowVar)
    addUsedGlobal(GV, /*SkipCheck=*/true);
  else
    GV->setInitializer(Init);

  if (emitter)
    emitter->finalize(GV);

  // If it is safe to mark the global 'constant', do so now.
  GV->setConstant(!NeedsGlobalCtor && !NeedsGlobalDtor &&
                  isTypeConstant(D->getType(), true));

  // If it is in a read-only section, mark it 'constant'.
  if (const SectionAttr *SA = D->getAttr<SectionAttr>()) {
    const ASTContext::SectionInfo &SI = Context.SectionInfos[SA->getName()];
    if ((SI.SectionFlags & ASTContext::PSF_Write) == 0)
      GV->setConstant(true);
  }

  GV->setAlignment(getContext().getDeclAlign(D).getAsAlign());

  // On Darwin, if the normal linkage of a C++ thread_local variable is
  // LinkOnce or Weak, we keep the normal linkage to prevent multiple
  // copies within a linkage unit; otherwise, the backing variable has
  // internal linkage and all accesses should just be calls to the
  // Itanium-specified entry point, which has the normal linkage of the
  // variable. This is to preserve the ability to change the implementation
  // behind the scenes.
  if (!D->isStaticLocal() && D->getTLSKind() == VarDecl::TLS_Dynamic &&
      Context.getTargetInfo().getTriple().isOSDarwin() &&
      !llvm::GlobalVariable::isLinkOnceLinkage(Linkage) &&
      !llvm::GlobalVariable::isWeakLinkage(Linkage))
    Linkage = llvm::GlobalValue::InternalLinkage;

  GV->setLinkage(Linkage);
  if (D->hasAttr<DLLImportAttr>())
    GV->setDLLStorageClass(llvm::GlobalVariable::DLLImportStorageClass);
  else if (D->hasAttr<DLLExportAttr>())
    GV->setDLLStorageClass(llvm::GlobalVariable::DLLExportStorageClass);
  else
    GV->setDLLStorageClass(llvm::GlobalVariable::DefaultStorageClass);

  if (Linkage == llvm::GlobalVariable::CommonLinkage) {
    // common vars aren't constant even if declared const.
    GV->setConstant(false);
    // Tentative definition of global variables may be initialized with
    // non-zero null pointers. In this case they should have weak linkage
    // since common linkage must have zero initializer and must not have
    // explicit section therefore cannot have non-zero initial value.
    if (!GV->getInitializer()->isNullValue())
      GV->setLinkage(llvm::GlobalVariable::WeakAnyLinkage);
  }

  setNonAliasAttributes(D, GV);

  if (D->getTLSKind() && !GV->isThreadLocal()) {
    if (D->getTLSKind() == VarDecl::TLS_Dynamic)
      CXXThreadLocals.push_back(D);
    setTLSMode(GV, *D);
  }

  maybeSetTrivialComdat(*D, *GV);

  // Emit the initializer function if necessary.
  if (NeedsGlobalCtor || NeedsGlobalDtor)
    EmitCXXGlobalVarDeclInitFunc(D, GV, NeedsGlobalCtor);

  SanitizerMD->reportGlobalToASan(GV, *D, NeedsGlobalCtor);

  // Emit global variable debug information.
  if (CGDebugInfo *DI = getModuleDebugInfo())
    if (getCodeGenOpts().hasReducedDebugInfo())
      DI->EmitGlobalVariable(GV, D);
}

void CodeGenModule::EmitExternalVarDeclaration(const VarDecl *D) {
  if (CGDebugInfo *DI = getModuleDebugInfo())
    if (getCodeGenOpts().hasReducedDebugInfo()) {
      QualType ASTTy = D->getType();
      llvm::Type *Ty = getTypes().ConvertTypeForMem(D->getType());
      llvm::PointerType *PTy =
          llvm::PointerType::get(Ty, getContext().getTargetAddressSpace(ASTTy));
      llvm::Constant *GV = GetOrCreateLLVMGlobal(D->getName(), PTy, D);
      DI->EmitExternalVariable(
          cast<llvm::GlobalVariable>(GV->stripPointerCasts()), D);
    }
}

static bool isVarDeclStrongDefinition(const ASTContext &Context,
                                      CodeGenModule &CGM, const VarDecl *D,
                                      bool NoCommon) {
  // Don't give variables common linkage if -fno-common was specified unless it
  // was overridden by a NoCommon attribute.
  if ((NoCommon || D->hasAttr<NoCommonAttr>()) && !D->hasAttr<CommonAttr>())
    return true;

  // C11 6.9.2/2:
  //   A declaration of an identifier for an object that has file scope without
  //   an initializer, and without a storage-class specifier or with the
  //   storage-class specifier static, constitutes a tentative definition.
  if (D->getInit() || D->hasExternalStorage())
    return true;

  // A variable cannot be both common and exist in a section.
  if (D->hasAttr<SectionAttr>())
    return true;

  // A variable cannot be both common and exist in a section.
  // We don't try to determine which is the right section in the front-end.
  // If no specialized section name is applicable, it will resort to default.
  if (D->hasAttr<PragmaClangBSSSectionAttr>() ||
      D->hasAttr<PragmaClangDataSectionAttr>() ||
      D->hasAttr<PragmaClangRelroSectionAttr>() ||
      D->hasAttr<PragmaClangRodataSectionAttr>())
    return true;

  // Thread local vars aren't considered common linkage.
  if (D->getTLSKind())
    return true;

  // Tentative definitions marked with WeakImportAttr are true definitions.
  if (D->hasAttr<WeakImportAttr>())
    return true;

  // A variable cannot be both common and exist in a comdat.
  if (shouldBeInCOMDAT(CGM, *D))
    return true;

  // Declarations with a required alignment do not have common linkage in MSVC
  // mode.
  if (Context.getTargetInfo().getCXXABI().isMicrosoft()) {
    if (D->hasAttr<AlignedAttr>())
      return true;
    QualType VarType = D->getType();
    if (Context.isAlignmentRequired(VarType))
      return true;

    if (const auto *RT = VarType->getAs<RecordType>()) {
      const RecordDecl *RD = RT->getDecl();
      for (const FieldDecl *FD : RD->fields()) {
        if (FD->isBitField())
          continue;
        if (FD->hasAttr<AlignedAttr>())
          return true;
        if (Context.isAlignmentRequired(FD->getType()))
          return true;
      }
    }
  }

  // Microsoft's link.exe doesn't support alignments greater than 32 bytes for
  // common symbols, so symbols with greater alignment requirements cannot be
  // common.
  // Other COFF linkers (ld.bfd and LLD) support arbitrary power-of-two
  // alignments for common symbols via the aligncomm directive, so this
  // restriction only applies to MSVC environments.
  if (Context.getTargetInfo().getTriple().isKnownWindowsMSVCEnvironment() &&
      Context.getTypeAlignIfKnown(D->getType()) >
          Context.toBits(CharUnits::fromQuantity(32)))
    return true;

  return false;
}

llvm::GlobalValue::LinkageTypes CodeGenModule::getLLVMLinkageForDeclarator(
    const DeclaratorDecl *D, GVALinkage Linkage, bool IsConstantVariable) {
  if (Linkage == GVA_Internal)
    return llvm::Function::InternalLinkage;

  if (D->hasAttr<WeakAttr>()) {
    if (IsConstantVariable)
      return llvm::GlobalVariable::WeakODRLinkage;
    else
      return llvm::GlobalVariable::WeakAnyLinkage;
  }

  if (const auto *FD = D->getAsFunction())
    if (FD->isMultiVersion() && Linkage == GVA_AvailableExternally)
      return llvm::GlobalVariable::LinkOnceAnyLinkage;

  // We are guaranteed to have a strong definition somewhere else,
  // so we can use available_externally linkage.
  if (Linkage == GVA_AvailableExternally)
    return llvm::GlobalValue::AvailableExternallyLinkage;

  // Note that Apple's kernel linker doesn't support symbol
  // coalescing, so we need to avoid linkonce and weak linkages there.
  // Normally, this means we just map to internal, but for explicit
  // instantiations we'll map to external.

  // In C++, the compiler has to emit a definition in every translation unit
  // that references the function.  We should use linkonce_odr because
  // a) if all references in this translation unit are optimized away, we
  // don't need to codegen it.  b) if the function persists, it needs to be
  // merged with other definitions. c) C++ has the ODR, so we know the
  // definition is dependable.
  if (Linkage == GVA_DiscardableODR)
    return !Context.getLangOpts().AppleKext ? llvm::Function::LinkOnceODRLinkage
                                            : llvm::Function::InternalLinkage;

  // An explicit instantiation of a template has weak linkage, since
  // explicit instantiations can occur in multiple translation units
  // and must all be equivalent. However, we are not allowed to
  // throw away these explicit instantiations.
  //
  // We don't currently support CUDA device code spread out across multiple TUs,
  // so say that CUDA templates are either external (for kernels) or internal.
  // This lets llvm perform aggressive inter-procedural optimizations.
  if (Linkage == GVA_StrongODR) {
    if (Context.getLangOpts().AppleKext)
      return llvm::Function::ExternalLinkage;
    if (Context.getLangOpts().CUDA && Context.getLangOpts().CUDAIsDevice)
      return D->hasAttr<CUDAGlobalAttr>() ? llvm::Function::ExternalLinkage
                                          : llvm::Function::InternalLinkage;
    return llvm::Function::WeakODRLinkage;
  }

  // C++ doesn't have tentative definitions and thus cannot have common
  // linkage.
  if (!getLangOpts().CPlusPlus && isa<VarDecl>(D) &&
      !isVarDeclStrongDefinition(Context, *this, cast<VarDecl>(D),
                                 CodeGenOpts.NoCommon))
    return llvm::GlobalVariable::CommonLinkage;

  // selectany symbols are externally visible, so use weak instead of
  // linkonce.  MSVC optimizes away references to const selectany globals, so
  // all definitions should be the same and ODR linkage should be used.
  // http://msdn.microsoft.com/en-us/library/5tkz6s71.aspx
  if (D->hasAttr<SelectAnyAttr>())
    return llvm::GlobalVariable::WeakODRLinkage;

  // Otherwise, we have strong external linkage.
  assert(Linkage == GVA_StrongExternal);
  return llvm::GlobalVariable::ExternalLinkage;
}

llvm::GlobalValue::LinkageTypes CodeGenModule::getLLVMLinkageVarDefinition(
    const VarDecl *VD, bool IsConstant) {
  GVALinkage Linkage = getContext().GetGVALinkageForVariable(VD);
  return getLLVMLinkageForDeclarator(VD, Linkage, IsConstant);
}

/// Replace the uses of a function that was declared with a non-proto type.
/// We want to silently drop extra arguments from call sites
static void replaceUsesOfNonProtoConstant(llvm::Constant *old,
                                          llvm::Function *newFn) {
  // Fast path.
  if (old->use_empty()) return;

  llvm::Type *newRetTy = newFn->getReturnType();
  SmallVector<llvm::Value*, 4> newArgs;
  SmallVector<llvm::OperandBundleDef, 1> newBundles;

  for (llvm::Value::use_iterator ui = old->use_begin(), ue = old->use_end();
         ui != ue; ) {
    llvm::Value::use_iterator use = ui++; // Increment before the use is erased.
    llvm::User *user = use->getUser();

    // Recognize and replace uses of bitcasts.  Most calls to
    // unprototyped functions will use bitcasts.
    if (auto *bitcast = dyn_cast<llvm::ConstantExpr>(user)) {
      if (bitcast->getOpcode() == llvm::Instruction::BitCast)
        replaceUsesOfNonProtoConstant(bitcast, newFn);
      continue;
    }

    // Recognize calls to the function.
    llvm::CallBase *callSite = dyn_cast<llvm::CallBase>(user);
    if (!callSite) continue;
    if (!callSite->isCallee(&*use))
      continue;

    // If the return types don't match exactly, then we can't
    // transform this call unless it's dead.
    if (callSite->getType() != newRetTy && !callSite->use_empty())
      continue;

    // Get the call site's attribute list.
    SmallVector<llvm::AttributeSet, 8> newArgAttrs;
    llvm::AttributeList oldAttrs = callSite->getAttributes();

    // If the function was passed too few arguments, don't transform.
    unsigned newNumArgs = newFn->arg_size();
    if (callSite->arg_size() < newNumArgs)
      continue;

    // If extra arguments were passed, we silently drop them.
    // If any of the types mismatch, we don't transform.
    unsigned argNo = 0;
    bool dontTransform = false;
    for (llvm::Argument &A : newFn->args()) {
      if (callSite->getArgOperand(argNo)->getType() != A.getType()) {
        dontTransform = true;
        break;
      }

      // Add any parameter attributes.
      newArgAttrs.push_back(oldAttrs.getParamAttributes(argNo));
      argNo++;
    }
    if (dontTransform)
      continue;

    // Okay, we can transform this.  Create the new call instruction and copy
    // over the required information.
    newArgs.append(callSite->arg_begin(), callSite->arg_begin() + argNo);

    // Copy over any operand bundles.
    callSite->getOperandBundlesAsDefs(newBundles);

    llvm::CallBase *newCall;
    if (dyn_cast<llvm::CallInst>(callSite)) {
      newCall =
          llvm::CallInst::Create(newFn, newArgs, newBundles, "", callSite);
    } else {
      auto *oldInvoke = cast<llvm::InvokeInst>(callSite);
      newCall = llvm::InvokeInst::Create(newFn, oldInvoke->getNormalDest(),
                                         oldInvoke->getUnwindDest(), newArgs,
                                         newBundles, "", callSite);
    }
    newArgs.clear(); // for the next iteration

    if (!newCall->getType()->isVoidTy())
      newCall->takeName(callSite);
    newCall->setAttributes(llvm::AttributeList::get(
        newFn->getContext(), oldAttrs.getFnAttributes(),
        oldAttrs.getRetAttributes(), newArgAttrs));
    newCall->setCallingConv(callSite->getCallingConv());

    // Finally, remove the old call, replacing any uses with the new one.
    if (!callSite->use_empty())
      callSite->replaceAllUsesWith(newCall);

    // Copy debug location attached to CI.
    if (callSite->getDebugLoc())
      newCall->setDebugLoc(callSite->getDebugLoc());

    callSite->eraseFromParent();
  }
}

/// ReplaceUsesOfNonProtoTypeWithRealFunction - This function is called when we
/// implement a function with no prototype, e.g. "int foo() {}".  If there are
/// existing call uses of the old function in the module, this adjusts them to
/// call the new function directly.
///
/// This is not just a cleanup: the always_inline pass requires direct calls to
/// functions to be able to inline them.  If there is a bitcast in the way, it
/// won't inline them.  Instcombine normally deletes these calls, but it isn't
/// run at -O0.
static void ReplaceUsesOfNonProtoTypeWithRealFunction(llvm::GlobalValue *Old,
                                                      llvm::Function *NewFn) {
  // If we're redefining a global as a function, don't transform it.
  if (!isa<llvm::Function>(Old)) return;

  replaceUsesOfNonProtoConstant(Old, NewFn);
}

void CodeGenModule::HandleCXXStaticMemberVarInstantiation(VarDecl *VD) {
  auto DK = VD->isThisDeclarationADefinition();
  if (DK == VarDecl::Definition && VD->hasAttr<DLLImportAttr>())
    return;

  TemplateSpecializationKind TSK = VD->getTemplateSpecializationKind();
  // If we have a definition, this might be a deferred decl. If the
  // instantiation is explicit, make sure we emit it at the end.
  if (VD->getDefinition() && TSK == TSK_ExplicitInstantiationDefinition)
    GetAddrOfGlobalVar(VD);

  EmitTopLevelDecl(VD);
}

void CodeGenModule::EmitGlobalFunctionDefinition(GlobalDecl GD,
                                                 llvm::GlobalValue *GV) {
  // Check if this must be emitted as declare variant.
  if (LangOpts.OpenMP && OpenMPRuntime &&
      OpenMPRuntime->emitDeclareVariant(GD, /*IsForDefinition=*/true))
    return;

  const auto *D = cast<FunctionDecl>(GD.getDecl());

  // Compute the function info and LLVM type.
  const CGFunctionInfo &FI = getTypes().arrangeGlobalDeclaration(GD);
  llvm::FunctionType *Ty = getTypes().GetFunctionType(FI);

  // Get or create the prototype for the function.
  if (!GV || (GV->getType()->getElementType() != Ty))
    GV = cast<llvm::GlobalValue>(GetAddrOfFunction(GD, Ty, /*ForVTable=*/false,
                                                   /*DontDefer=*/true,
                                                   ForDefinition));

  // Already emitted.
  if (!GV->isDeclaration())
    return;

  // We need to set linkage and visibility on the function before
  // generating code for it because various parts of IR generation
  // want to propagate this information down (e.g. to local static
  // declarations).
  auto *Fn = cast<llvm::Function>(GV);
  setFunctionLinkage(GD, Fn);

  // FIXME: this is redundant with part of setFunctionDefinitionAttributes
  setGVProperties(Fn, GD);

  MaybeHandleStaticInExternC(D, Fn);


  maybeSetTrivialComdat(*D, *Fn);

  CodeGenFunction(*this).GenerateCode(GD, Fn, FI);

  setNonAliasAttributes(GD, Fn);
  SetLLVMFunctionAttributesForDefinition(D, Fn);

  if (const ConstructorAttr *CA = D->getAttr<ConstructorAttr>())
    AddGlobalCtor(Fn, CA->getPriority());
  if (const DestructorAttr *DA = D->getAttr<DestructorAttr>())
    AddGlobalDtor(Fn, DA->getPriority());
  if (D->hasAttr<AnnotateAttr>())
    AddGlobalAnnotations(D, Fn);
}

void CodeGenModule::EmitAliasDefinition(GlobalDecl GD) {
  const auto *D = cast<ValueDecl>(GD.getDecl());
  const AliasAttr *AA = D->getAttr<AliasAttr>();
  assert(AA && "Not an alias?");

  StringRef MangledName = getMangledName(GD);

  if (AA->getAliasee() == MangledName) {
    Diags.Report(AA->getLocation(), diag::err_cyclic_alias) << 0;
    return;
  }

  // If there is a definition in the module, then it wins over the alias.
  // This is dubious, but allow it to be safe.  Just ignore the alias.
  llvm::GlobalValue *Entry = GetGlobalValue(MangledName);
  if (Entry && !Entry->isDeclaration())
    return;

  Aliases.push_back(GD);

  llvm::Type *DeclTy = getTypes().ConvertTypeForMem(D->getType());

  // Create a reference to the named value.  This ensures that it is emitted
  // if a deferred decl.
  llvm::Constant *Aliasee;
  llvm::GlobalValue::LinkageTypes LT;
  if (isa<llvm::FunctionType>(DeclTy)) {
    Aliasee = GetOrCreateLLVMFunction(AA->getAliasee(), DeclTy, GD,
                                      /*ForVTable=*/false);
    LT = getFunctionLinkage(GD);
  } else {
    Aliasee = GetOrCreateLLVMGlobal(AA->getAliasee(),
                                    llvm::PointerType::getUnqual(DeclTy),
                                    /*D=*/nullptr);
    LT = getLLVMLinkageVarDefinition(cast<VarDecl>(GD.getDecl()),
                                     D->getType().isConstQualified());
  }

  // Create the new alias itself, but don't set a name yet.
  auto *GA =
      llvm::GlobalAlias::create(DeclTy, 0, LT, "", Aliasee, &getModule());

  if (Entry) {
    if (GA->getAliasee() == Entry) {
      Diags.Report(AA->getLocation(), diag::err_cyclic_alias) << 0;
      return;
    }

    assert(Entry->isDeclaration());

    // If there is a declaration in the module, then we had an extern followed
    // by the alias, as in:
    //   extern int test6();
    //   ...
    //   int test6() __attribute__((alias("test7")));
    //
    // Remove it and replace uses of it with the alias.
    GA->takeName(Entry);

    Entry->replaceAllUsesWith(llvm::ConstantExpr::getBitCast(GA,
                                                          Entry->getType()));
    Entry->eraseFromParent();
  } else {
    GA->setName(MangledName);
  }

  // Set attributes which are particular to an alias; this is a
  // specialization of the attributes which may be set on a global
  // variable/function.
  if (D->hasAttr<WeakAttr>() || D->hasAttr<WeakRefAttr>() ||
      D->isWeakImported()) {
    GA->setLinkage(llvm::Function::WeakAnyLinkage);
  }

  if (const auto *VD = dyn_cast<VarDecl>(D))
    if (VD->getTLSKind())
      setTLSMode(GA, *VD);

  SetCommonAttributes(GD, GA);
}

void CodeGenModule::emitIFuncDefinition(GlobalDecl GD) {
  const auto *D = cast<ValueDecl>(GD.getDecl());
  const IFuncAttr *IFA = D->getAttr<IFuncAttr>();
  assert(IFA && "Not an ifunc?");

  StringRef MangledName = getMangledName(GD);

  if (IFA->getResolver() == MangledName) {
    Diags.Report(IFA->getLocation(), diag::err_cyclic_alias) << 1;
    return;
  }

  // Report an error if some definition overrides ifunc.
  llvm::GlobalValue *Entry = GetGlobalValue(MangledName);
  if (Entry && !Entry->isDeclaration()) {
    GlobalDecl OtherGD;
    if (lookupRepresentativeDecl(MangledName, OtherGD) &&
        DiagnosedConflictingDefinitions.insert(GD).second) {
      Diags.Report(D->getLocation(), diag::err_duplicate_mangled_name)
          << MangledName;
      Diags.Report(OtherGD.getDecl()->getLocation(),
                   diag::note_previous_definition);
    }
    return;
  }

  Aliases.push_back(GD);

  llvm::Type *DeclTy = getTypes().ConvertTypeForMem(D->getType());
  llvm::Constant *Resolver =
      GetOrCreateLLVMFunction(IFA->getResolver(), DeclTy, GD,
                              /*ForVTable=*/false);
  llvm::GlobalIFunc *GIF =
      llvm::GlobalIFunc::create(DeclTy, 0, llvm::Function::ExternalLinkage,
                                "", Resolver, &getModule());
  if (Entry) {
    if (GIF->getResolver() == Entry) {
      Diags.Report(IFA->getLocation(), diag::err_cyclic_alias) << 1;
      return;
    }
    assert(Entry->isDeclaration());

    // If there is a declaration in the module, then we had an extern followed
    // by the ifunc, as in:
    //   extern int test();
    //   ...
    //   int test() __attribute__((ifunc("resolver")));
    //
    // Remove it and replace uses of it with the ifunc.
    GIF->takeName(Entry);

    Entry->replaceAllUsesWith(llvm::ConstantExpr::getBitCast(GIF,
                                                          Entry->getType()));
    Entry->eraseFromParent();
  } else
    GIF->setName(MangledName);

  SetCommonAttributes(GD, GIF);
}

llvm::Function *CodeGenModule::getIntrinsic(unsigned IID,
                                            ArrayRef<llvm::Type*> Tys) {
  return llvm::Intrinsic::getDeclaration(&getModule(), (llvm::Intrinsic::ID)IID,
                                         Tys);
}

static llvm::StringMapEntry<llvm::GlobalVariable *> &
GetConstantCFStringEntry(llvm::StringMap<llvm::GlobalVariable *> &Map,
                         const StringLiteral *Literal, bool TargetIsLSB,
                         bool &IsUTF16, unsigned &StringLength) {
  StringRef String = Literal->getString();
  unsigned NumBytes = String.size();

  // Check for simple case.
  if (!Literal->containsNonAsciiOrNull()) {
    StringLength = NumBytes;
    return *Map.insert(std::make_pair(String, nullptr)).first;
  }

  // Otherwise, convert the UTF8 literals into a string of shorts.
  IsUTF16 = true;

  SmallVector<llvm::UTF16, 128> ToBuf(NumBytes + 1); // +1 for ending nulls.
  const llvm::UTF8 *FromPtr = (const llvm::UTF8 *)String.data();
  llvm::UTF16 *ToPtr = &ToBuf[0];

  (void)llvm::ConvertUTF8toUTF16(&FromPtr, FromPtr + NumBytes, &ToPtr,
                                 ToPtr + NumBytes, llvm::strictConversion);

  // ConvertUTF8toUTF16 returns the length in ToPtr.
  StringLength = ToPtr - &ToBuf[0];

  // Add an explicit null.
  *ToPtr = 0;
  return *Map.insert(std::make_pair(
                         StringRef(reinterpret_cast<const char *>(ToBuf.data()),
                                   (StringLength + 1) * 2),
                         nullptr)).first;
}

ConstantAddress
CodeGenModule::GetAddrOfConstantCFString(const StringLiteral *Literal) {
  unsigned StringLength = 0;
  bool isUTF16 = false;
  llvm::StringMapEntry<llvm::GlobalVariable *> &Entry =
      GetConstantCFStringEntry(CFConstantStringMap, Literal,
                               getDataLayout().isLittleEndian(), isUTF16,
                               StringLength);

  if (auto *C = Entry.second)
    return ConstantAddress(C, CharUnits::fromQuantity(C->getAlignment()));

  llvm::Constant *Zero = llvm::Constant::getNullValue(Int32Ty);
  llvm::Constant *Zeros[] = { Zero, Zero };

  const ASTContext &Context = getContext();
  const llvm::Triple &Triple = getTriple();

  const auto CFRuntime = getLangOpts().CFRuntime;
  const bool IsSwiftABI =
      static_cast<unsigned>(CFRuntime) >=
      static_cast<unsigned>(LangOptions::CoreFoundationABI::Swift);
  const bool IsSwift4_1 = CFRuntime == LangOptions::CoreFoundationABI::Swift4_1;

  // If we don't already have it, get __CFConstantStringClassReference.
  if (!CFConstantStringClassRef) {
    const char *CFConstantStringClassName = "__CFConstantStringClassReference";
    llvm::Type *Ty = getTypes().ConvertType(getContext().IntTy);
    Ty = llvm::ArrayType::get(Ty, 0);

    switch (CFRuntime) {
    default: break;
    case LangOptions::CoreFoundationABI::Swift: LLVM_FALLTHROUGH;
    case LangOptions::CoreFoundationABI::Swift5_0:
      CFConstantStringClassName =
          Triple.isOSDarwin() ? "$s15SwiftFoundation19_NSCFConstantStringCN"
                              : "$s10Foundation19_NSCFConstantStringCN";
      Ty = IntPtrTy;
      break;
    case LangOptions::CoreFoundationABI::Swift4_2:
      CFConstantStringClassName =
          Triple.isOSDarwin() ? "$S15SwiftFoundation19_NSCFConstantStringCN"
                              : "$S10Foundation19_NSCFConstantStringCN";
      Ty = IntPtrTy;
      break;
    case LangOptions::CoreFoundationABI::Swift4_1:
      CFConstantStringClassName =
          Triple.isOSDarwin() ? "__T015SwiftFoundation19_NSCFConstantStringCN"
                              : "__T010Foundation19_NSCFConstantStringCN";
      Ty = IntPtrTy;
      break;
    }

    llvm::Constant *C = CreateRuntimeVariable(Ty, CFConstantStringClassName);

    if (Triple.isOSBinFormatELF() || Triple.isOSBinFormatCOFF()) {
      llvm::GlobalValue *GV = nullptr;

      if ((GV = dyn_cast<llvm::GlobalValue>(C))) {
        IdentifierInfo &II = Context.Idents.get(GV->getName());
        TranslationUnitDecl *TUDecl = Context.getTranslationUnitDecl();
        DeclContext *DC = TranslationUnitDecl::castToDeclContext(TUDecl);

        const VarDecl *VD = nullptr;
        for (const auto &Result : DC->lookup(&II))
          if ((VD = dyn_cast<VarDecl>(Result)))
            break;

        if (Triple.isOSBinFormatELF()) {
          if (!VD)
            GV->setLinkage(llvm::GlobalValue::ExternalLinkage);
        } else {
          GV->setLinkage(llvm::GlobalValue::ExternalLinkage);
          if (!VD || !VD->hasAttr<DLLExportAttr>())
            GV->setDLLStorageClass(llvm::GlobalValue::DLLImportStorageClass);
          else
            GV->setDLLStorageClass(llvm::GlobalValue::DLLExportStorageClass);
        }

        setDSOLocal(GV);
      }
    }

    // Decay array -> ptr
    CFConstantStringClassRef =
        IsSwiftABI ? llvm::ConstantExpr::getPtrToInt(C, Ty)
                   : llvm::ConstantExpr::getGetElementPtr(Ty, C, Zeros);
  }

  QualType CFTy = Context.getCFConstantStringType();

  auto *STy = cast<llvm::StructType>(getTypes().ConvertType(CFTy));

  ConstantInitBuilder Builder(*this);
  auto Fields = Builder.beginStruct(STy);

  // Class pointer.
  Fields.add(cast<llvm::ConstantExpr>(CFConstantStringClassRef));

  // Flags.
  if (IsSwiftABI) {
    Fields.addInt(IntPtrTy, IsSwift4_1 ? 0x05 : 0x01);
    Fields.addInt(Int64Ty, isUTF16 ? 0x07d0 : 0x07c8);
  } else {
    Fields.addInt(IntTy, isUTF16 ? 0x07d0 : 0x07C8);
  }

  // String pointer.
  llvm::Constant *C = nullptr;
  if (isUTF16) {
    auto Arr = llvm::makeArrayRef(
        reinterpret_cast<uint16_t *>(const_cast<char *>(Entry.first().data())),
        Entry.first().size() / 2);
    C = llvm::ConstantDataArray::get(VMContext, Arr);
  } else {
    C = llvm::ConstantDataArray::getString(VMContext, Entry.first());
  }

  // Note: -fwritable-strings doesn't make the backing store strings of
  // CFStrings writable. (See <rdar://problem/10657500>)
  auto *GV =
      new llvm::GlobalVariable(getModule(), C->getType(), /*isConstant=*/true,
                               llvm::GlobalValue::PrivateLinkage, C, ".str");
  GV->setUnnamedAddr(llvm::GlobalValue::UnnamedAddr::Global);
  // Don't enforce the target's minimum global alignment, since the only use
  // of the string is via this class initializer.
  CharUnits Align = isUTF16 ? Context.getTypeAlignInChars(Context.ShortTy)
                            : Context.getTypeAlignInChars(Context.CharTy);
  GV->setAlignment(Align.getAsAlign());

  // FIXME: We set the section explicitly to avoid a bug in ld64 224.1.
  // Without it LLVM can merge the string with a non unnamed_addr one during
  // LTO.  Doing that changes the section it ends in, which surprises ld64.
  if (Triple.isOSBinFormatMachO())
    GV->setSection(isUTF16 ? "__TEXT,__ustring"
                           : "__TEXT,__cstring,cstring_literals");
  // Make sure the literal ends up in .rodata to allow for safe ICF and for
  // the static linker to adjust permissions to read-only later on.
  else if (Triple.isOSBinFormatELF())
    GV->setSection(".rodata");

  // String.
  llvm::Constant *Str =
      llvm::ConstantExpr::getGetElementPtr(GV->getValueType(), GV, Zeros);

  if (isUTF16)
    // Cast the UTF16 string to the correct type.
    Str = llvm::ConstantExpr::getBitCast(Str, Int8PtrTy);
  Fields.add(Str);

  // String length.
  llvm::IntegerType *LengthTy =
      llvm::IntegerType::get(getModule().getContext(),
                             Context.getTargetInfo().getLongWidth());
  if (IsSwiftABI) {
    if (CFRuntime == LangOptions::CoreFoundationABI::Swift4_1 ||
        CFRuntime == LangOptions::CoreFoundationABI::Swift4_2)
      LengthTy = Int32Ty;
    else
      LengthTy = IntPtrTy;
  }
  Fields.addInt(LengthTy, StringLength);

  // Swift ABI requires 8-byte alignment to ensure that the _Atomic(uint64_t) is
  // properly aligned on 32-bit platforms.
  CharUnits Alignment =
      IsSwiftABI ? Context.toCharUnitsFromBits(64) : getPointerAlign();

  // The struct.
  GV = Fields.finishAndCreateGlobal("_unnamed_cfstring_", Alignment,
                                    /*isConstant=*/false,
                                    llvm::GlobalVariable::PrivateLinkage);
  GV->addAttribute("objc_arc_inert");
  switch (Triple.getObjectFormat()) {
  case llvm::Triple::UnknownObjectFormat:
    llvm_unreachable("unknown file format");
  case llvm::Triple::XCOFF:
    llvm_unreachable("XCOFF is not yet implemented");
  case llvm::Triple::COFF:
  case llvm::Triple::ELF:
  case llvm::Triple::Wasm:
    GV->setSection("cfstring");
    break;
  case llvm::Triple::MachO:
    GV->setSection("__DATA,__cfstring");
    break;
  }
  Entry.second = GV;

  return ConstantAddress(GV, Alignment);
}

bool CodeGenModule::getExpressionLocationsEnabled() const {
  return !CodeGenOpts.EmitCodeView || CodeGenOpts.DebugColumnInfo;
}

QualType CodeGenModule::getObjCFastEnumerationStateType() {
  if (ObjCFastEnumerationStateType.isNull()) {
    RecordDecl *D = Context.buildImplicitRecord("__objcFastEnumerationState");
    D->startDefinition();

    QualType FieldTypes[] = {
      Context.UnsignedLongTy,
      Context.getPointerType(Context.getObjCIdType()),
      Context.getPointerType(Context.UnsignedLongTy),
      Context.getConstantArrayType(Context.UnsignedLongTy,
                           llvm::APInt(32, 5), nullptr, ArrayType::Normal, 0)
    };

    for (size_t i = 0; i < 4; ++i) {
      FieldDecl *Field = FieldDecl::Create(Context,
                                           D,
                                           SourceLocation(),
                                           SourceLocation(), nullptr,
                                           FieldTypes[i], /*TInfo=*/nullptr,
                                           /*BitWidth=*/nullptr,
                                           /*Mutable=*/false,
                                           ICIS_NoInit);
      Field->setAccess(AS_public);
      D->addDecl(Field);
    }

    D->completeDefinition();
    ObjCFastEnumerationStateType = Context.getTagDeclType(D);
  }

  return ObjCFastEnumerationStateType;
}

llvm::Constant *
CodeGenModule::GetConstantArrayFromStringLiteral(const StringLiteral *E) {
  assert(!E->getType()->isPointerType() && "Strings are always arrays");

  // Don't emit it as the address of the string, emit the string data itself
  // as an inline array.
  if (E->getCharByteWidth() == 1) {
    SmallString<64> Str(E->getString());

    // Resize the string to the right size, which is indicated by its type.
    const ConstantArrayType *CAT = Context.getAsConstantArrayType(E->getType());
    Str.resize(CAT->getSize().getZExtValue());
    return llvm::ConstantDataArray::getString(VMContext, Str, false);
  }

  auto *AType = cast<llvm::ArrayType>(getTypes().ConvertType(E->getType()));
  llvm::Type *ElemTy = AType->getElementType();
  unsigned NumElements = AType->getNumElements();

  // Wide strings have either 2-byte or 4-byte elements.
  if (ElemTy->getPrimitiveSizeInBits() == 16) {
    SmallVector<uint16_t, 32> Elements;
    Elements.reserve(NumElements);

    for(unsigned i = 0, e = E->getLength(); i != e; ++i)
      Elements.push_back(E->getCodeUnit(i));
    Elements.resize(NumElements);
    return llvm::ConstantDataArray::get(VMContext, Elements);
  }

  assert(ElemTy->getPrimitiveSizeInBits() == 32);
  SmallVector<uint32_t, 32> Elements;
  Elements.reserve(NumElements);

  for(unsigned i = 0, e = E->getLength(); i != e; ++i)
    Elements.push_back(E->getCodeUnit(i));
  Elements.resize(NumElements);
  return llvm::ConstantDataArray::get(VMContext, Elements);
}

static llvm::GlobalVariable *
GenerateStringLiteral(llvm::Constant *C, llvm::GlobalValue::LinkageTypes LT,
                      CodeGenModule &CGM, StringRef GlobalName,
                      CharUnits Alignment) {
  unsigned AddrSpace = CGM.getContext().getTargetAddressSpace(
      CGM.getStringLiteralAddressSpace());

  llvm::Module &M = CGM.getModule();
  // Create a global variable for this string
  auto *GV = new llvm::GlobalVariable(
      M, C->getType(), !CGM.getLangOpts().WritableStrings, LT, C, GlobalName,
      nullptr, llvm::GlobalVariable::NotThreadLocal, AddrSpace);
  GV->setAlignment(Alignment.getAsAlign());
  GV->setUnnamedAddr(llvm::GlobalValue::UnnamedAddr::Global);
  if (GV->isWeakForLinker()) {
    assert(CGM.supportsCOMDAT() && "Only COFF uses weak string literals");
    GV->setComdat(M.getOrInsertComdat(GV->getName()));
  }
  CGM.setDSOLocal(GV);

  return GV;
}

/// GetAddrOfConstantStringFromLiteral - Return a pointer to a
/// constant array for the given string literal.
ConstantAddress
CodeGenModule::GetAddrOfConstantStringFromLiteral(const StringLiteral *S,
                                                  StringRef Name) {
  CharUnits Alignment = getContext().getAlignOfGlobalVarInChars(S->getType());

  llvm::Constant *C = GetConstantArrayFromStringLiteral(S);
  llvm::GlobalVariable **Entry = nullptr;
  if (!LangOpts.WritableStrings) {
    Entry = &ConstantStringMap[C];
    if (auto GV = *Entry) {
      if (Alignment.getQuantity() > GV->getAlignment())
        GV->setAlignment(Alignment.getAsAlign());
      return ConstantAddress(castStringLiteralToDefaultAddressSpace(*this, GV),
                             Alignment);
    }
  }

  SmallString<256> MangledNameBuffer;
  StringRef GlobalVariableName;
  llvm::GlobalValue::LinkageTypes LT;

  // Mangle the string literal if that's how the ABI merges duplicate strings.
  // Don't do it if they are writable, since we don't want writes in one TU to
  // affect strings in another.
  if (getCXXABI().getMangleContext().shouldMangleStringLiteral(S) &&
      !LangOpts.WritableStrings) {
    llvm::raw_svector_ostream Out(MangledNameBuffer);
    getCXXABI().getMangleContext().mangleStringLiteral(S, Out);
    LT = llvm::GlobalValue::LinkOnceODRLinkage;
    GlobalVariableName = MangledNameBuffer;
  } else {
    LT = llvm::GlobalValue::PrivateLinkage;
    GlobalVariableName = Name;
  }

  auto GV = GenerateStringLiteral(C, LT, *this, GlobalVariableName, Alignment);
  if (Entry)
    *Entry = GV;

  SanitizerMD->reportGlobalToASan(GV, S->getStrTokenLoc(0), "<string literal>",
                                  QualType());

  return ConstantAddress(castStringLiteralToDefaultAddressSpace(*this, GV),
                         Alignment);
}

/// GetAddrOfConstantStringFromObjCEncode - Return a pointer to a constant
/// array for the given ObjCEncodeExpr node.
ConstantAddress
CodeGenModule::GetAddrOfConstantStringFromObjCEncode(const ObjCEncodeExpr *E) {
  std::string Str;
  getContext().getObjCEncodingForType(E->getEncodedType(), Str);

  return GetAddrOfConstantCString(Str);
}

/// GetAddrOfConstantCString - Returns a pointer to a character array containing
/// the literal and a terminating '\0' character.
/// The result has pointer to array type.
ConstantAddress CodeGenModule::GetAddrOfConstantCString(
    const std::string &Str, const char *GlobalName) {
  StringRef StrWithNull(Str.c_str(), Str.size() + 1);
  CharUnits Alignment =
    getContext().getAlignOfGlobalVarInChars(getContext().CharTy);

  llvm::Constant *C =
      llvm::ConstantDataArray::getString(getLLVMContext(), StrWithNull, false);

  // Don't share any string literals if strings aren't constant.
  llvm::GlobalVariable **Entry = nullptr;
  if (!LangOpts.WritableStrings) {
    Entry = &ConstantStringMap[C];
    if (auto GV = *Entry) {
      if (Alignment.getQuantity() > GV->getAlignment())
        GV->setAlignment(Alignment.getAsAlign());
      return ConstantAddress(castStringLiteralToDefaultAddressSpace(*this, GV),
                             Alignment);
    }
  }

  // Get the default prefix if a name wasn't specified.
  if (!GlobalName)
    GlobalName = ".str";
  // Create a global variable for this.
  auto GV = GenerateStringLiteral(C, llvm::GlobalValue::PrivateLinkage, *this,
                                  GlobalName, Alignment);
  if (Entry)
    *Entry = GV;

  return ConstantAddress(castStringLiteralToDefaultAddressSpace(*this, GV),
                         Alignment);
}

ConstantAddress CodeGenModule::GetAddrOfGlobalTemporary(
    const MaterializeTemporaryExpr *E, const Expr *Init) {
  assert((E->getStorageDuration() == SD_Static ||
          E->getStorageDuration() == SD_Thread) && "not a global temporary");
  const auto *VD = cast<VarDecl>(E->getExtendingDecl());

  // If we're not materializing a subobject of the temporary, keep the
  // cv-qualifiers from the type of the MaterializeTemporaryExpr.
  QualType MaterializedType = Init->getType();
  if (Init == E->getSubExpr())
    MaterializedType = E->getType();

  CharUnits Align = getContext().getTypeAlignInChars(MaterializedType);

  if (llvm::Constant *Slot = MaterializedGlobalTemporaryMap[E])
    return ConstantAddress(Slot, Align);

  // FIXME: If an externally-visible declaration extends multiple temporaries,
  // we need to give each temporary the same name in every translation unit (and
  // we also need to make the temporaries externally-visible).
  SmallString<256> Name;
  llvm::raw_svector_ostream Out(Name);
  getCXXABI().getMangleContext().mangleReferenceTemporary(
      VD, E->getManglingNumber(), Out);

  APValue *Value = nullptr;
  if (E->getStorageDuration() == SD_Static && VD && VD->evaluateValue()) {
    // If the initializer of the extending declaration is a constant
    // initializer, we should have a cached constant initializer for this
    // temporary. Note that this might have a different value from the value
    // computed by evaluating the initializer if the surrounding constant
    // expression modifies the temporary.
    Value = E->getOrCreateValue(false);
  }

  // Try evaluating it now, it might have a constant initializer.
  Expr::EvalResult EvalResult;
  if (!Value && Init->EvaluateAsRValue(EvalResult, getContext()) &&
      !EvalResult.hasSideEffects())
    Value = &EvalResult.Val;

  LangAS AddrSpace =
      VD ? GetGlobalVarAddressSpace(VD) : MaterializedType.getAddressSpace();

  Optional<ConstantEmitter> emitter;
  llvm::Constant *InitialValue = nullptr;
  bool Constant = false;
  llvm::Type *Type;
  if (Value) {
    // The temporary has a constant initializer, use it.
    emitter.emplace(*this);
    InitialValue = emitter->emitForInitializer(*Value, AddrSpace,
                                               MaterializedType);
    Constant = isTypeConstant(MaterializedType, /*ExcludeCtor*/Value);
    Type = InitialValue->getType();
  } else {
    // No initializer, the initialization will be provided when we
    // initialize the declaration which performed lifetime extension.
    Type = getTypes().ConvertTypeForMem(MaterializedType);
  }

  // Create a global variable for this lifetime-extended temporary.
  llvm::GlobalValue::LinkageTypes Linkage =
      getLLVMLinkageVarDefinition(VD, Constant);
  if (Linkage == llvm::GlobalVariable::ExternalLinkage) {
    const VarDecl *InitVD;
    if (VD->isStaticDataMember() && VD->getAnyInitializer(InitVD) &&
        isa<CXXRecordDecl>(InitVD->getLexicalDeclContext())) {
      // Temporaries defined inside a class get linkonce_odr linkage because the
      // class can be defined in multiple translation units.
      Linkage = llvm::GlobalVariable::LinkOnceODRLinkage;
    } else {
      // There is no need for this temporary to have external linkage if the
      // VarDecl has external linkage.
      Linkage = llvm::GlobalVariable::InternalLinkage;
    }
  }
  auto TargetAS = getContext().getTargetAddressSpace(AddrSpace);
  auto *GV = new llvm::GlobalVariable(
      getModule(), Type, Constant, Linkage, InitialValue, Name.c_str(),
      /*InsertBefore=*/nullptr, llvm::GlobalVariable::NotThreadLocal, TargetAS);
  if (emitter) emitter->finalize(GV);
  setGVProperties(GV, VD);
  GV->setAlignment(Align.getAsAlign());
  if (supportsCOMDAT() && GV->isWeakForLinker())
    GV->setComdat(TheModule.getOrInsertComdat(GV->getName()));
  if (VD->getTLSKind())
    setTLSMode(GV, *VD);
  llvm::Constant *CV = GV;
  if (AddrSpace != LangAS::Default)
    CV = getTargetCodeGenInfo().performAddrSpaceCast(
        *this, GV, AddrSpace, LangAS::Default,
        Type->getPointerTo(
            getContext().getTargetAddressSpace(LangAS::Default)));
  MaterializedGlobalTemporaryMap[E] = CV;
  return ConstantAddress(CV, Align);
}

/// EmitObjCPropertyImplementations - Emit information for synthesized
/// properties for an implementation.
void CodeGenModule::EmitObjCPropertyImplementations(const
                                                    ObjCImplementationDecl *D) {
  for (const auto *PID : D->property_impls()) {
    // Dynamic is just for type-checking.
    if (PID->getPropertyImplementation() == ObjCPropertyImplDecl::Synthesize) {
      ObjCPropertyDecl *PD = PID->getPropertyDecl();

      // Determine which methods need to be implemented, some may have
      // been overridden. Note that ::isPropertyAccessor is not the method
      // we want, that just indicates if the decl came from a
      // property. What we want to know is if the method is defined in
      // this implementation.
      auto *Getter = PID->getGetterMethodDecl();
      if (!Getter || Getter->isSynthesizedAccessorStub())
        CodeGenFunction(*this).GenerateObjCGetter(
            const_cast<ObjCImplementationDecl *>(D), PID);
      auto *Setter = PID->getSetterMethodDecl();
      if (!PD->isReadOnly() && (!Setter || Setter->isSynthesizedAccessorStub()))
        CodeGenFunction(*this).GenerateObjCSetter(
                                 const_cast<ObjCImplementationDecl *>(D), PID);
    }
  }
}

static bool needsDestructMethod(ObjCImplementationDecl *impl) {
  const ObjCInterfaceDecl *iface = impl->getClassInterface();
  for (const ObjCIvarDecl *ivar = iface->all_declared_ivar_begin();
       ivar; ivar = ivar->getNextIvar())
    if (ivar->getType().isDestructedType())
      return true;

  return false;
}

static bool AllTrivialInitializers(CodeGenModule &CGM,
                                   ObjCImplementationDecl *D) {
  CodeGenFunction CGF(CGM);
  for (ObjCImplementationDecl::init_iterator B = D->init_begin(),
       E = D->init_end(); B != E; ++B) {
    CXXCtorInitializer *CtorInitExp = *B;
    Expr *Init = CtorInitExp->getInit();
    if (!CGF.isTrivialInitializer(Init))
      return false;
  }
  return true;
}

/// EmitObjCIvarInitializations - Emit information for ivar initialization
/// for an implementation.
void CodeGenModule::EmitObjCIvarInitializations(ObjCImplementationDecl *D) {
  // We might need a .cxx_destruct even if we don't have any ivar initializers.
  if (needsDestructMethod(D)) {
    IdentifierInfo *II = &getContext().Idents.get(".cxx_destruct");
    Selector cxxSelector = getContext().Selectors.getSelector(0, &II);
    ObjCMethodDecl *DTORMethod = ObjCMethodDecl::Create(
        getContext(), D->getLocation(), D->getLocation(), cxxSelector,
        getContext().VoidTy, nullptr, D,
        /*isInstance=*/true, /*isVariadic=*/false,
        /*isPropertyAccessor=*/true, /*isSynthesizedAccessorStub=*/false,
        /*isImplicitlyDeclared=*/true,
        /*isDefined=*/false, ObjCMethodDecl::Required);
    D->addInstanceMethod(DTORMethod);
    CodeGenFunction(*this).GenerateObjCCtorDtorMethod(D, DTORMethod, false);
    D->setHasDestructors(true);
  }

  // If the implementation doesn't have any ivar initializers, we don't need
  // a .cxx_construct.
  if (D->getNumIvarInitializers() == 0 ||
      AllTrivialInitializers(*this, D))
    return;

  IdentifierInfo *II = &getContext().Idents.get(".cxx_construct");
  Selector cxxSelector = getContext().Selectors.getSelector(0, &II);
  // The constructor returns 'self'.
  ObjCMethodDecl *CTORMethod = ObjCMethodDecl::Create(
      getContext(), D->getLocation(), D->getLocation(), cxxSelector,
      getContext().getObjCIdType(), nullptr, D, /*isInstance=*/true,
      /*isVariadic=*/false,
      /*isPropertyAccessor=*/true, /*isSynthesizedAccessorStub=*/false,
      /*isImplicitlyDeclared=*/true,
      /*isDefined=*/false, ObjCMethodDecl::Required);
  D->addInstanceMethod(CTORMethod);
  CodeGenFunction(*this).GenerateObjCCtorDtorMethod(D, CTORMethod, true);
  D->setHasNonZeroConstructors(true);
}

// EmitLinkageSpec - Emit all declarations in a linkage spec.
void CodeGenModule::EmitLinkageSpec(const LinkageSpecDecl *LSD) {
  if (LSD->getLanguage() != LinkageSpecDecl::lang_c &&
      LSD->getLanguage() != LinkageSpecDecl::lang_cxx) {
    ErrorUnsupported(LSD, "linkage spec");
    return;
  }

  EmitDeclContext(LSD);
}

void CodeGenModule::EmitDeclContext(const DeclContext *DC) {
  for (auto *I : DC->decls()) {
    // Unlike other DeclContexts, the contents of an ObjCImplDecl at TU scope
    // are themselves considered "top-level", so EmitTopLevelDecl on an
    // ObjCImplDecl does not recursively visit them. We need to do that in
    // case they're nested inside another construct (LinkageSpecDecl /
    // ExportDecl) that does stop them from being considered "top-level".
    if (auto *OID = dyn_cast<ObjCImplDecl>(I)) {
      for (auto *M : OID->methods())
        EmitTopLevelDecl(M);
    }

    EmitTopLevelDecl(I);
  }
}

/// EmitTopLevelDecl - Emit code for a single top level declaration.
void CodeGenModule::EmitTopLevelDecl(Decl *D) {
  // Ignore dependent declarations.
  if (D->isTemplated())
    return;

  switch (D->getKind()) {
  case Decl::CXXConversion:
  case Decl::CXXMethod:
  case Decl::Function:
    EmitGlobal(getGlobalDecl(cast<FunctionDecl>(D)));
    // Always provide some coverage mapping
    // even for the functions that aren't emitted.
    AddDeferredUnusedCoverageMapping(D);
    break;

  case Decl::CXXDeductionGuide:
    // Function-like, but does not result in code emission.
    break;

  case Decl::Var:
  case Decl::Decomposition:
  case Decl::VarTemplateSpecialization:
    EmitGlobal(cast<VarDecl>(D));
    if (auto *DD = dyn_cast<DecompositionDecl>(D))
      for (auto *B : DD->bindings())
        if (auto *HD = B->getHoldingVar())
          EmitGlobal(HD);
    break;

  // Indirect fields from global anonymous structs and unions can be
  // ignored; only the actual variable requires IR gen support.
  case Decl::IndirectField:
    break;

  // C++ Decls
  case Decl::Namespace:
    EmitDeclContext(cast<NamespaceDecl>(D));
    break;
  case Decl::ClassTemplateSpecialization: {
    const auto *Spec = cast<ClassTemplateSpecializationDecl>(D);
    if (DebugInfo &&
        Spec->getSpecializationKind() == TSK_ExplicitInstantiationDefinition &&
        Spec->hasDefinition())
      DebugInfo->completeTemplateDefinition(*Spec);
  } LLVM_FALLTHROUGH;
  case Decl::CXXRecord:
    if (DebugInfo) {
      if (auto *ES = D->getASTContext().getExternalSource())
        if (ES->hasExternalDefinitions(D) == ExternalASTSource::EK_Never)
          DebugInfo->completeUnusedClass(cast<CXXRecordDecl>(*D));
    }
    // Emit any static data members, they may be definitions.
    for (auto *I : cast<CXXRecordDecl>(D)->decls())
      if (isa<VarDecl>(I) || isa<CXXRecordDecl>(I))
        EmitTopLevelDecl(I);
    break;
    // No code generation needed.
  case Decl::UsingShadow:
  case Decl::ClassTemplate:
  case Decl::VarTemplate:
  case Decl::Concept:
  case Decl::VarTemplatePartialSpecialization:
  case Decl::FunctionTemplate:
  case Decl::TypeAliasTemplate:
  case Decl::Block:
  case Decl::Empty:
  case Decl::Binding:
    break;
  case Decl::Using:          // using X; [C++]
    if (CGDebugInfo *DI = getModuleDebugInfo())
        DI->EmitUsingDecl(cast<UsingDecl>(*D));
    return;
  case Decl::NamespaceAlias:
    if (CGDebugInfo *DI = getModuleDebugInfo())
        DI->EmitNamespaceAlias(cast<NamespaceAliasDecl>(*D));
    return;
  case Decl::UsingDirective: // using namespace X; [C++]
    if (CGDebugInfo *DI = getModuleDebugInfo())
      DI->EmitUsingDirective(cast<UsingDirectiveDecl>(*D));
    return;
  case Decl::CXXConstructor:
    getCXXABI().EmitCXXConstructors(cast<CXXConstructorDecl>(D));
    break;
  case Decl::CXXDestructor:
    getCXXABI().EmitCXXDestructors(cast<CXXDestructorDecl>(D));
    break;

  case Decl::StaticAssert:
    // Nothing to do.
    break;

  // Objective-C Decls

  // Forward declarations, no (immediate) code generation.
  case Decl::ObjCInterface:
  case Decl::ObjCCategory:
    break;

  case Decl::ObjCProtocol: {
    auto *Proto = cast<ObjCProtocolDecl>(D);
    if (Proto->isThisDeclarationADefinition())
      ObjCRuntime->GenerateProtocol(Proto);
    break;
  }

  case Decl::ObjCCategoryImpl:
    // Categories have properties but don't support synthesize so we
    // can ignore them here.
    ObjCRuntime->GenerateCategory(cast<ObjCCategoryImplDecl>(D));
    break;

  case Decl::ObjCImplementation: {
    auto *OMD = cast<ObjCImplementationDecl>(D);
    EmitObjCPropertyImplementations(OMD);
    EmitObjCIvarInitializations(OMD);
    ObjCRuntime->GenerateClass(OMD);
    // Emit global variable debug information.
    if (CGDebugInfo *DI = getModuleDebugInfo())
      if (getCodeGenOpts().hasReducedDebugInfo())
        DI->getOrCreateInterfaceType(getContext().getObjCInterfaceType(
            OMD->getClassInterface()), OMD->getLocation());
    break;
  }
  case Decl::ObjCMethod: {
    auto *OMD = cast<ObjCMethodDecl>(D);
    // If this is not a prototype, emit the body.
    if (OMD->getBody())
      CodeGenFunction(*this).GenerateObjCMethod(OMD);
    break;
  }
  case Decl::ObjCCompatibleAlias:
    ObjCRuntime->RegisterAlias(cast<ObjCCompatibleAliasDecl>(D));
    break;

  case Decl::PragmaComment: {
    const auto *PCD = cast<PragmaCommentDecl>(D);
    switch (PCD->getCommentKind()) {
    case PCK_Unknown:
      llvm_unreachable("unexpected pragma comment kind");
    case PCK_Linker:
      AppendLinkerOptions(PCD->getArg());
      break;
    case PCK_Lib:
        AddDependentLib(PCD->getArg());
      break;
    case PCK_Compiler:
    case PCK_ExeStr:
    case PCK_User:
      break; // We ignore all of these.
    }
    break;
  }

  case Decl::PragmaDetectMismatch: {
    const auto *PDMD = cast<PragmaDetectMismatchDecl>(D);
    AddDetectMismatch(PDMD->getName(), PDMD->getValue());
    break;
  }

  case Decl::LinkageSpec:
    EmitLinkageSpec(cast<LinkageSpecDecl>(D));
    break;

  case Decl::FileScopeAsm: {
    // File-scope asm is ignored during device-side CUDA compilation.
    if (LangOpts.CUDA && LangOpts.CUDAIsDevice)
      break;
    // File-scope asm is ignored during device-side OpenMP compilation.
    if (LangOpts.OpenMPIsDevice)
      break;
    auto *AD = cast<FileScopeAsmDecl>(D);
    getModule().appendModuleInlineAsm(AD->getAsmString()->getString());
    break;
  }

  case Decl::Import: {
    auto *Import = cast<ImportDecl>(D);

    // If we've already imported this module, we're done.
    if (!ImportedModules.insert(Import->getImportedModule()))
      break;

    // Emit debug information for direct imports.
    if (!Import->getImportedOwningModule()) {
      if (CGDebugInfo *DI = getModuleDebugInfo())
        DI->EmitImportDecl(*Import);
    }

    // Find all of the submodules and emit the module initializers.
    llvm::SmallPtrSet<clang::Module *, 16> Visited;
    SmallVector<clang::Module *, 16> Stack;
    Visited.insert(Import->getImportedModule());
    Stack.push_back(Import->getImportedModule());

    while (!Stack.empty()) {
      clang::Module *Mod = Stack.pop_back_val();
      if (!EmittedModuleInitializers.insert(Mod).second)
        continue;

      for (auto *D : Context.getModuleInitializers(Mod))
        EmitTopLevelDecl(D);

      // Visit the submodules of this module.
      for (clang::Module::submodule_iterator Sub = Mod->submodule_begin(),
                                             SubEnd = Mod->submodule_end();
           Sub != SubEnd; ++Sub) {
        // Skip explicit children; they need to be explicitly imported to emit
        // the initializers.
        if ((*Sub)->IsExplicit)
          continue;

        if (Visited.insert(*Sub).second)
          Stack.push_back(*Sub);
      }
    }
    break;
  }

  case Decl::Export:
    EmitDeclContext(cast<ExportDecl>(D));
    break;

  case Decl::OMPThreadPrivate:
    EmitOMPThreadPrivateDecl(cast<OMPThreadPrivateDecl>(D));
    break;

  case Decl::OMPAllocate:
    break;

  case Decl::OMPDeclareReduction:
    EmitOMPDeclareReduction(cast<OMPDeclareReductionDecl>(D));
    break;

  case Decl::OMPDeclareMapper:
    EmitOMPDeclareMapper(cast<OMPDeclareMapperDecl>(D));
    break;

  case Decl::OMPRequires:
    EmitOMPRequiresDecl(cast<OMPRequiresDecl>(D));
    break;

  default:
    // Make sure we handled everything we should, every other kind is a
    // non-top-level decl.  FIXME: Would be nice to have an isTopLevelDeclKind
    // function. Need to recode Decl::Kind to do that easily.
    assert(isa<TypeDecl>(D) && "Unsupported decl kind");
    break;
  }
}

void CodeGenModule::AddDeferredUnusedCoverageMapping(Decl *D) {
  // Do we need to generate coverage mapping?
  if (!CodeGenOpts.CoverageMapping)
    return;
  switch (D->getKind()) {
  case Decl::CXXConversion:
  case Decl::CXXMethod:
  case Decl::Function:
  case Decl::ObjCMethod:
  case Decl::CXXConstructor:
  case Decl::CXXDestructor: {
    if (!cast<FunctionDecl>(D)->doesThisDeclarationHaveABody())
      return;
    SourceManager &SM = getContext().getSourceManager();
    if (LimitedCoverage && SM.getMainFileID() != SM.getFileID(D->getBeginLoc()))
      return;
    auto I = DeferredEmptyCoverageMappingDecls.find(D);
    if (I == DeferredEmptyCoverageMappingDecls.end())
      DeferredEmptyCoverageMappingDecls[D] = true;
    break;
  }
  default:
    break;
  };
}

void CodeGenModule::ClearUnusedCoverageMapping(const Decl *D) {
  // Do we need to generate coverage mapping?
  if (!CodeGenOpts.CoverageMapping)
    return;
  if (const auto *Fn = dyn_cast<FunctionDecl>(D)) {
    if (Fn->isTemplateInstantiation())
      ClearUnusedCoverageMapping(Fn->getTemplateInstantiationPattern());
  }
  auto I = DeferredEmptyCoverageMappingDecls.find(D);
  if (I == DeferredEmptyCoverageMappingDecls.end())
    DeferredEmptyCoverageMappingDecls[D] = false;
  else
    I->second = false;
}

void CodeGenModule::EmitDeferredUnusedCoverageMappings() {
  // We call takeVector() here to avoid use-after-free.
  // FIXME: DeferredEmptyCoverageMappingDecls is getting mutated because
  // we deserialize function bodies to emit coverage info for them, and that
  // deserializes more declarations. How should we handle that case?
  for (const auto &Entry : DeferredEmptyCoverageMappingDecls.takeVector()) {
    if (!Entry.second)
      continue;
    const Decl *D = Entry.first;
    switch (D->getKind()) {
    case Decl::CXXConversion:
    case Decl::CXXMethod:
    case Decl::Function:
    case Decl::ObjCMethod: {
      CodeGenPGO PGO(*this);
      GlobalDecl GD(cast<FunctionDecl>(D));
      PGO.emitEmptyCounterMapping(D, getMangledName(GD),
                                  getFunctionLinkage(GD));
      break;
    }
    case Decl::CXXConstructor: {
      CodeGenPGO PGO(*this);
      GlobalDecl GD(cast<CXXConstructorDecl>(D), Ctor_Base);
      PGO.emitEmptyCounterMapping(D, getMangledName(GD),
                                  getFunctionLinkage(GD));
      break;
    }
    case Decl::CXXDestructor: {
      CodeGenPGO PGO(*this);
      GlobalDecl GD(cast<CXXDestructorDecl>(D), Dtor_Base);
      PGO.emitEmptyCounterMapping(D, getMangledName(GD),
                                  getFunctionLinkage(GD));
      break;
    }
    default:
      break;
    };
  }
}

void CodeGenModule::EmitMainVoidAlias() {
  // In order to transition away from "__original_main" gracefully, emit an
  // alias for "main" in the no-argument case so that libc can detect when
  // new-style no-argument main is in used.
  if (llvm::Function *F = getModule().getFunction("main")) {
    if (!F->isDeclaration() && F->arg_size() == 0 && !F->isVarArg() &&
        F->getReturnType()->isIntegerTy(Context.getTargetInfo().getIntWidth()))
      addUsedGlobal(llvm::GlobalAlias::create("__main_void", F));
  }
}

/// Turns the given pointer into a constant.
static llvm::Constant *GetPointerConstant(llvm::LLVMContext &Context,
                                          const void *Ptr) {
  uintptr_t PtrInt = reinterpret_cast<uintptr_t>(Ptr);
  llvm::Type *i64 = llvm::Type::getInt64Ty(Context);
  return llvm::ConstantInt::get(i64, PtrInt);
}

static void EmitGlobalDeclMetadata(CodeGenModule &CGM,
                                   llvm::NamedMDNode *&GlobalMetadata,
                                   GlobalDecl D,
                                   llvm::GlobalValue *Addr) {
  if (!GlobalMetadata)
    GlobalMetadata =
      CGM.getModule().getOrInsertNamedMetadata("clang.global.decl.ptrs");

  // TODO: should we report variant information for ctors/dtors?
  llvm::Metadata *Ops[] = {llvm::ConstantAsMetadata::get(Addr),
                           llvm::ConstantAsMetadata::get(GetPointerConstant(
                               CGM.getLLVMContext(), D.getDecl()))};
  GlobalMetadata->addOperand(llvm::MDNode::get(CGM.getLLVMContext(), Ops));
}

/// For each function which is declared within an extern "C" region and marked
/// as 'used', but has internal linkage, create an alias from the unmangled
/// name to the mangled name if possible. People expect to be able to refer
/// to such functions with an unmangled name from inline assembly within the
/// same translation unit.
void CodeGenModule::EmitStaticExternCAliases() {
  if (!getTargetCodeGenInfo().shouldEmitStaticExternCAliases())
    return;
  for (auto &I : StaticExternCValues) {
    IdentifierInfo *Name = I.first;
    llvm::GlobalValue *Val = I.second;
    if (Val && !getModule().getNamedValue(Name->getName()))
      addUsedGlobal(llvm::GlobalAlias::create(Name->getName(), Val));
  }
}

bool CodeGenModule::lookupRepresentativeDecl(StringRef MangledName,
                                             GlobalDecl &Result) const {
  auto Res = Manglings.find(MangledName);
  if (Res == Manglings.end())
    return false;
  Result = Res->getValue();
  return true;
}

/// Emits metadata nodes associating all the global values in the
/// current module with the Decls they came from.  This is useful for
/// projects using IR gen as a subroutine.
///
/// Since there's currently no way to associate an MDNode directly
/// with an llvm::GlobalValue, we create a global named metadata
/// with the name 'clang.global.decl.ptrs'.
void CodeGenModule::EmitDeclMetadata() {
  llvm::NamedMDNode *GlobalMetadata = nullptr;

  for (auto &I : MangledDeclNames) {
    llvm::GlobalValue *Addr = getModule().getNamedValue(I.second);
    // Some mangled names don't necessarily have an associated GlobalValue
    // in this module, e.g. if we mangled it for DebugInfo.
    if (Addr)
      EmitGlobalDeclMetadata(*this, GlobalMetadata, I.first, Addr);
  }
}

/// Emits metadata nodes for all the local variables in the current
/// function.
void CodeGenFunction::EmitDeclMetadata() {
  if (LocalDeclMap.empty()) return;

  llvm::LLVMContext &Context = getLLVMContext();

  // Find the unique metadata ID for this name.
  unsigned DeclPtrKind = Context.getMDKindID("clang.decl.ptr");

  llvm::NamedMDNode *GlobalMetadata = nullptr;

  for (auto &I : LocalDeclMap) {
    const Decl *D = I.first;
    llvm::Value *Addr = I.second.getPointer();
    if (auto *Alloca = dyn_cast<llvm::AllocaInst>(Addr)) {
      llvm::Value *DAddr = GetPointerConstant(getLLVMContext(), D);
      Alloca->setMetadata(
          DeclPtrKind, llvm::MDNode::get(
                           Context, llvm::ValueAsMetadata::getConstant(DAddr)));
    } else if (auto *GV = dyn_cast<llvm::GlobalValue>(Addr)) {
      GlobalDecl GD = GlobalDecl(cast<VarDecl>(D));
      EmitGlobalDeclMetadata(CGM, GlobalMetadata, GD, GV);
    }
  }
}

void CodeGenModule::EmitVersionIdentMetadata() {
  llvm::NamedMDNode *IdentMetadata =
    TheModule.getOrInsertNamedMetadata("llvm.ident");
  std::string Version = getClangFullVersion();
  llvm::LLVMContext &Ctx = TheModule.getContext();

  llvm::Metadata *IdentNode[] = {llvm::MDString::get(Ctx, Version)};
  IdentMetadata->addOperand(llvm::MDNode::get(Ctx, IdentNode));
}

void CodeGenModule::EmitCommandLineMetadata() {
  llvm::NamedMDNode *CommandLineMetadata =
    TheModule.getOrInsertNamedMetadata("llvm.commandline");
  std::string CommandLine = getCodeGenOpts().RecordCommandLine;
  llvm::LLVMContext &Ctx = TheModule.getContext();

  llvm::Metadata *CommandLineNode[] = {llvm::MDString::get(Ctx, CommandLine)};
  CommandLineMetadata->addOperand(llvm::MDNode::get(Ctx, CommandLineNode));
}

void CodeGenModule::EmitTargetMetadata() {
  // Warning, new MangledDeclNames may be appended within this loop.
  // We rely on MapVector insertions adding new elements to the end
  // of the container.
  // FIXME: Move this loop into the one target that needs it, and only
  // loop over those declarations for which we couldn't emit the target
  // metadata when we emitted the declaration.
  for (unsigned I = 0; I != MangledDeclNames.size(); ++I) {
    auto Val = *(MangledDeclNames.begin() + I);
    const Decl *D = Val.first.getDecl()->getMostRecentDecl();
    llvm::GlobalValue *GV = GetGlobalValue(Val.second);
    getTargetCodeGenInfo().emitTargetMD(D, GV, *this);
  }
}

void CodeGenModule::EmitCoverageFile() {
  if (getCodeGenOpts().CoverageDataFile.empty() &&
      getCodeGenOpts().CoverageNotesFile.empty())
    return;

  llvm::NamedMDNode *CUNode = TheModule.getNamedMetadata("llvm.dbg.cu");
  if (!CUNode)
    return;

  llvm::NamedMDNode *GCov = TheModule.getOrInsertNamedMetadata("llvm.gcov");
  llvm::LLVMContext &Ctx = TheModule.getContext();
  auto *CoverageDataFile =
      llvm::MDString::get(Ctx, getCodeGenOpts().CoverageDataFile);
  auto *CoverageNotesFile =
      llvm::MDString::get(Ctx, getCodeGenOpts().CoverageNotesFile);
  for (int i = 0, e = CUNode->getNumOperands(); i != e; ++i) {
    llvm::MDNode *CU = CUNode->getOperand(i);
    llvm::Metadata *Elts[] = {CoverageNotesFile, CoverageDataFile, CU};
    GCov->addOperand(llvm::MDNode::get(Ctx, Elts));
  }
}

llvm::Constant *CodeGenModule::EmitUuidofInitializer(StringRef Uuid) {
  // Sema has checked that all uuid strings are of the form
  // "12345678-1234-1234-1234-1234567890ab".
  assert(Uuid.size() == 36);
  for (unsigned i = 0; i < 36; ++i) {
    if (i == 8 || i == 13 || i == 18 || i == 23) assert(Uuid[i] == '-');
    else                                         assert(isHexDigit(Uuid[i]));
  }

  // The starts of all bytes of Field3 in Uuid. Field 3 is "1234-1234567890ab".
  const unsigned Field3ValueOffsets[8] = { 19, 21, 24, 26, 28, 30, 32, 34 };

  llvm::Constant *Field3[8];
  for (unsigned Idx = 0; Idx < 8; ++Idx)
    Field3[Idx] = llvm::ConstantInt::get(
        Int8Ty, Uuid.substr(Field3ValueOffsets[Idx], 2), 16);

  llvm::Constant *Fields[4] = {
    llvm::ConstantInt::get(Int32Ty, Uuid.substr(0,  8), 16),
    llvm::ConstantInt::get(Int16Ty, Uuid.substr(9,  4), 16),
    llvm::ConstantInt::get(Int16Ty, Uuid.substr(14, 4), 16),
    llvm::ConstantArray::get(llvm::ArrayType::get(Int8Ty, 8), Field3)
  };

  return llvm::ConstantStruct::getAnon(Fields);
}

llvm::Constant *CodeGenModule::GetAddrOfRTTIDescriptor(QualType Ty,
                                                       bool ForEH) {
  // Return a bogus pointer if RTTI is disabled, unless it's for EH.
  // FIXME: should we even be calling this method if RTTI is disabled
  // and it's not for EH?
  if ((!ForEH && !getLangOpts().RTTI) || getLangOpts().CUDAIsDevice ||
      (getLangOpts().OpenMP && getLangOpts().OpenMPIsDevice &&
       getTriple().isNVPTX()))
    return llvm::Constant::getNullValue(Int8PtrTy);

  if (ForEH && Ty->isObjCObjectPointerType() &&
      LangOpts.ObjCRuntime.isGNUFamily())
    return ObjCRuntime->GetEHType(Ty);

  return getCXXABI().getAddrOfRTTIDescriptor(Ty);
}

void CodeGenModule::EmitOMPThreadPrivateDecl(const OMPThreadPrivateDecl *D) {
  // Do not emit threadprivates in simd-only mode.
  if (LangOpts.OpenMP && LangOpts.OpenMPSimd)
    return;
  for (auto RefExpr : D->varlists()) {
    auto *VD = cast<VarDecl>(cast<DeclRefExpr>(RefExpr)->getDecl());
    bool PerformInit =
        VD->getAnyInitializer() &&
        !VD->getAnyInitializer()->isConstantInitializer(getContext(),
                                                        /*ForRef=*/false);

    Address Addr(GetAddrOfGlobalVar(VD), getContext().getDeclAlign(VD));
    if (auto InitFunction = getOpenMPRuntime().emitThreadPrivateVarDefinition(
            VD, Addr, RefExpr->getBeginLoc(), PerformInit))
      CXXGlobalInits.push_back(InitFunction);
  }
}

llvm::Metadata *
CodeGenModule::CreateMetadataIdentifierImpl(QualType T, MetadataTypeMap &Map,
                                            StringRef Suffix) {
  llvm::Metadata *&InternalId = Map[T.getCanonicalType()];
  if (InternalId)
    return InternalId;

  if (isExternallyVisible(T->getLinkage())) {
    std::string OutName;
    llvm::raw_string_ostream Out(OutName);
    getCXXABI().getMangleContext().mangleTypeName(T, Out);
    Out << Suffix;

    InternalId = llvm::MDString::get(getLLVMContext(), Out.str());
  } else {
    InternalId = llvm::MDNode::getDistinct(getLLVMContext(),
                                           llvm::ArrayRef<llvm::Metadata *>());
  }

  return InternalId;
}

llvm::Metadata *CodeGenModule::CreateMetadataIdentifierForType(QualType T) {
  return CreateMetadataIdentifierImpl(T, MetadataIdMap, "");
}

llvm::Metadata *
CodeGenModule::CreateMetadataIdentifierForVirtualMemPtrType(QualType T) {
  return CreateMetadataIdentifierImpl(T, VirtualMetadataIdMap, ".virtual");
}

// Generalize pointer types to a void pointer with the qualifiers of the
// originally pointed-to type, e.g. 'const char *' and 'char * const *'
// generalize to 'const void *' while 'char *' and 'const char **' generalize to
// 'void *'.
static QualType GeneralizeType(ASTContext &Ctx, QualType Ty) {
  if (!Ty->isPointerType())
    return Ty;

  return Ctx.getPointerType(
      QualType(Ctx.VoidTy).withCVRQualifiers(
          Ty->getPointeeType().getCVRQualifiers()));
}

// Apply type generalization to a FunctionType's return and argument types
static QualType GeneralizeFunctionType(ASTContext &Ctx, QualType Ty) {
  if (auto *FnType = Ty->getAs<FunctionProtoType>()) {
    SmallVector<QualType, 8> GeneralizedParams;
    for (auto &Param : FnType->param_types())
      GeneralizedParams.push_back(GeneralizeType(Ctx, Param));

    return Ctx.getFunctionType(
        GeneralizeType(Ctx, FnType->getReturnType()),
        GeneralizedParams, FnType->getExtProtoInfo());
  }

  if (auto *FnType = Ty->getAs<FunctionNoProtoType>())
    return Ctx.getFunctionNoProtoType(
        GeneralizeType(Ctx, FnType->getReturnType()));

  llvm_unreachable("Encountered unknown FunctionType");
}

llvm::Metadata *CodeGenModule::CreateMetadataIdentifierGeneralized(QualType T) {
  return CreateMetadataIdentifierImpl(GeneralizeFunctionType(getContext(), T),
                                      GeneralizedMetadataIdMap, ".generalized");
}

/// Returns whether this module needs the "all-vtables" type identifier.
bool CodeGenModule::NeedAllVtablesTypeId() const {
  // Returns true if at least one of vtable-based CFI checkers is enabled and
  // is not in the trapping mode.
  return ((LangOpts.Sanitize.has(SanitizerKind::CFIVCall) &&
           !CodeGenOpts.SanitizeTrap.has(SanitizerKind::CFIVCall)) ||
          (LangOpts.Sanitize.has(SanitizerKind::CFINVCall) &&
           !CodeGenOpts.SanitizeTrap.has(SanitizerKind::CFINVCall)) ||
          (LangOpts.Sanitize.has(SanitizerKind::CFIDerivedCast) &&
           !CodeGenOpts.SanitizeTrap.has(SanitizerKind::CFIDerivedCast)) ||
          (LangOpts.Sanitize.has(SanitizerKind::CFIUnrelatedCast) &&
           !CodeGenOpts.SanitizeTrap.has(SanitizerKind::CFIUnrelatedCast)));
}

void CodeGenModule::AddVTableTypeMetadata(llvm::GlobalVariable *VTable,
                                          CharUnits Offset,
                                          const CXXRecordDecl *RD) {
  llvm::Metadata *MD =
      CreateMetadataIdentifierForType(QualType(RD->getTypeForDecl(), 0));
  VTable->addTypeMetadata(Offset.getQuantity(), MD);

  if (CodeGenOpts.SanitizeCfiCrossDso)
    if (auto CrossDsoTypeId = CreateCrossDsoCfiTypeId(MD))
      VTable->addTypeMetadata(Offset.getQuantity(),
                              llvm::ConstantAsMetadata::get(CrossDsoTypeId));

  if (NeedAllVtablesTypeId()) {
    llvm::Metadata *MD = llvm::MDString::get(getLLVMContext(), "all-vtables");
    VTable->addTypeMetadata(Offset.getQuantity(), MD);
  }
}

llvm::SanitizerStatReport &CodeGenModule::getSanStats() {
  if (!SanStats)
    SanStats = std::make_unique<llvm::SanitizerStatReport>(&getModule());

  return *SanStats;
}
llvm::Value *
CodeGenModule::createOpenCLIntToSamplerConversion(const Expr *E,
                                                  CodeGenFunction &CGF) {
  llvm::Constant *C = ConstantEmitter(CGF).emitAbstract(E, E->getType());
  auto SamplerT = getOpenCLRuntime().getSamplerType(E->getType().getTypePtr());
  auto FTy = llvm::FunctionType::get(SamplerT, {C->getType()}, false);
  return CGF.Builder.CreateCall(CreateRuntimeFunction(FTy,
                                "__translate_sampler_initializer"),
                                {C});
}

GlobalDecl CodeGenModule::getGlobalDecl(const FunctionDecl *FD) {
  if (FD->hasAttr<CUDAGlobalAttr>())
    return GlobalDecl::getDefaultKernelReference(FD);
  else
    return GlobalDecl(FD);
}<|MERGE_RESOLUTION|>--- conflicted
+++ resolved
@@ -1123,7 +1123,6 @@
   const auto *ND = cast<NamedDecl>(GD.getDecl());
   std::string MangledName = getMangledNameImpl(*this, GD, ND);
 
-<<<<<<< HEAD
   // With option -funique-internal-funcnames, functions with internal linkage
   // should get unique names.  Use the hash of module name to get a unique
   // identifier and this is a best effort.
@@ -1141,12 +1140,6 @@
     MangledName += UniqueSuffix;
   }
 
-  // Adjust kernel stub mangling as we may need to be able to differentiate
-  // them from the kernel itself (e.g., for HIP).
-  if (auto *FD = dyn_cast<FunctionDecl>(GD.getDecl()))
-    if (!getLangOpts().CUDAIsDevice && FD->hasAttr<CUDAGlobalAttr>())
-      MangledName = getCUDARuntime().getDeviceStubName(MangledName);
-=======
   // Ensure either we have different ABIs between host and device compilations,
   // says host compilation following MSVC ABI but device compilation follows
   // Itanium C++ ABI or, if they follow the same ABI, kernel names after
@@ -1166,7 +1159,6 @@
                  *this,
                  GD.getWithKernelReferenceKind(KernelReferenceKind::Kernel),
                  ND));
->>>>>>> 4a0267e3
 
   auto Result = Manglings.insert(std::make_pair(MangledName, GD));
   return MangledDeclNames[CanonicalGD] = Result.first->first();
