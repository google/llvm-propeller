--- conflicted
+++ resolved
@@ -218,11 +218,7 @@
 /// Call-sites are split into one or more call-site ranges associated with
 /// different sections of the function.
 ///
-<<<<<<< HEAD
-///   - With -function-sections, all call-sites are grouped into one
-=======
 ///   - Without -basic-block-sections, all call-sites are grouped into one
->>>>>>> 50df5f24
 ///     call-site-range corresponding to the function section.
 ///
 ///   - With -basic-block-sections, one call-site range is created for each
@@ -265,11 +261,7 @@
       CallSiteRanges.push_back(
           {Asm->MBBSectionRanges[MBB.getSectionIDNum()].BeginLabel,
            Asm->MBBSectionRanges[MBB.getSectionIDNum()].EndLabel,
-<<<<<<< HEAD
-           Asm->getExceptionSym(&MBB), CallSites.size()});
-=======
            Asm->getMBBExceptionSym(MBB), CallSites.size()});
->>>>>>> 50df5f24
       PreviousIsInvoke = false;
       SawPotentiallyThrowing = false;
       LastLabel = nullptr;
@@ -357,14 +349,7 @@
       // function may throw, create a call-site entry with no landing pad for
       // the region following the try-range.
       if (SawPotentiallyThrowing && !IsSJLJ) {
-<<<<<<< HEAD
-        CallSiteEntry Site = {LastLabel,
-                              MBB.isEndSection()
-                                  ? CallSiteRanges.back().FragmentEndLabel
-                                  : nullptr,
-=======
         CallSiteEntry Site = {LastLabel, CallSiteRanges.back().FragmentEndLabel,
->>>>>>> 50df5f24
                               nullptr, 0};
         CallSites.push_back(Site);
         SawPotentiallyThrowing = false;
@@ -421,14 +406,10 @@
   SmallVector<unsigned, 64> FirstActions;
   computeActionsTable(LandingPads, Actions, FirstActions);
 
-<<<<<<< HEAD
-  // Compute the call-site table and call-site ranges.
-=======
   // Compute the call-site table and call-site ranges. Normally, there is only
   // one call-site-range which covers the whole funciton. With
   // -basic-block-sections, there is one call-site-range per basic block
   // section.
->>>>>>> 50df5f24
   SmallVector<CallSiteEntry, 64> CallSites;
   SmallVector<CallSiteRange, 4> CallSiteRanges;
   computeCallSiteTable(CallSites, CallSiteRanges, LandingPads, FirstActions);
@@ -491,12 +472,8 @@
     Asm->OutContext.getOrCreateSymbol(Twine("GCC_except_table")+
                                       Twine(Asm->getFunctionNumber()));
   Asm->OutStreamer->emitLabel(GCCETSym);
-<<<<<<< HEAD
-  MCSymbol *CstEndLabel = Asm->createTempSymbol("cst_end");
-=======
   MCSymbol *CstEndLabel = Asm->createTempSymbol(
       CallSiteRanges.size() > 1 ? "action_table_base" : "cst_end");
->>>>>>> 50df5f24
 
   MCSymbol *TTBaseLabel = nullptr;
   if (HaveTTData)
@@ -520,26 +497,7 @@
       Asm->OutStreamer->emitLabel(TTBaseRefLabel);
     }
 
-<<<<<<< HEAD
-  // Helper for emitting references (offsets) for type table and the end of the
-  // call-site table (which marks the beginning of the action table).
-  //  * For Itanium, these references will be emitted for every callsite range.
-  //  * For SJLJ and Wasm, they will be emitted only once in the LSDA header.
-  auto EmitTypeTableRefAndCallSiteTableEndRef = [&]() {
-    Asm->emitEncodingByte(TTypeEncoding, "@TType");
-    if (HaveTTData) {
-      // here and the amount of padding before the aligned type table. The
-      // assembler must sometimes pad this uleb128 or insert extra padding
-      // before the type table. See PR35809 or GNU as bug 4029.
-      MCSymbol *TTBaseRefLabel = Asm->createTempSymbol("ttbaseref");
-      Asm->emitLabelDifferenceAsULEB128(TTBaseLabel, TTBaseRefLabel);
-      Asm->OutStreamer->emitLabel(TTBaseRefLabel);
-    }
-
-    // The Action table preciesly follows the call-site table. So we emit the
-=======
     // The Action table follows the call-site table. So we emit the
->>>>>>> 50df5f24
     // label difference from here (start of the call-site table for SJLJ and
     // Wasm, and start of a call-site range for Itanium) to the end of the
     // whole call-site table (end of the last call-site range for Itanium).
@@ -551,11 +509,7 @@
 
   // SjLj / Wasm Exception handling
   if (IsSJLJ || IsWasm) {
-<<<<<<< HEAD
-    Asm->OutStreamer->emitLabel(Asm->getCurExceptionSym());
-=======
     Asm->OutStreamer->emitLabel(Asm->getMBBExceptionSym(Asm->MF->front()));
->>>>>>> 50df5f24
 
     // emit the LSDA header.
     Asm->emitEncodingByte(dwarf::DW_EH_PE_omit, "@LPStart");
@@ -609,12 +563,8 @@
 
     assert(CallSiteRanges.size() != 0 && "No call-site ranges!");
 
-<<<<<<< HEAD
-    // Find the call-site range which includes the landing pads.
-=======
     // There should be only one call-site range which includes all the landing
     // pads. Find that call-site range here.
->>>>>>> 50df5f24
     const CallSiteRange *LandingPadRange = nullptr;
     for (const CallSiteRange &CSRange : CallSiteRanges) {
       if (CSRange.IsLPRange) {
@@ -677,7 +627,6 @@
       for (size_t CallSiteIdx = CSRange.CallSiteBeginIdx;
            CallSiteIdx != CSRange.CallSiteEndIdx; ++CallSiteIdx) {
         const CallSiteEntry &S = CallSites[CallSiteIdx];
-<<<<<<< HEAD
 
         MCSymbol *EHFuncBeginSym = CSRange.FragmentBeginLabel;
         MCSymbol *EHFuncEndSym = CSRange.FragmentEndLabel;
@@ -689,19 +638,6 @@
         if (!EndLabel)
           EndLabel = EHFuncEndSym;
 
-=======
-
-        MCSymbol *EHFuncBeginSym = CSRange.FragmentBeginLabel;
-        MCSymbol *EHFuncEndSym = CSRange.FragmentEndLabel;
-
-        MCSymbol *BeginLabel = S.BeginLabel;
-        if (!BeginLabel)
-          BeginLabel = EHFuncBeginSym;
-        MCSymbol *EndLabel = S.EndLabel;
-        if (!EndLabel)
-          EndLabel = EHFuncEndSym;
-
->>>>>>> 50df5f24
         // Offset of the call site relative to the start of the procedure.
         if (VerboseAsm)
           Asm->OutStreamer->AddComment(">> Call Site " + Twine(++Entry) +
