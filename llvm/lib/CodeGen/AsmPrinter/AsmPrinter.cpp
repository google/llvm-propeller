--- conflicted
+++ resolved
@@ -2929,16 +2929,11 @@
   }
 
   // Emit an alignment directive for this block, if needed.
-<<<<<<< HEAD
   if (MBB.pred_empty() || !BasicBlockSections) {
     if (unsigned Align = MBB.getAlignment())
       EmitAlignment(Align);
   }
 
-=======
-  if (unsigned LogAlign = MBB.getLogAlignment())
-    EmitAlignment(LogAlign);
->>>>>>> 56e4ea2b
   MCCodePaddingContext Context;
   setupCodePaddingContext(MBB, Context);
   OutStreamer->EmitCodePaddingBasicBlockStart(Context);
