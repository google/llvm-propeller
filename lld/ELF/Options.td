--- conflicted
+++ resolved
@@ -568,11 +568,7 @@
   HelpText<"Enable basic block sections for LTO">;
 defm lto_unique_bb_section_names: B<"lto-unique-bb-section-names",
     "Give unique names to every basic block section for LTO",
-<<<<<<< HEAD
-    "Do not give unique names to every basic block section for LTO">;
-=======
     "Do not give unique names to every basic block section for LTO (default)">;
->>>>>>> 12a32439
 def shuffle_sections: J<"shuffle-sections=">, MetaVarName<"<seed>">,
   HelpText<"Shuffle input sections using the given seed. If 0, use a random seed">;
 def thinlto_cache_dir: J<"thinlto-cache-dir=">,
