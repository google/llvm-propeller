//===--- Options.td - Options for clang -----------------------------------===//
//
// Part of the LLVM Project, under the Apache License v2.0 with LLVM Exceptions.
// See https://llvm.org/LICENSE.txt for license information.
// SPDX-License-Identifier: Apache-2.0 WITH LLVM-exception
//
//===----------------------------------------------------------------------===//
//
//  This file defines the options accepted by clang.
//
//===----------------------------------------------------------------------===//

// Include the common option parsing interfaces.
include "llvm/Option/OptParser.td"

/////////
// Flags

// DriverOption - The option is a "driver" option, and should not be forwarded
// to other tools.
def DriverOption : OptionFlag;

// LinkerInput - The option is a linker input.
def LinkerInput : OptionFlag;

// NoArgumentUnused - Don't report argument unused warnings for this option; this
// is useful for options like -static or -dynamic which a user may always end up
// passing, even if the platform defaults to (or only supports) that option.
def NoArgumentUnused : OptionFlag;

// Unsupported - The option is unsupported, and the driver will reject command
// lines that use it.
def Unsupported : OptionFlag;

// Ignored - The option is unsupported, and the driver will silently ignore it.
def Ignored : OptionFlag;

// CoreOption - This is considered a "core" Clang option, available in both
// clang and clang-cl modes.
def CoreOption : OptionFlag;

// CLOption - This is a cl.exe compatibility option. Options with this flag
// are made available when the driver is running in CL compatibility mode.
def CLOption : OptionFlag;

// CC1Option - This option should be accepted by clang -cc1.
def CC1Option : OptionFlag;

// CC1AsOption - This option should be accepted by clang -cc1as.
def CC1AsOption : OptionFlag;

// NoDriverOption - This option should not be accepted by the driver.
def NoDriverOption : OptionFlag;

// A short name to show in documentation. The name will be interpreted as rST.
class DocName<string name> { string DocName = name; }

// A brief description to show in documentation, interpreted as rST.
class DocBrief<code descr> { code DocBrief = descr; }

// Indicates that this group should be flattened into its parent when generating
// documentation.
class DocFlatten { bit DocFlatten = 1; }

// Indicates that this warning is ignored, but accepted with a warning for
// GCC compatibility.
class IgnoredGCCCompat : Flags<[HelpHidden]> {}

/////////
// Groups

def Action_Group : OptionGroup<"<action group>">, DocName<"Actions">,
                   DocBrief<[{The action to perform on the input.}]>;

// Meta-group for options which are only used for compilation,
// and not linking etc.
def CompileOnly_Group : OptionGroup<"<CompileOnly group>">,
                        DocName<"Compilation flags">, DocBrief<[{
Flags controlling the behavior of Clang during compilation. These flags have
no effect during actions that do not perform compilation.}]>;

def Preprocessor_Group : OptionGroup<"<Preprocessor group>">,
                         Group<CompileOnly_Group>,
                         DocName<"Preprocessor flags">, DocBrief<[{
Flags controlling the behavior of the Clang preprocessor.}]>;

def IncludePath_Group : OptionGroup<"<I/i group>">, Group<Preprocessor_Group>,
                        DocName<"Include path management">,
                        DocBrief<[{
Flags controlling how ``#include``\s are resolved to files.}]>;

def I_Group : OptionGroup<"<I group>">, Group<IncludePath_Group>, DocFlatten;
def i_Group : OptionGroup<"<i group>">, Group<IncludePath_Group>, DocFlatten;
def clang_i_Group : OptionGroup<"<clang i group>">, Group<i_Group>, DocFlatten;

def M_Group : OptionGroup<"<M group>">, Group<Preprocessor_Group>,
              DocName<"Dependency file generation">, DocBrief<[{
Flags controlling generation of a dependency file for ``make``-like build
systems.}]>;

def d_Group : OptionGroup<"<d group>">, Group<Preprocessor_Group>,
              DocName<"Dumping preprocessor state">, DocBrief<[{
Flags allowing the state of the preprocessor to be dumped in various ways.}]>;

def Diag_Group : OptionGroup<"<W/R group>">, Group<CompileOnly_Group>,
                 DocName<"Diagnostic flags">, DocBrief<[{
Flags controlling which warnings, errors, and remarks Clang will generate.
See the :doc:`full list of warning and remark flags <DiagnosticsReference>`.}]>;

def R_Group : OptionGroup<"<R group>">, Group<Diag_Group>, DocFlatten;
def R_value_Group : OptionGroup<"<R (with value) group>">, Group<R_Group>,
                    DocFlatten;
def W_Group : OptionGroup<"<W group>">, Group<Diag_Group>, DocFlatten;
def W_value_Group : OptionGroup<"<W (with value) group>">, Group<W_Group>,
                    DocFlatten;

def f_Group : OptionGroup<"<f group>">, Group<CompileOnly_Group>,
              DocName<"Target-independent compilation options">;

def f_clang_Group : OptionGroup<"<f (clang-only) group>">,
                    Group<CompileOnly_Group>, DocFlatten;
def pedantic_Group : OptionGroup<"<pedantic group>">, Group<f_Group>,
                     DocFlatten;
def opencl_Group : OptionGroup<"<opencl group>">, Group<f_Group>,
                   DocName<"OpenCL flags">;

def m_Group : OptionGroup<"<m group>">, Group<CompileOnly_Group>,
              DocName<"Target-dependent compilation options">;

// Feature groups - these take command line options that correspond directly to
// target specific features and can be translated directly from command line
// options.
def m_aarch64_Features_Group : OptionGroup<"<aarch64 features group>">,
                               Group<m_Group>, DocName<"AARCH64">;
def m_amdgpu_Features_Group : OptionGroup<"<amdgpu features group>">,
                              Group<m_Group>, DocName<"AMDGPU">;
def m_arm_Features_Group : OptionGroup<"<arm features group>">,
                           Group<m_Group>, DocName<"ARM">;
def m_hexagon_Features_Group : OptionGroup<"<hexagon features group>">,
                               Group<m_Group>, DocName<"Hexagon">;
// The features added by this group will not be added to target features.
// These are explicitly handled.
def m_hexagon_Features_HVX_Group : OptionGroup<"<hexagon features group>">,
                                   Group<m_Group>, DocName<"Hexagon">;
def m_mips_Features_Group : OptionGroup<"<mips features group>">,
                            Group<m_Group>, DocName<"MIPS">;
def m_ppc_Features_Group : OptionGroup<"<ppc features group>">,
                           Group<m_Group>, DocName<"PowerPC">;
def m_wasm_Features_Group : OptionGroup<"<wasm features group>">,
                            Group<m_Group>, DocName<"WebAssembly">;
def m_x86_Features_Group : OptionGroup<"<x86 features group>">,
                           Group<m_Group>, Flags<[CoreOption]>, DocName<"X86">;
def m_riscv_Features_Group : OptionGroup<"<riscv features group>">,
                             Group<m_Group>, DocName<"RISCV">;

def m_libc_Group : OptionGroup<"<m libc group>">, Group<m_mips_Features_Group>,
                   Flags<[HelpHidden]>;

def O_Group : OptionGroup<"<O group>">, Group<CompileOnly_Group>,
              DocName<"Optimization level">, DocBrief<[{
Flags controlling how much optimization should be performed.}]>;

def DebugInfo_Group : OptionGroup<"<g group>">, Group<CompileOnly_Group>,
                      DocName<"Debug information generation">, DocBrief<[{
Flags controlling how much and what kind of debug information should be
generated.}]>;

def g_Group : OptionGroup<"<g group>">, Group<DebugInfo_Group>,
              DocName<"Kind and level of debug information">;
def gN_Group : OptionGroup<"<gN group>">, Group<g_Group>,
               DocName<"Debug level">;
def ggdbN_Group : OptionGroup<"<ggdbN group>">, Group<gN_Group>, DocFlatten;
def gTune_Group : OptionGroup<"<gTune group>">, Group<g_Group>,
                  DocName<"Debugger to tune debug information for">;
def g_flags_Group : OptionGroup<"<g flags group>">, Group<DebugInfo_Group>,
                    DocName<"Debug information flags">;

def StaticAnalyzer_Group : OptionGroup<"<Static analyzer group>">,
                           DocName<"Static analyzer flags">, DocBrief<[{
Flags controlling the behavior of the Clang Static Analyzer.}]>;

// gfortran options that we recognize in the driver and pass along when
// invoking GCC to compile Fortran code.
def gfortran_Group : OptionGroup<"<gfortran group>">,
                     DocName<"Fortran compilation flags">, DocBrief<[{
Flags that will be passed onto the ``gfortran`` compiler when Clang is given
a Fortran input.}]>;

def Link_Group : OptionGroup<"<T/e/s/t/u group>">, DocName<"Linker flags">,
                 DocBrief<[{Flags that are passed on to the linker}]>;
def T_Group : OptionGroup<"<T group>">, Group<Link_Group>, DocFlatten;
def u_Group : OptionGroup<"<u group>">, Group<Link_Group>, DocFlatten;

def reserved_lib_Group : OptionGroup<"<reserved libs group>">,
                         Flags<[Unsupported]>;

// Temporary groups for clang options which we know we don't support,
// but don't want to verbosely warn the user about.
def clang_ignored_f_Group : OptionGroup<"<clang ignored f group>">,
  Group<f_Group>, Flags<[Ignored]>;
def clang_ignored_m_Group : OptionGroup<"<clang ignored m group>">,
  Group<m_Group>, Flags<[Ignored]>;

// Group for clang options in the process of deprecation.
// Please include the version that deprecated the flag as comment to allow
// easier garbage collection.
def clang_ignored_legacy_options_Group : OptionGroup<"<clang legacy flags>">,
  Group<f_Group>, Flags<[Ignored]>;

// Retired with clang-5.0
def : Flag<["-"], "fslp-vectorize-aggressive">, Group<clang_ignored_legacy_options_Group>;
def : Flag<["-"], "fno-slp-vectorize-aggressive">, Group<clang_ignored_legacy_options_Group>;

// Retired with clang-10.0. Previously controlled X86 MPX ISA.
def mmpx : Flag<["-"], "mmpx">, Group<clang_ignored_legacy_options_Group>;
def mno_mpx : Flag<["-"], "mno-mpx">, Group<clang_ignored_legacy_options_Group>;

// Group that ignores all gcc optimizations that won't be implemented
def clang_ignored_gcc_optimization_f_Group : OptionGroup<
  "<clang_ignored_gcc_optimization_f_Group>">, Group<f_Group>, Flags<[Ignored]>;

/////////
// Options

// The internal option ID must be a valid C++ identifier and results in a
// clang::driver::options::OPT_XX enum constant for XX.
//
// We want to unambiguously be able to refer to options from the driver source
// code, for this reason the option name is mangled into an ID. This mangling
// isn't guaranteed to have an inverse, but for practical purposes it does.
//
// The mangling scheme is to ignore the leading '-', and perform the following
// substitutions:
//   _ => __
//   - => _
//   / => _SLASH
//   # => _HASH
//   ? => _QUESTION
//   , => _COMMA
//   = => _EQ
//   C++ => CXX
//   . => _

// Developer Driver Options

def internal_Group : OptionGroup<"<clang internal options>">, Flags<[HelpHidden]>;
def internal_driver_Group : OptionGroup<"<clang driver internal options>">,
  Group<internal_Group>, HelpText<"DRIVER OPTIONS">;
def internal_debug_Group :
  OptionGroup<"<clang debug/development internal options>">,
  Group<internal_Group>, HelpText<"DEBUG/DEVELOPMENT OPTIONS">;

class InternalDriverOpt : Group<internal_driver_Group>,
  Flags<[DriverOption, HelpHidden]>;
def driver_mode : Joined<["--"], "driver-mode=">, Group<internal_driver_Group>,
  Flags<[CoreOption, DriverOption, HelpHidden]>,
  HelpText<"Set the driver mode to either 'gcc', 'g++', 'cpp', or 'cl'">;
def rsp_quoting : Joined<["--"], "rsp-quoting=">, Group<internal_driver_Group>,
  Flags<[CoreOption, DriverOption, HelpHidden]>,
  HelpText<"Set the rsp quoting to either 'posix', or 'windows'">;
def ccc_gcc_name : Separate<["-"], "ccc-gcc-name">, InternalDriverOpt,
  HelpText<"Name for native GCC compiler">,
  MetaVarName<"<gcc-path>">;

class InternalDebugOpt : Group<internal_debug_Group>,
  Flags<[DriverOption, HelpHidden, CoreOption]>;
def ccc_install_dir : Separate<["-"], "ccc-install-dir">, InternalDebugOpt,
  HelpText<"Simulate installation in the given directory">;
def ccc_print_phases : Flag<["-"], "ccc-print-phases">, InternalDebugOpt,
  HelpText<"Dump list of actions to perform">;
def ccc_print_bindings : Flag<["-"], "ccc-print-bindings">, InternalDebugOpt,
  HelpText<"Show bindings of tools to actions">;

def ccc_arcmt_check : Flag<["-"], "ccc-arcmt-check">, InternalDriverOpt,
  HelpText<"Check for ARC migration issues that need manual handling">;
def ccc_arcmt_modify : Flag<["-"], "ccc-arcmt-modify">, InternalDriverOpt,
  HelpText<"Apply modifications to files to conform to ARC">;
def ccc_arcmt_migrate : Separate<["-"], "ccc-arcmt-migrate">, InternalDriverOpt,
  HelpText<"Apply modifications and produces temporary files that conform to ARC">;
def arcmt_migrate_report_output : Separate<["-"], "arcmt-migrate-report-output">,
  HelpText<"Output path for the plist report">,  Flags<[CC1Option]>;
def arcmt_migrate_emit_arc_errors : Flag<["-"], "arcmt-migrate-emit-errors">,
  HelpText<"Emit ARC errors even if the migrator can fix them">,
  Flags<[CC1Option]>;
def gen_reproducer: Flag<["-"], "gen-reproducer">, InternalDebugOpt,
  HelpText<"Auto-generates preprocessed source files and a reproduction script">;
def gen_cdb_fragment_path: Separate<["-"], "gen-cdb-fragment-path">, InternalDebugOpt,
  HelpText<"Emit a compilation database fragment to the specified directory">;

def _migrate : Flag<["--"], "migrate">, Flags<[DriverOption]>,
  HelpText<"Run the migrator">;
def ccc_objcmt_migrate : Separate<["-"], "ccc-objcmt-migrate">,
  InternalDriverOpt,
  HelpText<"Apply modifications and produces temporary files to migrate to "
   "modern ObjC syntax">;
def objcmt_migrate_literals : Flag<["-"], "objcmt-migrate-literals">, Flags<[CC1Option]>,
  HelpText<"Enable migration to modern ObjC literals">;
def objcmt_migrate_subscripting : Flag<["-"], "objcmt-migrate-subscripting">, Flags<[CC1Option]>,
  HelpText<"Enable migration to modern ObjC subscripting">;
def objcmt_migrate_property : Flag<["-"], "objcmt-migrate-property">, Flags<[CC1Option]>,
  HelpText<"Enable migration to modern ObjC property">;
def objcmt_migrate_all : Flag<["-"], "objcmt-migrate-all">, Flags<[CC1Option]>,
  HelpText<"Enable migration to modern ObjC">;
def objcmt_migrate_readonly_property : Flag<["-"], "objcmt-migrate-readonly-property">, Flags<[CC1Option]>,
  HelpText<"Enable migration to modern ObjC readonly property">;
def objcmt_migrate_readwrite_property : Flag<["-"], "objcmt-migrate-readwrite-property">, Flags<[CC1Option]>,
  HelpText<"Enable migration to modern ObjC readwrite property">;
def objcmt_migrate_property_dot_syntax : Flag<["-"], "objcmt-migrate-property-dot-syntax">, Flags<[CC1Option]>,
  HelpText<"Enable migration of setter/getter messages to property-dot syntax">;
def objcmt_migrate_annotation : Flag<["-"], "objcmt-migrate-annotation">, Flags<[CC1Option]>,
  HelpText<"Enable migration to property and method annotations">;
def objcmt_migrate_instancetype : Flag<["-"], "objcmt-migrate-instancetype">, Flags<[CC1Option]>,
  HelpText<"Enable migration to infer instancetype for method result type">;
def objcmt_migrate_nsmacros : Flag<["-"], "objcmt-migrate-ns-macros">, Flags<[CC1Option]>,
  HelpText<"Enable migration to NS_ENUM/NS_OPTIONS macros">;
def objcmt_migrate_protocol_conformance : Flag<["-"], "objcmt-migrate-protocol-conformance">, Flags<[CC1Option]>,
  HelpText<"Enable migration to add protocol conformance on classes">;
def objcmt_atomic_property : Flag<["-"], "objcmt-atomic-property">, Flags<[CC1Option]>,
  HelpText<"Make migration to 'atomic' properties">;
def objcmt_returns_innerpointer_property : Flag<["-"], "objcmt-returns-innerpointer-property">, Flags<[CC1Option]>,
  HelpText<"Enable migration to annotate property with NS_RETURNS_INNER_POINTER">;
def objcmt_ns_nonatomic_iosonly: Flag<["-"], "objcmt-ns-nonatomic-iosonly">, Flags<[CC1Option]>,
  HelpText<"Enable migration to use NS_NONATOMIC_IOSONLY macro for setting property's 'atomic' attribute">;
def objcmt_migrate_designated_init : Flag<["-"], "objcmt-migrate-designated-init">, Flags<[CC1Option]>,
  HelpText<"Enable migration to infer NS_DESIGNATED_INITIALIZER for initializer methods">;
def objcmt_whitelist_dir_path: Joined<["-"], "objcmt-whitelist-dir-path=">, Flags<[CC1Option]>,
  HelpText<"Only modify files with a filename contained in the provided directory path">;
// The misspelt "white-list" [sic] alias is due for removal.
def : Joined<["-"], "objcmt-white-list-dir-path=">, Flags<[CC1Option]>,
    Alias<objcmt_whitelist_dir_path>;

// Make sure all other -ccc- options are rejected.
def ccc_ : Joined<["-"], "ccc-">, Group<internal_Group>, Flags<[Unsupported]>;

// Standard Options

def _HASH_HASH_HASH : Flag<["-"], "###">, Flags<[DriverOption, CoreOption]>,
    HelpText<"Print (but do not run) the commands to run for this compilation">;
def _DASH_DASH : Option<["--"], "", KIND_REMAINING_ARGS>,
    Flags<[DriverOption, CoreOption]>;
def A : JoinedOrSeparate<["-"], "A">, Flags<[RenderJoined]>, Group<gfortran_Group>;
def B : JoinedOrSeparate<["-"], "B">, MetaVarName<"<dir>">,
    HelpText<"Add <dir> to search path for binaries and object files used implicitly">;
def CC : Flag<["-"], "CC">, Flags<[CC1Option]>, Group<Preprocessor_Group>,
    HelpText<"Include comments from within macros in preprocessed output">;
def C : Flag<["-"], "C">, Flags<[CC1Option]>, Group<Preprocessor_Group>,
    HelpText<"Include comments in preprocessed output">;
def D : JoinedOrSeparate<["-"], "D">, Group<Preprocessor_Group>,
    Flags<[CC1Option]>, MetaVarName<"<macro>=<value>">,
    HelpText<"Define <macro> to <value> (or 1 if <value> omitted)">;
def E : Flag<["-"], "E">, Flags<[DriverOption,CC1Option]>, Group<Action_Group>,
    HelpText<"Only run the preprocessor">;
def F : JoinedOrSeparate<["-"], "F">, Flags<[RenderJoined,CC1Option]>,
    HelpText<"Add directory to framework include search path">;
def G : JoinedOrSeparate<["-"], "G">, Flags<[DriverOption]>, Group<m_Group>,
    MetaVarName<"<size>">, HelpText<"Put objects of at most <size> bytes "
    "into small data section (MIPS / Hexagon)">;
def G_EQ : Joined<["-"], "G=">, Flags<[DriverOption]>, Group<m_Group>, Alias<G>;
def H : Flag<["-"], "H">, Flags<[CC1Option]>, Group<Preprocessor_Group>,
    HelpText<"Show header includes and nesting depth">;
def I_ : Flag<["-"], "I-">, Group<I_Group>,
    HelpText<"Restrict all prior -I flags to double-quoted inclusion and "
             "remove current directory from include path">;
def I : JoinedOrSeparate<["-"], "I">, Group<I_Group>,
    Flags<[CC1Option,CC1AsOption]>, MetaVarName<"<dir>">,
    HelpText<"Add directory to include search path">;
def L : JoinedOrSeparate<["-"], "L">, Flags<[RenderJoined]>, Group<Link_Group>,
    MetaVarName<"<dir>">, HelpText<"Add directory to library search path">;
def MD : Flag<["-"], "MD">, Group<M_Group>,
    HelpText<"Write a depfile containing user and system headers">;
def MMD : Flag<["-"], "MMD">, Group<M_Group>,
    HelpText<"Write a depfile containing user headers">;
def M : Flag<["-"], "M">, Group<M_Group>,
    HelpText<"Like -MD, but also implies -E and writes to stdout by default">;
def MM : Flag<["-"], "MM">, Group<M_Group>,
    HelpText<"Like -MMD, but also implies -E and writes to stdout by default">;
def MF : JoinedOrSeparate<["-"], "MF">, Group<M_Group>,
    HelpText<"Write depfile output from -MMD, -MD, -MM, or -M to <file>">,
    MetaVarName<"<file>">;
def MG : Flag<["-"], "MG">, Group<M_Group>, Flags<[CC1Option]>,
    HelpText<"Add missing headers to depfile">;
def MJ : JoinedOrSeparate<["-"], "MJ">, Group<M_Group>,
    HelpText<"Write a compilation database entry per input">;
def MP : Flag<["-"], "MP">, Group<M_Group>, Flags<[CC1Option]>,
    HelpText<"Create phony target for each dependency (other than main file)">;
def MQ : JoinedOrSeparate<["-"], "MQ">, Group<M_Group>, Flags<[CC1Option]>,
    HelpText<"Specify name of main file output to quote in depfile">;
def MT : JoinedOrSeparate<["-"], "MT">, Group<M_Group>, Flags<[CC1Option]>,
    HelpText<"Specify name of main file output in depfile">;
def MV : Flag<["-"], "MV">, Group<M_Group>, Flags<[CC1Option]>,
    HelpText<"Use NMake/Jom format for the depfile">;
def Mach : Flag<["-"], "Mach">, Group<Link_Group>;
def O0 : Flag<["-"], "O0">, Group<O_Group>, Flags<[CC1Option, HelpHidden]>;
def O4 : Flag<["-"], "O4">, Group<O_Group>, Flags<[CC1Option, HelpHidden]>;
def ObjCXX : Flag<["-"], "ObjC++">, Flags<[DriverOption]>,
  HelpText<"Treat source input files as Objective-C++ inputs">;
def ObjC : Flag<["-"], "ObjC">, Flags<[DriverOption]>,
  HelpText<"Treat source input files as Objective-C inputs">;
def O : Joined<["-"], "O">, Group<O_Group>, Flags<[CC1Option]>;
def O_flag : Flag<["-"], "O">, Flags<[CC1Option]>, Alias<O>, AliasArgs<["2"]>;
def Ofast : Joined<["-"], "Ofast">, Group<O_Group>, Flags<[CC1Option]>;
def P : Flag<["-"], "P">, Flags<[CC1Option]>, Group<Preprocessor_Group>,
  HelpText<"Disable linemarker output in -E mode">;
def Qy : Flag<["-"], "Qy">, Flags<[CC1Option]>,
  HelpText<"Emit metadata containing compiler name and version">;
def Qn : Flag<["-"], "Qn">, Flags<[CC1Option]>,
  HelpText<"Do not emit metadata containing compiler name and version">;
def : Flag<["-"], "fident">, Group<f_Group>, Alias<Qy>, Flags<[CC1Option]>;
def : Flag<["-"], "fno-ident">, Group<f_Group>, Alias<Qn>, Flags<[CC1Option]>;
def Qunused_arguments : Flag<["-"], "Qunused-arguments">, Flags<[DriverOption, CoreOption]>,
  HelpText<"Don't emit warning for unused driver arguments">;
def Q : Flag<["-"], "Q">, IgnoredGCCCompat;
def Rpass_EQ : Joined<["-"], "Rpass=">, Group<R_value_Group>, Flags<[CC1Option]>,
  HelpText<"Report transformations performed by optimization passes whose "
           "name matches the given POSIX regular expression">;
def Rpass_missed_EQ : Joined<["-"], "Rpass-missed=">, Group<R_value_Group>,
  Flags<[CC1Option]>,
  HelpText<"Report missed transformations by optimization passes whose "
           "name matches the given POSIX regular expression">;
def Rpass_analysis_EQ : Joined<["-"], "Rpass-analysis=">, Group<R_value_Group>,
  Flags<[CC1Option]>,
  HelpText<"Report transformation analysis from optimization passes whose "
           "name matches the given POSIX regular expression">;
def R_Joined : Joined<["-"], "R">, Group<R_Group>, Flags<[CC1Option, CoreOption]>,
  MetaVarName<"<remark>">, HelpText<"Enable the specified remark">;
def S : Flag<["-"], "S">, Flags<[DriverOption,CC1Option]>, Group<Action_Group>,
  HelpText<"Only run preprocess and compilation steps">;
def Tbss : JoinedOrSeparate<["-"], "Tbss">, Group<T_Group>,
  MetaVarName<"<addr>">, HelpText<"Set starting address of BSS to <addr>">;
def Tdata : JoinedOrSeparate<["-"], "Tdata">, Group<T_Group>,
  MetaVarName<"<addr>">, HelpText<"Set starting address of DATA to <addr>">;
def Ttext : JoinedOrSeparate<["-"], "Ttext">, Group<T_Group>,
  MetaVarName<"<addr>">, HelpText<"Set starting address of TEXT to <addr>">;
def T : JoinedOrSeparate<["-"], "T">, Group<T_Group>,
  MetaVarName<"<script>">, HelpText<"Specify <script> as linker script">;
def U : JoinedOrSeparate<["-"], "U">, Group<Preprocessor_Group>,
  Flags<[CC1Option]>, MetaVarName<"<macro>">, HelpText<"Undefine macro <macro>">;
def V : JoinedOrSeparate<["-"], "V">, Flags<[DriverOption, Unsupported]>;
def Wa_COMMA : CommaJoined<["-"], "Wa,">,
  HelpText<"Pass the comma separated arguments in <arg> to the assembler">,
  MetaVarName<"<arg>">;
def Wall : Flag<["-"], "Wall">, Group<W_Group>, Flags<[CC1Option, HelpHidden]>;
def WCL4 : Flag<["-"], "WCL4">, Group<W_Group>, Flags<[CC1Option, HelpHidden]>;
def Wdeprecated : Flag<["-"], "Wdeprecated">, Group<W_Group>, Flags<[CC1Option]>,
  HelpText<"Enable warnings for deprecated constructs and define __DEPRECATED">;
def Wno_deprecated : Flag<["-"], "Wno-deprecated">, Group<W_Group>, Flags<[CC1Option]>;
def Wl_COMMA : CommaJoined<["-"], "Wl,">, Flags<[LinkerInput, RenderAsInput]>,
  HelpText<"Pass the comma separated arguments in <arg> to the linker">,
  MetaVarName<"<arg>">, Group<Link_Group>;
// FIXME: This is broken; these should not be Joined arguments.
def Wno_nonportable_cfstrings : Joined<["-"], "Wno-nonportable-cfstrings">, Group<W_Group>,
  Flags<[CC1Option]>;
def Wnonportable_cfstrings : Joined<["-"], "Wnonportable-cfstrings">, Group<W_Group>,
  Flags<[CC1Option]>;
def Wp_COMMA : CommaJoined<["-"], "Wp,">,
  HelpText<"Pass the comma separated arguments in <arg> to the preprocessor">,
  MetaVarName<"<arg>">, Group<Preprocessor_Group>;
def Wwrite_strings : Flag<["-"], "Wwrite-strings">, Group<W_Group>, Flags<[CC1Option, HelpHidden]>;
def Wno_write_strings : Flag<["-"], "Wno-write-strings">, Group<W_Group>, Flags<[CC1Option, HelpHidden]>;
def W_Joined : Joined<["-"], "W">, Group<W_Group>, Flags<[CC1Option, CoreOption]>,
  MetaVarName<"<warning>">, HelpText<"Enable the specified warning">;
def Xanalyzer : Separate<["-"], "Xanalyzer">,
  HelpText<"Pass <arg> to the static analyzer">, MetaVarName<"<arg>">,
  Group<StaticAnalyzer_Group>;
def Xarch__ : JoinedAndSeparate<["-"], "Xarch_">, Flags<[DriverOption]>;
def Xassembler : Separate<["-"], "Xassembler">,
  HelpText<"Pass <arg> to the assembler">, MetaVarName<"<arg>">,
  Group<CompileOnly_Group>;
def Xclang : Separate<["-"], "Xclang">,
  HelpText<"Pass <arg> to the clang compiler">, MetaVarName<"<arg>">,
  Flags<[DriverOption, CoreOption]>, Group<CompileOnly_Group>;
def Xcuda_fatbinary : Separate<["-"], "Xcuda-fatbinary">,
  HelpText<"Pass <arg> to fatbinary invocation">, MetaVarName<"<arg>">;
def Xcuda_ptxas : Separate<["-"], "Xcuda-ptxas">,
  HelpText<"Pass <arg> to the ptxas assembler">, MetaVarName<"<arg>">;
def Xopenmp_target : Separate<["-"], "Xopenmp-target">,
  HelpText<"Pass <arg> to the target offloading toolchain.">, MetaVarName<"<arg>">;
def Xopenmp_target_EQ : JoinedAndSeparate<["-"], "Xopenmp-target=">,
  HelpText<"Pass <arg> to the target offloading toolchain identified by <triple>.">,
  MetaVarName<"<triple> <arg>">;
def z : Separate<["-"], "z">, Flags<[LinkerInput, RenderAsInput]>,
  HelpText<"Pass -z <arg> to the linker">, MetaVarName<"<arg>">,
  Group<Link_Group>;
def Xlinker : Separate<["-"], "Xlinker">, Flags<[LinkerInput, RenderAsInput]>,
  HelpText<"Pass <arg> to the linker">, MetaVarName<"<arg>">,
  Group<Link_Group>;
def Xpreprocessor : Separate<["-"], "Xpreprocessor">, Group<Preprocessor_Group>,
  HelpText<"Pass <arg> to the preprocessor">, MetaVarName<"<arg>">;
def X_Flag : Flag<["-"], "X">, Group<Link_Group>;
def X_Joined : Joined<["-"], "X">, IgnoredGCCCompat;
def Z_Flag : Flag<["-"], "Z">, Group<Link_Group>;
// FIXME: All we do with this is reject it. Remove.
def Z_Joined : Joined<["-"], "Z">;
def all__load : Flag<["-"], "all_load">;
def allowable__client : Separate<["-"], "allowable_client">;
def ansi : Flag<["-", "--"], "ansi">;
def arch__errors__fatal : Flag<["-"], "arch_errors_fatal">;
def arch : Separate<["-"], "arch">, Flags<[DriverOption]>;
def arch__only : Separate<["-"], "arch_only">;
def a : Joined<["-"], "a">;
def autocomplete : Joined<["--"], "autocomplete=">;
def bind__at__load : Flag<["-"], "bind_at_load">;
def bundle__loader : Separate<["-"], "bundle_loader">;
def bundle : Flag<["-"], "bundle">;
def b : JoinedOrSeparate<["-"], "b">, Flags<[Unsupported]>;
def cl_opt_disable : Flag<["-"], "cl-opt-disable">, Group<opencl_Group>, Flags<[CC1Option]>,
  HelpText<"OpenCL only. This option disables all optimizations. By default optimizations are enabled.">;
def cl_strict_aliasing : Flag<["-"], "cl-strict-aliasing">, Group<opencl_Group>, Flags<[CC1Option]>,
  HelpText<"OpenCL only. This option is added for compatibility with OpenCL 1.0.">;
def cl_single_precision_constant : Flag<["-"], "cl-single-precision-constant">, Group<opencl_Group>, Flags<[CC1Option]>,
  HelpText<"OpenCL only. Treat double precision floating-point constant as single precision constant.">;
def cl_finite_math_only : Flag<["-"], "cl-finite-math-only">, Group<opencl_Group>, Flags<[CC1Option]>,
  HelpText<"OpenCL only. Allow floating-point optimizations that assume arguments and results are not NaNs or +-Inf.">;
def cl_kernel_arg_info : Flag<["-"], "cl-kernel-arg-info">, Group<opencl_Group>, Flags<[CC1Option]>,
  HelpText<"OpenCL only. Generate kernel argument metadata.">;
def cl_unsafe_math_optimizations : Flag<["-"], "cl-unsafe-math-optimizations">, Group<opencl_Group>, Flags<[CC1Option]>,
  HelpText<"OpenCL only. Allow unsafe floating-point optimizations.  Also implies -cl-no-signed-zeros and -cl-mad-enable.">;
def cl_fast_relaxed_math : Flag<["-"], "cl-fast-relaxed-math">, Group<opencl_Group>, Flags<[CC1Option]>,
  HelpText<"OpenCL only. Sets -cl-finite-math-only and -cl-unsafe-math-optimizations, and defines __FAST_RELAXED_MATH__.">;
def cl_mad_enable : Flag<["-"], "cl-mad-enable">, Group<opencl_Group>, Flags<[CC1Option]>,
  HelpText<"OpenCL only. Allow use of less precise MAD computations in the generated binary.">;
def cl_no_signed_zeros : Flag<["-"], "cl-no-signed-zeros">, Group<opencl_Group>, Flags<[CC1Option]>,
  HelpText<"OpenCL only. Allow use of less precise no signed zeros computations in the generated binary.">;
def cl_std_EQ : Joined<["-"], "cl-std=">, Group<opencl_Group>, Flags<[CC1Option]>,
  HelpText<"OpenCL language standard to compile for.">, Values<"cl,CL,cl1.1,CL1.1,cl1.2,CL1.2,cl2.0,CL2.0,clc++,CLC++">;
def cl_denorms_are_zero : Flag<["-"], "cl-denorms-are-zero">, Group<opencl_Group>, Flags<[CC1Option]>,
  HelpText<"OpenCL only. Allow denormals to be flushed to zero.">;
def cl_fp32_correctly_rounded_divide_sqrt : Flag<["-"], "cl-fp32-correctly-rounded-divide-sqrt">, Group<opencl_Group>, Flags<[CC1Option]>,
  HelpText<"OpenCL only. Specify that single precision floating-point divide and sqrt used in the program source are correctly rounded.">;
def cl_uniform_work_group_size : Flag<["-"], "cl-uniform-work-group-size">, Group<opencl_Group>, Flags<[CC1Option]>,
  HelpText<"OpenCL only. Defines that the global work-size be a multiple of the work-group size specified to clEnqueueNDRangeKernel">;
def client__name : JoinedOrSeparate<["-"], "client_name">;
def combine : Flag<["-", "--"], "combine">, Flags<[DriverOption, Unsupported]>;
def compatibility__version : JoinedOrSeparate<["-"], "compatibility_version">;
def config : Separate<["--"], "config">, Flags<[DriverOption]>,
  HelpText<"Specifies configuration file">;
def config_system_dir_EQ : Joined<["--"], "config-system-dir=">, Flags<[DriverOption, HelpHidden]>,
  HelpText<"System directory for configuration files">;
def config_user_dir_EQ : Joined<["--"], "config-user-dir=">, Flags<[DriverOption, HelpHidden]>,
  HelpText<"User directory for configuration files">;
def coverage : Flag<["-", "--"], "coverage">, Flags<[CoreOption]>;
def cpp_precomp : Flag<["-"], "cpp-precomp">, Group<clang_ignored_f_Group>;
def current__version : JoinedOrSeparate<["-"], "current_version">;
def cxx_isystem : JoinedOrSeparate<["-"], "cxx-isystem">, Group<clang_i_Group>,
  HelpText<"Add directory to the C++ SYSTEM include search path">, Flags<[CC1Option]>,
  MetaVarName<"<directory>">;
def c : Flag<["-"], "c">, Flags<[DriverOption]>, Group<Action_Group>,
  HelpText<"Only run preprocess, compile, and assemble steps">;
def cuda_device_only : Flag<["--"], "cuda-device-only">,
  HelpText<"Compile CUDA code for device only">;
def cuda_host_only : Flag<["--"], "cuda-host-only">,
  HelpText<"Compile CUDA code for host only.  Has no effect on non-CUDA "
           "compilations.">;
def cuda_compile_host_device : Flag<["--"], "cuda-compile-host-device">,
  HelpText<"Compile CUDA code for both host and device (default).  Has no "
           "effect on non-CUDA compilations.">;
def cuda_include_ptx_EQ : Joined<["--"], "cuda-include-ptx=">, Flags<[DriverOption]>,
  HelpText<"Include PTX for the following GPU architecture (e.g. sm_35) or 'all'. May be specified more than once.">;
def no_cuda_include_ptx_EQ : Joined<["--"], "no-cuda-include-ptx=">, Flags<[DriverOption]>,
  HelpText<"Do not include PTX for the following GPU architecture (e.g. sm_35) or 'all'. May be specified more than once.">;
def cuda_gpu_arch_EQ : Joined<["--"], "cuda-gpu-arch=">, Flags<[DriverOption]>,
  HelpText<"CUDA GPU architecture (e.g. sm_35).  May be specified more than once.">;
def hip_link : Flag<["--"], "hip-link">,
  HelpText<"Link clang-offload-bundler bundles for HIP">;
def no_cuda_gpu_arch_EQ : Joined<["--"], "no-cuda-gpu-arch=">, Flags<[DriverOption]>,
  HelpText<"Remove GPU architecture (e.g. sm_35) from the list of GPUs to compile for. "
           "'all' resets the list to its default value.">;
def cuda_noopt_device_debug : Flag<["--"], "cuda-noopt-device-debug">,
  HelpText<"Enable device-side debug info generation. Disables ptxas optimizations.">;
def no_cuda_version_check : Flag<["--"], "no-cuda-version-check">,
  HelpText<"Don't error out if the detected version of the CUDA install is "
           "too low for the requested CUDA gpu architecture.">;
def no_cuda_noopt_device_debug : Flag<["--"], "no-cuda-noopt-device-debug">;
def cuda_path_EQ : Joined<["--"], "cuda-path=">, Group<i_Group>,
  HelpText<"CUDA installation path">;
def cuda_path_ignore_env : Flag<["--"], "cuda-path-ignore-env">, Group<i_Group>,
  HelpText<"Ignore environment variables to detect CUDA installation">;
def ptxas_path_EQ : Joined<["--"], "ptxas-path=">, Group<i_Group>,
  HelpText<"Path to ptxas (used for compiling CUDA code)">;
def fcuda_flush_denormals_to_zero : Flag<["-"], "fcuda-flush-denormals-to-zero">,
  Flags<[CC1Option]>, HelpText<"Flush denormal floating point values to zero in CUDA device mode.">;
def fno_cuda_flush_denormals_to_zero : Flag<["-"], "fno-cuda-flush-denormals-to-zero">;
def fcuda_approx_transcendentals : Flag<["-"], "fcuda-approx-transcendentals">,
  Flags<[CC1Option]>, HelpText<"Use approximate transcendental functions">;
def fno_cuda_approx_transcendentals : Flag<["-"], "fno-cuda-approx-transcendentals">;
def fgpu_rdc : Flag<["-"], "fgpu-rdc">, Flags<[CC1Option]>,
  HelpText<"Generate relocatable device code, also known as separate compilation mode.">;
def fno_gpu_rdc : Flag<["-"], "fno-gpu-rdc">;
def : Flag<["-"], "fcuda-rdc">, Alias<fgpu_rdc>;
def : Flag<["-"], "fno-cuda-rdc">, Alias<fno_gpu_rdc>;
def fcuda_short_ptr : Flag<["-"], "fcuda-short-ptr">, Flags<[CC1Option]>,
  HelpText<"Use 32-bit pointers for accessing const/local/shared address spaces.">;
def fno_cuda_short_ptr : Flag<["-"], "fno-cuda-short-ptr">;
def hip_device_lib_path_EQ : Joined<["--"], "hip-device-lib-path=">, Group<Link_Group>,
  HelpText<"HIP device library path">;
def hip_device_lib_EQ : Joined<["--"], "hip-device-lib=">, Group<Link_Group>,
  HelpText<"HIP device library">;
def fhip_dump_offload_linker_script : Flag<["-"], "fhip-dump-offload-linker-script">,
  Group<f_Group>, Flags<[NoArgumentUnused, HelpHidden]>;
def fhip_new_launch_api : Flag<["-"], "fhip-new-launch-api">,
  Flags<[CC1Option]>, HelpText<"Use new kernel launching API for HIP.">;
def fno_hip_new_launch_api : Flag<["-"], "fno-hip-new-launch-api">;
def fgpu_allow_device_init : Flag<["-"], "fgpu-allow-device-init">,
  Flags<[CC1Option]>, HelpText<"Allow device side init function in HIP">;
def fno_gpu_allow_device_init : Flag<["-"], "fno-gpu-allow-device-init">;
def libomptarget_nvptx_path_EQ : Joined<["--"], "libomptarget-nvptx-path=">, Group<i_Group>,
  HelpText<"Path to libomptarget-nvptx libraries">;
def dD : Flag<["-"], "dD">, Group<d_Group>, Flags<[CC1Option]>,
  HelpText<"Print macro definitions in -E mode in addition to normal output">;
def dI : Flag<["-"], "dI">, Group<d_Group>, Flags<[CC1Option]>,
  HelpText<"Print include directives in -E mode in addition to normal output">;
def dM : Flag<["-"], "dM">, Group<d_Group>, Flags<[CC1Option]>,
  HelpText<"Print macro definitions in -E mode instead of normal output">;
def dead__strip : Flag<["-"], "dead_strip">;
def dependency_file : Separate<["-"], "dependency-file">, Flags<[CC1Option]>,
  HelpText<"Filename (or -) to write dependency output to">;
def dependency_dot : Separate<["-"], "dependency-dot">, Flags<[CC1Option]>,
  HelpText<"Filename to write DOT-formatted header dependencies to">;
def module_dependency_dir : Separate<["-"], "module-dependency-dir">,
  Flags<[CC1Option]>, HelpText<"Directory to dump module dependencies to">;
def dumpmachine : Flag<["-"], "dumpmachine">;
def dumpspecs : Flag<["-"], "dumpspecs">, Flags<[Unsupported]>;
def dumpversion : Flag<["-"], "dumpversion">;
def dylib__file : Separate<["-"], "dylib_file">;
def dylinker__install__name : JoinedOrSeparate<["-"], "dylinker_install_name">;
def dylinker : Flag<["-"], "dylinker">;
def dynamiclib : Flag<["-"], "dynamiclib">;
def dynamic : Flag<["-"], "dynamic">, Flags<[NoArgumentUnused]>;
def d_Flag : Flag<["-"], "d">, Group<d_Group>;
def d_Joined : Joined<["-"], "d">, Group<d_Group>;
def emit_ast : Flag<["-"], "emit-ast">,
  HelpText<"Emit Clang AST files for source inputs">;
def emit_llvm : Flag<["-"], "emit-llvm">, Flags<[CC1Option]>, Group<Action_Group>,
  HelpText<"Use the LLVM representation for assembler and object files">;
def emit_interface_stubs : Flag<["-"], "emit-interface-stubs">, Flags<[CC1Option]>, Group<Action_Group>,
  HelpText<"Generate Inteface Stub Files.">;
def emit_merged_ifs : Flag<["-"], "emit-merged-ifs">,
  Flags<[CC1Option]>, Group<Action_Group>,
  HelpText<"Generate Interface Stub Files, emit merged text not binary.">;
def interface_stub_version_EQ : JoinedOrSeparate<["-"], "interface-stub-version=">, Flags<[CC1Option]>;
def exported__symbols__list : Separate<["-"], "exported_symbols_list">;
def e : JoinedOrSeparate<["-"], "e">, Group<Link_Group>;
def fPIC : Flag<["-"], "fPIC">, Group<f_Group>;
def fno_PIC : Flag<["-"], "fno-PIC">, Group<f_Group>;
def fPIE : Flag<["-"], "fPIE">, Group<f_Group>;
def fno_PIE : Flag<["-"], "fno-PIE">, Group<f_Group>;
def faccess_control : Flag<["-"], "faccess-control">, Group<f_Group>;
def falign_functions : Flag<["-"], "falign-functions">, Group<f_Group>;
def falign_functions_EQ : Joined<["-"], "falign-functions=">, Group<f_Group>;
def fno_align_functions: Flag<["-"], "fno-align-functions">, Group<f_Group>;
def fallow_unsupported : Flag<["-"], "fallow-unsupported">, Group<f_Group>;
def fapple_kext : Flag<["-"], "fapple-kext">, Group<f_Group>, Flags<[CC1Option]>,
  HelpText<"Use Apple's kernel extensions ABI">;
def fapple_pragma_pack : Flag<["-"], "fapple-pragma-pack">, Group<f_Group>, Flags<[CC1Option]>,
  HelpText<"Enable Apple gcc-compatible #pragma pack handling">;
def shared_libsan : Flag<["-"], "shared-libsan">,
  HelpText<"Dynamically link the sanitizer runtime">;
def static_libsan : Flag<["-"], "static-libsan">,
  HelpText<"Statically link the sanitizer runtime">;
def : Flag<["-"], "shared-libasan">, Alias<shared_libsan>;
def fasm : Flag<["-"], "fasm">, Group<f_Group>;

def fasm_blocks : Flag<["-"], "fasm-blocks">, Group<f_Group>, Flags<[CC1Option]>;
def fno_asm_blocks : Flag<["-"], "fno-asm-blocks">, Group<f_Group>;

def fassume_sane_operator_new : Flag<["-"], "fassume-sane-operator-new">, Group<f_Group>;
def fastcp : Flag<["-"], "fastcp">, Group<f_Group>;
def fastf : Flag<["-"], "fastf">, Group<f_Group>;
def fast : Flag<["-"], "fast">, Group<f_Group>;
def fasynchronous_unwind_tables : Flag<["-"], "fasynchronous-unwind-tables">, Group<f_Group>;

def fdouble_square_bracket_attributes : Flag<[ "-" ], "fdouble-square-bracket-attributes">,
  Group<f_Group>, Flags<[DriverOption, CC1Option]>,
  HelpText<"Enable '[[]]' attributes in all C and C++ language modes">;
def fno_double_square_bracket_attributes : Flag<[ "-" ], "fno-double-square-bracket-attributes">,
  Group<f_Group>, Flags<[DriverOption, CC1Option]>,
  HelpText<"Disable '[[]]' attributes in all C and C++ language modes">;

def fautolink : Flag <["-"], "fautolink">, Group<f_Group>;
def fno_autolink : Flag <["-"], "fno-autolink">, Group<f_Group>,
  Flags<[DriverOption, CC1Option]>,
  HelpText<"Disable generation of linker directives for automatic library linking">;

// C++ Coroutines TS
def fcoroutines_ts : Flag <["-"], "fcoroutines-ts">, Group<f_Group>,
  Flags<[DriverOption, CC1Option]>,
  HelpText<"Enable support for the C++ Coroutines TS">;
def fno_coroutines_ts : Flag <["-"], "fno-coroutines-ts">, Group<f_Group>,
  Flags<[DriverOption]>;

def fembed_bitcode_EQ : Joined<["-"], "fembed-bitcode=">,
    Group<f_Group>, Flags<[DriverOption, CC1Option, CC1AsOption]>, MetaVarName<"<option>">,
    HelpText<"Embed LLVM bitcode (option: off, all, bitcode, marker)">;
def fembed_bitcode : Flag<["-"], "fembed-bitcode">, Group<f_Group>,
  Alias<fembed_bitcode_EQ>, AliasArgs<["all"]>,
  HelpText<"Embed LLVM IR bitcode as data">;
def fembed_bitcode_marker : Flag<["-"], "fembed-bitcode-marker">,
  Alias<fembed_bitcode_EQ>, AliasArgs<["marker"]>,
  HelpText<"Embed placeholder LLVM IR data as a marker">;
def fgnu_inline_asm : Flag<["-"], "fgnu-inline-asm">, Group<f_Group>, Flags<[DriverOption]>;
def fno_gnu_inline_asm : Flag<["-"], "fno-gnu-inline-asm">, Group<f_Group>,
  Flags<[DriverOption, CC1Option]>,
  HelpText<"Disable GNU style inline asm">;

def fprofile_sample_use : Flag<["-"], "fprofile-sample-use">, Group<f_Group>,
    Flags<[CoreOption]>;
def fno_profile_sample_use : Flag<["-"], "fno-profile-sample-use">, Group<f_Group>,
    Flags<[CoreOption]>;
def fprofile_sample_use_EQ : Joined<["-"], "fprofile-sample-use=">,
    Group<f_Group>, Flags<[DriverOption, CC1Option]>,
    HelpText<"Enable sample-based profile guided optimizations">;
def fprofile_sample_accurate : Flag<["-"], "fprofile-sample-accurate">,
    Group<f_Group>, Flags<[DriverOption, CC1Option]>,
    HelpText<"Specifies that the sample profile is accurate">,
    DocBrief<[{Specifies that the sample profile is accurate. If the sample
               profile is accurate, callsites without profile samples are marked
               as cold. Otherwise, treat callsites without profile samples as if
               we have no profile}]>;
def fno_profile_sample_accurate : Flag<["-"], "fno-profile-sample-accurate">,
  Group<f_Group>, Flags<[DriverOption]>;
def fauto_profile : Flag<["-"], "fauto-profile">, Group<f_Group>,
    Alias<fprofile_sample_use>;
def fno_auto_profile : Flag<["-"], "fno-auto-profile">, Group<f_Group>,
    Alias<fno_profile_sample_use>;
def fauto_profile_EQ : Joined<["-"], "fauto-profile=">,
    Alias<fprofile_sample_use_EQ>;
def fauto_profile_accurate : Flag<["-"], "fauto-profile-accurate">,
    Group<f_Group>, Alias<fprofile_sample_accurate>;
def fno_auto_profile_accurate : Flag<["-"], "fno-auto-profile-accurate">,
    Group<f_Group>, Alias<fno_profile_sample_accurate>;
def fdebug_compilation_dir : Separate<["-"], "fdebug-compilation-dir">,
    Group<f_Group>, Flags<[CC1Option, CC1AsOption, CoreOption]>,
    HelpText<"The compilation directory to embed in the debug info.">;
def fdebug_info_for_profiling : Flag<["-"], "fdebug-info-for-profiling">,
    Group<f_Group>, Flags<[CC1Option]>,
    HelpText<"Emit extra debug info to make sample profile more accurate.">;
def fno_debug_info_for_profiling : Flag<["-"], "fno-debug-info-for-profiling">,
    Group<f_Group>, Flags<[DriverOption]>,
    HelpText<"Do not emit extra debug info for sample profiler.">;
def fprofile_instr_generate : Flag<["-"], "fprofile-instr-generate">,
    Group<f_Group>, Flags<[CoreOption]>,
    HelpText<"Generate instrumented code to collect execution counts into default.profraw file (overridden by '=' form of option or LLVM_PROFILE_FILE env var)">;
def fprofile_instr_generate_EQ : Joined<["-"], "fprofile-instr-generate=">,
    Group<f_Group>, Flags<[CoreOption]>, MetaVarName<"<file>">,
    HelpText<"Generate instrumented code to collect execution counts into <file> (overridden by LLVM_PROFILE_FILE env var)">;
def fprofile_instr_use : Flag<["-"], "fprofile-instr-use">, Group<f_Group>,
    Flags<[CoreOption]>;
def fprofile_instr_use_EQ : Joined<["-"], "fprofile-instr-use=">,
    Group<f_Group>, Flags<[CoreOption]>,
    HelpText<"Use instrumentation data for profile-guided optimization">;
def fprofile_remapping_file_EQ : Joined<["-"], "fprofile-remapping-file=">,
    Group<f_Group>, Flags<[CC1Option, CoreOption]>, MetaVarName<"<file>">,
    HelpText<"Use the remappings described in <file> to match the profile data against names in the program">;
def fprofile_remapping_file : Separate<["-"], "fprofile-remapping-file">,
    Group<f_Group>, Flags<[CoreOption]>, Alias<fprofile_remapping_file_EQ>;
def fcoverage_mapping : Flag<["-"], "fcoverage-mapping">,
    Group<f_Group>, Flags<[CC1Option, CoreOption]>,
    HelpText<"Generate coverage mapping to enable code coverage analysis">;
def fno_coverage_mapping : Flag<["-"], "fno-coverage-mapping">,
    Group<f_Group>, Flags<[DriverOption, CoreOption]>,
    HelpText<"Disable code coverage analysis">;
def fprofile_generate : Flag<["-"], "fprofile-generate">,
    Group<f_Group>, Flags<[CoreOption]>,
    HelpText<"Generate instrumented code to collect execution counts into default.profraw (overridden by LLVM_PROFILE_FILE env var)">;
def fprofile_generate_EQ : Joined<["-"], "fprofile-generate=">,
    Group<f_Group>, Flags<[CoreOption]>, MetaVarName<"<directory>">,
    HelpText<"Generate instrumented code to collect execution counts into <directory>/default.profraw (overridden by LLVM_PROFILE_FILE env var)">;
def fcs_profile_generate : Flag<["-"], "fcs-profile-generate">,
    Group<f_Group>, Flags<[CoreOption]>,
    HelpText<"Generate instrumented code to collect context sensitive execution counts into default.profraw (overridden by LLVM_PROFILE_FILE env var)">;
def fcs_profile_generate_EQ : Joined<["-"], "fcs-profile-generate=">,
    Group<f_Group>, Flags<[CoreOption]>, MetaVarName<"<directory>">,
    HelpText<"Generate instrumented code to collect context sensitive execution counts into <directory>/default.profraw (overridden by LLVM_PROFILE_FILE env var)">;
def fprofile_use : Flag<["-"], "fprofile-use">, Group<f_Group>,
    Alias<fprofile_instr_use>;
def fprofile_use_EQ : Joined<["-"], "fprofile-use=">,
    Group<f_Group>, Flags<[DriverOption]>, MetaVarName<"<pathname>">,
    HelpText<"Use instrumentation data for profile-guided optimization. If pathname is a directory, it reads from <pathname>/default.profdata. Otherwise, it reads from file <pathname>.">;
def fno_profile_instr_generate : Flag<["-"], "fno-profile-instr-generate">,
    Group<f_Group>, Flags<[CoreOption]>,
    HelpText<"Disable generation of profile instrumentation.">;
def fno_profile_generate : Flag<["-"], "fno-profile-generate">,
    Group<f_Group>, Flags<[CoreOption]>,
    HelpText<"Disable generation of profile instrumentation.">;
def fno_profile_instr_use : Flag<["-"], "fno-profile-instr-use">,
    Group<f_Group>, Flags<[CoreOption]>,
    HelpText<"Disable using instrumentation data for profile-guided optimization">;
def fno_profile_use : Flag<["-"], "fno-profile-use">,
    Alias<fno_profile_instr_use>;
def fprofile_filter_files_EQ : Joined<["-"], "fprofile-filter-files=">,
    Group<f_Group>, Flags<[CC1Option, CoreOption]>,
    HelpText<"Instrument only functions from files where names match any regex separated by a semi-colon">;
def fprofile_exclude_files_EQ : Joined<["-"], "fprofile-exclude-files=">,
    Group<f_Group>, Flags<[CC1Option, CoreOption]>,
    HelpText<"Instrument only functions from files where names don't match all the regexes separated by a semi-colon">;
def forder_file_instrumentation : Flag<["-"], "forder-file-instrumentation">,
    Group<f_Group>, Flags<[CC1Option, CoreOption]>,
    HelpText<"Generate instrumented code to collect order file into default.profraw file (overridden by '=' form of option or LLVM_PROFILE_FILE env var)">;

def faddrsig : Flag<["-"], "faddrsig">, Group<f_Group>, Flags<[CoreOption, CC1Option]>,
  HelpText<"Emit an address-significance table">;
def fno_addrsig : Flag<["-"], "fno-addrsig">, Group<f_Group>, Flags<[CoreOption]>,
  HelpText<"Don't emit an address-significance table">;
def fblocks : Flag<["-"], "fblocks">, Group<f_Group>, Flags<[CoreOption, CC1Option]>,
  HelpText<"Enable the 'blocks' language feature">;
def fbootclasspath_EQ : Joined<["-"], "fbootclasspath=">, Group<f_Group>;
def fborland_extensions : Flag<["-"], "fborland-extensions">, Group<f_Group>, Flags<[CC1Option]>,
  HelpText<"Accept non-standard constructs supported by the Borland compiler">;
def fbuiltin : Flag<["-"], "fbuiltin">, Group<f_Group>, Flags<[CoreOption]>;
def fbuiltin_module_map : Flag <["-"], "fbuiltin-module-map">, Group<f_Group>,
  Flags<[DriverOption]>, HelpText<"Load the clang builtins module map file.">;
def fcaret_diagnostics : Flag<["-"], "fcaret-diagnostics">, Group<f_Group>;
def fclang_abi_compat_EQ : Joined<["-"], "fclang-abi-compat=">, Group<f_clang_Group>,
  Flags<[CC1Option]>, MetaVarName<"<version>">, Values<"<major>.<minor>,latest">,
  HelpText<"Attempt to match the ABI of Clang <version>">;
def fclasspath_EQ : Joined<["-"], "fclasspath=">, Group<f_Group>;
def fcolor_diagnostics : Flag<["-"], "fcolor-diagnostics">, Group<f_Group>,
  Flags<[CoreOption, CC1Option]>, HelpText<"Use colors in diagnostics">;
def fdiagnostics_color : Flag<["-"], "fdiagnostics-color">, Group<f_Group>,
  Flags<[CoreOption, DriverOption]>;
def fdiagnostics_color_EQ : Joined<["-"], "fdiagnostics-color=">, Group<f_Group>;
def fansi_escape_codes : Flag<["-"], "fansi-escape-codes">, Group<f_Group>,
  Flags<[CoreOption, CC1Option]>, HelpText<"Use ANSI escape codes for diagnostics">;
def fcomment_block_commands : CommaJoined<["-"], "fcomment-block-commands=">, Group<f_clang_Group>, Flags<[CC1Option]>,
  HelpText<"Treat each comma separated argument in <arg> as a documentation comment block command">,
  MetaVarName<"<arg>">;
def fparse_all_comments : Flag<["-"], "fparse-all-comments">, Group<f_clang_Group>, Flags<[CC1Option]>;
def frecord_command_line : Flag<["-"], "frecord-command-line">,
  Group<f_clang_Group>;
def fno_record_command_line : Flag<["-"], "fno-record-command-line">,
  Group<f_clang_Group>;
def : Flag<["-"], "frecord-gcc-switches">, Alias<frecord_command_line>;
def : Flag<["-"], "fno-record-gcc-switches">, Alias<fno_record_command_line>;
def fcommon : Flag<["-"], "fcommon">, Group<f_Group>;
def fcompile_resource_EQ : Joined<["-"], "fcompile-resource=">, Group<f_Group>;
def fcomplete_member_pointers : Flag<["-"], "fcomplete-member-pointers">, Group<f_clang_Group>,
   Flags<[CoreOption, CC1Option]>,
   HelpText<"Require member pointer base types to be complete if they would be significant under the Microsoft ABI">;
def fno_complete_member_pointers : Flag<["-"], "fno-complete-member-pointers">, Group<f_clang_Group>,
   Flags<[CoreOption]>,
   HelpText<"Do not require member pointer base types to be complete if they would be significant under the Microsoft ABI">;
def fcf_runtime_abi_EQ : Joined<["-"], "fcf-runtime-abi=">, Group<f_Group>,
    Flags<[CC1Option]>;
def fconstant_cfstrings : Flag<["-"], "fconstant-cfstrings">, Group<f_Group>;
def fconstant_string_class_EQ : Joined<["-"], "fconstant-string-class=">, Group<f_Group>;
def fconstexpr_depth_EQ : Joined<["-"], "fconstexpr-depth=">, Group<f_Group>;
def fconstexpr_steps_EQ : Joined<["-"], "fconstexpr-steps=">, Group<f_Group>;
def fexperimental_new_constant_interpreter : Flag<["-"], "fexperimental-new-constant-interpreter">, Group<f_Group>,
  HelpText<"Enable the experimental new constant interpreter">, Flags<[CC1Option]>;
def fforce_experimental_new_constant_interpreter : Flag<["-"], "fforce-experimental-new-constant-interpreter">, Group<f_Group>,
  HelpText<"Force the use of the experimental new constant interpreter, failing on missing features">, Flags<[CC1Option]>;
def fconstexpr_backtrace_limit_EQ : Joined<["-"], "fconstexpr-backtrace-limit=">,
                                    Group<f_Group>;
def fno_crash_diagnostics : Flag<["-"], "fno-crash-diagnostics">, Group<f_clang_Group>, Flags<[NoArgumentUnused, CoreOption]>,
  HelpText<"Disable auto-generation of preprocessed source files and a script for reproduction during a clang crash">;
def fcrash_diagnostics_dir : Joined<["-"], "fcrash-diagnostics-dir=">, Group<f_clang_Group>, Flags<[NoArgumentUnused, CoreOption]>;
def fcreate_profile : Flag<["-"], "fcreate-profile">, Group<f_Group>;
def fcxx_exceptions: Flag<["-"], "fcxx-exceptions">, Group<f_Group>,
  HelpText<"Enable C++ exceptions">, Flags<[CC1Option]>;
def fcxx_modules : Flag <["-"], "fcxx-modules">, Group<f_Group>,
  Flags<[DriverOption]>;
def fdebug_pass_arguments : Flag<["-"], "fdebug-pass-arguments">, Group<f_Group>;
def fdebug_pass_structure : Flag<["-"], "fdebug-pass-structure">, Group<f_Group>;
def fdepfile_entry : Joined<["-"], "fdepfile-entry=">,
    Group<f_clang_Group>, Flags<[CC1Option]>;
def fdiagnostics_fixit_info : Flag<["-"], "fdiagnostics-fixit-info">, Group<f_clang_Group>;
def fdiagnostics_parseable_fixits : Flag<["-"], "fdiagnostics-parseable-fixits">, Group<f_clang_Group>,
    Flags<[CoreOption, CC1Option]>, HelpText<"Print fix-its in machine parseable form">;
def fdiagnostics_print_source_range_info : Flag<["-"], "fdiagnostics-print-source-range-info">,
    Group<f_clang_Group>,  Flags<[CC1Option]>,
    HelpText<"Print source range spans in numeric form">;
def fdiagnostics_show_hotness : Flag<["-"], "fdiagnostics-show-hotness">, Group<f_Group>,
    Flags<[CC1Option]>, HelpText<"Enable profile hotness information in diagnostic line">;
def fdiagnostics_hotness_threshold_EQ : Joined<["-"], "fdiagnostics-hotness-threshold=">,
    Group<f_Group>, Flags<[CC1Option]>, MetaVarName<"<number>">,
    HelpText<"Prevent optimization remarks from being output if they do not have at least this profile count">;
def fdiagnostics_show_option : Flag<["-"], "fdiagnostics-show-option">, Group<f_Group>,
    Flags<[CC1Option]>, HelpText<"Print option name with mappable diagnostics">;
def fdiagnostics_show_note_include_stack : Flag<["-"], "fdiagnostics-show-note-include-stack">,
    Group<f_Group>,  Flags<[CC1Option]>, HelpText<"Display include stacks for diagnostic notes">;
def fdiagnostics_format_EQ : Joined<["-"], "fdiagnostics-format=">, Group<f_clang_Group>;
def fdiagnostics_show_category_EQ : Joined<["-"], "fdiagnostics-show-category=">, Group<f_clang_Group>;
def fdiagnostics_show_template_tree : Flag<["-"], "fdiagnostics-show-template-tree">,
    Group<f_Group>, Flags<[CC1Option]>,
    HelpText<"Print a template comparison tree for differing templates">;
def fdeclspec : Flag<["-"], "fdeclspec">, Group<f_clang_Group>,
  HelpText<"Allow __declspec as a keyword">, Flags<[CC1Option]>;
def fdiscard_value_names : Flag<["-"], "fdiscard-value-names">, Group<f_clang_Group>,
  HelpText<"Discard value names in LLVM IR">, Flags<[DriverOption]>;
def fno_discard_value_names : Flag<["-"], "fno-discard-value-names">, Group<f_clang_Group>,
  HelpText<"Do not discard value names in LLVM IR">, Flags<[DriverOption]>;
def fdollars_in_identifiers : Flag<["-"], "fdollars-in-identifiers">, Group<f_Group>,
  HelpText<"Allow '$' in identifiers">, Flags<[CC1Option]>;
def fdwarf2_cfi_asm : Flag<["-"], "fdwarf2-cfi-asm">, Group<clang_ignored_f_Group>;
def fno_dwarf2_cfi_asm : Flag<["-"], "fno-dwarf2-cfi-asm">, Group<clang_ignored_f_Group>;
def fdwarf_directory_asm : Flag<["-"], "fdwarf-directory-asm">, Group<f_Group>;
def fno_dwarf_directory_asm : Flag<["-"], "fno-dwarf-directory-asm">, Group<f_Group>, Flags<[CC1Option]>;
def felide_constructors : Flag<["-"], "felide-constructors">, Group<f_Group>;
def fno_elide_type : Flag<["-"], "fno-elide-type">, Group<f_Group>,
    Flags<[CC1Option]>,
    HelpText<"Do not elide types when printing diagnostics">;
def feliminate_unused_debug_symbols : Flag<["-"], "feliminate-unused-debug-symbols">, Group<f_Group>;
def femit_all_decls : Flag<["-"], "femit-all-decls">, Group<f_Group>, Flags<[CC1Option]>,
  HelpText<"Emit all declarations, even if unused">;
def femulated_tls : Flag<["-"], "femulated-tls">, Group<f_Group>, Flags<[CC1Option]>,
  HelpText<"Use emutls functions to access thread_local variables">;
def fno_emulated_tls : Flag<["-"], "fno-emulated-tls">, Group<f_Group>, Flags<[CC1Option]>;
def fencoding_EQ : Joined<["-"], "fencoding=">, Group<f_Group>;
def ferror_limit_EQ : Joined<["-"], "ferror-limit=">, Group<f_Group>, Flags<[CoreOption]>;
def fexceptions : Flag<["-"], "fexceptions">, Group<f_Group>, Flags<[CC1Option]>,
  HelpText<"Enable support for exception handling">;
def fdwarf_exceptions : Flag<["-"], "fdwarf-exceptions">, Group<f_Group>,
  Flags<[CC1Option]>, HelpText<"Use DWARF style exceptions">;
def fsjlj_exceptions : Flag<["-"], "fsjlj-exceptions">, Group<f_Group>,
  Flags<[CC1Option]>, HelpText<"Use SjLj style exceptions">;
def fseh_exceptions : Flag<["-"], "fseh-exceptions">, Group<f_Group>,
  Flags<[CC1Option]>, HelpText<"Use SEH style exceptions">;
def fwasm_exceptions : Flag<["-"], "fwasm-exceptions">, Group<f_Group>,
  Flags<[CC1Option]>, HelpText<"Use WebAssembly style exceptions">;
def fexcess_precision_EQ : Joined<["-"], "fexcess-precision=">,
    Group<clang_ignored_gcc_optimization_f_Group>;
def : Flag<["-"], "fexpensive-optimizations">, Group<clang_ignored_gcc_optimization_f_Group>;
def : Flag<["-"], "fno-expensive-optimizations">, Group<clang_ignored_gcc_optimization_f_Group>;
def fextdirs_EQ : Joined<["-"], "fextdirs=">, Group<f_Group>;
def : Flag<["-"], "fdefer-pop">, Group<clang_ignored_gcc_optimization_f_Group>;
def : Flag<["-"], "fno-defer-pop">, Group<clang_ignored_gcc_optimization_f_Group>;
def : Flag<["-"], "fextended-identifiers">, Group<clang_ignored_f_Group>;
def : Flag<["-"], "fno-extended-identifiers">, Group<f_Group>, Flags<[Unsupported]>;
def fhosted : Flag<["-"], "fhosted">, Group<f_Group>;
def fdenormal_fp_math_EQ : Joined<["-"], "fdenormal-fp-math=">, Group<f_Group>, Flags<[CC1Option]>;
def ffast_math : Flag<["-"], "ffast-math">, Group<f_Group>, Flags<[CC1Option]>,
  HelpText<"Allow aggressive, lossy floating-point optimizations">;
def fno_fast_math : Flag<["-"], "fno-fast-math">, Group<f_Group>;
def fmath_errno : Flag<["-"], "fmath-errno">, Group<f_Group>, Flags<[CC1Option]>,
  HelpText<"Require math functions to indicate errors by setting errno">;
def fno_math_errno : Flag<["-"], "fno-math-errno">, Group<f_Group>;
def fbracket_depth_EQ : Joined<["-"], "fbracket-depth=">, Group<f_Group>, Flags<[CoreOption]>;
def fsignaling_math : Flag<["-"], "fsignaling-math">, Group<f_Group>;
def fno_signaling_math : Flag<["-"], "fno-signaling-math">, Group<f_Group>;
def fjump_tables : Flag<["-"], "fjump-tables">, Group<f_Group>;
def fno_jump_tables : Flag<["-"], "fno-jump-tables">, Group<f_Group>, Flags<[CC1Option]>,
  HelpText<"Do not use jump tables for lowering switches">;
def fforce_enable_int128 : Flag<["-"], "fforce-enable-int128">,
  Group<f_Group>, Flags<[CC1Option]>,
  HelpText<"Enable support for int128_t type">;
def fno_force_enable_int128 : Flag<["-"], "fno-force-enable-int128">,
  Group<f_Group>, Flags<[CC1Option]>,
  HelpText<"Disable support for int128_t type">;
def fkeep_static_consts : Flag<["-"], "fkeep-static-consts">, Group<f_Group>, Flags<[CC1Option]>,
  HelpText<"Keep static const variables even if unused">;
def ffixed_point : Flag<["-"], "ffixed-point">, Group<f_Group>,
                   Flags<[CC1Option]>, HelpText<"Enable fixed point types">;
def fno_fixed_point : Flag<["-"], "fno-fixed-point">, Group<f_Group>,
                      HelpText<"Disable fixed point types">;
def fcxx_static_destructors : Flag<["-"], "fc++-static-destructors">,
  Group<f_Group>,
  HelpText<"Enable C++ static destructor registration (the default)">;
def fno_cxx_static_destructors : Flag<["-"], "fno-c++-static-destructors">,
  Group<f_Group>,
  Flags<[CC1Option]>,
  HelpText<"Disable C++ static destructor registration">;
def fsymbol_partition_EQ : Joined<["-"], "fsymbol-partition=">, Group<f_Group>,
  Flags<[CC1Option]>;

// Begin sanitizer flags. These should all be core options exposed in all driver
// modes.
let Flags = [CC1Option, CoreOption] in {

def fsanitize_EQ : CommaJoined<["-"], "fsanitize=">, Group<f_clang_Group>,
                   MetaVarName<"<check>">,
                   HelpText<"Turn on runtime checks for various forms of undefined "
                            "or suspicious behavior. See user manual for available checks">;
def fno_sanitize_EQ : CommaJoined<["-"], "fno-sanitize=">, Group<f_clang_Group>,
                      Flags<[CoreOption, DriverOption]>;
def fsanitize_blacklist : Joined<["-"], "fsanitize-blacklist=">,
                          Group<f_clang_Group>,
                          HelpText<"Path to blacklist file for sanitizers">;
def fno_sanitize_blacklist : Flag<["-"], "fno-sanitize-blacklist">,
                             Group<f_clang_Group>,
                             HelpText<"Don't use blacklist file for sanitizers">;
def fsanitize_coverage
    : CommaJoined<["-"], "fsanitize-coverage=">,
      Group<f_clang_Group>,
      HelpText<"Specify the type of coverage instrumentation for Sanitizers">;
def fno_sanitize_coverage
    : CommaJoined<["-"], "fno-sanitize-coverage=">,
      Group<f_clang_Group>, Flags<[CoreOption, DriverOption]>,
      HelpText<"Disable specified features of coverage instrumentation for "
               "Sanitizers">, Values<"func,bb,edge,indirect-calls,trace-bb,trace-cmp,trace-div,trace-gep,8bit-counters,trace-pc,trace-pc-guard,no-prune,inline-8bit-counters">;
def fsanitize_memory_track_origins_EQ : Joined<["-"], "fsanitize-memory-track-origins=">,
                                        Group<f_clang_Group>,
                                        HelpText<"Enable origins tracking in MemorySanitizer">;
def fsanitize_memory_track_origins : Flag<["-"], "fsanitize-memory-track-origins">,
                                     Group<f_clang_Group>,
                                     HelpText<"Enable origins tracking in MemorySanitizer">;
def fno_sanitize_memory_track_origins : Flag<["-"], "fno-sanitize-memory-track-origins">,
                                        Group<f_clang_Group>,
                                        Flags<[CoreOption, DriverOption]>,
                                        HelpText<"Disable origins tracking in MemorySanitizer">;
def fsanitize_memory_use_after_dtor : Flag<["-"], "fsanitize-memory-use-after-dtor">,
                                     Group<f_clang_Group>,
                                     HelpText<"Enable use-after-destroy detection in MemorySanitizer">;
def fno_sanitize_memory_use_after_dtor : Flag<["-"], "fno-sanitize-memory-use-after-dtor">,
                                     Group<f_clang_Group>,
                                     HelpText<"Disable use-after-destroy detection in MemorySanitizer">;
def fsanitize_address_field_padding : Joined<["-"], "fsanitize-address-field-padding=">,
                                        Group<f_clang_Group>,
                                        HelpText<"Level of field padding for AddressSanitizer">;
def fsanitize_address_use_after_scope : Flag<["-"], "fsanitize-address-use-after-scope">,
                                        Group<f_clang_Group>,
                                        HelpText<"Enable use-after-scope detection in AddressSanitizer">;
def fno_sanitize_address_use_after_scope : Flag<["-"], "fno-sanitize-address-use-after-scope">,
                                           Group<f_clang_Group>,
                                           Flags<[CoreOption, DriverOption]>,
                                           HelpText<"Disable use-after-scope detection in AddressSanitizer">;
def fsanitize_address_poison_custom_array_cookie
    : Flag<[ "-" ], "fsanitize-address-poison-custom-array-cookie">,
      Group<f_clang_Group>,
      HelpText<"Enable poisoning array cookies when using custom operator new[] in AddressSanitizer">;
def fno_sanitize_address_poison_custom_array_cookie
    : Flag<[ "-" ], "fno-sanitize-address-poison-custom-array-cookie">,
      Group<f_clang_Group>,
      HelpText<"Disable poisoning array cookies when using custom operator new[] in AddressSanitizer">;
def fsanitize_address_globals_dead_stripping : Flag<["-"], "fsanitize-address-globals-dead-stripping">,
                                        Group<f_clang_Group>,
                                        HelpText<"Enable linker dead stripping of globals in AddressSanitizer">;
def fsanitize_address_use_odr_indicator
    : Flag<["-"], "fsanitize-address-use-odr-indicator">,
      Group<f_clang_Group>,
      HelpText<"Enable ODR indicator globals to avoid false ODR violation reports in partially sanitized programs at the cost of an increase in binary size">;
def fno_sanitize_address_use_odr_indicator
    : Flag<["-"], "fno-sanitize-address-use-odr-indicator">,
      Group<f_clang_Group>,
      HelpText<"Disable ODR indicator globals">;
// Note: This flag was introduced when it was necessary to distinguish between
//       ABI for correct codegen.  This is no longer needed, but the flag is
//       not removed since targeting either ABI will behave the same.
//       This way we cause no disturbance to existing scripts & code, and if we
//       want to use this flag in the future we will cause no disturbance then
//       either.
def fsanitize_hwaddress_abi_EQ
    : Joined<["-"], "fsanitize-hwaddress-abi=">,
      Group<f_clang_Group>,
      HelpText<"Select the HWAddressSanitizer ABI to target (interceptor or platform, default interceptor). This option is currently unused.">;
def fsanitize_recover : Flag<["-"], "fsanitize-recover">, Group<f_clang_Group>;
def fno_sanitize_recover : Flag<["-"], "fno-sanitize-recover">,
                           Flags<[CoreOption, DriverOption]>,
                           Group<f_clang_Group>;
def fsanitize_recover_EQ : CommaJoined<["-"], "fsanitize-recover=">,
                           Group<f_clang_Group>,
                           HelpText<"Enable recovery for specified sanitizers">;
def fno_sanitize_recover_EQ
    : CommaJoined<["-"], "fno-sanitize-recover=">,
      Group<f_clang_Group>,
      Flags<[CoreOption, DriverOption]>,
      HelpText<"Disable recovery for specified sanitizers">;
def fsanitize_trap_EQ : CommaJoined<["-"], "fsanitize-trap=">, Group<f_clang_Group>,
                        HelpText<"Enable trapping for specified sanitizers">;
def fno_sanitize_trap_EQ : CommaJoined<["-"], "fno-sanitize-trap=">, Group<f_clang_Group>,
                           Flags<[CoreOption, DriverOption]>,
                           HelpText<"Disable trapping for specified sanitizers">;
def fsanitize_undefined_trap_on_error : Flag<["-"], "fsanitize-undefined-trap-on-error">,
                                        Group<f_clang_Group>;
def fno_sanitize_undefined_trap_on_error : Flag<["-"], "fno-sanitize-undefined-trap-on-error">,
                                           Group<f_clang_Group>;
def fsanitize_minimal_runtime : Flag<["-"], "fsanitize-minimal-runtime">,
                                        Group<f_clang_Group>;
def fno_sanitize_minimal_runtime : Flag<["-"], "fno-sanitize-minimal-runtime">,
                                        Group<f_clang_Group>;
def fsanitize_link_runtime : Flag<["-"], "fsanitize-link-runtime">,
                           Group<f_clang_Group>;
def fno_sanitize_link_runtime : Flag<["-"], "fno-sanitize-link-runtime">,
                              Group<f_clang_Group>;
def fsanitize_link_cxx_runtime : Flag<["-"], "fsanitize-link-c++-runtime">,
                                 Group<f_clang_Group>;
def fno_sanitize_link_cxx_runtime : Flag<["-"], "fno-sanitize-link-c++-runtime">,
                                    Group<f_clang_Group>;
def fsanitize_cfi_cross_dso : Flag<["-"], "fsanitize-cfi-cross-dso">,
                              Group<f_clang_Group>,
                              HelpText<"Enable control flow integrity (CFI) checks for cross-DSO calls.">;
def fno_sanitize_cfi_cross_dso : Flag<["-"], "fno-sanitize-cfi-cross-dso">,
                                 Flags<[CoreOption, DriverOption]>,
                                 Group<f_clang_Group>,
                                 HelpText<"Disable control flow integrity (CFI) checks for cross-DSO calls.">;
def fsanitize_cfi_icall_generalize_pointers : Flag<["-"], "fsanitize-cfi-icall-generalize-pointers">,
                                              Group<f_clang_Group>,
                                              HelpText<"Generalize pointers in CFI indirect call type signature checks">;
def fsanitize_cfi_canonical_jump_tables : Flag<["-"], "fsanitize-cfi-canonical-jump-tables">,
                                          Group<f_clang_Group>,
                                          HelpText<"Make the jump table addresses canonical in the symbol table">;
def fno_sanitize_cfi_canonical_jump_tables : Flag<["-"], "fno-sanitize-cfi-canonical-jump-tables">,
                                             Group<f_clang_Group>,
                                             Flags<[CoreOption, DriverOption]>,
                                             HelpText<"Do not make the jump table addresses canonical in the symbol table">;
def fsanitize_stats : Flag<["-"], "fsanitize-stats">,
                              Group<f_clang_Group>,
                              HelpText<"Enable sanitizer statistics gathering.">;
def fno_sanitize_stats : Flag<["-"], "fno-sanitize-stats">,
                                 Group<f_clang_Group>,
                                 Flags<[CoreOption, DriverOption]>,
                                 HelpText<"Disable sanitizer statistics gathering.">;
def fsanitize_thread_memory_access : Flag<["-"], "fsanitize-thread-memory-access">,
                                     Group<f_clang_Group>,
                                     HelpText<"Enable memory access instrumentation in ThreadSanitizer (default)">;
def fno_sanitize_thread_memory_access : Flag<["-"], "fno-sanitize-thread-memory-access">,
                                        Group<f_clang_Group>,
                                        Flags<[CoreOption, DriverOption]>,
                                        HelpText<"Disable memory access instrumentation in ThreadSanitizer">;
def fsanitize_thread_func_entry_exit : Flag<["-"], "fsanitize-thread-func-entry-exit">,
                                       Group<f_clang_Group>,
                                       HelpText<"Enable function entry/exit instrumentation in ThreadSanitizer (default)">;
def fno_sanitize_thread_func_entry_exit : Flag<["-"], "fno-sanitize-thread-func-entry-exit">,
                                          Group<f_clang_Group>,
                                          Flags<[CoreOption, DriverOption]>,
                                          HelpText<"Disable function entry/exit instrumentation in ThreadSanitizer">;
def fsanitize_thread_atomics : Flag<["-"], "fsanitize-thread-atomics">,
                               Group<f_clang_Group>,
                               HelpText<"Enable atomic operations instrumentation in ThreadSanitizer (default)">;
def fno_sanitize_thread_atomics : Flag<["-"], "fno-sanitize-thread-atomics">,
                                  Group<f_clang_Group>,
                                  Flags<[CoreOption, DriverOption]>,
                                  HelpText<"Disable atomic operations instrumentation in ThreadSanitizer">;
def fsanitize_undefined_strip_path_components_EQ : Joined<["-"], "fsanitize-undefined-strip-path-components=">,
  Group<f_clang_Group>, MetaVarName<"<number>">,
  HelpText<"Strip (or keep only, if negative) a given number of path components "
           "when emitting check metadata.">;

} // end -f[no-]sanitize* flags

def funsafe_math_optimizations : Flag<["-"], "funsafe-math-optimizations">,
  Group<f_Group>;
def fno_unsafe_math_optimizations : Flag<["-"], "fno-unsafe-math-optimizations">,
  Group<f_Group>;
def fassociative_math : Flag<["-"], "fassociative-math">, Group<f_Group>;
def fno_associative_math : Flag<["-"], "fno-associative-math">, Group<f_Group>;
def freciprocal_math :
  Flag<["-"], "freciprocal-math">, Group<f_Group>, Flags<[CC1Option]>,
  HelpText<"Allow division operations to be reassociated">;
def fno_reciprocal_math : Flag<["-"], "fno-reciprocal-math">, Group<f_Group>;
def ffinite_math_only : Flag<["-"], "ffinite-math-only">, Group<f_Group>, Flags<[CC1Option]>;
def fno_finite_math_only : Flag<["-"], "fno-finite-math-only">, Group<f_Group>;
def fsigned_zeros : Flag<["-"], "fsigned-zeros">, Group<f_Group>;
def fno_signed_zeros :
  Flag<["-"], "fno-signed-zeros">, Group<f_Group>, Flags<[CC1Option]>,
  HelpText<"Allow optimizations that ignore the sign of floating point zeros">;
def fhonor_nans : Flag<["-"], "fhonor-nans">, Group<f_Group>;
def fno_honor_nans : Flag<["-"], "fno-honor-nans">, Group<f_Group>;
def fhonor_infinities : Flag<["-"], "fhonor-infinities">, Group<f_Group>;
def fno_honor_infinities : Flag<["-"], "fno-honor-infinities">, Group<f_Group>;
// This option was originally misspelt "infinites" [sic].
def : Flag<["-"], "fhonor-infinites">, Alias<fhonor_infinities>;
def : Flag<["-"], "fno-honor-infinites">, Alias<fno_honor_infinities>;
def ftrapping_math : Flag<["-"], "ftrapping-math">, Group<f_Group>, Flags<[CC1Option]>;
def fno_trapping_math : Flag<["-"], "fno-trapping-math">, Group<f_Group>, Flags<[CC1Option]>;
def ffp_contract : Joined<["-"], "ffp-contract=">, Group<f_Group>,
  Flags<[CC1Option]>, HelpText<"Form fused FP ops (e.g. FMAs): fast (everywhere)"
  " | on (according to FP_CONTRACT pragma) | off (never fuse). Default"
  " is 'fast' for CUDA/HIP and 'on' otherwise.">, Values<"fast,on,off">;

def fstrict_float_cast_overflow : Flag<["-"],
  "fstrict-float-cast-overflow">, Group<f_Group>, Flags<[CC1Option]>,
  HelpText<"Assume that overflowing float-to-int casts are undefined (default)">;
def fno_strict_float_cast_overflow : Flag<["-"],
  "fno-strict-float-cast-overflow">, Group<f_Group>, Flags<[CC1Option]>,
  HelpText<"Relax language rules and try to match the behavior of the target's native float-to-int conversion instructions">;

def ffor_scope : Flag<["-"], "ffor-scope">, Group<f_Group>;
def fno_for_scope : Flag<["-"], "fno-for-scope">, Group<f_Group>;

def frewrite_includes : Flag<["-"], "frewrite-includes">, Group<f_Group>,
  Flags<[CC1Option]>;
def fno_rewrite_includes : Flag<["-"], "fno-rewrite-includes">, Group<f_Group>;

def frewrite_imports : Flag<["-"], "frewrite-imports">, Group<f_Group>,
  Flags<[CC1Option]>;
def fno_rewrite_imports : Flag<["-"], "fno-rewrite-imports">, Group<f_Group>;

def fdelete_null_pointer_checks : Flag<["-"],
  "fdelete-null-pointer-checks">, Group<f_Group>,
  HelpText<"Treat usage of null pointers as undefined behavior.">;
def fno_delete_null_pointer_checks : Flag<["-"],
  "fno-delete-null-pointer-checks">, Group<f_Group>, Flags<[CC1Option]>,
  HelpText<"Do not treat usage of null pointers as undefined behavior.">;

def frewrite_map_file : Separate<["-"], "frewrite-map-file">,
                        Group<f_Group>,
                        Flags<[ DriverOption, CC1Option ]>;
def frewrite_map_file_EQ : Joined<["-"], "frewrite-map-file=">,
                           Group<f_Group>,
                           Flags<[DriverOption]>;

def fuse_line_directives : Flag<["-"], "fuse-line-directives">, Group<f_Group>,
  Flags<[CC1Option]>;
def fno_use_line_directives : Flag<["-"], "fno-use-line-directives">, Group<f_Group>;

def ffreestanding : Flag<["-"], "ffreestanding">, Group<f_Group>, Flags<[CC1Option]>,
  HelpText<"Assert that the compilation takes place in a freestanding environment">;
def fgnuc_version_EQ : Joined<["-"], "fgnuc-version=">, Group<f_Group>,
  HelpText<"Sets various macros to claim compatibility with the given GCC version (default is 4.2.1)">,
  Flags<[CC1Option, CoreOption]>;
def fgnu_keywords : Flag<["-"], "fgnu-keywords">, Group<f_Group>, Flags<[CC1Option]>,
  HelpText<"Allow GNU-extension keywords regardless of language standard">;
def fgnu89_inline : Flag<["-"], "fgnu89-inline">, Group<f_Group>, Flags<[CC1Option]>,
  HelpText<"Use the gnu89 inline semantics">;
def fno_gnu89_inline : Flag<["-"], "fno-gnu89-inline">, Group<f_Group>;
def fgnu_runtime : Flag<["-"], "fgnu-runtime">, Group<f_Group>,
  HelpText<"Generate output compatible with the standard GNU Objective-C runtime">;
def fheinous_gnu_extensions : Flag<["-"], "fheinous-gnu-extensions">, Flags<[CC1Option]>;
def filelist : Separate<["-"], "filelist">, Flags<[LinkerInput]>,
               Group<Link_Group>;
def : Flag<["-"], "findirect-virtual-calls">, Alias<fapple_kext>;
def finline_functions : Flag<["-"], "finline-functions">, Group<f_clang_Group>, Flags<[CC1Option]>,
  HelpText<"Inline suitable functions">;
def finline_hint_functions: Flag<["-"], "finline-hint-functions">, Group<f_clang_Group>, Flags<[CC1Option]>,
  HelpText<"Inline functions which are (explicitly or implicitly) marked inline">;
def finline : Flag<["-"], "finline">, Group<clang_ignored_f_Group>;
def fexperimental_isel : Flag<["-"], "fexperimental-isel">, Group<f_clang_Group>,
  HelpText<"Enables the experimental global instruction selector">;
def fexperimental_new_pass_manager : Flag<["-"], "fexperimental-new-pass-manager">,
  Group<f_clang_Group>, Flags<[CC1Option]>,
  HelpText<"Enables an experimental new pass manager in LLVM.">;
def finput_charset_EQ : Joined<["-"], "finput-charset=">, Group<f_Group>;
def fexec_charset_EQ : Joined<["-"], "fexec-charset=">, Group<f_Group>;
def finstrument_functions : Flag<["-"], "finstrument-functions">, Group<f_Group>, Flags<[CC1Option]>,
  HelpText<"Generate calls to instrument function entry and exit">;
def finstrument_functions_after_inlining : Flag<["-"], "finstrument-functions-after-inlining">, Group<f_Group>, Flags<[CC1Option]>,
  HelpText<"Like -finstrument-functions, but insert the calls after inlining">;
def finstrument_function_entry_bare : Flag<["-"], "finstrument-function-entry-bare">, Group<f_Group>, Flags<[CC1Option]>,
  HelpText<"Instrument function entry only, after inlining, without arguments to the instrumentation call">;
def fcf_protection_EQ : Joined<["-"], "fcf-protection=">, Flags<[CoreOption, CC1Option]>, Group<f_Group>,
  HelpText<"Instrument control-flow architecture protection. Options: return, branch, full, none.">, Values<"return,branch,full,none">;
def fcf_protection : Flag<["-"], "fcf-protection">, Group<f_Group>, Flags<[CoreOption, CC1Option]>,
  Alias<fcf_protection_EQ>, AliasArgs<["full"]>,
  HelpText<"Enable cf-protection in 'full' mode">;

def fxray_instrument : Flag<["-"], "fxray-instrument">, Group<f_Group>,
  Flags<[CC1Option]>,
  HelpText<"Generate XRay instrumentation sleds on function entry and exit">;
def fnoxray_instrument : Flag<["-"], "fno-xray-instrument">, Group<f_Group>,
  Flags<[CC1Option]>;

def fxray_instruction_threshold_EQ :
  JoinedOrSeparate<["-"], "fxray-instruction-threshold=">,
  Group<f_Group>, Flags<[CC1Option]>,
  HelpText<"Sets the minimum function size to instrument with XRay">;
def fxray_instruction_threshold_ :
  JoinedOrSeparate<["-"], "fxray-instruction-threshold">,
  Group<f_Group>, Flags<[CC1Option]>;

def fxray_always_instrument :
  JoinedOrSeparate<["-"], "fxray-always-instrument=">,
  Group<f_Group>, Flags<[CC1Option]>,
  HelpText<"DEPRECATED: Filename defining the whitelist for imbuing the 'always instrument' XRay attribute.">;
def fxray_never_instrument :
  JoinedOrSeparate<["-"], "fxray-never-instrument=">,
  Group<f_Group>, Flags<[CC1Option]>,
  HelpText<"DEPRECATED: Filename defining the whitelist for imbuing the 'never instrument' XRay attribute.">;
def fxray_attr_list :
  JoinedOrSeparate<["-"], "fxray-attr-list=">,
  Group<f_Group>, Flags<[CC1Option]>,
  HelpText<"Filename defining the list of functions/types for imbuing XRay attributes.">;
def fxray_modes :
  JoinedOrSeparate<["-"], "fxray-modes=">,
  Group<f_Group>, Flags<[CC1Option]>,
  HelpText<"List of modes to link in by default into XRay instrumented binaries.">;

def fxray_always_emit_customevents : Flag<["-"], "fxray-always-emit-customevents">, Group<f_Group>,
  Flags<[CC1Option]>,
  HelpText<"Determine whether to always emit __xray_customevent(...) calls even if the function it appears in is not always instrumented.">;
def fnoxray_always_emit_customevents : Flag<["-"], "fno-xray-always-emit-customevents">, Group<f_Group>,
  Flags<[CC1Option]>;

def fxray_always_emit_typedevents : Flag<["-"], "fxray-always-emit-typedevents">, Group<f_Group>,
  Flags<[CC1Option]>,
  HelpText<"Determine whether to always emit __xray_typedevent(...) calls even if the function it appears in is not always instrumented.">;
def fnoxray_always_emit_typedevents : Flag<["-"], "fno-xray-always-emit-typedevents">, Group<f_Group>,
  Flags<[CC1Option]>;

def fxray_link_deps : Flag<["-"], "fxray-link-deps">, Group<f_Group>,
  Flags<[CC1Option]>,
  HelpText<"Tells clang to add the link dependencies for XRay.">;
def fnoxray_link_deps : Flag<["-"], "fnoxray-link-deps">, Group<f_Group>,
  Flags<[CC1Option]>;

def fxray_instrumentation_bundle :
  JoinedOrSeparate<["-"], "fxray-instrumentation-bundle=">,
  Group<f_Group>, Flags<[CC1Option]>,
  HelpText<"Select which XRay instrumentation points to emit. Options: all, none, function, custom. Default is 'all'.">;

def ffine_grained_bitfield_accesses : Flag<["-"],
  "ffine-grained-bitfield-accesses">, Group<f_clang_Group>, Flags<[CC1Option]>,
  HelpText<"Use separate accesses for consecutive bitfield runs with legal widths and alignments.">;
def fno_fine_grained_bitfield_accesses : Flag<["-"],
  "fno-fine-grained-bitfield-accesses">, Group<f_clang_Group>, Flags<[CC1Option]>,
  HelpText<"Use large-integer access for consecutive bitfield runs.">;

def flat__namespace : Flag<["-"], "flat_namespace">;
def flax_vector_conversions_EQ : Joined<["-"], "flax-vector-conversions=">, Group<f_Group>,
  HelpText<"Enable implicit vector bit-casts">, Values<"none,integer,all">, Flags<[CC1Option]>;
def flax_vector_conversions : Flag<["-"], "flax-vector-conversions">, Group<f_Group>,
  Alias<flax_vector_conversions_EQ>, AliasArgs<["integer"]>;
def flimited_precision_EQ : Joined<["-"], "flimited-precision=">, Group<f_Group>;
def fapple_link_rtlib : Flag<["-"], "fapple-link-rtlib">, Group<f_Group>,
  HelpText<"Force linking the clang builtins runtime library">;
def flto_EQ : Joined<["-"], "flto=">, Flags<[CoreOption, CC1Option]>, Group<f_Group>,
  HelpText<"Set LTO mode to either 'full' or 'thin'">, Values<"thin,full">;
def flto : Flag<["-"], "flto">, Flags<[CoreOption, CC1Option]>, Group<f_Group>,
  HelpText<"Enable LTO in 'full' mode">;
def fno_lto : Flag<["-"], "fno-lto">, Group<f_Group>,
  HelpText<"Disable LTO mode (default)">;
def flto_jobs_EQ : Joined<["-"], "flto-jobs=">,
  Flags<[CC1Option]>, Group<f_Group>,
  HelpText<"Controls the backend parallelism of -flto=thin (default "
           "of 0 means the number of threads will be derived from "
           "the number of CPUs detected)">;
def fthinlto_index_EQ : Joined<["-"], "fthinlto-index=">,
  Flags<[CoreOption, CC1Option]>, Group<f_Group>,
  HelpText<"Perform ThinLTO importing using provided function summary index">;
<<<<<<< HEAD
def fpropeller_optimize_EQ : Joined<["-"], "fpropeller-optimize=">, Flags<[CoreOption, CC1Option]>, Group<f_Group>,
  HelpText<"Enable Propeller optimization using the given profiles">;
def fpropeller_label : Flag<["-"], "fpropeller-label">, Group<f_Group>,
  HelpText<"Label the binary's basic blocks for generating Propeller profiles">;
def fno_propeller : Flag<["-"], "fno-propeller">, Group<f_Group>,
  HelpText<"Disable Propeller (default)">;
=======
def fthin_link_bitcode_EQ : Joined<["-"], "fthin-link-bitcode=">,
  Flags<[CoreOption, CC1Option]>, Group<f_Group>,
  HelpText<"Write minimized bitcode to <file> for the ThinLTO thin link only">;
>>>>>>> e0dd8f36
def fmacro_backtrace_limit_EQ : Joined<["-"], "fmacro-backtrace-limit=">,
                                Group<f_Group>, Flags<[DriverOption, CoreOption]>;
def fmerge_all_constants : Flag<["-"], "fmerge-all-constants">, Group<f_Group>,
  Flags<[CC1Option, CoreOption]>, HelpText<"Allow merging of constants">;
def fmessage_length_EQ : Joined<["-"], "fmessage-length=">, Group<f_Group>;
def fms_extensions : Flag<["-"], "fms-extensions">, Group<f_Group>, Flags<[CC1Option, CoreOption]>,
  HelpText<"Accept some non-standard constructs supported by the Microsoft compiler">;
def fms_compatibility : Flag<["-"], "fms-compatibility">, Group<f_Group>, Flags<[CC1Option, CoreOption]>,
  HelpText<"Enable full Microsoft Visual C++ compatibility">;
def fms_volatile : Joined<["-"], "fms-volatile">, Group<f_Group>, Flags<[CC1Option]>;
def fmsc_version : Joined<["-"], "fmsc-version=">, Group<f_Group>, Flags<[DriverOption, CoreOption]>,
  HelpText<"Microsoft compiler version number to report in _MSC_VER (0 = don't define it (default))">;
def fms_compatibility_version
    : Joined<["-"], "fms-compatibility-version=">,
      Group<f_Group>,
      Flags<[ CC1Option, CoreOption ]>,
      HelpText<"Dot-separated value representing the Microsoft compiler "
               "version number to report in _MSC_VER (0 = don't define it "
               "(default))">;
def fdelayed_template_parsing : Flag<["-"], "fdelayed-template-parsing">, Group<f_Group>,
  HelpText<"Parse templated function definitions at the end of the "
           "translation unit">,  Flags<[CC1Option, CoreOption]>;
def fms_memptr_rep_EQ : Joined<["-"], "fms-memptr-rep=">, Group<f_Group>, Flags<[CC1Option]>;
def fmodules_cache_path : Joined<["-"], "fmodules-cache-path=">, Group<i_Group>,
  Flags<[DriverOption, CC1Option]>, MetaVarName<"<directory>">,
  HelpText<"Specify the module cache path">;
def fmodules_user_build_path : Separate<["-"], "fmodules-user-build-path">, Group<i_Group>,
  Flags<[DriverOption, CC1Option]>, MetaVarName<"<directory>">,
  HelpText<"Specify the module user build path">;
def fprebuilt_module_path : Joined<["-"], "fprebuilt-module-path=">, Group<i_Group>,
  Flags<[DriverOption, CC1Option]>, MetaVarName<"<directory>">,
  HelpText<"Specify the prebuilt module path">;
def fmodules_prune_interval : Joined<["-"], "fmodules-prune-interval=">, Group<i_Group>,
  Flags<[CC1Option]>, MetaVarName<"<seconds>">,
  HelpText<"Specify the interval (in seconds) between attempts to prune the module cache">;
def fmodules_prune_after : Joined<["-"], "fmodules-prune-after=">, Group<i_Group>,
  Flags<[CC1Option]>, MetaVarName<"<seconds>">,
  HelpText<"Specify the interval (in seconds) after which a module file will be considered unused">;
def fmodules_search_all : Flag <["-"], "fmodules-search-all">, Group<f_Group>,
  Flags<[DriverOption, CC1Option]>,
  HelpText<"Search even non-imported modules to resolve references">;
def fbuild_session_timestamp : Joined<["-"], "fbuild-session-timestamp=">,
  Group<i_Group>, Flags<[CC1Option]>, MetaVarName<"<time since Epoch in seconds>">,
  HelpText<"Time when the current build session started">;
def fbuild_session_file : Joined<["-"], "fbuild-session-file=">,
  Group<i_Group>, MetaVarName<"<file>">,
  HelpText<"Use the last modification time of <file> as the build session timestamp">;
def fmodules_validate_once_per_build_session : Flag<["-"], "fmodules-validate-once-per-build-session">,
  Group<i_Group>, Flags<[CC1Option]>,
  HelpText<"Don't verify input files for the modules if the module has been "
           "successfully validated or loaded during this build session">;
def fmodules_disable_diagnostic_validation : Flag<["-"], "fmodules-disable-diagnostic-validation">,
  Group<i_Group>, Flags<[CC1Option]>,
  HelpText<"Disable validation of the diagnostic options when loading the module">;
def fmodules_validate_system_headers : Flag<["-"], "fmodules-validate-system-headers">,
  Group<i_Group>, Flags<[CC1Option]>,
  HelpText<"Validate the system headers that a module depends on when loading the module">;
def fno_modules_validate_system_headers : Flag<["-"], "fno-modules-validate-system-headers">,
  Group<i_Group>, Flags<[DriverOption]>;

def fvalidate_ast_input_files_content:
  Flag <["-"], "fvalidate-ast-input-files-content">,
  Group<f_Group>, Flags<[CC1Option]>,
  HelpText<"Compute and store the hash of input files used to build an AST."
           " Files with mismatching mtime's are considered valid"
           " if both contents is identical">;
def fmodules_validate_input_files_content:
  Flag <["-"], "fmodules-validate-input-files-content">,
  Group<f_Group>, Flags<[DriverOption]>,
  HelpText<"Validate PCM input files based on content if mtime differs">;
def fno_modules_validate_input_files_content:
  Flag <["-"], "fno_modules-validate-input-files-content">,
  Group<f_Group>, Flags<[DriverOption]>;
def fpch_validate_input_files_content:
  Flag <["-"], "fpch-validate-input-files-content">,
  Group<f_Group>, Flags<[DriverOption]>,
  HelpText<"Validate PCH input files based on content if mtime differs">;
def fno_pch_validate_input_files_content:
  Flag <["-"], "fno_pch-validate-input-files-content">,
  Group<f_Group>, Flags<[DriverOption]>;

def fmodules : Flag <["-"], "fmodules">, Group<f_Group>,
  Flags<[DriverOption, CC1Option]>,
  HelpText<"Enable the 'modules' language feature">;
def fimplicit_module_maps : Flag <["-"], "fimplicit-module-maps">, Group<f_Group>,
  Flags<[DriverOption, CC1Option]>,
  HelpText<"Implicitly search the file system for module map files.">;
def fmodules_ts : Flag <["-"], "fmodules-ts">, Group<f_Group>,
  Flags<[CC1Option]>, HelpText<"Enable support for the C++ Modules TS">;
def fmodule_maps : Flag <["-"], "fmodule-maps">, Alias<fimplicit_module_maps>;
def fmodule_name_EQ : Joined<["-"], "fmodule-name=">, Group<f_Group>,
  Flags<[DriverOption,CC1Option]>, MetaVarName<"<name>">,
  HelpText<"Specify the name of the module to build">;
def fmodule_name : Separate<["-"], "fmodule-name">, Alias<fmodule_name_EQ>;
def fmodule_implementation_of : Separate<["-"], "fmodule-implementation-of">,
  Flags<[CC1Option]>, Alias<fmodule_name_EQ>;
def fmodule_map_file : Joined<["-"], "fmodule-map-file=">,
  Group<f_Group>, Flags<[DriverOption,CC1Option]>, MetaVarName<"<file>">,
  HelpText<"Load this module map file">;
def fmodule_file : Joined<["-"], "fmodule-file=">,
  Group<i_Group>, Flags<[DriverOption,CC1Option]>, MetaVarName<"[<name>=]<file>">,
  HelpText<"Specify the mapping of module name to precompiled module file, or load a module file if name is omitted.">;
def fmodules_ignore_macro : Joined<["-"], "fmodules-ignore-macro=">, Group<f_Group>, Flags<[CC1Option]>,
  HelpText<"Ignore the definition of the given macro when building and loading modules">;
def fmodules_decluse : Flag <["-"], "fmodules-decluse">, Group<f_Group>,
  Flags<[DriverOption,CC1Option]>,
  HelpText<"Require declaration of modules used within a module">;
def fmodules_strict_decluse : Flag <["-"], "fmodules-strict-decluse">, Group<f_Group>,
  Flags<[DriverOption,CC1Option]>,
  HelpText<"Like -fmodules-decluse but requires all headers to be in modules">;
def fno_modules_search_all : Flag <["-"], "fno-modules-search-all">, Group<f_Group>,
  Flags<[DriverOption, CC1Option]>;
def fno_implicit_modules :
  Flag <["-"], "fno-implicit-modules">,
  Group<f_Group>, Flags<[DriverOption, CC1Option]>;
def fretain_comments_from_system_headers : Flag<["-"], "fretain-comments-from-system-headers">, Group<f_Group>, Flags<[CC1Option]>;

def fmudflapth : Flag<["-"], "fmudflapth">, Group<f_Group>;
def fmudflap : Flag<["-"], "fmudflap">, Group<f_Group>;
def fnested_functions : Flag<["-"], "fnested-functions">, Group<f_Group>;
def fnext_runtime : Flag<["-"], "fnext-runtime">, Group<f_Group>;
def fno_access_control : Flag<["-"], "fno-access-control">, Group<f_Group>, Flags<[CC1Option]>,
  HelpText<"Disable C++ access control">;
def fno_apple_pragma_pack : Flag<["-"], "fno-apple-pragma-pack">, Group<f_Group>;
def fno_asm : Flag<["-"], "fno-asm">, Group<f_Group>;
def fno_asynchronous_unwind_tables : Flag<["-"], "fno-asynchronous-unwind-tables">, Group<f_Group>;
def fno_assume_sane_operator_new : Flag<["-"], "fno-assume-sane-operator-new">, Group<f_Group>,
  HelpText<"Don't assume that C++'s global operator new can't alias any pointer">,
  Flags<[CC1Option]>;
def fno_blocks : Flag<["-"], "fno-blocks">, Group<f_Group>, Flags<[CoreOption]>;
def fno_borland_extensions : Flag<["-"], "fno-borland-extensions">, Group<f_Group>;
def fno_builtin : Flag<["-"], "fno-builtin">, Group<f_Group>, Flags<[CC1Option, CoreOption]>,
  HelpText<"Disable implicit builtin knowledge of functions">;
def fno_builtin_ : Joined<["-"], "fno-builtin-">, Group<f_Group>, Flags<[CC1Option, CoreOption]>,
  HelpText<"Disable implicit builtin knowledge of a specific function">;
def fno_caret_diagnostics : Flag<["-"], "fno-caret-diagnostics">, Group<f_Group>,
 Flags<[CC1Option]>;
def fno_color_diagnostics : Flag<["-"], "fno-color-diagnostics">, Group<f_Group>,
  Flags<[CoreOption, CC1Option]>;
def fno_diagnostics_color : Flag<["-"], "fno-diagnostics-color">, Group<f_Group>,
  Flags<[CoreOption, DriverOption]>;
def fno_common : Flag<["-"], "fno-common">, Group<f_Group>, Flags<[CC1Option]>,
    HelpText<"Compile common globals like normal definitions">;
def fno_constant_cfstrings : Flag<["-"], "fno-constant-cfstrings">, Group<f_Group>,
  Flags<[CC1Option]>,
  HelpText<"Disable creation of CodeFoundation-type constant strings">;
def fno_cxx_exceptions: Flag<["-"], "fno-cxx-exceptions">, Group<f_Group>;
def fno_cxx_modules : Flag <["-"], "fno-cxx-modules">, Group<f_Group>,
  Flags<[DriverOption]>;
def fno_diagnostics_fixit_info : Flag<["-"], "fno-diagnostics-fixit-info">, Group<f_Group>,
  Flags<[CC1Option]>, HelpText<"Do not include fixit information in diagnostics">;
def fno_diagnostics_show_hotness : Flag<["-"], "fno-diagnostics-show-hotness">, Group<f_Group>;
def fno_diagnostics_show_option : Flag<["-"], "fno-diagnostics-show-option">, Group<f_Group>;
def fno_diagnostics_show_note_include_stack : Flag<["-"], "fno-diagnostics-show-note-include-stack">,
    Flags<[CC1Option]>, Group<f_Group>;
def fdigraphs : Flag<["-"], "fdigraphs">, Group<f_Group>, Flags<[CC1Option]>,
  HelpText<"Enable alternative token representations '<:', ':>', '<%', '%>', '%:', '%:%:' (default)">;
def fno_digraphs : Flag<["-"], "fno-digraphs">, Group<f_Group>, Flags<[CC1Option]>,
  HelpText<"Disallow alternative token representations '<:', ':>', '<%', '%>', '%:', '%:%:'">;
def fno_declspec : Flag<["-"], "fno-declspec">, Group<f_clang_Group>,
  HelpText<"Disallow __declspec as a keyword">, Flags<[CC1Option]>;
def fno_dollars_in_identifiers : Flag<["-"], "fno-dollars-in-identifiers">, Group<f_Group>,
  HelpText<"Disallow '$' in identifiers">, Flags<[CC1Option]>;
def fno_elide_constructors : Flag<["-"], "fno-elide-constructors">, Group<f_Group>,
  HelpText<"Disable C++ copy constructor elision">, Flags<[CC1Option]>;
def fno_eliminate_unused_debug_symbols : Flag<["-"], "fno-eliminate-unused-debug-symbols">, Group<f_Group>;
def fno_exceptions : Flag<["-"], "fno-exceptions">, Group<f_Group>;
def fno_gnu_keywords : Flag<["-"], "fno-gnu-keywords">, Group<f_Group>, Flags<[CC1Option]>;
def fno_inline_functions : Flag<["-"], "fno-inline-functions">, Group<f_clang_Group>, Flags<[CC1Option]>;
def fno_inline : Flag<["-"], "fno-inline">, Group<f_clang_Group>, Flags<[CC1Option]>;
def fno_experimental_isel : Flag<["-"], "fno-experimental-isel">, Group<f_clang_Group>,
  HelpText<"Disables the experimental global instruction selector">;
def fno_experimental_new_pass_manager : Flag<["-"], "fno-experimental-new-pass-manager">,
  Group<f_clang_Group>, Flags<[CC1Option]>,
  HelpText<"Disables an experimental new pass manager in LLVM.">;
def fveclib : Joined<["-"], "fveclib=">, Group<f_Group>, Flags<[CC1Option]>,
    HelpText<"Use the given vector functions library">, Values<"Accelerate,MASSV,SVML,none">;
def fno_lax_vector_conversions : Flag<["-"], "fno-lax-vector-conversions">, Group<f_Group>,
  Alias<flax_vector_conversions_EQ>, AliasArgs<["none"]>;
def fno_merge_all_constants : Flag<["-"], "fno-merge-all-constants">, Group<f_Group>,
  HelpText<"Disallow merging of constants">;
def fno_modules : Flag <["-"], "fno-modules">, Group<f_Group>,
  Flags<[DriverOption]>;
def fno_implicit_module_maps : Flag <["-"], "fno-implicit-module-maps">, Group<f_Group>,
  Flags<[DriverOption]>;
def fno_module_maps : Flag <["-"], "fno-module-maps">, Alias<fno_implicit_module_maps>;
def fno_modules_decluse : Flag <["-"], "fno-modules-decluse">, Group<f_Group>,
  Flags<[DriverOption]>;
def fno_modules_strict_decluse : Flag <["-"], "fno-strict-modules-decluse">, Group<f_Group>,
  Flags<[DriverOption]>;
def fimplicit_modules : Flag <["-"], "fimplicit-modules">, Group<f_Group>,
  Flags<[DriverOption]>;
def fmodule_file_deps : Flag <["-"], "fmodule-file-deps">, Group<f_Group>,
  Flags<[DriverOption]>;
def fno_module_file_deps : Flag <["-"], "fno-module-file-deps">, Group<f_Group>,
  Flags<[DriverOption]>;
def fno_ms_extensions : Flag<["-"], "fno-ms-extensions">, Group<f_Group>,
  Flags<[CoreOption]>;
def fno_ms_compatibility : Flag<["-"], "fno-ms-compatibility">, Group<f_Group>,
  Flags<[CoreOption]>;
def fno_delayed_template_parsing : Flag<["-"], "fno-delayed-template-parsing">, Group<f_Group>,
  HelpText<"Disable delayed template parsing">,
  Flags<[DriverOption, CoreOption]>;
def fno_objc_exceptions: Flag<["-"], "fno-objc-exceptions">, Group<f_Group>;
def fno_objc_legacy_dispatch : Flag<["-"], "fno-objc-legacy-dispatch">, Group<f_Group>;
def fno_objc_weak : Flag<["-"], "fno-objc-weak">, Group<f_Group>, Flags<[CC1Option]>;
def fno_omit_frame_pointer : Flag<["-"], "fno-omit-frame-pointer">, Group<f_Group>;
def fno_operator_names : Flag<["-"], "fno-operator-names">, Group<f_Group>,
  HelpText<"Do not treat C++ operator name keywords as synonyms for operators">,
  Flags<[CC1Option]>;
def fno_pascal_strings : Flag<["-"], "fno-pascal-strings">, Group<f_Group>;
def fno_rtti : Flag<["-"], "fno-rtti">, Group<f_Group>, Flags<[CC1Option]>,
  HelpText<"Disable generation of rtti information">;
def fno_rtti_data : Flag<["-"], "fno-rtti-data">, Group<f_Group>, Flags<[CC1Option]>,
  HelpText<"Control emission of RTTI data">;
def fno_short_enums : Flag<["-"], "fno-short-enums">, Group<f_Group>;
def fno_show_column : Flag<["-"], "fno-show-column">, Group<f_Group>, Flags<[CC1Option]>,
  HelpText<"Do not include column number on diagnostics">;
def fno_show_source_location : Flag<["-"], "fno-show-source-location">, Group<f_Group>,
  Flags<[CC1Option]>, HelpText<"Do not include source location information with diagnostics">;
def fdiagnostics_absolute_paths : Flag<["-"], "fdiagnostics-absolute-paths">, Group<f_Group>,
  Flags<[CC1Option, CoreOption]>, HelpText<"Print absolute paths in diagnostics">;
def fno_spell_checking : Flag<["-"], "fno-spell-checking">, Group<f_Group>,
  Flags<[CC1Option]>, HelpText<"Disable spell-checking">;
def fno_stack_protector : Flag<["-"], "fno-stack-protector">, Group<f_Group>,
  HelpText<"Disable the use of stack protectors">;
def fno_strict_aliasing : Flag<["-"], "fno-strict-aliasing">, Group<f_Group>,
  Flags<[DriverOption, CoreOption]>;
def fstruct_path_tbaa : Flag<["-"], "fstruct-path-tbaa">, Group<f_Group>;
def fno_struct_path_tbaa : Flag<["-"], "fno-struct-path-tbaa">, Group<f_Group>;
def fno_strict_enums : Flag<["-"], "fno-strict-enums">, Group<f_Group>;
def fno_strict_vtable_pointers: Flag<["-"], "fno-strict-vtable-pointers">,
  Group<f_Group>;
def fno_strict_overflow : Flag<["-"], "fno-strict-overflow">, Group<f_Group>;
def fno_threadsafe_statics : Flag<["-"], "fno-threadsafe-statics">, Group<f_Group>,
  Flags<[CC1Option]>, HelpText<"Do not emit code to make initialization of local statics thread safe">;
def fno_use_cxa_atexit : Flag<["-"], "fno-use-cxa-atexit">, Group<f_Group>, Flags<[CC1Option]>,
  HelpText<"Don't use __cxa_atexit for calling destructors">;
def fno_register_global_dtors_with_atexit : Flag<["-"], "fno-register-global-dtors-with-atexit">, Group<f_Group>,
  HelpText<"Don't use atexit or __cxa_atexit to register global destructors">;
def fno_use_init_array : Flag<["-"], "fno-use-init-array">, Group<f_Group>, Flags<[CC1Option]>,
  HelpText<"Don't use .init_array instead of .ctors">;
def fno_unit_at_a_time : Flag<["-"], "fno-unit-at-a-time">, Group<f_Group>;
def fno_unwind_tables : Flag<["-"], "fno-unwind-tables">, Group<f_Group>;
def fno_verbose_asm : Flag<["-"], "fno-verbose-asm">, Group<f_Group>;
def fno_working_directory : Flag<["-"], "fno-working-directory">, Group<f_Group>;
def fno_wrapv : Flag<["-"], "fno-wrapv">, Group<f_Group>;
def fno_zero_initialized_in_bss : Flag<["-"], "fno-zero-initialized-in-bss">, Group<f_Group>;
def fobjc_arc : Flag<["-"], "fobjc-arc">, Group<f_Group>, Flags<[CC1Option]>,
  HelpText<"Synthesize retain and release calls for Objective-C pointers">;
def fno_objc_arc : Flag<["-"], "fno-objc-arc">, Group<f_Group>;
def fobjc_convert_messages_to_runtime_calls :
  Flag<["-"], "fobjc-convert-messages-to-runtime-calls">, Group<f_Group>;
def fno_objc_convert_messages_to_runtime_calls :
  Flag<["-"], "fno-objc-convert-messages-to-runtime-calls">, Group<f_Group>, Flags<[CC1Option]>;
def fobjc_arc_exceptions : Flag<["-"], "fobjc-arc-exceptions">, Group<f_Group>, Flags<[CC1Option]>,
  HelpText<"Use EH-safe code when synthesizing retains and releases in -fobjc-arc">;
def fno_objc_arc_exceptions : Flag<["-"], "fno-objc-arc-exceptions">, Group<f_Group>;
def fobjc_atdefs : Flag<["-"], "fobjc-atdefs">, Group<clang_ignored_f_Group>;
def fobjc_call_cxx_cdtors : Flag<["-"], "fobjc-call-cxx-cdtors">, Group<clang_ignored_f_Group>;
def fobjc_exceptions: Flag<["-"], "fobjc-exceptions">, Group<f_Group>,
  HelpText<"Enable Objective-C exceptions">, Flags<[CC1Option]>;
def fapplication_extension : Flag<["-"], "fapplication-extension">,
  Group<f_Group>, Flags<[CC1Option]>,
  HelpText<"Restrict code to those available for App Extensions">;
def fno_application_extension : Flag<["-"], "fno-application-extension">,
  Group<f_Group>;
def frelaxed_template_template_args : Flag<["-"], "frelaxed-template-template-args">,
  Flags<[CC1Option]>, HelpText<"Enable C++17 relaxed template template argument matching">,
  Group<f_Group>;
def fno_relaxed_template_template_args : Flag<["-"], "fno-relaxed-template-template-args">,
  Group<f_Group>;
def fsized_deallocation : Flag<["-"], "fsized-deallocation">, Flags<[CC1Option]>,
  HelpText<"Enable C++14 sized global deallocation functions">, Group<f_Group>;
def fno_sized_deallocation: Flag<["-"], "fno-sized-deallocation">, Group<f_Group>;
def faligned_allocation : Flag<["-"], "faligned-allocation">, Flags<[CC1Option]>,
  HelpText<"Enable C++17 aligned allocation functions">, Group<f_Group>;
def fno_aligned_allocation: Flag<["-"], "fno-aligned-allocation">,
  Group<f_Group>, Flags<[CC1Option]>;
def fnew_alignment_EQ : Joined<["-"], "fnew-alignment=">,
  HelpText<"Specifies the largest alignment guaranteed by '::operator new(size_t)'">,
  MetaVarName<"<align>">, Group<f_Group>, Flags<[CC1Option]>;
def : Separate<["-"], "fnew-alignment">, Alias<fnew_alignment_EQ>;
def : Flag<["-"], "faligned-new">, Alias<faligned_allocation>;
def : Flag<["-"], "fno-aligned-new">, Alias<fno_aligned_allocation>;
def faligned_new_EQ : Joined<["-"], "faligned-new=">;

def fobjc_legacy_dispatch : Flag<["-"], "fobjc-legacy-dispatch">, Group<f_Group>;
def fobjc_new_property : Flag<["-"], "fobjc-new-property">, Group<clang_ignored_f_Group>;
def fobjc_infer_related_result_type : Flag<["-"], "fobjc-infer-related-result-type">,
                                      Group<f_Group>;
def fno_objc_infer_related_result_type : Flag<["-"],
  "fno-objc-infer-related-result-type">, Group<f_Group>,
  HelpText<
    "do not infer Objective-C related result type based on method family">,
  Flags<[CC1Option]>;
def fobjc_link_runtime: Flag<["-"], "fobjc-link-runtime">, Group<f_Group>;
def fobjc_weak : Flag<["-"], "fobjc-weak">, Group<f_Group>, Flags<[CC1Option]>,
  HelpText<"Enable ARC-style weak references in Objective-C">;

// Objective-C ABI options.
def fobjc_runtime_EQ : Joined<["-"], "fobjc-runtime=">, Group<f_Group>, Flags<[CC1Option, CoreOption]>,
  HelpText<"Specify the target Objective-C runtime kind and version">;
def fobjc_abi_version_EQ : Joined<["-"], "fobjc-abi-version=">, Group<f_Group>;
def fobjc_nonfragile_abi_version_EQ : Joined<["-"], "fobjc-nonfragile-abi-version=">, Group<f_Group>;
def fobjc_nonfragile_abi : Flag<["-"], "fobjc-nonfragile-abi">, Group<f_Group>;
def fno_objc_nonfragile_abi : Flag<["-"], "fno-objc-nonfragile-abi">, Group<f_Group>;

def fobjc_sender_dependent_dispatch : Flag<["-"], "fobjc-sender-dependent-dispatch">, Group<f_Group>;
def fomit_frame_pointer : Flag<["-"], "fomit-frame-pointer">, Group<f_Group>;
def fopenmp : Flag<["-"], "fopenmp">, Group<f_Group>, Flags<[CC1Option, NoArgumentUnused]>,
  HelpText<"Parse OpenMP pragmas and generate parallel code.">;
def fno_openmp : Flag<["-"], "fno-openmp">, Group<f_Group>, Flags<[NoArgumentUnused]>;
def fopenmp_version_EQ : Joined<["-"], "fopenmp-version=">, Group<f_Group>, Flags<[CC1Option, NoArgumentUnused]>;
def fopenmp_EQ : Joined<["-"], "fopenmp=">, Group<f_Group>;
def fopenmp_use_tls : Flag<["-"], "fopenmp-use-tls">, Group<f_Group>,
  Flags<[NoArgumentUnused, HelpHidden]>;
def fnoopenmp_use_tls : Flag<["-"], "fnoopenmp-use-tls">, Group<f_Group>,
  Flags<[CC1Option, NoArgumentUnused, HelpHidden]>;
def fopenmp_targets_EQ : CommaJoined<["-"], "fopenmp-targets=">, Flags<[DriverOption, CC1Option]>,
  HelpText<"Specify comma-separated list of triples OpenMP offloading targets to be supported">;
def fopenmp_relocatable_target : Flag<["-"], "fopenmp-relocatable-target">,
  Group<f_Group>, Flags<[CC1Option, NoArgumentUnused, HelpHidden]>;
def fnoopenmp_relocatable_target : Flag<["-"], "fnoopenmp-relocatable-target">,
  Group<f_Group>, Flags<[CC1Option, NoArgumentUnused, HelpHidden]>;
def fopenmp_simd : Flag<["-"], "fopenmp-simd">, Group<f_Group>, Flags<[CC1Option, NoArgumentUnused]>,
  HelpText<"Emit OpenMP code only for SIMD-based constructs.">;
def fno_openmp_simd : Flag<["-"], "fno-openmp-simd">, Group<f_Group>, Flags<[CC1Option, NoArgumentUnused]>;
def fopenmp_cuda_mode : Flag<["-"], "fopenmp-cuda-mode">, Group<f_Group>,
  Flags<[CC1Option, NoArgumentUnused, HelpHidden]>;
def fno_openmp_cuda_mode : Flag<["-"], "fno-openmp-cuda-mode">, Group<f_Group>,
  Flags<[NoArgumentUnused, HelpHidden]>;
def fopenmp_cuda_force_full_runtime : Flag<["-"], "fopenmp-cuda-force-full-runtime">, Group<f_Group>,
  Flags<[CC1Option, NoArgumentUnused, HelpHidden]>;
def fno_openmp_cuda_force_full_runtime : Flag<["-"], "fno-openmp-cuda-force-full-runtime">, Group<f_Group>,
  Flags<[NoArgumentUnused, HelpHidden]>;
def fopenmp_cuda_number_of_sm_EQ : Joined<["-"], "fopenmp-cuda-number-of-sm=">, Group<f_Group>,
  Flags<[CC1Option, NoArgumentUnused, HelpHidden]>;
def fopenmp_cuda_blocks_per_sm_EQ : Joined<["-"], "fopenmp-cuda-blocks-per-sm=">, Group<f_Group>,
  Flags<[CC1Option, NoArgumentUnused, HelpHidden]>;
def fopenmp_cuda_teams_reduction_recs_num_EQ : Joined<["-"], "fopenmp-cuda-teams-reduction-recs-num=">, Group<f_Group>,
  Flags<[CC1Option, NoArgumentUnused, HelpHidden]>;
def fopenmp_optimistic_collapse : Flag<["-"], "fopenmp-optimistic-collapse">, Group<f_Group>,
  Flags<[CC1Option, NoArgumentUnused, HelpHidden]>;
def fno_openmp_optimistic_collapse : Flag<["-"], "fno-openmp-optimistic-collapse">, Group<f_Group>,
  Flags<[NoArgumentUnused, HelpHidden]>;
def static_openmp: Flag<["-"], "static-openmp">,
  HelpText<"Use the static host OpenMP runtime while linking.">;
def fno_optimize_sibling_calls : Flag<["-"], "fno-optimize-sibling-calls">, Group<f_Group>;
def foptimize_sibling_calls : Flag<["-"], "foptimize-sibling-calls">, Group<f_Group>;
def fno_escaping_block_tail_calls : Flag<["-"], "fno-escaping-block-tail-calls">, Group<f_Group>, Flags<[CC1Option]>;
def fescaping_block_tail_calls : Flag<["-"], "fescaping-block-tail-calls">, Group<f_Group>;
def force__cpusubtype__ALL : Flag<["-"], "force_cpusubtype_ALL">;
def force__flat__namespace : Flag<["-"], "force_flat_namespace">;
def force__load : Separate<["-"], "force_load">;
def force_addr : Joined<["-"], "fforce-addr">, Group<clang_ignored_f_Group>;
def foutput_class_dir_EQ : Joined<["-"], "foutput-class-dir=">, Group<f_Group>;
def fpack_struct : Flag<["-"], "fpack-struct">, Group<f_Group>;
def fno_pack_struct : Flag<["-"], "fno-pack-struct">, Group<f_Group>;
def fpack_struct_EQ : Joined<["-"], "fpack-struct=">, Group<f_Group>, Flags<[CC1Option]>,
  HelpText<"Specify the default maximum struct packing alignment">;
def fmax_type_align_EQ : Joined<["-"], "fmax-type-align=">, Group<f_Group>, Flags<[CC1Option]>,
  HelpText<"Specify the maximum alignment to enforce on pointers lacking an explicit alignment">;
def fno_max_type_align : Flag<["-"], "fno-max-type-align">, Group<f_Group>;
def fpascal_strings : Flag<["-"], "fpascal-strings">, Group<f_Group>, Flags<[CC1Option]>,
  HelpText<"Recognize and construct Pascal-style string literals">;
def fpcc_struct_return : Flag<["-"], "fpcc-struct-return">, Group<f_Group>, Flags<[CC1Option]>,
  HelpText<"Override the default ABI to return all structs on the stack">;
def fpch_preprocess : Flag<["-"], "fpch-preprocess">, Group<f_Group>;
def fpic : Flag<["-"], "fpic">, Group<f_Group>;
def fno_pic : Flag<["-"], "fno-pic">, Group<f_Group>;
def fpie : Flag<["-"], "fpie">, Group<f_Group>;
def fno_pie : Flag<["-"], "fno-pie">, Group<f_Group>;
def fplt : Flag<["-"], "fplt">, Group<f_Group>, Flags<[CC1Option]>,
  HelpText<"Use the PLT to make function calls">;
def fno_plt : Flag<["-"], "fno-plt">, Group<f_Group>, Flags<[CC1Option]>,
  HelpText<"Do not use the PLT to make function calls">;
def fropi : Flag<["-"], "fropi">, Group<f_Group>, Flags<[CC1Option]>;
def fno_ropi : Flag<["-"], "fno-ropi">, Group<f_Group>;
def frwpi : Flag<["-"], "frwpi">, Group<f_Group>, Flags<[CC1Option]>;
def fno_rwpi : Flag<["-"], "fno-rwpi">, Group<f_Group>;
def fplugin_EQ : Joined<["-"], "fplugin=">, Group<f_Group>, Flags<[DriverOption]>, MetaVarName<"<dsopath>">,
  HelpText<"Load the named plugin (dynamic shared object)">;
def fpass_plugin_EQ : Joined<["-"], "fpass-plugin=">,
  Group<f_Group>, Flags<[CC1Option]>, MetaVarName<"<dsopath>">,
  HelpText<"Load pass plugin from a dynamic shared object file (only with new pass manager).">;
def fpreserve_as_comments : Flag<["-"], "fpreserve-as-comments">, Group<f_Group>;
def fno_preserve_as_comments : Flag<["-"], "fno-preserve-as-comments">, Group<f_Group>, Flags<[CC1Option]>,
  HelpText<"Do not preserve comments in inline assembly">;
def fprofile_arcs : Flag<["-"], "fprofile-arcs">, Group<f_Group>;
def fno_profile_arcs : Flag<["-"], "fno-profile-arcs">, Group<f_Group>;
def framework : Separate<["-"], "framework">, Flags<[LinkerInput]>;
def frandom_seed_EQ : Joined<["-"], "frandom-seed=">, Group<clang_ignored_f_Group>;
def freg_struct_return : Flag<["-"], "freg-struct-return">, Group<f_Group>, Flags<[CC1Option]>,
  HelpText<"Override the default ABI to return small structs in registers">;
def frtti : Flag<["-"], "frtti">, Group<f_Group>;
def : Flag<["-"], "fsched-interblock">, Group<clang_ignored_f_Group>;
def fshort_enums : Flag<["-"], "fshort-enums">, Group<f_Group>, Flags<[CC1Option]>,
  HelpText<"Allocate to an enum type only as many bytes as it needs for the declared range of possible values">;
def fchar8__t : Flag<["-"], "fchar8_t">, Group<f_Group>, Flags<[CC1Option]>,
  HelpText<"Enable C++ builtin type char8_t">;
def fno_char8__t : Flag<["-"], "fno-char8_t">, Group<f_Group>, Flags<[CC1Option]>,
  HelpText<"Disable C++ builtin type char8_t">;
def fshort_wchar : Flag<["-"], "fshort-wchar">, Group<f_Group>,
  HelpText<"Force wchar_t to be a short unsigned int">;
def fno_short_wchar : Flag<["-"], "fno-short-wchar">, Group<f_Group>,
  HelpText<"Force wchar_t to be an unsigned int">;
def fshow_overloads_EQ : Joined<["-"], "fshow-overloads=">, Group<f_Group>, Flags<[CC1Option]>,
  HelpText<"Which overload candidates to show when overload resolution fails: "
           "best|all; defaults to all">, Values<"best,all">;
def fshow_column : Flag<["-"], "fshow-column">, Group<f_Group>, Flags<[CC1Option]>;
def fshow_source_location : Flag<["-"], "fshow-source-location">, Group<f_Group>;
def fspell_checking : Flag<["-"], "fspell-checking">, Group<f_Group>;
def fspell_checking_limit_EQ : Joined<["-"], "fspell-checking-limit=">, Group<f_Group>;
def fsigned_bitfields : Flag<["-"], "fsigned-bitfields">, Group<f_Group>;
def fsigned_char : Flag<["-"], "fsigned-char">, Group<f_Group>;
def fno_signed_char : Flag<["-"], "fno-signed-char">, Group<f_Group>,
    Flags<[CC1Option]>, HelpText<"Char is unsigned">;
def fsplit_stack : Flag<["-"], "fsplit-stack">, Group<f_Group>;
def fstack_protector_all : Flag<["-"], "fstack-protector-all">, Group<f_Group>,
  HelpText<"Enable stack protectors for all functions">;
def fstack_protector_strong : Flag<["-"], "fstack-protector-strong">, Group<f_Group>,
  HelpText<"Enable stack protectors for some functions vulnerable to stack smashing. "
           "Compared to -fstack-protector, this uses a stronger heuristic "
           "that includes functions containing arrays of any size (and any type), "
           "as well as any calls to alloca or the taking of an address from a local variable">;
def fstack_protector : Flag<["-"], "fstack-protector">, Group<f_Group>,
  HelpText<"Enable stack protectors for some functions vulnerable to stack smashing. "
           "This uses a loose heuristic which considers functions vulnerable "
           "if they contain a char (or 8bit integer) array or constant sized calls to "
           "alloca, which are of greater size than ssp-buffer-size (default: 8 bytes). "
           "All variable sized calls to alloca are considered vulnerable">;
def ftrivial_auto_var_init : Joined<["-"], "ftrivial-auto-var-init=">, Group<f_Group>,
  Flags<[CC1Option, CoreOption]>, HelpText<"Initialize trivial automatic stack variables: uninitialized (default)"
  " | pattern">, Values<"uninitialized,pattern">;
def enable_trivial_var_init_zero : Flag<["-"], "enable-trivial-auto-var-init-zero-knowing-it-will-be-removed-from-clang">,
  Flags<[CC1Option, CoreOption]>,
  HelpText<"Trivial automatic variable initialization to zero is only here for benchmarks, it'll eventually be removed, and I'm OK with that because I'm only using it to benchmark">;
def fstandalone_debug : Flag<["-"], "fstandalone-debug">, Group<f_Group>, Flags<[CoreOption]>,
  HelpText<"Emit full debug info for all types used by the program">;
def fno_standalone_debug : Flag<["-"], "fno-standalone-debug">, Group<f_Group>, Flags<[CoreOption]>,
  HelpText<"Limit debug information produced to reduce size of debug binary">;
def flimit_debug_info : Flag<["-"], "flimit-debug-info">, Flags<[CoreOption]>, Alias<fno_standalone_debug>;
def fno_limit_debug_info : Flag<["-"], "fno-limit-debug-info">, Flags<[CoreOption]>, Alias<fstandalone_debug>;
def fdebug_macro : Flag<["-"], "fdebug-macro">, Group<f_Group>, Flags<[CoreOption]>,
  HelpText<"Emit macro debug information">;
def fno_debug_macro : Flag<["-"], "fno-debug-macro">, Group<f_Group>, Flags<[CoreOption]>,
  HelpText<"Do not emit macro debug information">;
def fstrict_aliasing : Flag<["-"], "fstrict-aliasing">, Group<f_Group>,
  Flags<[DriverOption, CoreOption]>;
def fstrict_enums : Flag<["-"], "fstrict-enums">, Group<f_Group>, Flags<[CC1Option]>,
  HelpText<"Enable optimizations based on the strict definition of an enum's "
           "value range">;
def fstrict_vtable_pointers: Flag<["-"], "fstrict-vtable-pointers">,
  Group<f_Group>, Flags<[CC1Option]>,
  HelpText<"Enable optimizations based on the strict rules for overwriting "
             "polymorphic C++ objects">;
def fstrict_overflow : Flag<["-"], "fstrict-overflow">, Group<f_Group>;
def fsyntax_only : Flag<["-"], "fsyntax-only">,
  Flags<[DriverOption,CoreOption,CC1Option]>, Group<Action_Group>;
def ftabstop_EQ : Joined<["-"], "ftabstop=">, Group<f_Group>;
def ftemplate_depth_EQ : Joined<["-"], "ftemplate-depth=">, Group<f_Group>;
def ftemplate_depth_ : Joined<["-"], "ftemplate-depth-">, Group<f_Group>;
def ftemplate_backtrace_limit_EQ : Joined<["-"], "ftemplate-backtrace-limit=">,
                                   Group<f_Group>;
def foperator_arrow_depth_EQ : Joined<["-"], "foperator-arrow-depth=">,
                               Group<f_Group>;

def fsave_optimization_record : Flag<["-"], "fsave-optimization-record">,
  Group<f_Group>, HelpText<"Generate a YAML optimization record file">;
def fsave_optimization_record_EQ : Joined<["-"], "fsave-optimization-record=">,
  Group<f_Group>, HelpText<"Generate an optimization record file in a specific format (default: YAML)">;
def fno_save_optimization_record : Flag<["-"], "fno-save-optimization-record">,
  Group<f_Group>, Flags<[NoArgumentUnused]>;
def foptimization_record_file_EQ : Joined<["-"], "foptimization-record-file=">,
  Group<f_Group>,
  HelpText<"Specify the file name of any generated YAML optimization record">;
def foptimization_record_passes_EQ : Joined<["-"], "foptimization-record-passes=">,
  Group<f_Group>,
  HelpText<"Only include passes which match a specified regular expression in the generated optimization record (by default, include all passes)">;


def ftest_coverage : Flag<["-"], "ftest-coverage">, Group<f_Group>;
def fvectorize : Flag<["-"], "fvectorize">, Group<f_Group>,
  HelpText<"Enable the loop vectorization passes">;
def fno_vectorize : Flag<["-"], "fno-vectorize">, Group<f_Group>;
def : Flag<["-"], "ftree-vectorize">, Alias<fvectorize>;
def : Flag<["-"], "fno-tree-vectorize">, Alias<fno_vectorize>;
def fslp_vectorize : Flag<["-"], "fslp-vectorize">, Group<f_Group>,
  HelpText<"Enable the superword-level parallelism vectorization passes">;
def fno_slp_vectorize : Flag<["-"], "fno-slp-vectorize">, Group<f_Group>;
def : Flag<["-"], "ftree-slp-vectorize">, Alias<fslp_vectorize>;
def : Flag<["-"], "fno-tree-slp-vectorize">, Alias<fno_slp_vectorize>;
def Wlarge_by_value_copy_def : Flag<["-"], "Wlarge-by-value-copy">,
  HelpText<"Warn if a function definition returns or accepts an object larger "
           "in bytes than a given value">, Flags<[HelpHidden]>;
def Wlarge_by_value_copy_EQ : Joined<["-"], "Wlarge-by-value-copy=">, Flags<[CC1Option]>;

// These "special" warning flags are effectively processed as f_Group flags by the driver:
// Just silence warnings about -Wlarger-than for now.
def Wlarger_than_EQ : Joined<["-"], "Wlarger-than=">, Group<clang_ignored_f_Group>;
def Wlarger_than_ : Joined<["-"], "Wlarger-than-">, Alias<Wlarger_than_EQ>;
def Wframe_larger_than_EQ : Joined<["-"], "Wframe-larger-than=">, Group<f_Group>, Flags<[DriverOption]>;

def : Flag<["-"], "fterminated-vtables">, Alias<fapple_kext>;
def fthreadsafe_statics : Flag<["-"], "fthreadsafe-statics">, Group<f_Group>;
def ftime_report : Flag<["-"], "ftime-report">, Group<f_Group>, Flags<[CC1Option]>;
def ftime_trace : Flag<["-"], "ftime-trace">, Group<f_Group>,
  HelpText<"Turn on time profiler. Generates JSON file based on output filename.">,
  DocBrief<[{
Turn on time profiler. Generates JSON file based on output filename. Results
can be analyzed with chrome://tracing or `Speedscope App
<https://www.speedscope.app>`_ for flamegraph visualization.}]>,
  Flags<[CC1Option, CoreOption]>;
def ftime_trace_granularity_EQ : Joined<["-"], "ftime-trace-granularity=">, Group<f_Group>,
  HelpText<"Minimum time granularity (in microseconds) traced by time profiler">,
  Flags<[CC1Option, CoreOption]>;
def ftlsmodel_EQ : Joined<["-"], "ftls-model=">, Group<f_Group>, Flags<[CC1Option]>;
def ftrapv : Flag<["-"], "ftrapv">, Group<f_Group>, Flags<[CC1Option]>,
  HelpText<"Trap on integer overflow">;
def ftrapv_handler_EQ : Joined<["-"], "ftrapv-handler=">, Group<f_Group>,
  MetaVarName<"<function name>">,
  HelpText<"Specify the function to be called on overflow">;
def ftrapv_handler : Separate<["-"], "ftrapv-handler">, Group<f_Group>, Flags<[CC1Option]>;
def ftrap_function_EQ : Joined<["-"], "ftrap-function=">, Group<f_Group>, Flags<[CC1Option]>,
  HelpText<"Issue call to specified function rather than a trap instruction">;
def funit_at_a_time : Flag<["-"], "funit-at-a-time">, Group<f_Group>;
def funroll_loops : Flag<["-"], "funroll-loops">, Group<f_Group>,
  HelpText<"Turn on loop unroller">, Flags<[CC1Option]>;
def fno_unroll_loops : Flag<["-"], "fno-unroll-loops">, Group<f_Group>,
  HelpText<"Turn off loop unroller">, Flags<[CC1Option]>;
def freroll_loops : Flag<["-"], "freroll-loops">, Group<f_Group>,
  HelpText<"Turn on loop reroller">, Flags<[CC1Option]>;
def fno_reroll_loops : Flag<["-"], "fno-reroll-loops">, Group<f_Group>,
  HelpText<"Turn off loop reroller">;
def ftrigraphs : Flag<["-"], "ftrigraphs">, Group<f_Group>,
  HelpText<"Process trigraph sequences">, Flags<[CC1Option]>;
def fno_trigraphs : Flag<["-"], "fno-trigraphs">, Group<f_Group>,
  HelpText<"Do not process trigraph sequences">, Flags<[CC1Option]>;
def funsigned_bitfields : Flag<["-"], "funsigned-bitfields">, Group<f_Group>;
def funsigned_char : Flag<["-"], "funsigned-char">, Group<f_Group>;
def fno_unsigned_char : Flag<["-"], "fno-unsigned-char">;
def funwind_tables : Flag<["-"], "funwind-tables">, Group<f_Group>;
def fuse_cxa_atexit : Flag<["-"], "fuse-cxa-atexit">, Group<f_Group>;
def fregister_global_dtors_with_atexit : Flag<["-"], "fregister-global-dtors-with-atexit">, Group<f_Group>, Flags<[CC1Option]>,
  HelpText<"Use atexit or __cxa_atexit to register global destructors">;
def fuse_init_array : Flag<["-"], "fuse-init-array">, Group<f_Group>, Flags<[CC1Option]>,
  HelpText<"Use .init_array instead of .ctors">;
def fno_var_tracking : Flag<["-"], "fno-var-tracking">, Group<clang_ignored_f_Group>;
def fverbose_asm : Flag<["-"], "fverbose-asm">, Group<f_Group>;
def dA : Flag<["-"], "dA">, Alias<fverbose_asm>;
def fvisibility_EQ : Joined<["-"], "fvisibility=">, Group<f_Group>,
  HelpText<"Set the default symbol visibility for all global declarations">, Values<"hidden,default">;
def fvisibility_inlines_hidden : Flag<["-"], "fvisibility-inlines-hidden">, Group<f_Group>,
  HelpText<"Give inline C++ member functions hidden visibility by default">,
  Flags<[CC1Option]>;
def fvisibility_ms_compat : Flag<["-"], "fvisibility-ms-compat">, Group<f_Group>,
  HelpText<"Give global types 'default' visibility and global functions and "
           "variables 'hidden' visibility by default">;
def fvisibility_global_new_delete_hidden : Flag<["-"], "fvisibility-global-new-delete-hidden">, Group<f_Group>,
  HelpText<"Give global C++ operator new and delete declarations hidden visibility">, Flags<[CC1Option]>;
def fwhole_program_vtables : Flag<["-"], "fwhole-program-vtables">, Group<f_Group>,
  Flags<[CoreOption, CC1Option]>,
  HelpText<"Enables whole-program vtable optimization. Requires -flto">;
def fno_whole_program_vtables : Flag<["-"], "fno-whole-program-vtables">, Group<f_Group>,
  Flags<[CoreOption]>;
def fsplit_lto_unit : Flag<["-"], "fsplit-lto-unit">, Group<f_Group>,
  Flags<[CoreOption, CC1Option]>,
  HelpText<"Enables splitting of the LTO unit.">;
def fno_split_lto_unit : Flag<["-"], "fno-split-lto-unit">, Group<f_Group>,
  Flags<[CoreOption]>;
def fforce_emit_vtables : Flag<["-"], "fforce-emit-vtables">, Group<f_Group>,
    Flags<[CC1Option]>,
    HelpText<"Emits more virtual tables to improve devirtualization">;
def fno_force_emit_vtables : Flag<["-"], "fno-force-emit-vtables">, Group<f_Group>,
  Flags<[CoreOption]>;

def fvirtual_function_elimination : Flag<["-"], "fvirtual-function-elimination">, Group<f_Group>,
  Flags<[CoreOption, CC1Option]>,
  HelpText<"Enables dead virtual function elimination optimization. Requires -flto=full">;
def fno_virtual_function_elimination : Flag<["-"], "fno-virtual-function_elimination">, Group<f_Group>,
  Flags<[CoreOption]>;

def fwrapv : Flag<["-"], "fwrapv">, Group<f_Group>, Flags<[CC1Option]>,
  HelpText<"Treat signed integer overflow as two's complement">;
def fwritable_strings : Flag<["-"], "fwritable-strings">, Group<f_Group>, Flags<[CC1Option]>,
  HelpText<"Store string literals as writable data">;
def fzero_initialized_in_bss : Flag<["-"], "fzero-initialized-in-bss">, Group<f_Group>;
def ffunction_sections : Flag<["-"], "ffunction-sections">, Group<f_Group>,
  Flags<[CC1Option]>,
  HelpText<"Place each function in its own section (ELF Only)">;
def fno_function_sections : Flag<["-"], "fno-function-sections">,
  Group<f_Group>, Flags<[CC1Option]>;
def fbasicblock_sections_EQ : Joined<["-"], "fbasicblock-sections=">, Group<f_Group>, Flags<[CC1Option, CC1AsOption]>,
  HelpText<"Place each function's basic blocks in unique sections (ELF Only) : all | labels | none | <filename>">;
def fdata_sections : Flag <["-"], "fdata-sections">, Group<f_Group>,
 Flags<[CC1Option]>, HelpText<"Place each data in its own section (ELF Only)">;
def fno_data_sections : Flag <["-"], "fno-data-sections">, Group<f_Group>,
  Flags<[CC1Option]>;
def fstack_size_section : Flag<["-"], "fstack-size-section">, Group<f_Group>, Flags<[CC1Option]>,
  HelpText<"Emit section containing metadata on function stack sizes">;
def fno_stack_size_section : Flag<["-"], "fno-stack-size-section">, Group<f_Group>, Flags<[CC1Option]>,
  HelpText<"Don't emit section containing metadata on function stack sizes">;

def funique_section_names : Flag <["-"], "funique-section-names">,
  Group<f_Group>, Flags<[CC1Option]>,
  HelpText<"Use unique names for text and data sections (ELF Only)">;
def fno_unique_section_names : Flag <["-"], "fno-unique-section-names">,
  Group<f_Group>, Flags<[CC1Option]>;

def funique_bb_section_names : Flag <["-"], "funique-bb-section-names">,
  Group<f_Group>, Flags<[CC1Option]>,
  HelpText<"Use unique names for basic block sections (ELF Only)">;
def fno_unique_bb_section_names : Flag <["-"], "fno-unique-bb-section-names">,
  Group<f_Group>, Flags<[CC1Option]>;
def funique_internal_funcnames : Flag <["-"], "funique-internal-funcnames">,
  Group<f_Group>, Flags<[CC1Option]>,
  HelpText<"Uniqueify Internal Linkage Function Names">;
def fno_unique_internal_funcnames : Flag <["-"], "fno-unique-internal-funcnames">,
  Group<f_Group>, Flags<[CC1Option]>;
def fstrict_return : Flag<["-"], "fstrict-return">, Group<f_Group>,
  Flags<[CC1Option]>,
  HelpText<"Always treat control flow paths that fall off the end of a "
           "non-void function as unreachable">;
def fno_strict_return : Flag<["-"], "fno-strict-return">, Group<f_Group>,
  Flags<[CC1Option]>;

def fallow_editor_placeholders : Flag<["-"], "fallow-editor-placeholders">,
  Group<f_Group>, Flags<[CC1Option]>,
  HelpText<"Treat editor placeholders as valid source code">;
def fno_allow_editor_placeholders : Flag<["-"],
  "fno-allow-editor-placeholders">, Group<f_Group>;

def fdebug_types_section: Flag <["-"], "fdebug-types-section">, Group<f_Group>,
  Flags<[CC1Option]>, HelpText<"Place debug types in their own section (ELF Only)">;
def fno_debug_types_section: Flag<["-"], "fno-debug-types-section">, Group<f_Group>,
  Flags<[CC1Option]>;
def fdebug_ranges_base_address: Flag <["-"], "fdebug-ranges-base-address">, Group<f_Group>,
  Flags<[CC1Option]>, HelpText<"Use DWARF base address selection entries in debug_ranges">;
def fno_debug_ranges_base_address: Flag <["-"], "fno-debug-ranges-base-address">, Group<f_Group>,
  Flags<[CC1Option]>;
def fsplit_dwarf_inlining: Flag <["-"], "fsplit-dwarf-inlining">, Group<f_Group>,
  Flags<[CC1Option]>, HelpText<"Provide minimal debug info in the object/executable to facilitate online symbolication/stack traces in the absence of .dwo/.dwp files when using Split DWARF">;
def fno_split_dwarf_inlining: Flag<["-"], "fno-split-dwarf-inlining">, Group<f_Group>,
  Flags<[CC1Option]>;
def fdebug_prefix_map_EQ
  : Joined<["-"], "fdebug-prefix-map=">, Group<f_Group>,
    Flags<[CC1Option,CC1AsOption]>,
    HelpText<"remap file source paths in debug info">;
def fforce_dwarf_frame : Flag<["-"], "fforce-dwarf-frame">, Group<f_Group>, Flags<[CC1Option]>,
    HelpText<"Always emit a debug frame section">;
def fno_force_dwarf_frame : Flag<["-"], "fno-force-dwarf-frame">, Group<f_Group>, Flags<[CC1Option]>,
    HelpText<"Don't always emit a debug frame section">;
def g_Flag : Flag<["-"], "g">, Group<g_Group>,
  HelpText<"Generate source-level debug information">;
def gline_tables_only : Flag<["-"], "gline-tables-only">, Group<gN_Group>,
  Flags<[CoreOption]>, HelpText<"Emit debug line number tables only">;
def gline_directives_only : Flag<["-"], "gline-directives-only">, Group<gN_Group>,
  Flags<[CoreOption]>, HelpText<"Emit debug line info directives only">;
def gmlt : Flag<["-"], "gmlt">, Alias<gline_tables_only>;
def g0 : Flag<["-"], "g0">, Group<gN_Group>;
def g1 : Flag<["-"], "g1">, Group<gN_Group>, Alias<gline_tables_only>;
def g2 : Flag<["-"], "g2">, Group<gN_Group>;
def g3 : Flag<["-"], "g3">, Group<gN_Group>;
def ggdb : Flag<["-"], "ggdb">, Group<gTune_Group>;
def ggdb0 : Flag<["-"], "ggdb0">, Group<ggdbN_Group>;
def ggdb1 : Flag<["-"], "ggdb1">, Group<ggdbN_Group>;
def ggdb2 : Flag<["-"], "ggdb2">, Group<ggdbN_Group>;
def ggdb3 : Flag<["-"], "ggdb3">, Group<ggdbN_Group>;
def glldb : Flag<["-"], "glldb">, Group<gTune_Group>;
def gsce : Flag<["-"], "gsce">, Group<gTune_Group>;
// Equivalent to our default dwarf version. Forces usual dwarf emission when
// CodeView is enabled.
def gdwarf : Flag<["-"], "gdwarf">, Group<g_Group>, Flags<[CoreOption]>,
  HelpText<"Generate source-level debug information with the default dwarf version">;
def gdwarf_2 : Flag<["-"], "gdwarf-2">, Group<g_Group>,
  HelpText<"Generate source-level debug information with dwarf version 2">;
def gdwarf_3 : Flag<["-"], "gdwarf-3">, Group<g_Group>,
  HelpText<"Generate source-level debug information with dwarf version 3">;
def gdwarf_4 : Flag<["-"], "gdwarf-4">, Group<g_Group>,
  HelpText<"Generate source-level debug information with dwarf version 4">;
def gdwarf_5 : Flag<["-"], "gdwarf-5">, Group<g_Group>,
  HelpText<"Generate source-level debug information with dwarf version 5">;

def gcodeview : Flag<["-"], "gcodeview">,
  HelpText<"Generate CodeView debug information">,
  Flags<[CC1Option, CC1AsOption, CoreOption]>;
def gcodeview_ghash : Flag<["-"], "gcodeview-ghash">,
  HelpText<"Emit type record hashes in a .debug$H section">,
  Flags<[CC1Option, CoreOption]>;
def gno_codeview_ghash : Flag<["-"], "gno-codeview-ghash">, Flags<[CoreOption]>;
def ginline_line_tables : Flag<["-"], "ginline-line-tables">, Flags<[CoreOption]>;
def gno_inline_line_tables : Flag<["-"], "gno-inline-line-tables">,
  Flags<[CC1Option, CoreOption]>, HelpText<"Don't emit inline line tables">;

def gfull : Flag<["-"], "gfull">, Group<g_Group>;
def gused : Flag<["-"], "gused">, Group<g_Group>;
def gstabs : Joined<["-"], "gstabs">, Group<g_Group>, Flags<[Unsupported]>;
def gcoff : Joined<["-"], "gcoff">, Group<g_Group>, Flags<[Unsupported]>;
def gxcoff : Joined<["-"], "gxcoff">, Group<g_Group>, Flags<[Unsupported]>;
def gvms : Joined<["-"], "gvms">, Group<g_Group>, Flags<[Unsupported]>;
def gtoggle : Flag<["-"], "gtoggle">, Group<g_flags_Group>, Flags<[Unsupported]>;
def grecord_command_line : Flag<["-"], "grecord-command-line">,
  Group<g_flags_Group>;
def gno_record_command_line : Flag<["-"], "gno-record-command-line">,
  Group<g_flags_Group>;
def : Flag<["-"], "grecord-gcc-switches">, Alias<grecord_command_line>;
def : Flag<["-"], "gno-record-gcc-switches">, Alias<gno_record_command_line>;
def gstrict_dwarf : Flag<["-"], "gstrict-dwarf">, Group<g_flags_Group>;
def gno_strict_dwarf : Flag<["-"], "gno-strict-dwarf">, Group<g_flags_Group>;
def gcolumn_info : Flag<["-"], "gcolumn-info">, Group<g_flags_Group>, Flags<[CoreOption]>;
def gno_column_info : Flag<["-"], "gno-column-info">, Group<g_flags_Group>, Flags<[CoreOption]>;
def gsplit_dwarf : Flag<["-"], "gsplit-dwarf">, Group<g_flags_Group>;
def gsplit_dwarf_EQ : Joined<["-"], "gsplit-dwarf=">, Group<g_flags_Group>,
  HelpText<"Set DWARF fission mode to either 'split' or 'single'">,
  Values<"split,single">;
def ggnu_pubnames : Flag<["-"], "ggnu-pubnames">, Group<g_flags_Group>, Flags<[CC1Option]>;
def gno_gnu_pubnames : Flag<["-"], "gno-gnu-pubnames">, Group<g_flags_Group>, Flags<[CC1Option]>;
def gpubnames : Flag<["-"], "gpubnames">, Group<g_flags_Group>, Flags<[CC1Option]>;
def gno_pubnames : Flag<["-"], "gno-pubnames">, Group<g_flags_Group>, Flags<[CC1Option]>;
def gdwarf_aranges : Flag<["-"], "gdwarf-aranges">, Group<g_flags_Group>;
def gmodules : Flag <["-"], "gmodules">, Group<gN_Group>,
  HelpText<"Generate debug info with external references to clang modules"
           " or precompiled headers">;
def gz : Flag<["-"], "gz">, Group<g_flags_Group>,
    HelpText<"DWARF debug sections compression type">;
def gz_EQ : Joined<["-"], "gz=">, Group<g_flags_Group>,
    HelpText<"DWARF debug sections compression type">;
def gembed_source : Flag<["-"], "gembed-source">, Group<g_flags_Group>, Flags<[CC1Option]>,
    HelpText<"Embed source text in DWARF debug sections">;
def gno_embed_source : Flag<["-"], "gno-embed-source">, Group<g_flags_Group>,
    Flags<[DriverOption]>,
    HelpText<"Restore the default behavior of not embedding source text in DWARF debug sections">;
def headerpad__max__install__names : Joined<["-"], "headerpad_max_install_names">;
def help : Flag<["-", "--"], "help">, Flags<[CC1Option,CC1AsOption]>,
  HelpText<"Display available options">;
def index_header_map : Flag<["-"], "index-header-map">, Flags<[CC1Option]>,
  HelpText<"Make the next included directory (-I or -F) an indexer header map">;
def idirafter : JoinedOrSeparate<["-"], "idirafter">, Group<clang_i_Group>, Flags<[CC1Option]>,
  HelpText<"Add directory to AFTER include search path">;
def iframework : JoinedOrSeparate<["-"], "iframework">, Group<clang_i_Group>, Flags<[CC1Option]>,
  HelpText<"Add directory to SYSTEM framework search path">;
def iframeworkwithsysroot : JoinedOrSeparate<["-"], "iframeworkwithsysroot">,
  Group<clang_i_Group>,
  HelpText<"Add directory to SYSTEM framework search path, "
           "absolute paths are relative to -isysroot">,
  MetaVarName<"<directory>">, Flags<[CC1Option]>;
def imacros : JoinedOrSeparate<["-", "--"], "imacros">, Group<clang_i_Group>, Flags<[CC1Option]>,
  HelpText<"Include macros from file before parsing">, MetaVarName<"<file>">;
def image__base : Separate<["-"], "image_base">;
def include_ : JoinedOrSeparate<["-", "--"], "include">, Group<clang_i_Group>, EnumName<"include">,
    MetaVarName<"<file>">, HelpText<"Include file before parsing">, Flags<[CC1Option]>;
def include_pch : Separate<["-"], "include-pch">, Group<clang_i_Group>, Flags<[CC1Option]>,
  HelpText<"Include precompiled header file">, MetaVarName<"<file>">;
def relocatable_pch : Flag<["-", "--"], "relocatable-pch">, Flags<[CC1Option]>,
  HelpText<"Whether to build a relocatable precompiled header">;
def verify_pch : Flag<["-"], "verify-pch">, Group<Action_Group>, Flags<[CC1Option]>,
  HelpText<"Load and verify that a pre-compiled header file is not stale">;
def init : Separate<["-"], "init">;
def install__name : Separate<["-"], "install_name">;
def iprefix : JoinedOrSeparate<["-"], "iprefix">, Group<clang_i_Group>, Flags<[CC1Option]>,
  HelpText<"Set the -iwithprefix/-iwithprefixbefore prefix">, MetaVarName<"<dir>">;
def iquote : JoinedOrSeparate<["-"], "iquote">, Group<clang_i_Group>, Flags<[CC1Option]>,
  HelpText<"Add directory to QUOTE include search path">, MetaVarName<"<directory>">;
def isysroot : JoinedOrSeparate<["-"], "isysroot">, Group<clang_i_Group>, Flags<[CC1Option]>,
  HelpText<"Set the system root directory (usually /)">, MetaVarName<"<dir>">;
def isystem : JoinedOrSeparate<["-"], "isystem">, Group<clang_i_Group>,
  Flags<[CC1Option]>,
  HelpText<"Add directory to SYSTEM include search path">, MetaVarName<"<directory>">;
def isystem_after : JoinedOrSeparate<["-"], "isystem-after">,
  Group<clang_i_Group>, Flags<[DriverOption]>, MetaVarName<"<directory>">,
  HelpText<"Add directory to end of the SYSTEM include search path">;
def iwithprefixbefore : JoinedOrSeparate<["-"], "iwithprefixbefore">, Group<clang_i_Group>,
  HelpText<"Set directory to include search path with prefix">, MetaVarName<"<dir>">,
  Flags<[CC1Option]>;
def iwithprefix : JoinedOrSeparate<["-"], "iwithprefix">, Group<clang_i_Group>, Flags<[CC1Option]>,
  HelpText<"Set directory to SYSTEM include search path with prefix">, MetaVarName<"<dir>">;
def iwithsysroot : JoinedOrSeparate<["-"], "iwithsysroot">, Group<clang_i_Group>,
  HelpText<"Add directory to SYSTEM include search path, "
           "absolute paths are relative to -isysroot">, MetaVarName<"<directory>">,
  Flags<[CC1Option]>;
def ivfsoverlay : JoinedOrSeparate<["-"], "ivfsoverlay">, Group<clang_i_Group>, Flags<[CC1Option]>,
  HelpText<"Overlay the virtual filesystem described by file over the real file system">;
def imultilib : Separate<["-"], "imultilib">, Group<gfortran_Group>;
def keep__private__externs : Flag<["-"], "keep_private_externs">;
def l : JoinedOrSeparate<["-"], "l">, Flags<[LinkerInput, RenderJoined]>,
        Group<Link_Group>;
def lazy__framework : Separate<["-"], "lazy_framework">, Flags<[LinkerInput]>;
def lazy__library : Separate<["-"], "lazy_library">, Flags<[LinkerInput]>;
def mlittle_endian : Flag<["-"], "mlittle-endian">, Flags<[DriverOption]>;
def EL : Flag<["-"], "EL">, Alias<mlittle_endian>;
def mbig_endian : Flag<["-"], "mbig-endian">, Flags<[DriverOption]>;
def EB : Flag<["-"], "EB">, Alias<mbig_endian>;
def m16 : Flag<["-"], "m16">, Group<m_Group>, Flags<[DriverOption, CoreOption]>;
def m32 : Flag<["-"], "m32">, Group<m_Group>, Flags<[DriverOption, CoreOption]>;
def mqdsp6_compat : Flag<["-"], "mqdsp6-compat">, Group<m_Group>, Flags<[DriverOption,CC1Option]>,
  HelpText<"Enable hexagon-qdsp6 backward compatibility">;
def m64 : Flag<["-"], "m64">, Group<m_Group>, Flags<[DriverOption, CoreOption]>;
def mx32 : Flag<["-"], "mx32">, Group<m_Group>, Flags<[DriverOption, CoreOption]>;
def mabi_EQ : Joined<["-"], "mabi=">, Group<m_Group>;
def miamcu : Flag<["-"], "miamcu">, Group<m_Group>, Flags<[DriverOption, CoreOption]>,
  HelpText<"Use Intel MCU ABI">;
def mno_iamcu : Flag<["-"], "mno-iamcu">, Group<m_Group>, Flags<[DriverOption, CoreOption]>;
def malign_functions_EQ : Joined<["-"], "malign-functions=">, Group<clang_ignored_m_Group>;
def malign_loops_EQ : Joined<["-"], "malign-loops=">, Group<clang_ignored_m_Group>;
def malign_jumps_EQ : Joined<["-"], "malign-jumps=">, Group<clang_ignored_m_Group>;
def mfancy_math_387 : Flag<["-"], "mfancy-math-387">, Group<clang_ignored_m_Group>;
def mlong_calls : Flag<["-"], "mlong-calls">, Group<m_Group>,
  HelpText<"Generate branches with extended addressability, usually via indirect jumps.">;
def LongDouble_Group : OptionGroup<"<LongDouble group>">, Group<m_Group>,
  DocName<"Long double flags">,
  DocBrief<[{Selects the long double implementation}]>;
def mlong_double_64 : Flag<["-"], "mlong-double-64">, Group<LongDouble_Group>, Flags<[CC1Option]>,
  HelpText<"Force long double to be 64 bits">;
def mlong_double_80 : Flag<["-"], "mlong-double-80">, Group<LongDouble_Group>, Flags<[CC1Option]>,
  HelpText<"Force long double to be 80 bits, padded to 128 bits for storage">;
def mlong_double_128 : Flag<["-"], "mlong-double-128">, Group<LongDouble_Group>, Flags<[CC1Option]>,
  HelpText<"Force long double to be 128 bits">;
def mno_long_calls : Flag<["-"], "mno-long-calls">, Group<m_Group>,
  HelpText<"Restore the default behaviour of not generating long calls">;
def mexecute_only : Flag<["-"], "mexecute-only">, Group<m_arm_Features_Group>,
  HelpText<"Disallow generation of data access to code sections (ARM only)">;
def mno_execute_only : Flag<["-"], "mno-execute-only">, Group<m_arm_Features_Group>,
  HelpText<"Allow generation of data access to code sections (ARM only)">;
def mtp_mode_EQ : Joined<["-"], "mtp=">, Group<m_arm_Features_Group>, Values<"soft,cp15,el0,el1,el2,el3">,
  HelpText<"Thread pointer access method (AArch32/AArch64 only)">;
def mpure_code : Flag<["-"], "mpure-code">, Alias<mexecute_only>; // Alias for GCC compatibility
def mno_pure_code : Flag<["-"], "mno-pure-code">, Alias<mno_execute_only>;
def mtvos_version_min_EQ : Joined<["-"], "mtvos-version-min=">, Group<m_Group>;
def mappletvos_version_min_EQ : Joined<["-"], "mappletvos-version-min=">, Alias<mtvos_version_min_EQ>;
def mtvos_simulator_version_min_EQ : Joined<["-"], "mtvos-simulator-version-min=">;
def mappletvsimulator_version_min_EQ : Joined<["-"], "mappletvsimulator-version-min=">, Alias<mtvos_simulator_version_min_EQ>;
def mwatchos_version_min_EQ : Joined<["-"], "mwatchos-version-min=">, Group<m_Group>;
def mwatchos_simulator_version_min_EQ : Joined<["-"], "mwatchos-simulator-version-min=">;
def mwatchsimulator_version_min_EQ : Joined<["-"], "mwatchsimulator-version-min=">, Alias<mwatchos_simulator_version_min_EQ>;
def march_EQ : Joined<["-"], "march=">, Group<m_Group>, Flags<[CoreOption]>;
def masm_EQ : Joined<["-"], "masm=">, Group<m_Group>, Flags<[DriverOption]>;
def mcmodel_EQ : Joined<["-"], "mcmodel=">, Group<m_Group>;
def mimplicit_it_EQ : Joined<["-"], "mimplicit-it=">, Group<m_Group>;
def mdefault_build_attributes : Joined<["-"], "mdefault-build-attributes">, Group<m_Group>;
def mno_default_build_attributes : Joined<["-"], "mno-default-build-attributes">, Group<m_Group>;
def mconstant_cfstrings : Flag<["-"], "mconstant-cfstrings">, Group<clang_ignored_m_Group>;
def mconsole : Joined<["-"], "mconsole">, Group<m_Group>, Flags<[DriverOption]>;
def mwindows : Joined<["-"], "mwindows">, Group<m_Group>, Flags<[DriverOption]>;
def mdll : Joined<["-"], "mdll">, Group<m_Group>, Flags<[DriverOption]>;
def municode : Joined<["-"], "municode">, Group<m_Group>, Flags<[DriverOption]>;
def mthreads : Joined<["-"], "mthreads">, Group<m_Group>, Flags<[DriverOption]>;
def mcpu_EQ : Joined<["-"], "mcpu=">, Group<m_Group>;
def mmcu_EQ : Joined<["-"], "mmcu=">, Group<m_Group>;
def mdynamic_no_pic : Joined<["-"], "mdynamic-no-pic">, Group<m_Group>;
def mfix_and_continue : Flag<["-"], "mfix-and-continue">, Group<clang_ignored_m_Group>;
def mieee_fp : Flag<["-"], "mieee-fp">, Group<clang_ignored_m_Group>;
def minline_all_stringops : Flag<["-"], "minline-all-stringops">, Group<clang_ignored_m_Group>;
def mno_inline_all_stringops : Flag<["-"], "mno-inline-all-stringops">, Group<clang_ignored_m_Group>;
def malign_double : Flag<["-"], "malign-double">, Group<m_Group>, Flags<[CC1Option]>,
  HelpText<"Align doubles to two words in structs (x86 only)">;
def mfloat_abi_EQ : Joined<["-"], "mfloat-abi=">, Group<m_Group>, Values<"soft,softfp,hard">;
def mfpmath_EQ : Joined<["-"], "mfpmath=">, Group<m_Group>;
def mfpu_EQ : Joined<["-"], "mfpu=">, Group<m_Group>;
def mhwdiv_EQ : Joined<["-"], "mhwdiv=">, Group<m_Group>;
def mhwmult_EQ : Joined<["-"], "mhwmult=">, Group<m_Group>;
def mglobal_merge : Flag<["-"], "mglobal-merge">, Group<m_Group>, Flags<[CC1Option]>,
  HelpText<"Enable merging of globals">;
def mhard_float : Flag<["-"], "mhard-float">, Group<m_Group>;
def miphoneos_version_min_EQ : Joined<["-"], "miphoneos-version-min=">, Group<m_Group>;
def mios_version_min_EQ : Joined<["-"], "mios-version-min=">,
  Alias<miphoneos_version_min_EQ>, HelpText<"Set iOS deployment target">;
def mios_simulator_version_min_EQ : Joined<["-"], "mios-simulator-version-min=">;
def miphonesimulator_version_min_EQ : Joined<["-"], "miphonesimulator-version-min=">, Alias<mios_simulator_version_min_EQ>;
def mkernel : Flag<["-"], "mkernel">, Group<m_Group>;
def mlinker_version_EQ : Joined<["-"], "mlinker-version=">,
  Flags<[DriverOption]>;
def mllvm : Separate<["-"], "mllvm">, Flags<[CC1Option,CC1AsOption,CoreOption]>,
  HelpText<"Additional arguments to forward to LLVM's option processing">;
def mmacosx_version_min_EQ : Joined<["-"], "mmacosx-version-min=">,
  Group<m_Group>, HelpText<"Set Mac OS X deployment target">;
def mmacos_version_min_EQ : Joined<["-"], "mmacos-version-min=">,
  Group<m_Group>, Alias<mmacosx_version_min_EQ>;
def mms_bitfields : Flag<["-"], "mms-bitfields">, Group<m_Group>, Flags<[CC1Option]>,
  HelpText<"Set the default structure layout to be compatible with the Microsoft compiler standard">;
def moutline : Flag<["-"], "moutline">, Group<f_clang_Group>, Flags<[CC1Option]>,
    HelpText<"Enable function outlining (AArch64 only)">;
def mno_outline : Flag<["-"], "mno-outline">, Group<f_clang_Group>, Flags<[CC1Option]>,
    HelpText<"Disable function outlining (AArch64 only)">;
def mno_ms_bitfields : Flag<["-"], "mno-ms-bitfields">, Group<m_Group>,
  HelpText<"Do not set the default structure layout to be compatible with the Microsoft compiler standard">;
def mstackrealign : Flag<["-"], "mstackrealign">, Group<m_Group>, Flags<[CC1Option]>,
  HelpText<"Force realign the stack at entry to every function">;
def mstack_alignment : Joined<["-"], "mstack-alignment=">, Group<m_Group>, Flags<[CC1Option]>,
  HelpText<"Set the stack alignment">;
def mstack_probe_size : Joined<["-"], "mstack-probe-size=">, Group<m_Group>, Flags<[CC1Option]>,
  HelpText<"Set the stack probe size">;
def mstack_arg_probe : Flag<["-"], "mstack-arg-probe">, Group<m_Group>,
  HelpText<"Enable stack probes">;
def mno_stack_arg_probe : Flag<["-"], "mno-stack-arg-probe">, Group<m_Group>, Flags<[CC1Option]>,
  HelpText<"Disable stack probes which are enabled by default">;
def mthread_model : Separate<["-"], "mthread-model">, Group<m_Group>, Flags<[CC1Option]>,
  HelpText<"The thread model to use, e.g. posix, single (posix by default)">, Values<"posix,single">;
def meabi : Separate<["-"], "meabi">, Group<m_Group>, Flags<[CC1Option]>,
  HelpText<"Set EABI type, e.g. 4, 5 or gnu (default depends on triple)">, Values<"default,4,5,gnu">;

def mno_constant_cfstrings : Flag<["-"], "mno-constant-cfstrings">, Group<m_Group>;
def mno_global_merge : Flag<["-"], "mno-global-merge">, Group<m_Group>, Flags<[CC1Option]>,
  HelpText<"Disable merging of globals">;
def mno_pascal_strings : Flag<["-"], "mno-pascal-strings">,
  Alias<fno_pascal_strings>;
def mno_red_zone : Flag<["-"], "mno-red-zone">, Group<m_Group>;
def mno_tls_direct_seg_refs : Flag<["-"], "mno-tls-direct-seg-refs">, Group<m_Group>, Flags<[CC1Option]>,
  HelpText<"Disable direct TLS access through segment registers">;
def mno_relax_all : Flag<["-"], "mno-relax-all">, Group<m_Group>;
def mno_rtd: Flag<["-"], "mno-rtd">, Group<m_Group>;
def mno_soft_float : Flag<["-"], "mno-soft-float">, Group<m_Group>;
def mno_stackrealign : Flag<["-"], "mno-stackrealign">, Group<m_Group>;

def mretpoline : Flag<["-"], "mretpoline">, Group<m_Group>, Flags<[CoreOption,DriverOption]>;
def mno_retpoline : Flag<["-"], "mno-retpoline">, Group<m_Group>, Flags<[CoreOption,DriverOption]>;
def mspeculative_load_hardening : Flag<["-"], "mspeculative-load-hardening">,
  Group<m_Group>, Flags<[CoreOption,CC1Option]>;
def mno_speculative_load_hardening : Flag<["-"], "mno-speculative-load-hardening">,
  Group<m_Group>, Flags<[CoreOption]>;

def mrelax : Flag<["-"], "mrelax">, Group<m_riscv_Features_Group>,
  HelpText<"Enable linker relaxation">;
def mno_relax : Flag<["-"], "mno-relax">, Group<m_riscv_Features_Group>,
  HelpText<"Disable linker relaxation">;
def msave_restore : Flag<["-"], "msave-restore">, Group<m_riscv_Features_Group>,
  HelpText<"Enable using library calls for save and restore">;
def mno_save_restore : Flag<["-"], "mno-save-restore">, Group<m_riscv_Features_Group>,
  HelpText<"Disable using library calls for save and restore">;
def mcmodel_EQ_medlow : Flag<["-"], "mcmodel=medlow">, Group<m_riscv_Features_Group>,
  Flags<[CC1Option]>, Alias<mcmodel_EQ>, AliasArgs<["small"]>,
  HelpText<"Equivalent to -mcmodel=small, compatible with RISC-V gcc.">;
def mcmodel_EQ_medany : Flag<["-"], "mcmodel=medany">, Group<m_riscv_Features_Group>,
  Flags<[CC1Option]>, Alias<mcmodel_EQ>, AliasArgs<["medium"]>,
  HelpText<"Equivalent to -mcmodel=medium, compatible with RISC-V gcc.">;

def munaligned_access : Flag<["-"], "munaligned-access">, Group<m_arm_Features_Group>,
  HelpText<"Allow memory accesses to be unaligned (AArch32/AArch64 only)">;
def mno_unaligned_access : Flag<["-"], "mno-unaligned-access">, Group<m_arm_Features_Group>,
  HelpText<"Force all memory accesses to be aligned (AArch32/AArch64 only)">;
def mstrict_align : Flag<["-"], "mstrict-align">, Alias<mno_unaligned_access>, Flags<[CC1Option,HelpHidden]>,
  HelpText<"Force all memory accesses to be aligned (same as mno-unaligned-access)">;
def mno_thumb : Flag<["-"], "mno-thumb">, Group<m_arm_Features_Group>;
def mrestrict_it: Flag<["-"], "mrestrict-it">, Group<m_arm_Features_Group>,
  HelpText<"Disallow generation of deprecated IT blocks for ARMv8. It is on by default for ARMv8 Thumb mode.">;
def mno_restrict_it: Flag<["-"], "mno-restrict-it">, Group<m_arm_Features_Group>,
  HelpText<"Allow generation of deprecated IT blocks for ARMv8. It is off by default for ARMv8 Thumb mode">;
def marm : Flag<["-"], "marm">, Alias<mno_thumb>;
def ffixed_r9 : Flag<["-"], "ffixed-r9">, Group<m_arm_Features_Group>,
  HelpText<"Reserve the r9 register (ARM only)">;
def mno_movt : Flag<["-"], "mno-movt">, Group<m_arm_Features_Group>,
  HelpText<"Disallow use of movt/movw pairs (ARM only)">;
def mcrc : Flag<["-"], "mcrc">, Group<m_Group>,
  HelpText<"Allow use of CRC instructions (ARM/Mips only)">;
def mnocrc : Flag<["-"], "mnocrc">, Group<m_arm_Features_Group>,
  HelpText<"Disallow use of CRC instructions (ARM only)">;
def mno_neg_immediates: Flag<["-"], "mno-neg-immediates">, Group<m_arm_Features_Group>,
  HelpText<"Disallow converting instructions with negative immediates to their negation or inversion.">;
def mcmse : Flag<["-"], "mcmse">, Group<m_arm_Features_Group>,
  Flags<[DriverOption,CC1Option]>,
  HelpText<"Allow use of CMSE (Armv8-M Security Extensions)">;

def mgeneral_regs_only : Flag<["-"], "mgeneral-regs-only">, Group<m_aarch64_Features_Group>,
  HelpText<"Generate code which only uses the general purpose registers (AArch64 only)">;
def mfix_cortex_a53_835769 : Flag<["-"], "mfix-cortex-a53-835769">,
  Group<m_aarch64_Features_Group>,
  HelpText<"Workaround Cortex-A53 erratum 835769 (AArch64 only)">;
def mno_fix_cortex_a53_835769 : Flag<["-"], "mno-fix-cortex-a53-835769">,
  Group<m_aarch64_Features_Group>,
  HelpText<"Don't workaround Cortex-A53 erratum 835769 (AArch64 only)">;
foreach i = {1-31} in
  def ffixed_x#i : Flag<["-"], "ffixed-x"#i>, Group<m_Group>,
    HelpText<"Reserve the "#i#" register (AArch64/RISC-V only)">;

foreach i = {8-15,18} in
  def fcall_saved_x#i : Flag<["-"], "fcall-saved-x"#i>, Group<m_aarch64_Features_Group>,
    HelpText<"Make the x"#i#" register call-saved (AArch64 only)">;

def msign_return_address_EQ : Joined<["-"], "msign-return-address=">,
  Flags<[CC1Option]>, Group<m_Group>, Values<"none,all,non-leaf">,
  HelpText<"Select return address signing scope">;
def mbranch_protection_EQ : Joined<["-"], "mbranch-protection=">,
  HelpText<"Enforce targets of indirect branches and function returns">;

def msimd128 : Flag<["-"], "msimd128">, Group<m_wasm_Features_Group>;
def munimplemented_simd128 : Flag<["-"], "munimplemented-simd128">, Group<m_wasm_Features_Group>;
def mno_unimplemented_simd128 : Flag<["-"], "mno-unimplemented-simd128">, Group<m_wasm_Features_Group>;
def mno_simd128 : Flag<["-"], "mno-simd128">, Group<m_wasm_Features_Group>;
def mnontrapping_fptoint : Flag<["-"], "mnontrapping-fptoint">, Group<m_wasm_Features_Group>;
def mno_nontrapping_fptoint : Flag<["-"], "mno-nontrapping-fptoint">, Group<m_wasm_Features_Group>;
def msign_ext : Flag<["-"], "msign-ext">, Group<m_wasm_Features_Group>;
def mno_sign_ext : Flag<["-"], "mno-sign-ext">, Group<m_wasm_Features_Group>;
def mexception_handing : Flag<["-"], "mexception-handling">, Group<m_wasm_Features_Group>;
def mno_exception_handing : Flag<["-"], "mno-exception-handling">, Group<m_wasm_Features_Group>;
def matomics : Flag<["-"], "matomics">, Group<m_wasm_Features_Group>;
def mno_atomics : Flag<["-"], "mno-atomics">, Group<m_wasm_Features_Group>;
def mbulk_memory : Flag<["-"], "mbulk-memory">, Group<m_wasm_Features_Group>;
def mno_bulk_memory : Flag<["-"], "mno-bulk-memory">, Group<m_wasm_Features_Group>;
def mmutable_globals : Flag<["-"], "mmutable-globals">, Group<m_wasm_Features_Group>;
def mno_mutable_globals : Flag<["-"], "mno-mutable-globals">, Group<m_wasm_Features_Group>;
def mmultivalue : Flag<["-"], "mmultivalue">, Group<m_wasm_Features_Group>;
def mno_multivalue : Flag<["-"], "mno-multivalue">, Group<m_wasm_Features_Group>;
def mtail_call : Flag<["-"], "mtail-call">, Group<m_wasm_Features_Group>;
def mno_tail_call : Flag<["-"], "mno-tail-call">, Group<m_wasm_Features_Group>;

def mamdgpu_debugger_abi : Joined<["-"], "mamdgpu-debugger-abi=">,
  Flags<[HelpHidden]>,
  Group<m_Group>,
  HelpText<"Generate additional code for specified <version> of debugger ABI (AMDGPU only)">,
  MetaVarName<"<version>">;

def mcode_object_v3 : Flag<["-"], "mcode-object-v3">, Group<m_amdgpu_Features_Group>,
  HelpText<"Enable code object v3 (AMDGPU only)">;
def mno_code_object_v3 : Flag<["-"], "mno-code-object-v3">, Group<m_amdgpu_Features_Group>,
  HelpText<"Disable code object v3 (AMDGPU only)">;
def mxnack : Flag<["-"], "mxnack">, Group<m_amdgpu_Features_Group>,
  HelpText<"Enable XNACK (AMDGPU only)">;
def mno_xnack : Flag<["-"], "mno-xnack">, Group<m_amdgpu_Features_Group>,
  HelpText<"Disable XNACK (AMDGPU only)">;
def msram_ecc : Flag<["-"], "msram-ecc">, Group<m_amdgpu_Features_Group>,
  HelpText<"Enable SRAM ECC (AMDGPU only)">;
def mno_sram_ecc : Flag<["-"], "mno-sram-ecc">, Group<m_amdgpu_Features_Group>,
  HelpText<"Disable SRAM ECC (AMDGPU only)">;

def mcumode : Flag<["-"], "mcumode">, Group<m_amdgpu_Features_Group>,
  HelpText<"CU wavefront execution mode is used (AMDGPU only)">;
def mno_cumode : Flag<["-"], "mno-cumode">, Group<m_amdgpu_Features_Group>,
  HelpText<"WGP wavefront execution mode is used (AMDGPU only)">;

def mwavefrontsize64 : Flag<["-"], "mwavefrontsize64">,
  Group<m_Group>, HelpText<"Wavefront size 64 is used">;
def mno_wavefrontsize64 : Flag<["-"], "mno-wavefrontsize64">,
  Group<m_Group>, HelpText<"Wavefront size 32 is used">;

def faltivec : Flag<["-"], "faltivec">, Group<f_Group>, Flags<[DriverOption]>;
def fno_altivec : Flag<["-"], "fno-altivec">, Group<f_Group>, Flags<[DriverOption]>;
def maltivec : Flag<["-"], "maltivec">, Group<m_ppc_Features_Group>;
def mno_altivec : Flag<["-"], "mno-altivec">, Group<m_ppc_Features_Group>;
def mspe : Flag<["-"], "mspe">, Group<m_ppc_Features_Group>;
def mno_spe : Flag<["-"], "mno-spe">, Group<m_ppc_Features_Group>;
def mvsx : Flag<["-"], "mvsx">, Group<m_ppc_Features_Group>;
def mno_vsx : Flag<["-"], "mno-vsx">, Group<m_ppc_Features_Group>;
def msecure_plt : Flag<["-"], "msecure-plt">, Group<m_ppc_Features_Group>;
def mpower8_vector : Flag<["-"], "mpower8-vector">,
    Group<m_ppc_Features_Group>;
def mno_power8_vector : Flag<["-"], "mno-power8-vector">,
    Group<m_ppc_Features_Group>;
def mpower9_vector : Flag<["-"], "mpower9-vector">,
    Group<m_ppc_Features_Group>;
def mno_power9_vector : Flag<["-"], "mno-power9-vector">,
    Group<m_ppc_Features_Group>;
def mpower8_crypto : Flag<["-"], "mcrypto">,
    Group<m_ppc_Features_Group>;
def mnopower8_crypto : Flag<["-"], "mno-crypto">,
    Group<m_ppc_Features_Group>;
def mdirect_move : Flag<["-"], "mdirect-move">,
    Group<m_ppc_Features_Group>;
def mnodirect_move : Flag<["-"], "mno-direct-move">,
    Group<m_ppc_Features_Group>;
def mhtm : Flag<["-"], "mhtm">, Group<m_ppc_Features_Group>;
def mno_htm : Flag<["-"], "mno-htm">, Group<m_ppc_Features_Group>;
def mfprnd : Flag<["-"], "mfprnd">, Group<m_ppc_Features_Group>;
def mno_fprnd : Flag<["-"], "mno-fprnd">, Group<m_ppc_Features_Group>;
def mcmpb : Flag<["-"], "mcmpb">, Group<m_ppc_Features_Group>;
def mno_cmpb : Flag<["-"], "mno-cmpb">, Group<m_ppc_Features_Group>;
def misel : Flag<["-"], "misel">, Group<m_ppc_Features_Group>;
def mno_isel : Flag<["-"], "mno-isel">, Group<m_ppc_Features_Group>;
def mmfocrf : Flag<["-"], "mmfocrf">, Group<m_ppc_Features_Group>;
def mmfcrf : Flag<["-"], "mmfcrf">, Alias<mmfocrf>;
def mno_mfocrf : Flag<["-"], "mno-mfocrf">, Group<m_ppc_Features_Group>;
def mno_mfcrf : Flag<["-"], "mno-mfcrf">, Alias<mno_mfocrf>;
def mpopcntd : Flag<["-"], "mpopcntd">, Group<m_ppc_Features_Group>;
def mno_popcntd : Flag<["-"], "mno-popcntd">, Group<m_ppc_Features_Group>;
def mqpx : Flag<["-"], "mqpx">, Group<m_ppc_Features_Group>;
def mno_qpx : Flag<["-"], "mno-qpx">, Group<m_ppc_Features_Group>;
def mcrbits : Flag<["-"], "mcrbits">, Group<m_ppc_Features_Group>;
def mno_crbits : Flag<["-"], "mno-crbits">, Group<m_ppc_Features_Group>;
def minvariant_function_descriptors :
  Flag<["-"], "minvariant-function-descriptors">, Group<m_ppc_Features_Group>;
def mno_invariant_function_descriptors :
  Flag<["-"], "mno-invariant-function-descriptors">,
  Group<m_ppc_Features_Group>;
def mfloat128: Flag<["-"], "mfloat128">,
    Group<m_ppc_Features_Group>;
def mno_float128 : Flag<["-"], "mno-float128">,
    Group<m_ppc_Features_Group>;
def mlongcall: Flag<["-"], "mlongcall">,
    Group<m_ppc_Features_Group>;
def mno_longcall : Flag<["-"], "mno-longcall">,
    Group<m_ppc_Features_Group>;

def mvx : Flag<["-"], "mvx">, Group<m_Group>;
def mno_vx : Flag<["-"], "mno-vx">, Group<m_Group>;

def fzvector : Flag<["-"], "fzvector">, Group<f_Group>, Flags<[CC1Option]>,
  HelpText<"Enable System z vector language extension">;
def fno_zvector : Flag<["-"], "fno-zvector">, Group<f_Group>,
  Flags<[CC1Option]>;
def mzvector : Flag<["-"], "mzvector">, Alias<fzvector>;
def mno_zvector : Flag<["-"], "mno-zvector">, Alias<fno_zvector>;

def mbackchain : Flag<["-"], "mbackchain">, Group<m_Group>, Flags<[DriverOption,CC1Option]>,
  HelpText<"Link stack frames through backchain on System Z">;
def mno_backchain : Flag<["-"], "mno-backchain">, Group<m_Group>, Flags<[DriverOption,CC1Option]>;

def mno_warn_nonportable_cfstrings : Flag<["-"], "mno-warn-nonportable-cfstrings">, Group<m_Group>;
def mno_omit_leaf_frame_pointer : Flag<["-"], "mno-omit-leaf-frame-pointer">, Group<m_Group>;
def momit_leaf_frame_pointer : Flag<["-"], "momit-leaf-frame-pointer">, Group<m_Group>,
  HelpText<"Omit frame pointer setup for leaf functions">;
def moslib_EQ : Joined<["-"], "moslib=">, Group<m_Group>;
def mpascal_strings : Flag<["-"], "mpascal-strings">, Alias<fpascal_strings>;
def mred_zone : Flag<["-"], "mred-zone">, Group<m_Group>;
def mtls_direct_seg_refs : Flag<["-"], "mtls-direct-seg-refs">, Group<m_Group>,
  HelpText<"Enable direct TLS access through segment registers (default)">;
def mregparm_EQ : Joined<["-"], "mregparm=">, Group<m_Group>;
def mrelax_all : Flag<["-"], "mrelax-all">, Group<m_Group>, Flags<[CC1Option,CC1AsOption]>,
  HelpText<"(integrated-as) Relax all machine instructions">;
def mincremental_linker_compatible : Flag<["-"], "mincremental-linker-compatible">, Group<m_Group>,
  Flags<[CC1Option,CC1AsOption]>,
  HelpText<"(integrated-as) Emit an object file which can be used with an incremental linker">;
def mno_incremental_linker_compatible : Flag<["-"], "mno-incremental-linker-compatible">, Group<m_Group>,
  HelpText<"(integrated-as) Emit an object file which cannot be used with an incremental linker">;
def mrtd : Flag<["-"], "mrtd">, Group<m_Group>, Flags<[CC1Option]>,
  HelpText<"Make StdCall calling convention the default">;
def msmall_data_threshold_EQ : Joined <["-"], "msmall-data-threshold=">,
  Group<m_Group>, Alias<G>;
def msoft_float : Flag<["-"], "msoft-float">, Group<m_Group>, Flags<[CC1Option]>,
  HelpText<"Use software floating point">;
def mno_implicit_float : Flag<["-"], "mno-implicit-float">, Group<m_Group>,
  HelpText<"Don't generate implicit floating point instructions">;
def mimplicit_float : Flag<["-"], "mimplicit-float">, Group<m_Group>;
def mrecip : Flag<["-"], "mrecip">, Group<m_Group>;
def mrecip_EQ : CommaJoined<["-"], "mrecip=">, Group<m_Group>, Flags<[CC1Option]>;
def mprefer_vector_width_EQ : Joined<["-"], "mprefer-vector-width=">, Group<m_Group>, Flags<[CC1Option]>,
  HelpText<"Specifies preferred vector width for auto-vectorization. Defaults to 'none' which allows target specific decisions.">;
def mpie_copy_relocations : Flag<["-"], "mpie-copy-relocations">, Group<m_Group>,
  Flags<[CC1Option]>,
  HelpText<"Use copy relocations support for PIE builds">;
def mno_pie_copy_relocations : Flag<["-"], "mno-pie-copy-relocations">, Group<m_Group>;
def mfentry : Flag<["-"], "mfentry">, HelpText<"Insert calls to fentry at function entry (x86/SystemZ only)">,
  Flags<[CC1Option]>, Group<m_Group>;
def mnop_mcount : Flag<["-"], "mnop-mcount">, HelpText<"Generate mcount/__fentry__ calls as nops. To activate they need to be patched in.">,
  Flags<[CC1Option]>, Group<m_Group>;
def mips16 : Flag<["-"], "mips16">, Group<m_mips_Features_Group>;
def mno_mips16 : Flag<["-"], "mno-mips16">, Group<m_mips_Features_Group>;
def mmicromips : Flag<["-"], "mmicromips">, Group<m_mips_Features_Group>;
def mno_micromips : Flag<["-"], "mno-micromips">, Group<m_mips_Features_Group>;
def mxgot : Flag<["-"], "mxgot">, Group<m_mips_Features_Group>;
def mno_xgot : Flag<["-"], "mno-xgot">, Group<m_mips_Features_Group>;
def mldc1_sdc1 : Flag<["-"], "mldc1-sdc1">, Group<m_mips_Features_Group>;
def mno_ldc1_sdc1 : Flag<["-"], "mno-ldc1-sdc1">, Group<m_mips_Features_Group>;
def mcheck_zero_division : Flag<["-"], "mcheck-zero-division">,
                           Group<m_mips_Features_Group>;
def mno_check_zero_division : Flag<["-"], "mno-check-zero-division">,
                              Group<m_mips_Features_Group>;
def mcompact_branches_EQ : Joined<["-"], "mcompact-branches=">,
                           Group<m_mips_Features_Group>;
def mbranch_likely : Flag<["-"], "mbranch-likely">, Group<m_Group>,
  IgnoredGCCCompat;
def mno_branch_likely : Flag<["-"], "mno-branch-likely">, Group<m_Group>,
  IgnoredGCCCompat;
def mindirect_jump_EQ : Joined<["-"], "mindirect-jump=">,
  Group<m_mips_Features_Group>,
  HelpText<"Change indirect jump instructions to inhibit speculation">;
def mdsp : Flag<["-"], "mdsp">, Group<m_mips_Features_Group>;
def mno_dsp : Flag<["-"], "mno-dsp">, Group<m_mips_Features_Group>;
def mdspr2 : Flag<["-"], "mdspr2">, Group<m_mips_Features_Group>;
def mno_dspr2 : Flag<["-"], "mno-dspr2">, Group<m_mips_Features_Group>;
def msingle_float : Flag<["-"], "msingle-float">, Group<m_mips_Features_Group>;
def mdouble_float : Flag<["-"], "mdouble-float">, Group<m_mips_Features_Group>;
def mmadd4 : Flag<["-"], "mmadd4">, Group<m_mips_Features_Group>,
  HelpText<"Enable the generation of 4-operand madd.s, madd.d and related instructions.">;
def mno_madd4 : Flag<["-"], "mno-madd4">, Group<m_mips_Features_Group>,
  HelpText<"Disable the generation of 4-operand madd.s, madd.d and related instructions.">;
def mmsa : Flag<["-"], "mmsa">, Group<m_mips_Features_Group>,
  HelpText<"Enable MSA ASE (MIPS only)">;
def mno_msa : Flag<["-"], "mno-msa">, Group<m_mips_Features_Group>,
  HelpText<"Disable MSA ASE (MIPS only)">;
def mmt : Flag<["-"], "mmt">, Group<m_mips_Features_Group>,
  HelpText<"Enable MT ASE (MIPS only)">;
def mno_mt : Flag<["-"], "mno-mt">, Group<m_mips_Features_Group>,
  HelpText<"Disable MT ASE (MIPS only)">;
def mfp64 : Flag<["-"], "mfp64">, Group<m_mips_Features_Group>,
  HelpText<"Use 64-bit floating point registers (MIPS only)">;
def mfp32 : Flag<["-"], "mfp32">, Group<m_mips_Features_Group>,
  HelpText<"Use 32-bit floating point registers (MIPS only)">;
def mgpopt : Flag<["-"], "mgpopt">, Group<m_mips_Features_Group>,
  HelpText<"Use GP relative accesses for symbols known to be in a small"
           " data section (MIPS)">;
def mno_gpopt : Flag<["-"], "mno-gpopt">, Group<m_mips_Features_Group>,
  HelpText<"Do not use GP relative accesses for symbols known to be in a small"
           " data section (MIPS)">;
def mlocal_sdata : Flag<["-"], "mlocal-sdata">,
  Group<m_mips_Features_Group>,
  HelpText<"Extend the -G behaviour to object local data (MIPS)">;
def mno_local_sdata : Flag<["-"], "mno-local-sdata">,
  Group<m_mips_Features_Group>,
  HelpText<"Do not extend the -G behaviour to object local data (MIPS)">;
def mextern_sdata : Flag<["-"], "mextern-sdata">,
  Group<m_mips_Features_Group>,
  HelpText<"Assume that externally defined data is in the small data if it"
           " meets the -G <size> threshold (MIPS)">;
def mno_extern_sdata : Flag<["-"], "mno-extern-sdata">,
  Group<m_mips_Features_Group>,
  HelpText<"Do not assume that externally defined data is in the small data if"
           " it meets the -G <size> threshold (MIPS)">;
def membedded_data : Flag<["-"], "membedded-data">,
  Group<m_mips_Features_Group>,
  HelpText<"Place constants in the .rodata section instead of the .sdata "
           "section even if they meet the -G <size> threshold (MIPS)">;
def mno_embedded_data : Flag<["-"], "mno-embedded-data">,
  Group<m_mips_Features_Group>,
  HelpText<"Do not place constants in the .rodata section instead of the "
           ".sdata if they meet the -G <size> threshold (MIPS)">;
def mnan_EQ : Joined<["-"], "mnan=">, Group<m_mips_Features_Group>;
def mabs_EQ : Joined<["-"], "mabs=">, Group<m_mips_Features_Group>;
def mabicalls : Flag<["-"], "mabicalls">, Group<m_mips_Features_Group>,
  HelpText<"Enable SVR4-style position-independent code (Mips only)">;
def mno_abicalls : Flag<["-"], "mno-abicalls">, Group<m_mips_Features_Group>,
  HelpText<"Disable SVR4-style position-independent code (Mips only)">;
def mno_crc : Flag<["-"], "mno-crc">, Group<m_mips_Features_Group>,
  HelpText<"Disallow use of CRC instructions (Mips only)">;
def mvirt : Flag<["-"], "mvirt">, Group<m_mips_Features_Group>;
def mno_virt : Flag<["-"], "mno-virt">, Group<m_mips_Features_Group>;
def mginv : Flag<["-"], "mginv">, Group<m_mips_Features_Group>;
def mno_ginv : Flag<["-"], "mno-ginv">, Group<m_mips_Features_Group>;
def mips1 : Flag<["-"], "mips1">,
  Alias<march_EQ>, AliasArgs<["mips1"]>, Group<m_mips_Features_Group>,
  HelpText<"Equivalent to -march=mips1">, Flags<[HelpHidden]>;
def mips2 : Flag<["-"], "mips2">,
  Alias<march_EQ>, AliasArgs<["mips2"]>, Group<m_mips_Features_Group>,
  HelpText<"Equivalent to -march=mips2">, Flags<[HelpHidden]>;
def mips3 : Flag<["-"], "mips3">,
  Alias<march_EQ>, AliasArgs<["mips3"]>, Group<m_mips_Features_Group>,
  HelpText<"Equivalent to -march=mips3">, Flags<[HelpHidden]>;
def mips4 : Flag<["-"], "mips4">,
  Alias<march_EQ>, AliasArgs<["mips4"]>, Group<m_mips_Features_Group>,
  HelpText<"Equivalent to -march=mips4">, Flags<[HelpHidden]>;
def mips5 : Flag<["-"], "mips5">,
  Alias<march_EQ>, AliasArgs<["mips5"]>, Group<m_mips_Features_Group>,
  HelpText<"Equivalent to -march=mips5">, Flags<[HelpHidden]>;
def mips32 : Flag<["-"], "mips32">,
  Alias<march_EQ>, AliasArgs<["mips32"]>, Group<m_mips_Features_Group>,
  HelpText<"Equivalent to -march=mips32">, Flags<[HelpHidden]>;
def mips32r2 : Flag<["-"], "mips32r2">,
  Alias<march_EQ>, AliasArgs<["mips32r2"]>, Group<m_mips_Features_Group>,
  HelpText<"Equivalent to -march=mips32r2">, Flags<[HelpHidden]>;
def mips32r3 : Flag<["-"], "mips32r3">,
  Alias<march_EQ>, AliasArgs<["mips32r3"]>, Group<m_mips_Features_Group>,
  HelpText<"Equivalent to -march=mips32r3">, Flags<[HelpHidden]>;
def mips32r5 : Flag<["-"], "mips32r5">,
  Alias<march_EQ>, AliasArgs<["mips32r5"]>, Group<m_mips_Features_Group>,
  HelpText<"Equivalent to -march=mips32r5">, Flags<[HelpHidden]>;
def mips32r6 : Flag<["-"], "mips32r6">,
  Alias<march_EQ>, AliasArgs<["mips32r6"]>, Group<m_mips_Features_Group>,
  HelpText<"Equivalent to -march=mips32r6">, Flags<[HelpHidden]>;
def mips64 : Flag<["-"], "mips64">,
  Alias<march_EQ>, AliasArgs<["mips64"]>, Group<m_mips_Features_Group>,
  HelpText<"Equivalent to -march=mips64">, Flags<[HelpHidden]>;
def mips64r2 : Flag<["-"], "mips64r2">,
  Alias<march_EQ>, AliasArgs<["mips64r2"]>, Group<m_mips_Features_Group>,
  HelpText<"Equivalent to -march=mips64r2">, Flags<[HelpHidden]>;
def mips64r3 : Flag<["-"], "mips64r3">,
  Alias<march_EQ>, AliasArgs<["mips64r3"]>, Group<m_mips_Features_Group>,
  HelpText<"Equivalent to -march=mips64r3">, Flags<[HelpHidden]>;
def mips64r5 : Flag<["-"], "mips64r5">,
  Alias<march_EQ>, AliasArgs<["mips64r5"]>, Group<m_mips_Features_Group>,
  HelpText<"Equivalent to -march=mips64r5">, Flags<[HelpHidden]>;
def mips64r6 : Flag<["-"], "mips64r6">,
  Alias<march_EQ>, AliasArgs<["mips64r6"]>, Group<m_mips_Features_Group>,
  HelpText<"Equivalent to -march=mips64r6">, Flags<[HelpHidden]>;
def mfpxx : Flag<["-"], "mfpxx">, Group<m_mips_Features_Group>,
  HelpText<"Avoid FPU mode dependent operations when used with the O32 ABI">,
  Flags<[HelpHidden]>;
def modd_spreg : Flag<["-"], "modd-spreg">, Group<m_mips_Features_Group>,
  HelpText<"Enable odd single-precision floating point registers">,
  Flags<[HelpHidden]>;
def mno_odd_spreg : Flag<["-"], "mno-odd-spreg">, Group<m_mips_Features_Group>,
  HelpText<"Disable odd single-precision floating point registers">,
  Flags<[HelpHidden]>;
def mrelax_pic_calls : Flag<["-"], "mrelax-pic-calls">,
  Group<m_mips_Features_Group>,
  HelpText<"Produce relaxation hints for linkers to try optimizing PIC "
           "call sequences into direct calls (MIPS only)">, Flags<[HelpHidden]>;
def mno_relax_pic_calls : Flag<["-"], "mno-relax-pic-calls">,
  Group<m_mips_Features_Group>,
  HelpText<"Do not produce relaxation hints for linkers to try optimizing PIC "
           "call sequences into direct calls (MIPS only)">, Flags<[HelpHidden]>;
def mglibc : Flag<["-"], "mglibc">, Group<m_libc_Group>, Flags<[HelpHidden]>;
def muclibc : Flag<["-"], "muclibc">, Group<m_libc_Group>, Flags<[HelpHidden]>;
def module_file_info : Flag<["-"], "module-file-info">, Flags<[DriverOption,CC1Option]>, Group<Action_Group>,
  HelpText<"Provide information about a particular module file">;
def mthumb : Flag<["-"], "mthumb">, Group<m_Group>;
def mtune_EQ : Joined<["-"], "mtune=">, Group<m_Group>;
def multi__module : Flag<["-"], "multi_module">;
def multiply__defined__unused : Separate<["-"], "multiply_defined_unused">;
def multiply__defined : Separate<["-"], "multiply_defined">;
def mwarn_nonportable_cfstrings : Flag<["-"], "mwarn-nonportable-cfstrings">, Group<m_Group>;
def no_canonical_prefixes : Flag<["-"], "no-canonical-prefixes">, Flags<[HelpHidden, CoreOption]>,
  HelpText<"Use relative instead of canonical paths">;
def no_cpp_precomp : Flag<["-"], "no-cpp-precomp">, Group<clang_ignored_f_Group>;
def no_integrated_cpp : Flag<["-", "--"], "no-integrated-cpp">, Flags<[DriverOption]>;
def no_pedantic : Flag<["-", "--"], "no-pedantic">, Group<pedantic_Group>;
def no__dead__strip__inits__and__terms : Flag<["-"], "no_dead_strip_inits_and_terms">;
def nobuiltininc : Flag<["-"], "nobuiltininc">, Flags<[CC1Option, CoreOption]>,
  HelpText<"Disable builtin #include directories">;
def nocudainc : Flag<["-"], "nocudainc">;
def nogpulib : Flag<["-"], "nogpulib">,
  HelpText<"Do not link device library for CUDA/HIP device compilation">;
def : Flag<["-"], "nocudalib">, Alias<nogpulib>;
def nodefaultlibs : Flag<["-"], "nodefaultlibs">;
def nofixprebinding : Flag<["-"], "nofixprebinding">;
def nolibc : Flag<["-"], "nolibc">;
def nomultidefs : Flag<["-"], "nomultidefs">;
def nopie : Flag<["-"], "nopie">;
def no_pie : Flag<["-"], "no-pie">, Alias<nopie>;
def noprebind : Flag<["-"], "noprebind">;
def noprofilelib : Flag<["-"], "noprofilelib">;
def noseglinkedit : Flag<["-"], "noseglinkedit">;
def nostartfiles : Flag<["-"], "nostartfiles">;
def nostdinc : Flag<["-"], "nostdinc">, Flags<[CoreOption]>;
def nostdlibinc : Flag<["-"], "nostdlibinc">;
def nostdincxx : Flag<["-"], "nostdinc++">, Flags<[CC1Option]>,
  HelpText<"Disable standard #include directories for the C++ standard library">;
def nostdlib : Flag<["-"], "nostdlib">;
def nostdlibxx : Flag<["-"], "nostdlib++">;
def object : Flag<["-"], "object">;
def o : JoinedOrSeparate<["-"], "o">, Flags<[DriverOption, RenderAsInput, CC1Option, CC1AsOption]>,
  HelpText<"Write output to <file>">, MetaVarName<"<file>">;
def pagezero__size : JoinedOrSeparate<["-"], "pagezero_size">;
def pass_exit_codes : Flag<["-", "--"], "pass-exit-codes">, Flags<[Unsupported]>;
def pedantic_errors : Flag<["-", "--"], "pedantic-errors">, Group<pedantic_Group>, Flags<[CC1Option]>;
def pedantic : Flag<["-", "--"], "pedantic">, Group<pedantic_Group>, Flags<[CC1Option]>;
def pg : Flag<["-"], "pg">, HelpText<"Enable mcount instrumentation">, Flags<[CC1Option]>;
def pipe : Flag<["-", "--"], "pipe">,
  HelpText<"Use pipes between commands, when possible">;
def prebind__all__twolevel__modules : Flag<["-"], "prebind_all_twolevel_modules">;
def prebind : Flag<["-"], "prebind">;
def preload : Flag<["-"], "preload">;
def print_file_name_EQ : Joined<["-", "--"], "print-file-name=">,
  HelpText<"Print the full library path of <file>">, MetaVarName<"<file>">;
def print_ivar_layout : Flag<["-"], "print-ivar-layout">, Flags<[CC1Option]>,
  HelpText<"Enable Objective-C Ivar layout bitmap print trace">;
def print_libgcc_file_name : Flag<["-", "--"], "print-libgcc-file-name">,
  HelpText<"Print the library path for the currently used compiler runtime "
           "library (\"libgcc.a\" or \"libclang_rt.builtins.*.a\")">;
def print_multi_directory : Flag<["-", "--"], "print-multi-directory">;
def print_multi_lib : Flag<["-", "--"], "print-multi-lib">;
def print_multi_os_directory : Flag<["-", "--"], "print-multi-os-directory">,
  Flags<[Unsupported]>;
def print_target_triple : Flag<["-", "--"], "print-target-triple">,
  HelpText<"Print the normalized target triple">;
def print_effective_triple : Flag<["-", "--"], "print-effective-triple">,
  HelpText<"Print the effective target triple">;
def print_prog_name_EQ : Joined<["-", "--"], "print-prog-name=">,
  HelpText<"Print the full program path of <name>">, MetaVarName<"<name>">;
def print_resource_dir : Flag<["-", "--"], "print-resource-dir">,
  HelpText<"Print the resource directory pathname">;
def print_search_dirs : Flag<["-", "--"], "print-search-dirs">,
  HelpText<"Print the paths used for finding libraries and programs">;
def private__bundle : Flag<["-"], "private_bundle">;
def pthreads : Flag<["-"], "pthreads">;
def pthread : Flag<["-"], "pthread">, Flags<[CC1Option]>,
  HelpText<"Support POSIX threads in generated code">;
def no_pthread : Flag<["-"], "no-pthread">, Flags<[CC1Option]>;
def p : Flag<["-"], "p">;
def pie : Flag<["-"], "pie">;
def static_pie : Flag<["-"], "static-pie">;
def read__only__relocs : Separate<["-"], "read_only_relocs">;
def remap : Flag<["-"], "remap">;
def rewrite_objc : Flag<["-"], "rewrite-objc">, Flags<[DriverOption,CC1Option]>,
  HelpText<"Rewrite Objective-C source to C++">, Group<Action_Group>;
def rewrite_legacy_objc : Flag<["-"], "rewrite-legacy-objc">, Flags<[DriverOption]>,
  HelpText<"Rewrite Legacy Objective-C source to C++">;
def rdynamic : Flag<["-"], "rdynamic">;
def resource_dir : Separate<["-"], "resource-dir">,
  Flags<[DriverOption, CC1Option, CoreOption, HelpHidden]>,
  HelpText<"The directory which holds the compiler resource files">;
def resource_dir_EQ : Joined<["-"], "resource-dir=">, Flags<[DriverOption, CoreOption]>,
  Alias<resource_dir>;
def rpath : Separate<["-"], "rpath">, Flags<[LinkerInput]>, Group<Link_Group>;
def rtlib_EQ : Joined<["-", "--"], "rtlib=">,
  HelpText<"Compiler runtime library to use">;
def frtlib_add_rpath: Flag<["-"], "frtlib-add-rpath">, Flags<[NoArgumentUnused]>,
  HelpText<"Add -rpath with architecture-specific resource directory to the linker flags">;
def fno_rtlib_add_rpath: Flag<["-"], "fno-rtlib-add-rpath">, Flags<[NoArgumentUnused]>,
  HelpText<"Do not add -rpath with architecture-specific resource directory to the linker flags">;
def r : Flag<["-"], "r">, Flags<[LinkerInput,NoArgumentUnused]>,
        Group<Link_Group>;
def save_temps_EQ : Joined<["-", "--"], "save-temps=">, Flags<[CC1Option, DriverOption]>,
  HelpText<"Save intermediate compilation results.">;
def save_temps : Flag<["-", "--"], "save-temps">, Flags<[DriverOption]>,
  Alias<save_temps_EQ>, AliasArgs<["cwd"]>,
  HelpText<"Save intermediate compilation results">;
def save_stats_EQ : Joined<["-", "--"], "save-stats=">, Flags<[DriverOption]>,
  HelpText<"Save llvm statistics.">;
def save_stats : Flag<["-", "--"], "save-stats">, Flags<[DriverOption]>,
  Alias<save_stats_EQ>, AliasArgs<["cwd"]>,
  HelpText<"Save llvm statistics.">;
def via_file_asm : Flag<["-", "--"], "via-file-asm">, InternalDebugOpt,
  HelpText<"Write assembly to file for input to assemble jobs">;
def sectalign : MultiArg<["-"], "sectalign", 3>;
def sectcreate : MultiArg<["-"], "sectcreate", 3>;
def sectobjectsymbols : MultiArg<["-"], "sectobjectsymbols", 2>;
def sectorder : MultiArg<["-"], "sectorder", 3>;
def seg1addr : JoinedOrSeparate<["-"], "seg1addr">;
def seg__addr__table__filename : Separate<["-"], "seg_addr_table_filename">;
def seg__addr__table : Separate<["-"], "seg_addr_table">;
def segaddr : MultiArg<["-"], "segaddr", 2>;
def segcreate : MultiArg<["-"], "segcreate", 3>;
def seglinkedit : Flag<["-"], "seglinkedit">;
def segprot : MultiArg<["-"], "segprot", 3>;
def segs__read__only__addr : Separate<["-"], "segs_read_only_addr">;
def segs__read__write__addr : Separate<["-"], "segs_read_write_addr">;
def segs__read__ : Joined<["-"], "segs_read_">;
def shared_libgcc : Flag<["-"], "shared-libgcc">;
def shared : Flag<["-", "--"], "shared">;
def single__module : Flag<["-"], "single_module">;
def specs_EQ : Joined<["-", "--"], "specs=">;
def specs : Separate<["-", "--"], "specs">, Flags<[Unsupported]>;
def static_libgcc : Flag<["-"], "static-libgcc">;
def static_libstdcxx : Flag<["-"], "static-libstdc++">;
def static : Flag<["-", "--"], "static">, Flags<[NoArgumentUnused]>;
def std_default_EQ : Joined<["-"], "std-default=">;
def std_EQ : Joined<["-", "--"], "std=">, Flags<[CC1Option]>,
  Group<CompileOnly_Group>, HelpText<"Language standard to compile for">,
  ValuesCode<[{
    const char *Values =
    #define LANGSTANDARD(id, name, lang, desc, features) name ","
    #define LANGSTANDARD_ALIAS(id, alias) alias ","
    #include "clang/Basic/LangStandards.def"
    ;
  }]>;
def stdlib_EQ : Joined<["-", "--"], "stdlib=">, Flags<[CC1Option]>,
  HelpText<"C++ standard library to use">, Values<"libc++,libstdc++,platform">;
def stdlibxx_isystem : JoinedOrSeparate<["-"], "stdlib++-isystem">,
  Group<clang_i_Group>,
  HelpText<"Use directory as the C++ standard library include path">,
  Flags<[DriverOption]>, MetaVarName<"<directory>">;
def unwindlib_EQ : Joined<["-", "--"], "unwindlib=">, Flags<[CC1Option]>,
  HelpText<"Unwind library to use">, Values<"libgcc,unwindlib,platform">;
def sub__library : JoinedOrSeparate<["-"], "sub_library">;
def sub__umbrella : JoinedOrSeparate<["-"], "sub_umbrella">;
def system_header_prefix : Joined<["--"], "system-header-prefix=">,
  Group<clang_i_Group>, Flags<[CC1Option]>, MetaVarName<"<prefix>">,
  HelpText<"Treat all #include paths starting with <prefix> as including a "
           "system header.">;
def : Separate<["--"], "system-header-prefix">, Alias<system_header_prefix>;
def no_system_header_prefix : Joined<["--"], "no-system-header-prefix=">,
  Group<clang_i_Group>, Flags<[CC1Option]>, MetaVarName<"<prefix>">,
  HelpText<"Treat all #include paths starting with <prefix> as not including a "
           "system header.">;
def : Separate<["--"], "no-system-header-prefix">, Alias<no_system_header_prefix>;
def s : Flag<["-"], "s">, Group<Link_Group>;
def target : Joined<["--"], "target=">, Flags<[DriverOption, CoreOption]>,
  HelpText<"Generate code for the given target">;
def print_supported_cpus : Flag<["-", "--"], "print-supported-cpus">,
  Group<CompileOnly_Group>, Flags<[CC1Option, CoreOption]>,
  HelpText<"Print supported cpu models for the given target (if target is not specified,"
           " it will print the supported cpus for the default target)">;
def mcpu_EQ_QUESTION : Flag<["-"], "mcpu=?">, Alias<print_supported_cpus>;
def mtune_EQ_QUESTION : Flag<["-"], "mtune=?">, Alias<print_supported_cpus>;
def gcc_toolchain : Joined<["--"], "gcc-toolchain=">, Flags<[DriverOption]>,
  HelpText<"Use the gcc toolchain at the given directory">;
def time : Flag<["-"], "time">,
  HelpText<"Time individual commands">;
def traditional_cpp : Flag<["-", "--"], "traditional-cpp">, Flags<[CC1Option]>,
  HelpText<"Enable some traditional CPP emulation">;
def traditional : Flag<["-", "--"], "traditional">;
def trigraphs : Flag<["-", "--"], "trigraphs">, Alias<ftrigraphs>,
  HelpText<"Process trigraph sequences">;
def twolevel__namespace__hints : Flag<["-"], "twolevel_namespace_hints">;
def twolevel__namespace : Flag<["-"], "twolevel_namespace">;
def t : Flag<["-"], "t">, Group<Link_Group>;
def umbrella : Separate<["-"], "umbrella">;
def undefined : JoinedOrSeparate<["-"], "undefined">, Group<u_Group>;
def undef : Flag<["-"], "undef">, Group<u_Group>, Flags<[CC1Option]>,
  HelpText<"undef all system defines">;
def unexported__symbols__list : Separate<["-"], "unexported_symbols_list">;
def u : JoinedOrSeparate<["-"], "u">, Group<u_Group>;
def v : Flag<["-"], "v">, Flags<[CC1Option, CoreOption]>,
  HelpText<"Show commands to run and use verbose output">;
def verify_debug_info : Flag<["--"], "verify-debug-info">, Flags<[DriverOption]>,
  HelpText<"Verify the binary representation of debug output">;
def weak_l : Joined<["-"], "weak-l">, Flags<[LinkerInput]>;
def weak__framework : Separate<["-"], "weak_framework">, Flags<[LinkerInput]>;
def weak__library : Separate<["-"], "weak_library">, Flags<[LinkerInput]>;
def weak__reference__mismatches : Separate<["-"], "weak_reference_mismatches">;
def whatsloaded : Flag<["-"], "whatsloaded">;
def whyload : Flag<["-"], "whyload">;
def w : Flag<["-"], "w">, HelpText<"Suppress all warnings">, Flags<[CC1Option]>;
def x : JoinedOrSeparate<["-"], "x">, Flags<[DriverOption,CC1Option]>,
  HelpText<"Treat subsequent input files as having type <language>">,
  MetaVarName<"<language>">;
def y : Joined<["-"], "y">;

def fintegrated_as : Flag<["-"], "fintegrated-as">, Flags<[DriverOption]>,
                     Group<f_Group>, HelpText<"Enable the integrated assembler">;
def fno_integrated_as : Flag<["-"], "fno-integrated-as">,
                        Flags<[CC1Option, DriverOption]>, Group<f_Group>,
                        HelpText<"Disable the integrated assembler">;
def : Flag<["-"], "integrated-as">, Alias<fintegrated_as>, Flags<[DriverOption]>;
def : Flag<["-"], "no-integrated-as">, Alias<fno_integrated_as>,
      Flags<[CC1Option, DriverOption]>;

def working_directory : JoinedOrSeparate<["-"], "working-directory">, Flags<[CC1Option]>,
  HelpText<"Resolve file paths relative to the specified directory">;
def working_directory_EQ : Joined<["-"], "working-directory=">, Flags<[CC1Option]>,
  Alias<working_directory>;

// Double dash options, which are usually an alias for one of the previous
// options.

def _mhwdiv_EQ : Joined<["--"], "mhwdiv=">, Alias<mhwdiv_EQ>;
def _mhwdiv : Separate<["--"], "mhwdiv">, Alias<mhwdiv_EQ>;
def _CLASSPATH_EQ : Joined<["--"], "CLASSPATH=">, Alias<fclasspath_EQ>;
def _CLASSPATH : Separate<["--"], "CLASSPATH">, Alias<fclasspath_EQ>;
def _all_warnings : Flag<["--"], "all-warnings">, Alias<Wall>;
def _analyzer_no_default_checks : Flag<["--"], "analyzer-no-default-checks">, Flags<[DriverOption]>;
def _analyzer_output : JoinedOrSeparate<["--"], "analyzer-output">, Flags<[DriverOption]>,
  HelpText<"Static analyzer report output format (html|plist|plist-multi-file|plist-html|text).">;
def _analyze : Flag<["--"], "analyze">, Flags<[DriverOption, CoreOption]>,
  HelpText<"Run the static analyzer">;
def _assemble : Flag<["--"], "assemble">, Alias<S>;
def _assert_EQ : Joined<["--"], "assert=">, Alias<A>;
def _assert : Separate<["--"], "assert">, Alias<A>;
def _bootclasspath_EQ : Joined<["--"], "bootclasspath=">, Alias<fbootclasspath_EQ>;
def _bootclasspath : Separate<["--"], "bootclasspath">, Alias<fbootclasspath_EQ>;
def _classpath_EQ : Joined<["--"], "classpath=">, Alias<fclasspath_EQ>;
def _classpath : Separate<["--"], "classpath">, Alias<fclasspath_EQ>;
def _comments_in_macros : Flag<["--"], "comments-in-macros">, Alias<CC>;
def _comments : Flag<["--"], "comments">, Alias<C>;
def _compile : Flag<["--"], "compile">, Alias<c>;
def _constant_cfstrings : Flag<["--"], "constant-cfstrings">;
def _debug_EQ : Joined<["--"], "debug=">, Alias<g_Flag>;
def _debug : Flag<["--"], "debug">, Alias<g_Flag>;
def _define_macro_EQ : Joined<["--"], "define-macro=">, Alias<D>;
def _define_macro : Separate<["--"], "define-macro">, Alias<D>;
def _dependencies : Flag<["--"], "dependencies">, Alias<M>;
def _dyld_prefix_EQ : Joined<["--"], "dyld-prefix=">;
def _dyld_prefix : Separate<["--"], "dyld-prefix">, Alias<_dyld_prefix_EQ>;
def _encoding_EQ : Joined<["--"], "encoding=">, Alias<fencoding_EQ>;
def _encoding : Separate<["--"], "encoding">, Alias<fencoding_EQ>;
def _entry : Flag<["--"], "entry">, Alias<e>;
def _extdirs_EQ : Joined<["--"], "extdirs=">, Alias<fextdirs_EQ>;
def _extdirs : Separate<["--"], "extdirs">, Alias<fextdirs_EQ>;
def _extra_warnings : Flag<["--"], "extra-warnings">, Alias<W_Joined>;
def _for_linker_EQ : Joined<["--"], "for-linker=">, Alias<Xlinker>;
def _for_linker : Separate<["--"], "for-linker">, Alias<Xlinker>;
def _force_link_EQ : Joined<["--"], "force-link=">, Alias<u>;
def _force_link : Separate<["--"], "force-link">, Alias<u>;
def _help_hidden : Flag<["--"], "help-hidden">,
  HelpText<"Display help for hidden options">;
def _imacros_EQ : Joined<["--"], "imacros=">, Alias<imacros>;
def _include_barrier : Flag<["--"], "include-barrier">, Alias<I_>;
def _include_directory_after_EQ : Joined<["--"], "include-directory-after=">, Alias<idirafter>;
def _include_directory_after : Separate<["--"], "include-directory-after">, Alias<idirafter>;
def _include_directory_EQ : Joined<["--"], "include-directory=">, Alias<I>;
def _include_directory : Separate<["--"], "include-directory">, Alias<I>;
def _include_prefix_EQ : Joined<["--"], "include-prefix=">, Alias<iprefix>;
def _include_prefix : Separate<["--"], "include-prefix">, Alias<iprefix>;
def _include_with_prefix_after_EQ : Joined<["--"], "include-with-prefix-after=">, Alias<iwithprefix>;
def _include_with_prefix_after : Separate<["--"], "include-with-prefix-after">, Alias<iwithprefix>;
def _include_with_prefix_before_EQ : Joined<["--"], "include-with-prefix-before=">, Alias<iwithprefixbefore>;
def _include_with_prefix_before : Separate<["--"], "include-with-prefix-before">, Alias<iwithprefixbefore>;
def _include_with_prefix_EQ : Joined<["--"], "include-with-prefix=">, Alias<iwithprefix>;
def _include_with_prefix : Separate<["--"], "include-with-prefix">, Alias<iwithprefix>;
def _include_EQ : Joined<["--"], "include=">, Alias<include_>;
def _language_EQ : Joined<["--"], "language=">, Alias<x>;
def _language : Separate<["--"], "language">, Alias<x>;
def _library_directory_EQ : Joined<["--"], "library-directory=">, Alias<L>;
def _library_directory : Separate<["--"], "library-directory">, Alias<L>;
def _no_line_commands : Flag<["--"], "no-line-commands">, Alias<P>;
def _no_standard_includes : Flag<["--"], "no-standard-includes">, Alias<nostdinc>;
def _no_standard_libraries : Flag<["--"], "no-standard-libraries">, Alias<nostdlib>;
def _no_undefined : Flag<["--"], "no-undefined">, Flags<[LinkerInput]>;
def _no_warnings : Flag<["--"], "no-warnings">, Alias<w>;
def _optimize_EQ : Joined<["--"], "optimize=">, Alias<O>;
def _optimize : Flag<["--"], "optimize">, Alias<O>;
def _output_class_directory_EQ : Joined<["--"], "output-class-directory=">, Alias<foutput_class_dir_EQ>;
def _output_class_directory : Separate<["--"], "output-class-directory">, Alias<foutput_class_dir_EQ>;
def _output_EQ : Joined<["--"], "output=">, Alias<o>;
def _output : Separate<["--"], "output">, Alias<o>;
def _param : Separate<["--"], "param">, Group<CompileOnly_Group>;
def _param_EQ : Joined<["--"], "param=">, Alias<_param>;
def _precompile : Flag<["--"], "precompile">, Flags<[DriverOption]>,
  Group<Action_Group>, HelpText<"Only precompile the input">;
def _prefix_EQ : Joined<["--"], "prefix=">, Alias<B>;
def _prefix : Separate<["--"], "prefix">, Alias<B>;
def _preprocess : Flag<["--"], "preprocess">, Alias<E>;
def _print_diagnostic_categories : Flag<["--"], "print-diagnostic-categories">;
def _print_file_name : Separate<["--"], "print-file-name">, Alias<print_file_name_EQ>;
def _print_missing_file_dependencies : Flag<["--"], "print-missing-file-dependencies">, Alias<MG>;
def _print_prog_name : Separate<["--"], "print-prog-name">, Alias<print_prog_name_EQ>;
def _profile_blocks : Flag<["--"], "profile-blocks">, Alias<a>;
def _profile : Flag<["--"], "profile">, Alias<p>;
def _resource_EQ : Joined<["--"], "resource=">, Alias<fcompile_resource_EQ>;
def _resource : Separate<["--"], "resource">, Alias<fcompile_resource_EQ>;
def _rtlib : Separate<["--"], "rtlib">, Alias<rtlib_EQ>;
def _serialize_diags : Separate<["-", "--"], "serialize-diagnostics">, Flags<[DriverOption]>,
  HelpText<"Serialize compiler diagnostics to a file">;
// We give --version different semantics from -version.
def _version : Flag<["--"], "version">, Flags<[CoreOption, CC1Option]>,
  HelpText<"Print version information">;
def _signed_char : Flag<["--"], "signed-char">, Alias<fsigned_char>;
def _std : Separate<["--"], "std">, Alias<std_EQ>;
def _stdlib : Separate<["--"], "stdlib">, Alias<stdlib_EQ>;
def _sysroot_EQ : Joined<["--"], "sysroot=">;
def _sysroot : Separate<["--"], "sysroot">, Alias<_sysroot_EQ>;
def _target_help : Flag<["--"], "target-help">;
def _trace_includes : Flag<["--"], "trace-includes">, Alias<H>;
def _undefine_macro_EQ : Joined<["--"], "undefine-macro=">, Alias<U>;
def _undefine_macro : Separate<["--"], "undefine-macro">, Alias<U>;
def _unsigned_char : Flag<["--"], "unsigned-char">, Alias<funsigned_char>;
def _user_dependencies : Flag<["--"], "user-dependencies">, Alias<MM>;
def _verbose : Flag<["--"], "verbose">, Alias<v>;
def _warn__EQ : Joined<["--"], "warn-=">, Alias<W_Joined>;
def _warn_ : Joined<["--"], "warn-">, Alias<W_Joined>;
def _write_dependencies : Flag<["--"], "write-dependencies">, Alias<MD>;
def _write_user_dependencies : Flag<["--"], "write-user-dependencies">, Alias<MMD>;
def _ : Joined<["--"], "">, Flags<[Unsupported]>;

// Hexagon feature flags.
def mieee_rnd_near : Flag<["-"], "mieee-rnd-near">,
  Group<m_hexagon_Features_Group>;
def mv5 : Flag<["-"], "mv5">, Group<m_hexagon_Features_Group>, Alias<mcpu_EQ>,
  AliasArgs<["hexagonv5"]>;
def mv55 : Flag<["-"], "mv55">, Group<m_hexagon_Features_Group>,
  Alias<mcpu_EQ>, AliasArgs<["hexagonv55"]>;
def mv60 : Flag<["-"], "mv60">, Group<m_hexagon_Features_Group>,
  Alias<mcpu_EQ>, AliasArgs<["hexagonv60"]>;
def mv62 : Flag<["-"], "mv62">, Group<m_hexagon_Features_Group>,
  Alias<mcpu_EQ>, AliasArgs<["hexagonv62"]>;
def mv65 : Flag<["-"], "mv65">, Group<m_hexagon_Features_Group>,
  Alias<mcpu_EQ>, AliasArgs<["hexagonv65"]>;
def mv66 : Flag<["-"], "mv66">, Group<m_hexagon_Features_Group>,
  Alias<mcpu_EQ>, AliasArgs<["hexagonv66"]>;
def mhexagon_hvx : Flag<["-"], "mhvx">, Group<m_hexagon_Features_HVX_Group>,
  HelpText<"Enable Hexagon Vector eXtensions">;
def mhexagon_hvx_EQ : Joined<["-"], "mhvx=">,
  Group<m_hexagon_Features_HVX_Group>,
  HelpText<"Enable Hexagon Vector eXtensions">;
def mno_hexagon_hvx : Flag<["-"], "mno-hvx">,
  Group<m_hexagon_Features_HVX_Group>,
  HelpText<"Disable Hexagon Vector eXtensions">;
def mhexagon_hvx_length_EQ : Joined<["-"], "mhvx-length=">,
  Group<m_hexagon_Features_HVX_Group>, HelpText<"Set Hexagon Vector Length">,
  Values<"64B,128B">;
def ffixed_r19: Flag<["-"], "ffixed-r19">,
  HelpText<"Reserve register r19 (Hexagon only)">;
def mmemops : Flag<["-"], "mmemops">, Group<m_hexagon_Features_Group>,
  Flags<[CC1Option]>, HelpText<"Enable generation of memop instructions">;
def mno_memops : Flag<["-"], "mno-memops">, Group<m_hexagon_Features_Group>,
  Flags<[CC1Option]>, HelpText<"Disable generation of memop instructions">;
def mpackets : Flag<["-"], "mpackets">, Group<m_hexagon_Features_Group>,
  Flags<[CC1Option]>, HelpText<"Enable generation of instruction packets">;
def mno_packets : Flag<["-"], "mno-packets">, Group<m_hexagon_Features_Group>,
  Flags<[CC1Option]>, HelpText<"Disable generation of instruction packets">;
def mnvj : Flag<["-"], "mnvj">, Group<m_hexagon_Features_Group>,
  Flags<[CC1Option]>, HelpText<"Enable generation of new-value jumps">;
def mno_nvj : Flag<["-"], "mno-nvj">, Group<m_hexagon_Features_Group>,
  Flags<[CC1Option]>, HelpText<"Disable generation of new-value jumps">;
def mnvs : Flag<["-"], "mnvs">, Group<m_hexagon_Features_Group>,
  Flags<[CC1Option]>, HelpText<"Enable generation of new-value stores">;
def mno_nvs : Flag<["-"], "mno-nvs">, Group<m_hexagon_Features_Group>,
  Flags<[CC1Option]>, HelpText<"Disable generation of new-value stores">;


// X86 feature flags
def mx87 : Flag<["-"], "mx87">, Group<m_x86_Features_Group>;
def mno_x87 : Flag<["-"], "mno-x87">, Group<m_x86_Features_Group>;
def m80387 : Flag<["-"], "m80387">, Alias<mx87>;
def mno_80387 : Flag<["-"], "mno-80387">, Alias<mno_x87>;
def mmmx : Flag<["-"], "mmmx">, Group<m_x86_Features_Group>;
def mno_mmx : Flag<["-"], "mno-mmx">, Group<m_x86_Features_Group>;
def m3dnow : Flag<["-"], "m3dnow">, Group<m_x86_Features_Group>;
def mno_3dnow : Flag<["-"], "mno-3dnow">, Group<m_x86_Features_Group>;
def m3dnowa : Flag<["-"], "m3dnowa">, Group<m_x86_Features_Group>;
def mno_3dnowa : Flag<["-"], "mno-3dnowa">, Group<m_x86_Features_Group>;
def msse : Flag<["-"], "msse">, Group<m_x86_Features_Group>;
def mno_sse : Flag<["-"], "mno-sse">, Group<m_x86_Features_Group>;
def msse2 : Flag<["-"], "msse2">, Group<m_x86_Features_Group>;
def mno_sse2 : Flag<["-"], "mno-sse2">, Group<m_x86_Features_Group>;
def msse3 : Flag<["-"], "msse3">, Group<m_x86_Features_Group>;
def mno_sse3 : Flag<["-"], "mno-sse3">, Group<m_x86_Features_Group>;
def mssse3 : Flag<["-"], "mssse3">, Group<m_x86_Features_Group>;
def mno_ssse3 : Flag<["-"], "mno-ssse3">, Group<m_x86_Features_Group>;
def msse4_1 : Flag<["-"], "msse4.1">, Group<m_x86_Features_Group>;
def mno_sse4_1 : Flag<["-"], "mno-sse4.1">, Group<m_x86_Features_Group>;
def msse4_2 : Flag<["-"], "msse4.2">, Group<m_x86_Features_Group>;
def mno_sse4_2 : Flag<["-"], "mno-sse4.2">, Group<m_x86_Features_Group>;
def msse4 : Flag<["-"], "msse4">, Alias<msse4_2>;
// -mno-sse4 turns off sse4.1 which has the effect of turning off everything
// later than 4.1. -msse4 turns on 4.2 which has the effect of turning on
// everything earlier than 4.2.
def mno_sse4 : Flag<["-"], "mno-sse4">, Alias<mno_sse4_1>;
def msse4a : Flag<["-"], "msse4a">, Group<m_x86_Features_Group>;
def mno_sse4a : Flag<["-"], "mno-sse4a">, Group<m_x86_Features_Group>;
def mavx : Flag<["-"], "mavx">, Group<m_x86_Features_Group>;
def mno_avx : Flag<["-"], "mno-avx">, Group<m_x86_Features_Group>;
def mavx2 : Flag<["-"], "mavx2">, Group<m_x86_Features_Group>;
def mno_avx2 : Flag<["-"], "mno-avx2">, Group<m_x86_Features_Group>;
def mavx512f : Flag<["-"], "mavx512f">, Group<m_x86_Features_Group>;
def mno_avx512f : Flag<["-"], "mno-avx512f">, Group<m_x86_Features_Group>;
def mavx512bf16 : Flag<["-"], "mavx512bf16">, Group<m_x86_Features_Group>;
def mno_avx512bf16 : Flag<["-"], "mno-avx512bf16">, Group<m_x86_Features_Group>;
def mavx512bitalg : Flag<["-"], "mavx512bitalg">, Group<m_x86_Features_Group>;
def mno_avx512bitalg : Flag<["-"], "mno-avx512bitalg">, Group<m_x86_Features_Group>;
def mavx512bw : Flag<["-"], "mavx512bw">, Group<m_x86_Features_Group>;
def mno_avx512bw : Flag<["-"], "mno-avx512bw">, Group<m_x86_Features_Group>;
def mavx512cd : Flag<["-"], "mavx512cd">, Group<m_x86_Features_Group>;
def mno_avx512cd : Flag<["-"], "mno-avx512cd">, Group<m_x86_Features_Group>;
def mavx512dq : Flag<["-"], "mavx512dq">, Group<m_x86_Features_Group>;
def mno_avx512dq : Flag<["-"], "mno-avx512dq">, Group<m_x86_Features_Group>;
def mavx512er : Flag<["-"], "mavx512er">, Group<m_x86_Features_Group>;
def mno_avx512er : Flag<["-"], "mno-avx512er">, Group<m_x86_Features_Group>;
def mavx512ifma : Flag<["-"], "mavx512ifma">, Group<m_x86_Features_Group>;
def mno_avx512ifma : Flag<["-"], "mno-avx512ifma">, Group<m_x86_Features_Group>;
def mavx512pf : Flag<["-"], "mavx512pf">, Group<m_x86_Features_Group>;
def mno_avx512pf : Flag<["-"], "mno-avx512pf">, Group<m_x86_Features_Group>;
def mavx512vbmi : Flag<["-"], "mavx512vbmi">, Group<m_x86_Features_Group>;
def mno_avx512vbmi : Flag<["-"], "mno-avx512vbmi">, Group<m_x86_Features_Group>;
def mavx512vbmi2 : Flag<["-"], "mavx512vbmi2">, Group<m_x86_Features_Group>;
def mno_avx512vbmi2 : Flag<["-"], "mno-avx512vbmi2">, Group<m_x86_Features_Group>;
def mavx512vl : Flag<["-"], "mavx512vl">, Group<m_x86_Features_Group>;
def mno_avx512vl : Flag<["-"], "mno-avx512vl">, Group<m_x86_Features_Group>;
def mavx512vnni : Flag<["-"], "mavx512vnni">, Group<m_x86_Features_Group>;
def mno_avx512vnni : Flag<["-"], "mno-avx512vnni">, Group<m_x86_Features_Group>;
def mavx512vpopcntdq : Flag<["-"], "mavx512vpopcntdq">, Group<m_x86_Features_Group>;
def mno_avx512vpopcntdq : Flag<["-"], "mno-avx512vpopcntdq">, Group<m_x86_Features_Group>;
def mavx512vp2intersect : Flag<["-"], "mavx512vp2intersect">, Group<m_x86_Features_Group>;
def mno_avx512vp2intersect : Flag<["-"], "mno-avx512vp2intersect">, Group<m_x86_Features_Group>;
def madx : Flag<["-"], "madx">, Group<m_x86_Features_Group>;
def mno_adx : Flag<["-"], "mno-adx">, Group<m_x86_Features_Group>;
def maes : Flag<["-"], "maes">, Group<m_x86_Features_Group>;
def mno_aes : Flag<["-"], "mno-aes">, Group<m_x86_Features_Group>;
def mbmi : Flag<["-"], "mbmi">, Group<m_x86_Features_Group>;
def mno_bmi : Flag<["-"], "mno-bmi">, Group<m_x86_Features_Group>;
def mbmi2 : Flag<["-"], "mbmi2">, Group<m_x86_Features_Group>;
def mno_bmi2 : Flag<["-"], "mno-bmi2">, Group<m_x86_Features_Group>;
def mcldemote : Flag<["-"], "mcldemote">, Group<m_x86_Features_Group>;
def mno_cldemote : Flag<["-"], "mno-cldemote">, Group<m_x86_Features_Group>;
def mclflushopt : Flag<["-"], "mclflushopt">, Group<m_x86_Features_Group>;
def mno_clflushopt : Flag<["-"], "mno-clflushopt">, Group<m_x86_Features_Group>;
def mclwb : Flag<["-"], "mclwb">, Group<m_x86_Features_Group>;
def mno_clwb : Flag<["-"], "mno-clwb">, Group<m_x86_Features_Group>;
def mwbnoinvd : Flag<["-"], "mwbnoinvd">, Group<m_x86_Features_Group>;
def mno_wbnoinvd : Flag<["-"], "mno-wbnoinvd">, Group<m_x86_Features_Group>;
def mclzero : Flag<["-"], "mclzero">, Group<m_x86_Features_Group>;
def mno_clzero : Flag<["-"], "mno-clzero">, Group<m_x86_Features_Group>;
def mcx16 : Flag<["-"], "mcx16">, Group<m_x86_Features_Group>;
def mno_cx16 : Flag<["-"], "mno-cx16">, Group<m_x86_Features_Group>;
def menqcmd : Flag<["-"], "menqcmd">, Group<m_x86_Features_Group>;
def mno_enqcmd : Flag<["-"], "mno-enqcmd">, Group<m_x86_Features_Group>;
def mf16c : Flag<["-"], "mf16c">, Group<m_x86_Features_Group>;
def mno_f16c : Flag<["-"], "mno-f16c">, Group<m_x86_Features_Group>;
def mfma : Flag<["-"], "mfma">, Group<m_x86_Features_Group>;
def mno_fma : Flag<["-"], "mno-fma">, Group<m_x86_Features_Group>;
def mfma4 : Flag<["-"], "mfma4">, Group<m_x86_Features_Group>;
def mno_fma4 : Flag<["-"], "mno-fma4">, Group<m_x86_Features_Group>;
def mfsgsbase : Flag<["-"], "mfsgsbase">, Group<m_x86_Features_Group>;
def mno_fsgsbase : Flag<["-"], "mno-fsgsbase">, Group<m_x86_Features_Group>;
def mfxsr : Flag<["-"], "mfxsr">, Group<m_x86_Features_Group>;
def mno_fxsr : Flag<["-"], "mno-fxsr">, Group<m_x86_Features_Group>;
def minvpcid : Flag<["-"], "minvpcid">, Group<m_x86_Features_Group>;
def mno_invpcid : Flag<["-"], "mno-invpcid">, Group<m_x86_Features_Group>;
def mgfni : Flag<["-"], "mgfni">, Group<m_x86_Features_Group>;
def mno_gfni : Flag<["-"], "mno-gfni">, Group<m_x86_Features_Group>;
def mlwp : Flag<["-"], "mlwp">, Group<m_x86_Features_Group>;
def mno_lwp : Flag<["-"], "mno-lwp">, Group<m_x86_Features_Group>;
def mlzcnt : Flag<["-"], "mlzcnt">, Group<m_x86_Features_Group>;
def mno_lzcnt : Flag<["-"], "mno-lzcnt">, Group<m_x86_Features_Group>;
def mmovbe : Flag<["-"], "mmovbe">, Group<m_x86_Features_Group>;
def mno_movbe : Flag<["-"], "mno-movbe">, Group<m_x86_Features_Group>;
def mmovdiri : Flag<["-"], "mmovdiri">, Group<m_x86_Features_Group>;
def mno_movdiri : Flag<["-"], "mno-movdiri">, Group<m_x86_Features_Group>;
def mmovdir64b : Flag<["-"], "mmovdir64b">, Group<m_x86_Features_Group>;
def mno_movdir64b : Flag<["-"], "mno-movdir64b">, Group<m_x86_Features_Group>;
def mmwaitx : Flag<["-"], "mmwaitx">, Group<m_x86_Features_Group>;
def mno_mwaitx : Flag<["-"], "mno-mwaitx">, Group<m_x86_Features_Group>;
def mpku : Flag<["-"], "mpku">, Group<m_x86_Features_Group>;
def mno_pku : Flag<["-"], "mno-pku">, Group<m_x86_Features_Group>;
def mpclmul : Flag<["-"], "mpclmul">, Group<m_x86_Features_Group>;
def mno_pclmul : Flag<["-"], "mno-pclmul">, Group<m_x86_Features_Group>;
def mpconfig : Flag<["-"], "mpconfig">, Group<m_x86_Features_Group>;
def mno_pconfig : Flag<["-"], "mno-pconfig">, Group<m_x86_Features_Group>;
def mpopcnt : Flag<["-"], "mpopcnt">, Group<m_x86_Features_Group>;
def mno_popcnt : Flag<["-"], "mno-popcnt">, Group<m_x86_Features_Group>;
def mprefetchwt1 : Flag<["-"], "mprefetchwt1">, Group<m_x86_Features_Group>;
def mno_prefetchwt1 : Flag<["-"], "mno-prefetchwt1">, Group<m_x86_Features_Group>;
def mprfchw : Flag<["-"], "mprfchw">, Group<m_x86_Features_Group>;
def mno_prfchw : Flag<["-"], "mno-prfchw">, Group<m_x86_Features_Group>;
def mptwrite : Flag<["-"], "mptwrite">, Group<m_x86_Features_Group>;
def mno_ptwrite : Flag<["-"], "mno-ptwrite">, Group<m_x86_Features_Group>;
def mrdpid : Flag<["-"], "mrdpid">, Group<m_x86_Features_Group>;
def mno_rdpid : Flag<["-"], "mno-rdpid">, Group<m_x86_Features_Group>;
def mrdrnd : Flag<["-"], "mrdrnd">, Group<m_x86_Features_Group>;
def mno_rdrnd : Flag<["-"], "mno-rdrnd">, Group<m_x86_Features_Group>;
def mrtm : Flag<["-"], "mrtm">, Group<m_x86_Features_Group>;
def mno_rtm : Flag<["-"], "mno-rtm">, Group<m_x86_Features_Group>;
def mrdseed : Flag<["-"], "mrdseed">, Group<m_x86_Features_Group>;
def mno_rdseed : Flag<["-"], "mno-rdseed">, Group<m_x86_Features_Group>;
def msahf : Flag<["-"], "msahf">, Group<m_x86_Features_Group>;
def mno_sahf : Flag<["-"], "mno-sahf">, Group<m_x86_Features_Group>;
def msgx : Flag<["-"], "msgx">, Group<m_x86_Features_Group>;
def mno_sgx : Flag<["-"], "mno-sgx">, Group<m_x86_Features_Group>;
def msha : Flag<["-"], "msha">, Group<m_x86_Features_Group>;
def mno_sha : Flag<["-"], "mno-sha">, Group<m_x86_Features_Group>;
def mtbm : Flag<["-"], "mtbm">, Group<m_x86_Features_Group>;
def mno_tbm : Flag<["-"], "mno-tbm">, Group<m_x86_Features_Group>;
def mvaes : Flag<["-"], "mvaes">, Group<m_x86_Features_Group>;
def mno_vaes : Flag<["-"], "mno-vaes">, Group<m_x86_Features_Group>;
def mvpclmulqdq : Flag<["-"], "mvpclmulqdq">, Group<m_x86_Features_Group>;
def mno_vpclmulqdq : Flag<["-"], "mno-vpclmulqdq">, Group<m_x86_Features_Group>;
def mwaitpkg : Flag<["-"], "mwaitpkg">, Group<m_x86_Features_Group>;
def mno_waitpkg : Flag<["-"], "mno-waitpkg">, Group<m_x86_Features_Group>;
def mxop : Flag<["-"], "mxop">, Group<m_x86_Features_Group>;
def mno_xop : Flag<["-"], "mno-xop">, Group<m_x86_Features_Group>;
def mxsave : Flag<["-"], "mxsave">, Group<m_x86_Features_Group>;
def mno_xsave : Flag<["-"], "mno-xsave">, Group<m_x86_Features_Group>;
def mxsavec : Flag<["-"], "mxsavec">, Group<m_x86_Features_Group>;
def mno_xsavec : Flag<["-"], "mno-xsavec">, Group<m_x86_Features_Group>;
def mxsaveopt : Flag<["-"], "mxsaveopt">, Group<m_x86_Features_Group>;
def mno_xsaveopt : Flag<["-"], "mno-xsaveopt">, Group<m_x86_Features_Group>;
def mxsaves : Flag<["-"], "mxsaves">, Group<m_x86_Features_Group>;
def mno_xsaves : Flag<["-"], "mno-xsaves">, Group<m_x86_Features_Group>;
def mshstk : Flag<["-"], "mshstk">, Group<m_x86_Features_Group>;
def mno_shstk : Flag<["-"], "mno-shstk">, Group<m_x86_Features_Group>;
def mretpoline_external_thunk : Flag<["-"], "mretpoline-external-thunk">, Group<m_x86_Features_Group>;
def mno_retpoline_external_thunk : Flag<["-"], "mno-retpoline-external-thunk">, Group<m_x86_Features_Group>;
def mvzeroupper : Flag<["-"], "mvzeroupper">, Group<m_x86_Features_Group>;
def mno_vzeroupper : Flag<["-"], "mno-vzeroupper">, Group<m_x86_Features_Group>;

// These are legacy user-facing driver-level option spellings. They are always
// aliases for options that are spelled using the more common Unix / GNU flag
// style of double-dash and equals-joined flags.
def gcc_toolchain_legacy_spelling : Separate<["-"], "gcc-toolchain">, Alias<gcc_toolchain>;
def target_legacy_spelling : Separate<["-"], "target">, Alias<target>;

// Special internal option to handle -Xlinker --no-demangle.
def Z_Xlinker__no_demangle : Flag<["-"], "Z-Xlinker-no-demangle">,
    Flags<[Unsupported, NoArgumentUnused]>;

// Special internal option to allow forwarding arbitrary arguments to linker.
def Zlinker_input : Separate<["-"], "Zlinker-input">,
    Flags<[Unsupported, NoArgumentUnused]>;

// Reserved library options.
def Z_reserved_lib_stdcxx : Flag<["-"], "Z-reserved-lib-stdc++">,
    Flags<[LinkerInput, NoArgumentUnused, Unsupported]>, Group<reserved_lib_Group>;
def Z_reserved_lib_cckext : Flag<["-"], "Z-reserved-lib-cckext">,
    Flags<[LinkerInput, NoArgumentUnused, Unsupported]>, Group<reserved_lib_Group>;

// Ignored options
// FIXME: multiclasess produce suffixes, not prefixes. This is fine for now
// since it is only used in ignored options.
multiclass BooleanFFlag<string name> {
  def _f : Flag<["-"], "f"#name>;
  def _fno : Flag<["-"], "fno-"#name>;
}

defm : BooleanFFlag<"keep-inline-functions">, Group<clang_ignored_gcc_optimization_f_Group>;

def fprofile_dir : Joined<["-"], "fprofile-dir=">, Group<f_Group>;

def fuse_ld_EQ : Joined<["-"], "fuse-ld=">, Group<f_Group>, Flags<[CoreOption]>;

defm align_labels : BooleanFFlag<"align-labels">, Group<clang_ignored_gcc_optimization_f_Group>;
def falign_labels_EQ : Joined<["-"], "falign-labels=">, Group<clang_ignored_gcc_optimization_f_Group>;
defm align_loops : BooleanFFlag<"align-loops">, Group<clang_ignored_gcc_optimization_f_Group>;
def falign_loops_EQ : Joined<["-"], "falign-loops=">, Group<clang_ignored_gcc_optimization_f_Group>;
defm align_jumps : BooleanFFlag<"align-jumps">, Group<clang_ignored_gcc_optimization_f_Group>;
def falign_jumps_EQ : Joined<["-"], "falign-jumps=">, Group<clang_ignored_gcc_optimization_f_Group>;

// FIXME: This option should be supported and wired up to our diognostics, but
// ignore it for now to avoid breaking builds that use it.
def fdiagnostics_show_location_EQ : Joined<["-"], "fdiagnostics-show-location=">, Group<clang_ignored_f_Group>;

defm fcheck_new : BooleanFFlag<"check-new">, Group<clang_ignored_f_Group>;
defm caller_saves : BooleanFFlag<"caller-saves">, Group<clang_ignored_gcc_optimization_f_Group>;
defm reorder_blocks : BooleanFFlag<"reorder-blocks">, Group<clang_ignored_gcc_optimization_f_Group>;
defm eliminate_unused_debug_types : BooleanFFlag<"eliminate-unused-debug-types">, Group<clang_ignored_f_Group>;
defm branch_count_reg : BooleanFFlag<"branch-count-reg">, Group<clang_ignored_gcc_optimization_f_Group>;
defm default_inline : BooleanFFlag<"default-inline">, Group<clang_ignored_gcc_optimization_f_Group>;
defm fat_lto_objects : BooleanFFlag<"fat-lto-objects">, Group<clang_ignored_gcc_optimization_f_Group>;
defm float_store : BooleanFFlag<"float-store">, Group<clang_ignored_gcc_optimization_f_Group>;
defm friend_injection : BooleanFFlag<"friend-injection">, Group<clang_ignored_f_Group>;
defm function_attribute_list : BooleanFFlag<"function-attribute-list">, Group<clang_ignored_f_Group>;
defm gcse : BooleanFFlag<"gcse">, Group<clang_ignored_gcc_optimization_f_Group>;
defm gcse_after_reload: BooleanFFlag<"gcse-after-reload">, Group<clang_ignored_gcc_optimization_f_Group>;
defm gcse_las: BooleanFFlag<"gcse-las">, Group<clang_ignored_gcc_optimization_f_Group>;
defm gcse_sm: BooleanFFlag<"gcse-sm">, Group<clang_ignored_gcc_optimization_f_Group>;
defm gnu : BooleanFFlag<"gnu">, Group<clang_ignored_f_Group>;
defm implicit_templates : BooleanFFlag<"implicit-templates">, Group<clang_ignored_f_Group>;
defm implement_inlines : BooleanFFlag<"implement-inlines">, Group<clang_ignored_f_Group>;
defm merge_constants : BooleanFFlag<"merge-constants">, Group<clang_ignored_gcc_optimization_f_Group>;
defm modulo_sched : BooleanFFlag<"modulo-sched">, Group<clang_ignored_gcc_optimization_f_Group>;
defm modulo_sched_allow_regmoves : BooleanFFlag<"modulo-sched-allow-regmoves">,
    Group<clang_ignored_gcc_optimization_f_Group>;
defm inline_functions_called_once : BooleanFFlag<"inline-functions-called-once">,
    Group<clang_ignored_gcc_optimization_f_Group>;
def finline_limit_EQ : Joined<["-"], "finline-limit=">, Group<clang_ignored_gcc_optimization_f_Group>;
defm finline_limit : BooleanFFlag<"inline-limit">, Group<clang_ignored_gcc_optimization_f_Group>;
defm inline_small_functions : BooleanFFlag<"inline-small-functions">,
    Group<clang_ignored_gcc_optimization_f_Group>;
defm ipa_cp : BooleanFFlag<"ipa-cp">,
    Group<clang_ignored_gcc_optimization_f_Group>;
defm ivopts : BooleanFFlag<"ivopts">, Group<clang_ignored_gcc_optimization_f_Group>;
defm non_call_exceptions : BooleanFFlag<"non-call-exceptions">, Group<clang_ignored_f_Group>;
defm peel_loops : BooleanFFlag<"peel-loops">, Group<clang_ignored_gcc_optimization_f_Group>;
defm permissive : BooleanFFlag<"permissive">, Group<clang_ignored_f_Group>;
defm prefetch_loop_arrays : BooleanFFlag<"prefetch-loop-arrays">, Group<clang_ignored_gcc_optimization_f_Group>;
defm printf : BooleanFFlag<"printf">, Group<clang_ignored_f_Group>;
defm profile : BooleanFFlag<"profile">, Group<clang_ignored_f_Group>;
defm profile_correction : BooleanFFlag<"profile-correction">, Group<clang_ignored_gcc_optimization_f_Group>;
defm profile_generate_sampling : BooleanFFlag<"profile-generate-sampling">, Group<clang_ignored_f_Group>;
defm profile_reusedist : BooleanFFlag<"profile-reusedist">, Group<clang_ignored_f_Group>;
defm profile_values : BooleanFFlag<"profile-values">, Group<clang_ignored_gcc_optimization_f_Group>;
defm regs_graph : BooleanFFlag<"regs-graph">, Group<clang_ignored_f_Group>;
defm rename_registers : BooleanFFlag<"rename-registers">, Group<clang_ignored_gcc_optimization_f_Group>;
defm ripa : BooleanFFlag<"ripa">, Group<clang_ignored_f_Group>;
defm rounding_math : BooleanFFlag<"rounding-math">, Group<clang_ignored_gcc_optimization_f_Group>;
defm schedule_insns : BooleanFFlag<"schedule-insns">, Group<clang_ignored_gcc_optimization_f_Group>;
defm schedule_insns2 : BooleanFFlag<"schedule-insns2">, Group<clang_ignored_gcc_optimization_f_Group>;
defm see : BooleanFFlag<"see">, Group<clang_ignored_f_Group>;
defm signaling_nans : BooleanFFlag<"signaling-nans">, Group<clang_ignored_gcc_optimization_f_Group>;
defm single_precision_constant : BooleanFFlag<"single-precision-constant">,
    Group<clang_ignored_gcc_optimization_f_Group>;
defm spec_constr_count : BooleanFFlag<"spec-constr-count">, Group<clang_ignored_f_Group>;
defm stack_check : BooleanFFlag<"stack-check">, Group<clang_ignored_f_Group>;
defm strength_reduce :
    BooleanFFlag<"strength-reduce">, Group<clang_ignored_gcc_optimization_f_Group>;
defm tls_model : BooleanFFlag<"tls-model">, Group<clang_ignored_f_Group>;
defm tracer : BooleanFFlag<"tracer">, Group<clang_ignored_gcc_optimization_f_Group>;
defm tree_dce : BooleanFFlag<"tree-dce">, Group<clang_ignored_gcc_optimization_f_Group>;
defm tree_loop_im : BooleanFFlag<"tree_loop_im">,  Group<clang_ignored_gcc_optimization_f_Group>;
defm tree_loop_ivcanon : BooleanFFlag<"tree_loop_ivcanon">,  Group<clang_ignored_gcc_optimization_f_Group>;
defm tree_loop_linear : BooleanFFlag<"tree_loop_linear">,  Group<clang_ignored_gcc_optimization_f_Group>;
defm tree_salias : BooleanFFlag<"tree-salias">, Group<clang_ignored_f_Group>;
defm tree_ter : BooleanFFlag<"tree-ter">, Group<clang_ignored_gcc_optimization_f_Group>;
defm tree_vectorizer_verbose : BooleanFFlag<"tree-vectorizer-verbose">, Group<clang_ignored_f_Group>;
defm tree_vrp : BooleanFFlag<"tree-vrp">, Group<clang_ignored_gcc_optimization_f_Group>;
defm unroll_all_loops : BooleanFFlag<"unroll-all-loops">, Group<clang_ignored_gcc_optimization_f_Group>;
defm unsafe_loop_optimizations : BooleanFFlag<"unsafe-loop-optimizations">,
    Group<clang_ignored_gcc_optimization_f_Group>;
defm unswitch_loops : BooleanFFlag<"unswitch-loops">, Group<clang_ignored_gcc_optimization_f_Group>;
defm use_linker_plugin : BooleanFFlag<"use-linker-plugin">, Group<clang_ignored_gcc_optimization_f_Group>;
defm vect_cost_model : BooleanFFlag<"vect-cost-model">, Group<clang_ignored_gcc_optimization_f_Group>;
defm variable_expansion_in_unroller : BooleanFFlag<"variable-expansion-in-unroller">,
    Group<clang_ignored_gcc_optimization_f_Group>;
defm web : BooleanFFlag<"web">, Group<clang_ignored_gcc_optimization_f_Group>;
defm whole_program : BooleanFFlag<"whole-program">, Group<clang_ignored_gcc_optimization_f_Group>;
defm devirtualize : BooleanFFlag<"devirtualize">, Group<clang_ignored_gcc_optimization_f_Group>;
defm devirtualize_speculatively : BooleanFFlag<"devirtualize-speculatively">,
    Group<clang_ignored_gcc_optimization_f_Group>;

// Generic gfortran options.
def A_DASH : Joined<["-"], "A-">, Group<gfortran_Group>;
def J : JoinedOrSeparate<["-"], "J">, Flags<[RenderJoined]>, Group<gfortran_Group>;
def cpp : Flag<["-"], "cpp">, Group<gfortran_Group>;
def nocpp : Flag<["-"], "nocpp">, Group<gfortran_Group>;
def static_libgfortran : Flag<["-"], "static-libgfortran">, Group<gfortran_Group>;

// "f" options with values for gfortran.
def fblas_matmul_limit_EQ : Joined<["-"], "fblas-matmul-limit=">, Group<gfortran_Group>;
def fcheck_EQ : Joined<["-"], "fcheck=">, Group<gfortran_Group>;
def fcoarray_EQ : Joined<["-"], "fcoarray=">, Group<gfortran_Group>;
def fconvert_EQ : Joined<["-"], "fconvert=">, Group<gfortran_Group>;
def ffixed_line_length_VALUE : Joined<["-"], "ffixed-line-length-">, Group<gfortran_Group>;
def ffpe_trap_EQ : Joined<["-"], "ffpe-trap=">, Group<gfortran_Group>;
def ffree_line_length_VALUE : Joined<["-"], "ffree-line-length-">, Group<gfortran_Group>;
def finit_character_EQ : Joined<["-"], "finit-character=">, Group<gfortran_Group>;
def finit_integer_EQ : Joined<["-"], "finit-integer=">, Group<gfortran_Group>;
def finit_logical_EQ : Joined<["-"], "finit-logical=">, Group<gfortran_Group>;
def finit_real_EQ : Joined<["-"], "finit-real=">, Group<gfortran_Group>;
def fmax_array_constructor_EQ : Joined<["-"], "fmax-array-constructor=">, Group<gfortran_Group>;
def fmax_errors_EQ : Joined<["-"], "fmax-errors=">, Group<gfortran_Group>;
def fmax_stack_var_size_EQ : Joined<["-"], "fmax-stack-var-size=">, Group<gfortran_Group>;
def fmax_subrecord_length_EQ : Joined<["-"], "fmax-subrecord-length=">, Group<gfortran_Group>;
def frecord_marker_EQ : Joined<["-"], "frecord-marker=">, Group<gfortran_Group>;

// "f" flags for gfortran.
defm aggressive_function_elimination : BooleanFFlag<"aggressive-function-elimination">, Group<gfortran_Group>;
defm align_commons : BooleanFFlag<"align-commons">, Group<gfortran_Group>;
defm all_intrinsics : BooleanFFlag<"all-intrinsics">, Group<gfortran_Group>;
defm automatic : BooleanFFlag<"automatic">, Group<gfortran_Group>;
defm backslash : BooleanFFlag<"backslash">, Group<gfortran_Group>;
defm backtrace : BooleanFFlag<"backtrace">, Group<gfortran_Group>;
defm bounds_check : BooleanFFlag<"bounds-check">, Group<gfortran_Group>;
defm check_array_temporaries : BooleanFFlag<"check-array-temporaries">, Group<gfortran_Group>;
defm cray_pointer : BooleanFFlag<"cray-pointer">, Group<gfortran_Group>;
defm d_lines_as_code : BooleanFFlag<"d-lines-as-code">, Group<gfortran_Group>;
defm d_lines_as_comments : BooleanFFlag<"d-lines-as-comments">, Group<gfortran_Group>;
defm default_double_8 : BooleanFFlag<"default-double-8">, Group<gfortran_Group>;
defm default_integer_8 : BooleanFFlag<"default-integer-8">, Group<gfortran_Group>;
defm default_real_8 : BooleanFFlag<"default-real-8">, Group<gfortran_Group>;
defm dollar_ok : BooleanFFlag<"dollar-ok">, Group<gfortran_Group>;
defm dump_fortran_optimized : BooleanFFlag<"dump-fortran-optimized">, Group<gfortran_Group>;
defm dump_fortran_original : BooleanFFlag<"dump-fortran-original">, Group<gfortran_Group>;
defm dump_parse_tree : BooleanFFlag<"dump-parse-tree">, Group<gfortran_Group>;
defm external_blas : BooleanFFlag<"external-blas">, Group<gfortran_Group>;
defm f2c : BooleanFFlag<"f2c">, Group<gfortran_Group>;
defm fixed_form : BooleanFFlag<"fixed-form">, Group<gfortran_Group>;
defm free_form : BooleanFFlag<"free-form">, Group<gfortran_Group>;
defm frontend_optimize : BooleanFFlag<"frontend-optimize">, Group<gfortran_Group>;
defm implicit_none : BooleanFFlag<"implicit-none">, Group<gfortran_Group>;
defm init_local_zero : BooleanFFlag<"init-local-zero">, Group<gfortran_Group>;
defm integer_4_integer_8 : BooleanFFlag<"integer-4-integer-8">, Group<gfortran_Group>;
defm intrinsic_modules_path : BooleanFFlag<"intrinsic-modules-path">, Group<gfortran_Group>;
defm max_identifier_length : BooleanFFlag<"max-identifier-length">, Group<gfortran_Group>;
defm module_private : BooleanFFlag<"module-private">, Group<gfortran_Group>;
defm pack_derived : BooleanFFlag<"pack-derived">, Group<gfortran_Group>;
defm protect_parens : BooleanFFlag<"protect-parens">, Group<gfortran_Group>;
defm range_check : BooleanFFlag<"range-check">, Group<gfortran_Group>;
defm real_4_real_10 : BooleanFFlag<"real-4-real-10">, Group<gfortran_Group>;
defm real_4_real_16 : BooleanFFlag<"real-4-real-16">, Group<gfortran_Group>;
defm real_4_real_8 : BooleanFFlag<"real-4-real-8">, Group<gfortran_Group>;
defm real_8_real_10 : BooleanFFlag<"real-8-real-10">, Group<gfortran_Group>;
defm real_8_real_16 : BooleanFFlag<"real-8-real-16">, Group<gfortran_Group>;
defm real_8_real_4 : BooleanFFlag<"real-8-real-4">, Group<gfortran_Group>;
defm realloc_lhs : BooleanFFlag<"realloc-lhs">, Group<gfortran_Group>;
defm recursive : BooleanFFlag<"recursive">, Group<gfortran_Group>;
defm repack_arrays : BooleanFFlag<"repack-arrays">, Group<gfortran_Group>;
defm second_underscore : BooleanFFlag<"second-underscore">, Group<gfortran_Group>;
defm sign_zero : BooleanFFlag<"sign-zero">, Group<gfortran_Group>;
defm stack_arrays : BooleanFFlag<"stack-arrays">, Group<gfortran_Group>;
defm underscoring : BooleanFFlag<"underscoring">, Group<gfortran_Group>;
defm whole_file : BooleanFFlag<"whole-file">, Group<gfortran_Group>;


include "CC1Options.td"

include "CLCompatOptions.td"<|MERGE_RESOLUTION|>--- conflicted
+++ resolved
@@ -1316,18 +1316,15 @@
 def fthinlto_index_EQ : Joined<["-"], "fthinlto-index=">,
   Flags<[CoreOption, CC1Option]>, Group<f_Group>,
   HelpText<"Perform ThinLTO importing using provided function summary index">;
-<<<<<<< HEAD
 def fpropeller_optimize_EQ : Joined<["-"], "fpropeller-optimize=">, Flags<[CoreOption, CC1Option]>, Group<f_Group>,
   HelpText<"Enable Propeller optimization using the given profiles">;
 def fpropeller_label : Flag<["-"], "fpropeller-label">, Group<f_Group>,
   HelpText<"Label the binary's basic blocks for generating Propeller profiles">;
 def fno_propeller : Flag<["-"], "fno-propeller">, Group<f_Group>,
   HelpText<"Disable Propeller (default)">;
-=======
 def fthin_link_bitcode_EQ : Joined<["-"], "fthin-link-bitcode=">,
   Flags<[CoreOption, CC1Option]>, Group<f_Group>,
   HelpText<"Write minimized bitcode to <file> for the ThinLTO thin link only">;
->>>>>>> e0dd8f36
 def fmacro_backtrace_limit_EQ : Joined<["-"], "fmacro-backtrace-limit=">,
                                 Group<f_Group>, Flags<[DriverOption, CoreOption]>;
 def fmerge_all_constants : Flag<["-"], "fmerge-all-constants">, Group<f_Group>,
