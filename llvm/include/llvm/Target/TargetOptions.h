//===-- llvm/Target/TargetOptions.h - Target Options ------------*- C++ -*-===//
//
// Part of the LLVM Project, under the Apache License v2.0 with LLVM Exceptions.
// See https://llvm.org/LICENSE.txt for license information.
// SPDX-License-Identifier: Apache-2.0 WITH LLVM-exception
//
//===----------------------------------------------------------------------===//
//
// This file defines command line option flags that are shared across various
// targets.
//
//===----------------------------------------------------------------------===//

#ifndef LLVM_TARGET_TARGETOPTIONS_H
#define LLVM_TARGET_TARGETOPTIONS_H

#include "llvm/ADT/SmallSet.h"
#include "llvm/ADT/StringMap.h"
#include "llvm/MC/MCTargetOptions.h"

namespace llvm {
  class MachineFunction;
  class Module;

  namespace FloatABI {
    enum ABIType {
      Default, // Target-specific (either soft or hard depending on triple, etc).
      Soft,    // Soft float.
      Hard     // Hard float.
    };
  }

  namespace FPOpFusion {
    enum FPOpFusionMode {
      Fast,     // Enable fusion of FP ops wherever it's profitable.
      Standard, // Only allow fusion of 'blessed' ops (currently just fmuladd).
      Strict    // Never fuse FP-ops.
    };
  }

  namespace JumpTable {
    enum JumpTableType {
      Single,          // Use a single table for all indirect jumptable calls.
      Arity,           // Use one table per number of function parameters.
      Simplified,      // Use one table per function type, with types projected
                       // into 4 types: pointer to non-function, struct,
                       // primitive, and function pointer.
      Full             // Use one table per unique function type
    };
  }

  namespace ThreadModel {
    enum Model {
      POSIX,  // POSIX Threads
      Single  // Single Threaded Environment
    };
  }

  namespace FPDenormal {
    enum DenormalMode {
      IEEE,           // IEEE 754 denormal numbers
      PreserveSign,   // the sign of a flushed-to-zero number is preserved in
                      // the sign of 0
      PositiveZero    // denormals are flushed to positive zero
    };
  }

  namespace BasicBlockSection {
  enum SectionMode {
    None,   // Do not use Basic Block Sections.
    All,    // Use Basic Block Sections for all functions.
    Labels, // Do not use Basic Block Sections but label basic blocks.
    Func,   // Get list of functions from a file
    List    // Get list of functions & BBs from a file
  };
  }

  enum class EABI {
    Unknown,
    Default, // Default means not specified
    EABI4,   // Target-specific (either 4, 5 or gnu depending on triple).
    EABI5,
    GNU
  };

  /// Identify a debugger for "tuning" the debug info.
  ///
  /// The "debugger tuning" concept allows us to present a more intuitive
  /// interface that unpacks into different sets of defaults for the various
  /// individual feature-flag settings, that suit the preferences of the
  /// various debuggers.  However, it's worth remembering that debuggers are
  /// not the only consumers of debug info, and some variations in DWARF might
  /// better be treated as target/platform issues. Fundamentally,
  /// o if the feature is useful (or not) to a particular debugger, regardless
  ///   of the target, that's a tuning decision;
  /// o if the feature is useful (or not) on a particular platform, regardless
  ///   of the debugger, that's a target decision.
  /// It's not impossible to see both factors in some specific case.
  ///
  /// The "tuning" should be used to set defaults for individual feature flags
  /// in DwarfDebug; if a given feature has a more specific command-line option,
  /// that option should take precedence over the tuning.
  enum class DebuggerKind {
    Default,  // No specific tuning requested.
    GDB,      // Tune debug info for gdb.
    LLDB,     // Tune debug info for lldb.
    SCE       // Tune debug info for SCE targets (e.g. PS4).
  };

  /// Enable abort calls when global instruction selection fails to lower/select
  /// an instruction.
  enum class GlobalISelAbortMode {
    Disable,        // Disable the abort.
    Enable,         // Enable the abort.
    DisableWithDiag // Disable the abort but emit a diagnostic on failure.
  };

  class TargetOptions {
  public:
    TargetOptions()
        : PrintMachineCode(false), UnsafeFPMath(false), NoInfsFPMath(false),
          NoNaNsFPMath(false), NoTrappingFPMath(true),
          NoSignedZerosFPMath(false),
          HonorSignDependentRoundingFPMathOption(false), NoZerosInBSS(false),
          GuaranteedTailCallOpt(false), StackSymbolOrdering(true),
          EnableFastISel(false), EnableGlobalISel(false), UseInitArray(false),
          DisableIntegratedAS(false), RelaxELFRelocations(false),
          FunctionSections(false), DataSections(false),
<<<<<<< HEAD
          UniqueSectionNames(true), UniqueBBSectionNames(false),
          TrapUnreachable(false), NoTrapAfterNoreturn(false),
          EmulatedTLS(false), ExplicitEmulatedTLS(false), EnableIPRA(false),
=======
          UniqueSectionNames(true), TrapUnreachable(false),
          NoTrapAfterNoreturn(false), TLSSize(0), EmulatedTLS(false),
          ExplicitEmulatedTLS(false), EnableIPRA(false),
>>>>>>> 40c5bd42
          EmitStackSizeSection(false), EnableMachineOutliner(false),
          SupportsDefaultOutlining(false), EmitAddrsig(false),
          EnableDebugEntryValues(false), ForceDwarfFrameSection(false) {}

    /// PrintMachineCode - This flag is enabled when the -print-machineinstrs
    /// option is specified on the command line, and should enable debugging
    /// output from the code generator.
    unsigned PrintMachineCode : 1;

    /// DisableFramePointerElim - This returns true if frame pointer elimination
    /// optimization should be disabled for the given machine function.
    bool DisableFramePointerElim(const MachineFunction &MF) const;

    /// UnsafeFPMath - This flag is enabled when the
    /// -enable-unsafe-fp-math flag is specified on the command line.  When
    /// this flag is off (the default), the code generator is not allowed to
    /// produce results that are "less precise" than IEEE allows.  This includes
    /// use of X86 instructions like FSIN and FCOS instead of libcalls.
    unsigned UnsafeFPMath : 1;

    /// NoInfsFPMath - This flag is enabled when the
    /// -enable-no-infs-fp-math flag is specified on the command line. When
    /// this flag is off (the default), the code generator is not allowed to
    /// assume the FP arithmetic arguments and results are never +-Infs.
    unsigned NoInfsFPMath : 1;

    /// NoNaNsFPMath - This flag is enabled when the
    /// -enable-no-nans-fp-math flag is specified on the command line. When
    /// this flag is off (the default), the code generator is not allowed to
    /// assume the FP arithmetic arguments and results are never NaNs.
    unsigned NoNaNsFPMath : 1;

    /// NoTrappingFPMath - This flag is enabled when the
    /// -enable-no-trapping-fp-math is specified on the command line. This
    /// specifies that there are no trap handlers to handle exceptions.
    unsigned NoTrappingFPMath : 1;

    /// NoSignedZerosFPMath - This flag is enabled when the
    /// -enable-no-signed-zeros-fp-math is specified on the command line. This
    /// specifies that optimizations are allowed to treat the sign of a zero
    /// argument or result as insignificant.
    unsigned NoSignedZerosFPMath : 1;

    /// HonorSignDependentRoundingFPMath - This returns true when the
    /// -enable-sign-dependent-rounding-fp-math is specified.  If this returns
    /// false (the default), the code generator is allowed to assume that the
    /// rounding behavior is the default (round-to-zero for all floating point
    /// to integer conversions, and round-to-nearest for all other arithmetic
    /// truncations).  If this is enabled (set to true), the code generator must
    /// assume that the rounding mode may dynamically change.
    unsigned HonorSignDependentRoundingFPMathOption : 1;
    bool HonorSignDependentRoundingFPMath() const;

    /// NoZerosInBSS - By default some codegens place zero-initialized data to
    /// .bss section. This flag disables such behaviour (necessary, e.g. for
    /// crt*.o compiling).
    unsigned NoZerosInBSS : 1;

    /// GuaranteedTailCallOpt - This flag is enabled when -tailcallopt is
    /// specified on the commandline. When the flag is on, participating targets
    /// will perform tail call optimization on all calls which use the fastcc
    /// calling convention and which satisfy certain target-independent
    /// criteria (being at the end of a function, having the same return type
    /// as their parent function, etc.), using an alternate ABI if necessary.
    unsigned GuaranteedTailCallOpt : 1;

    /// StackAlignmentOverride - Override default stack alignment for target.
    unsigned StackAlignmentOverride = 0;

    /// StackSymbolOrdering - When true, this will allow CodeGen to order
    /// the local stack symbols (for code size, code locality, or any other
    /// heuristics). When false, the local symbols are left in whatever order
    /// they were generated. Default is true.
    unsigned StackSymbolOrdering : 1;

    /// EnableFastISel - This flag enables fast-path instruction selection
    /// which trades away generated code quality in favor of reducing
    /// compile time.
    unsigned EnableFastISel : 1;

    /// EnableGlobalISel - This flag enables global instruction selection.
    unsigned EnableGlobalISel : 1;

    /// EnableGlobalISelAbort - Control abort behaviour when global instruction
    /// selection fails to lower/select an instruction.
    GlobalISelAbortMode GlobalISelAbort = GlobalISelAbortMode::Enable;

    /// UseInitArray - Use .init_array instead of .ctors for static
    /// constructors.
    unsigned UseInitArray : 1;

    /// Disable the integrated assembler.
    unsigned DisableIntegratedAS : 1;

    /// Compress DWARF debug sections.
    DebugCompressionType CompressDebugSections = DebugCompressionType::None;

    unsigned RelaxELFRelocations : 1;

    /// Emit functions into separate sections.
    unsigned FunctionSections : 1;

    /// Emit data into separate sections.
    unsigned DataSections : 1;

    unsigned UniqueSectionNames : 1;

    unsigned UniqueBBSectionNames : 1;

    /// Emit target-specific trap instruction for 'unreachable' IR instructions.
    unsigned TrapUnreachable : 1;

    /// Do not emit a trap instruction for 'unreachable' IR instructions behind
    /// noreturn calls, even if TrapUnreachable is true.
    unsigned NoTrapAfterNoreturn : 1;

    /// Bit size of immediate TLS offsets (0 == use the default).
    unsigned TLSSize : 8;

    /// EmulatedTLS - This flag enables emulated TLS model, using emutls
    /// function in the runtime library..
    unsigned EmulatedTLS : 1;

    /// Whether -emulated-tls or -no-emulated-tls is set.
    unsigned ExplicitEmulatedTLS : 1;

    /// This flag enables InterProcedural Register Allocation (IPRA).
    unsigned EnableIPRA : 1;

    /// Emit section containing metadata on function stack sizes.
    unsigned EmitStackSizeSection : 1;

    /// Enables the MachineOutliner pass.
    unsigned EnableMachineOutliner : 1;

    /// Set if the target supports default outlining behaviour.
    unsigned SupportsDefaultOutlining : 1;

    /// Emit address-significance table.
    unsigned EmitAddrsig : 1;

    /// Emit basic blocks into separate sections.
    BasicBlockSection::SectionMode BasicBlockSections = BasicBlockSection::None;

    StringMap<SmallSet<unsigned, 4>> BasicBlockSectionsList;

    /// Emit debug info about parameter's entry values.
    unsigned EnableDebugEntryValues : 1;

    /// Emit DWARF debug frame section.
    unsigned ForceDwarfFrameSection : 1;

    /// FloatABIType - This setting is set by -float-abi=xxx option is specfied
    /// on the command line. This setting may either be Default, Soft, or Hard.
    /// Default selects the target's default behavior. Soft selects the ABI for
    /// software floating point, but does not indicate that FP hardware may not
    /// be used. Such a combination is unfortunately popular (e.g.
    /// arm-apple-darwin). Hard presumes that the normal FP ABI is used.
    FloatABI::ABIType FloatABIType = FloatABI::Default;

    /// AllowFPOpFusion - This flag is set by the -fuse-fp-ops=xxx option.
    /// This controls the creation of fused FP ops that store intermediate
    /// results in higher precision than IEEE allows (E.g. FMAs).
    ///
    /// Fast mode - allows formation of fused FP ops whenever they're
    /// profitable.
    /// Standard mode - allow fusion only for 'blessed' FP ops. At present the
    /// only blessed op is the fmuladd intrinsic. In the future more blessed ops
    /// may be added.
    /// Strict mode - allow fusion only if/when it can be proven that the excess
    /// precision won't effect the result.
    ///
    /// Note: This option only controls formation of fused ops by the
    /// optimizers.  Fused operations that are explicitly specified (e.g. FMA
    /// via the llvm.fma.* intrinsic) will always be honored, regardless of
    /// the value of this option.
    FPOpFusion::FPOpFusionMode AllowFPOpFusion = FPOpFusion::Standard;

    /// ThreadModel - This flag specifies the type of threading model to assume
    /// for things like atomics
    ThreadModel::Model ThreadModel = ThreadModel::POSIX;

    /// EABIVersion - This flag specifies the EABI version
    EABI EABIVersion = EABI::Default;

    /// Which debugger to tune for.
    DebuggerKind DebuggerTuning = DebuggerKind::Default;

    /// FPDenormalMode - This flags specificies which denormal numbers the code
    /// is permitted to require.
    FPDenormal::DenormalMode FPDenormalMode = FPDenormal::IEEE;

    /// What exception model to use
    ExceptionHandling ExceptionModel = ExceptionHandling::None;

    /// Machine level options.
    MCTargetOptions MCOptions;
  };

} // End llvm namespace

#endif<|MERGE_RESOLUTION|>--- conflicted
+++ resolved
@@ -126,15 +126,9 @@
           EnableFastISel(false), EnableGlobalISel(false), UseInitArray(false),
           DisableIntegratedAS(false), RelaxELFRelocations(false),
           FunctionSections(false), DataSections(false),
-<<<<<<< HEAD
           UniqueSectionNames(true), UniqueBBSectionNames(false),
-          TrapUnreachable(false), NoTrapAfterNoreturn(false),
+          TrapUnreachable(false), NoTrapAfterNoreturn(false), TLSSize(0),
           EmulatedTLS(false), ExplicitEmulatedTLS(false), EnableIPRA(false),
-=======
-          UniqueSectionNames(true), TrapUnreachable(false),
-          NoTrapAfterNoreturn(false), TLSSize(0), EmulatedTLS(false),
-          ExplicitEmulatedTLS(false), EnableIPRA(false),
->>>>>>> 40c5bd42
           EmitStackSizeSection(false), EnableMachineOutliner(false),
           SupportsDefaultOutlining(false), EmitAddrsig(false),
           EnableDebugEntryValues(false), ForceDwarfFrameSection(false) {}
