//===--- Gnu.cpp - Gnu Tool and ToolChain Implementations -------*- C++ -*-===//
//
// Part of the LLVM Project, under the Apache License v2.0 with LLVM Exceptions.
// See https://llvm.org/LICENSE.txt for license information.
// SPDX-License-Identifier: Apache-2.0 WITH LLVM-exception
//
//===----------------------------------------------------------------------===//

#include "Gnu.h"
#include "Arch/ARM.h"
#include "Arch/Mips.h"
#include "Arch/PPC.h"
#include "Arch/RISCV.h"
#include "Arch/Sparc.h"
#include "Arch/SystemZ.h"
#include "CommonArgs.h"
#include "Linux.h"
#include "clang/Config/config.h" // for GCC_INSTALL_PREFIX
#include "clang/Driver/Compilation.h"
#include "clang/Driver/Driver.h"
#include "clang/Driver/DriverDiagnostic.h"
#include "clang/Driver/Options.h"
#include "clang/Driver/Tool.h"
#include "clang/Driver/ToolChain.h"
#include "llvm/Option/ArgList.h"
#include "llvm/Support/CodeGen.h"
#include "llvm/Support/Path.h"
#include "llvm/Support/TargetParser.h"
#include "llvm/Support/VirtualFileSystem.h"
#include <system_error>

using namespace clang::driver;
using namespace clang::driver::toolchains;
using namespace clang;
using namespace llvm::opt;

using tools::addMultilibFlag;

void tools::GnuTool::anchor() {}

static bool forwardToGCC(const Option &O) {
  // Don't forward inputs from the original command line.  They are added from
  // InputInfoList.
  return O.getKind() != Option::InputClass &&
         !O.hasFlag(options::DriverOption) && !O.hasFlag(options::LinkerInput);
}

// Switch CPU names not recognized by GNU assembler to a close CPU that it does
// recognize, instead of a lower march from being picked in the absence of a cpu
// flag.
static void normalizeCPUNamesForAssembler(const ArgList &Args,
                                          ArgStringList &CmdArgs) {
  if (Arg *A = Args.getLastArg(options::OPT_mcpu_EQ)) {
    StringRef CPUArg(A->getValue());
    if (CPUArg.equals_lower("krait"))
      CmdArgs.push_back("-mcpu=cortex-a15");
    else if(CPUArg.equals_lower("kryo"))
      CmdArgs.push_back("-mcpu=cortex-a57");
    else
      Args.AddLastArg(CmdArgs, options::OPT_mcpu_EQ);
  }
}

void tools::gcc::Common::ConstructJob(Compilation &C, const JobAction &JA,
                                      const InputInfo &Output,
                                      const InputInfoList &Inputs,
                                      const ArgList &Args,
                                      const char *LinkingOutput) const {
  const Driver &D = getToolChain().getDriver();
  ArgStringList CmdArgs;

  for (const auto &A : Args) {
    if (forwardToGCC(A->getOption())) {
      // It is unfortunate that we have to claim here, as this means
      // we will basically never report anything interesting for
      // platforms using a generic gcc, even if we are just using gcc
      // to get to the assembler.
      A->claim();

      // Don't forward any -g arguments to assembly steps.
      if (isa<AssembleJobAction>(JA) &&
          A->getOption().matches(options::OPT_g_Group))
        continue;

      // Don't forward any -W arguments to assembly and link steps.
      if ((isa<AssembleJobAction>(JA) || isa<LinkJobAction>(JA)) &&
          A->getOption().matches(options::OPT_W_Group))
        continue;

      // Don't forward -mno-unaligned-access since GCC doesn't understand
      // it and because it doesn't affect the assembly or link steps.
      if ((isa<AssembleJobAction>(JA) || isa<LinkJobAction>(JA)) &&
          (A->getOption().matches(options::OPT_munaligned_access) ||
           A->getOption().matches(options::OPT_mno_unaligned_access)))
        continue;

      A->render(Args, CmdArgs);
    }
  }

  RenderExtraToolArgs(JA, CmdArgs);

  // If using a driver driver, force the arch.
  if (getToolChain().getTriple().isOSDarwin()) {
    CmdArgs.push_back("-arch");
    CmdArgs.push_back(
        Args.MakeArgString(getToolChain().getDefaultUniversalArchName()));
  }

  // Try to force gcc to match the tool chain we want, if we recognize
  // the arch.
  //
  // FIXME: The triple class should directly provide the information we want
  // here.
  switch (getToolChain().getArch()) {
  default:
    break;
  case llvm::Triple::x86:
  case llvm::Triple::ppc:
    CmdArgs.push_back("-m32");
    break;
  case llvm::Triple::x86_64:
  case llvm::Triple::ppc64:
  case llvm::Triple::ppc64le:
    CmdArgs.push_back("-m64");
    break;
  case llvm::Triple::sparcel:
    CmdArgs.push_back("-EL");
    break;
  }

  if (Output.isFilename()) {
    CmdArgs.push_back("-o");
    CmdArgs.push_back(Output.getFilename());
  } else {
    assert(Output.isNothing() && "Unexpected output");
    CmdArgs.push_back("-fsyntax-only");
  }

  Args.AddAllArgValues(CmdArgs, options::OPT_Wa_COMMA, options::OPT_Xassembler);

  // Only pass -x if gcc will understand it; otherwise hope gcc
  // understands the suffix correctly. The main use case this would go
  // wrong in is for linker inputs if they happened to have an odd
  // suffix; really the only way to get this to happen is a command
  // like '-x foobar a.c' which will treat a.c like a linker input.
  //
  // FIXME: For the linker case specifically, can we safely convert
  // inputs into '-Wl,' options?
  for (const auto &II : Inputs) {
    // Don't try to pass LLVM or AST inputs to a generic gcc.
    if (types::isLLVMIR(II.getType()))
      D.Diag(clang::diag::err_drv_no_linker_llvm_support)
          << getToolChain().getTripleString();
    else if (II.getType() == types::TY_AST)
      D.Diag(diag::err_drv_no_ast_support) << getToolChain().getTripleString();
    else if (II.getType() == types::TY_ModuleFile)
      D.Diag(diag::err_drv_no_module_support)
          << getToolChain().getTripleString();

    if (types::canTypeBeUserSpecified(II.getType())) {
      CmdArgs.push_back("-x");
      CmdArgs.push_back(types::getTypeName(II.getType()));
    }

    if (II.isFilename())
      CmdArgs.push_back(II.getFilename());
    else {
      const Arg &A = II.getInputArg();

      // Reverse translate some rewritten options.
      if (A.getOption().matches(options::OPT_Z_reserved_lib_stdcxx)) {
        CmdArgs.push_back("-lstdc++");
        continue;
      }

      // Don't render as input, we need gcc to do the translations.
      A.render(Args, CmdArgs);
    }
  }

  const std::string &customGCCName = D.getCCCGenericGCCName();
  const char *GCCName;
  if (!customGCCName.empty())
    GCCName = customGCCName.c_str();
  else if (D.CCCIsCXX()) {
    GCCName = "g++";
  } else
    GCCName = "gcc";

  const char *Exec = Args.MakeArgString(getToolChain().GetProgramPath(GCCName));
  C.addCommand(std::make_unique<Command>(JA, *this, Exec, CmdArgs, Inputs));
}

void tools::gcc::Preprocessor::RenderExtraToolArgs(
    const JobAction &JA, ArgStringList &CmdArgs) const {
  CmdArgs.push_back("-E");
}

void tools::gcc::Compiler::RenderExtraToolArgs(const JobAction &JA,
                                               ArgStringList &CmdArgs) const {
  const Driver &D = getToolChain().getDriver();

  switch (JA.getType()) {
  // If -flto, etc. are present then make sure not to force assembly output.
  case types::TY_LLVM_IR:
  case types::TY_LTO_IR:
  case types::TY_LLVM_BC:
  case types::TY_LTO_BC:
    CmdArgs.push_back("-c");
    break;
  // We assume we've got an "integrated" assembler in that gcc will produce an
  // object file itself.
  case types::TY_Object:
    CmdArgs.push_back("-c");
    break;
  case types::TY_PP_Asm:
    CmdArgs.push_back("-S");
    break;
  case types::TY_Nothing:
    CmdArgs.push_back("-fsyntax-only");
    break;
  default:
    D.Diag(diag::err_drv_invalid_gcc_output_type) << getTypeName(JA.getType());
  }
}

void tools::gcc::Linker::RenderExtraToolArgs(const JobAction &JA,
                                             ArgStringList &CmdArgs) const {
  // The types are (hopefully) good enough.
}

// On Arm the endianness of the output file is determined by the target and
// can be overridden by the pseudo-target flags '-mlittle-endian'/'-EL' and
// '-mbig-endian'/'-EB'. Unlike other targets the flag does not result in a
// normalized triple so we must handle the flag here.
static bool isArmBigEndian(const llvm::Triple &Triple,
                           const ArgList &Args) {
  bool IsBigEndian = false;
  switch (Triple.getArch()) {
  case llvm::Triple::armeb:
  case llvm::Triple::thumbeb:
    IsBigEndian = true;
    LLVM_FALLTHROUGH;
  case llvm::Triple::arm:
  case llvm::Triple::thumb:
    if (Arg *A = Args.getLastArg(options::OPT_mlittle_endian,
                               options::OPT_mbig_endian))
      IsBigEndian = !A->getOption().matches(options::OPT_mlittle_endian);
    break;
  default:
    break;
  }
  return IsBigEndian;
}

static const char *getLDMOption(const llvm::Triple &T, const ArgList &Args) {
  switch (T.getArch()) {
  case llvm::Triple::x86:
    if (T.isOSIAMCU())
      return "elf_iamcu";
    return "elf_i386";
  case llvm::Triple::aarch64:
    return "aarch64linux";
  case llvm::Triple::aarch64_be:
    return "aarch64linuxb";
  case llvm::Triple::arm:
  case llvm::Triple::thumb:
  case llvm::Triple::armeb:
  case llvm::Triple::thumbeb:
    return isArmBigEndian(T, Args) ? "armelfb_linux_eabi" : "armelf_linux_eabi";
  case llvm::Triple::ppc:
    return "elf32ppclinux";
  case llvm::Triple::ppc64:
    return "elf64ppc";
  case llvm::Triple::ppc64le:
    return "elf64lppc";
  case llvm::Triple::riscv32:
    return "elf32lriscv";
  case llvm::Triple::riscv64:
    return "elf64lriscv";
  case llvm::Triple::sparc:
  case llvm::Triple::sparcel:
    return "elf32_sparc";
  case llvm::Triple::sparcv9:
    return "elf64_sparc";
  case llvm::Triple::mips:
    return "elf32btsmip";
  case llvm::Triple::mipsel:
    return "elf32ltsmip";
  case llvm::Triple::mips64:
    if (tools::mips::hasMipsAbiArg(Args, "n32") ||
        T.getEnvironment() == llvm::Triple::GNUABIN32)
      return "elf32btsmipn32";
    return "elf64btsmip";
  case llvm::Triple::mips64el:
    if (tools::mips::hasMipsAbiArg(Args, "n32") ||
        T.getEnvironment() == llvm::Triple::GNUABIN32)
      return "elf32ltsmipn32";
    return "elf64ltsmip";
  case llvm::Triple::systemz:
    return "elf64_s390";
  case llvm::Triple::x86_64:
    if (T.getEnvironment() == llvm::Triple::GNUX32)
      return "elf32_x86_64";
    return "elf_x86_64";
  default:
    return nullptr;
  }
}

static bool getPIE(const ArgList &Args, const toolchains::Linux &ToolChain) {
  if (Args.hasArg(options::OPT_shared) || Args.hasArg(options::OPT_static) ||
      Args.hasArg(options::OPT_r) || Args.hasArg(options::OPT_static_pie))
    return false;

  Arg *A = Args.getLastArg(options::OPT_pie, options::OPT_no_pie,
                           options::OPT_nopie);
  if (!A)
    return ToolChain.isPIEDefault();
  return A->getOption().matches(options::OPT_pie);
}

static bool getStaticPIE(const ArgList &Args,
                         const toolchains::Linux &ToolChain) {
  bool HasStaticPIE = Args.hasArg(options::OPT_static_pie);
  // -no-pie is an alias for -nopie. So, handling -nopie takes care of
  // -no-pie as well.
  if (HasStaticPIE && Args.hasArg(options::OPT_nopie)) {
    const Driver &D = ToolChain.getDriver();
    const llvm::opt::OptTable &Opts = D.getOpts();
    const char *StaticPIEName = Opts.getOptionName(options::OPT_static_pie);
    const char *NoPIEName = Opts.getOptionName(options::OPT_nopie);
    D.Diag(diag::err_drv_cannot_mix_options) << StaticPIEName << NoPIEName;
  }
  return HasStaticPIE;
}

static bool getStatic(const ArgList &Args) {
  return Args.hasArg(options::OPT_static) &&
      !Args.hasArg(options::OPT_static_pie);
}

void tools::gnutools::Linker::ConstructJob(Compilation &C, const JobAction &JA,
                                           const InputInfo &Output,
                                           const InputInfoList &Inputs,
                                           const ArgList &Args,
                                           const char *LinkingOutput) const {
  const toolchains::Linux &ToolChain =
      static_cast<const toolchains::Linux &>(getToolChain());
  const Driver &D = ToolChain.getDriver();

  const llvm::Triple &Triple = getToolChain().getEffectiveTriple();

  const llvm::Triple::ArchType Arch = ToolChain.getArch();
  const bool isAndroid = ToolChain.getTriple().isAndroid();
  const bool IsIAMCU = ToolChain.getTriple().isOSIAMCU();
  const bool IsPIE = getPIE(Args, ToolChain);
  const bool IsStaticPIE = getStaticPIE(Args, ToolChain);
  const bool IsStatic = getStatic(Args);
  const bool HasCRTBeginEndFiles =
      ToolChain.getTriple().hasEnvironment() ||
      (ToolChain.getTriple().getVendor() != llvm::Triple::MipsTechnologies);

  ArgStringList CmdArgs;

  // Silence warning for "clang -g foo.o -o foo"
  Args.ClaimAllArgs(options::OPT_g_Group);
  // and "clang -emit-llvm foo.o -o foo"
  Args.ClaimAllArgs(options::OPT_emit_llvm);
  // and for "clang -w foo.o -o foo". Other warning options are already
  // handled somewhere else.
  Args.ClaimAllArgs(options::OPT_w);

  if (!D.SysRoot.empty())
    CmdArgs.push_back(Args.MakeArgString("--sysroot=" + D.SysRoot));

  if (IsPIE)
    CmdArgs.push_back("-pie");

  if (IsStaticPIE) {
    CmdArgs.push_back("-static");
    CmdArgs.push_back("-pie");
    CmdArgs.push_back("--no-dynamic-linker");
    CmdArgs.push_back("-z");
    CmdArgs.push_back("text");
  }

  if (ToolChain.isNoExecStackDefault()) {
    CmdArgs.push_back("-z");
    CmdArgs.push_back("noexecstack");
  }

  if (Args.hasArg(options::OPT_rdynamic))
    CmdArgs.push_back("-export-dynamic");

  if (Args.hasArg(options::OPT_s))
    CmdArgs.push_back("-s");

  if (Triple.isARM() || Triple.isThumb() || Triple.isAArch64()) {
    bool IsBigEndian = isArmBigEndian(Triple, Args);
    if (IsBigEndian)
      arm::appendBE8LinkFlag(Args, CmdArgs, Triple);
    IsBigEndian = IsBigEndian || Arch == llvm::Triple::aarch64_be;
    CmdArgs.push_back(IsBigEndian ? "-EB" : "-EL");
  }

  // Most Android ARM64 targets should enable the linker fix for erratum
  // 843419. Only non-Cortex-A53 devices are allowed to skip this flag.
  if (Arch == llvm::Triple::aarch64 && isAndroid) {
    std::string CPU = getCPUName(Args, Triple);
    if (CPU.empty() || CPU == "generic" || CPU == "cortex-a53")
      CmdArgs.push_back("--fix-cortex-a53-843419");
  }

  // Android does not allow shared text relocations. Emit a warning if the
  // user's code contains any.
  if (isAndroid)
      CmdArgs.push_back("--warn-shared-textrel");

  for (const auto &Opt : ToolChain.ExtraOpts)
    CmdArgs.push_back(Opt.c_str());

  CmdArgs.push_back("--eh-frame-hdr");

  if (const char *LDMOption = getLDMOption(ToolChain.getTriple(), Args)) {
    CmdArgs.push_back("-m");
    CmdArgs.push_back(LDMOption);
  } else {
    D.Diag(diag::err_target_unknown_triple) << Triple.str();
    return;
  }

  if (IsStatic) {
    if (Arch == llvm::Triple::arm || Arch == llvm::Triple::armeb ||
        Arch == llvm::Triple::thumb || Arch == llvm::Triple::thumbeb)
      CmdArgs.push_back("-Bstatic");
    else
      CmdArgs.push_back("-static");
  } else if (Args.hasArg(options::OPT_shared)) {
    CmdArgs.push_back("-shared");
  }

  if (!IsStatic) {
    if (Args.hasArg(options::OPT_rdynamic))
      CmdArgs.push_back("-export-dynamic");

    if (!Args.hasArg(options::OPT_shared) && !IsStaticPIE) {
      const std::string Loader =
          D.DyldPrefix + ToolChain.getDynamicLinker(Args);
      CmdArgs.push_back("-dynamic-linker");
      CmdArgs.push_back(Args.MakeArgString(Loader));
    }
  }

  CmdArgs.push_back("-o");
  CmdArgs.push_back(Output.getFilename());

  if (!Args.hasArg(options::OPT_nostdlib, options::OPT_nostartfiles)) {
    if (!isAndroid && !IsIAMCU) {
      const char *crt1 = nullptr;
      if (!Args.hasArg(options::OPT_shared)) {
        if (Args.hasArg(options::OPT_pg))
          crt1 = "gcrt1.o";
        else if (IsPIE)
          crt1 = "Scrt1.o";
        else if (IsStaticPIE)
          crt1 = "rcrt1.o";
        else
          crt1 = "crt1.o";
      }
      if (crt1)
        CmdArgs.push_back(Args.MakeArgString(ToolChain.GetFilePath(crt1)));

      CmdArgs.push_back(Args.MakeArgString(ToolChain.GetFilePath("crti.o")));
    }

    if (IsIAMCU)
      CmdArgs.push_back(Args.MakeArgString(ToolChain.GetFilePath("crt0.o")));
    else if (HasCRTBeginEndFiles) {
      std::string P;
      if (ToolChain.GetRuntimeLibType(Args) == ToolChain::RLT_CompilerRT &&
          !isAndroid) {
        std::string crtbegin = ToolChain.getCompilerRT(Args, "crtbegin",
                                                       ToolChain::FT_Object);
        if (ToolChain.getVFS().exists(crtbegin))
          P = crtbegin;
      }
      if (P.empty()) {
        const char *crtbegin;
        if (IsStatic)
          crtbegin = isAndroid ? "crtbegin_static.o" : "crtbeginT.o";
        else if (Args.hasArg(options::OPT_shared))
          crtbegin = isAndroid ? "crtbegin_so.o" : "crtbeginS.o";
        else if (IsPIE || IsStaticPIE)
          crtbegin = isAndroid ? "crtbegin_dynamic.o" : "crtbeginS.o";
        else
          crtbegin = isAndroid ? "crtbegin_dynamic.o" : "crtbegin.o";
        P = ToolChain.GetFilePath(crtbegin);
      }
      CmdArgs.push_back(Args.MakeArgString(P));
    }

    // Add crtfastmath.o if available and fast math is enabled.
    ToolChain.AddFastMathRuntimeIfAvailable(Args, CmdArgs);
  }

  Args.AddAllArgs(CmdArgs, options::OPT_L);
  Args.AddAllArgs(CmdArgs, options::OPT_u);

  ToolChain.AddFilePathLibArgs(Args, CmdArgs);

  if (D.isUsingLTO()) {
    assert(!Inputs.empty() && "Must have at least one input.");
    AddGoldPlugin(ToolChain, Args, CmdArgs, Output, Inputs[0],
                  D.getLTOMode() == LTOK_Thin);
  }

  if (Args.hasArg(options::OPT_Z_Xlinker__no_demangle))
    CmdArgs.push_back("--no-demangle");

  bool NeedsSanitizerDeps = addSanitizerRuntimes(ToolChain, Args, CmdArgs);
  bool NeedsXRayDeps = addXRayRuntime(ToolChain, Args, CmdArgs);
  AddLinkerInputs(ToolChain, Inputs, Args, CmdArgs, JA);
  // The profile runtime also needs access to system libraries.
  getToolChain().addProfileRTLibs(Args, CmdArgs);

  if (D.CCCIsCXX() &&
      !Args.hasArg(options::OPT_nostdlib, options::OPT_nodefaultlibs)) {
    if (ToolChain.ShouldLinkCXXStdlib(Args)) {
      bool OnlyLibstdcxxStatic = Args.hasArg(options::OPT_static_libstdcxx) &&
                                 !Args.hasArg(options::OPT_static);
      if (OnlyLibstdcxxStatic)
        CmdArgs.push_back("-Bstatic");
      ToolChain.AddCXXStdlibLibArgs(Args, CmdArgs);
      if (OnlyLibstdcxxStatic)
        CmdArgs.push_back("-Bdynamic");
    }
    CmdArgs.push_back("-lm");
  }
  // Silence warnings when linking C code with a C++ '-stdlib' argument.
  Args.ClaimAllArgs(options::OPT_stdlib_EQ);

  if (!Args.hasArg(options::OPT_nostdlib)) {
    if (!Args.hasArg(options::OPT_nodefaultlibs)) {
      if (IsStatic || IsStaticPIE)
        CmdArgs.push_back("--start-group");

      if (NeedsSanitizerDeps)
        linkSanitizerRuntimeDeps(ToolChain, CmdArgs);

      if (NeedsXRayDeps)
        linkXRayRuntimeDeps(ToolChain, CmdArgs);

      bool WantPthread = Args.hasArg(options::OPT_pthread) ||
                         Args.hasArg(options::OPT_pthreads);

      // Use the static OpenMP runtime with -static-openmp
      bool StaticOpenMP = Args.hasArg(options::OPT_static_openmp) &&
                          !Args.hasArg(options::OPT_static);

      // FIXME: Only pass GompNeedsRT = true for platforms with libgomp that
      // require librt. Most modern Linux platforms do, but some may not.
      if (addOpenMPRuntime(CmdArgs, ToolChain, Args, StaticOpenMP,
                           JA.isHostOffloading(Action::OFK_OpenMP),
                           /* GompNeedsRT= */ true))
        // OpenMP runtimes implies pthreads when using the GNU toolchain.
        // FIXME: Does this really make sense for all GNU toolchains?
        WantPthread = true;

      AddRunTimeLibs(ToolChain, D, CmdArgs, Args);

      if (WantPthread && !isAndroid)
        CmdArgs.push_back("-lpthread");

      if (Args.hasArg(options::OPT_fsplit_stack))
        CmdArgs.push_back("--wrap=pthread_create");

      if (!Args.hasArg(options::OPT_nolibc))
        CmdArgs.push_back("-lc");

      // Add IAMCU specific libs, if needed.
      if (IsIAMCU)
        CmdArgs.push_back("-lgloss");

      if (IsStatic || IsStaticPIE)
        CmdArgs.push_back("--end-group");
      else
        AddRunTimeLibs(ToolChain, D, CmdArgs, Args);

      // Add IAMCU specific libs (outside the group), if needed.
      if (IsIAMCU) {
        CmdArgs.push_back("--as-needed");
        CmdArgs.push_back("-lsoftfp");
        CmdArgs.push_back("--no-as-needed");
      }
    }

    if (!Args.hasArg(options::OPT_nostartfiles) && !IsIAMCU) {
      if (HasCRTBeginEndFiles) {
        std::string P;
        if (ToolChain.GetRuntimeLibType(Args) == ToolChain::RLT_CompilerRT &&
            !isAndroid) {
          std::string crtend = ToolChain.getCompilerRT(Args, "crtend",
                                                       ToolChain::FT_Object);
          if (ToolChain.getVFS().exists(crtend))
            P = crtend;
        }
        if (P.empty()) {
          const char *crtend;
          if (Args.hasArg(options::OPT_shared))
            crtend = isAndroid ? "crtend_so.o" : "crtendS.o";
          else if (IsPIE || IsStaticPIE)
            crtend = isAndroid ? "crtend_android.o" : "crtendS.o";
          else
            crtend = isAndroid ? "crtend_android.o" : "crtend.o";
          P = ToolChain.GetFilePath(crtend);
        }
        CmdArgs.push_back(Args.MakeArgString(P));
      }
      if (!isAndroid)
        CmdArgs.push_back(Args.MakeArgString(ToolChain.GetFilePath("crtn.o")));
    }
  }

<<<<<<< HEAD
  if (Arg *A = Args.getLastArg(options::OPT_fpropeller_optimize_EQ,
                               options::OPT_fpropeller_label,
                               options::OPT_fno_propeller)) {
    // With Propeller, trigger the linker flags only with lld.
    if (A->getOption().matches(options::OPT_fpropeller_optimize_EQ)) {
      if (!Args.getLastArgValue(options::OPT_fuse_ld_EQ).equals_lower("lld"))
        D.Diag(clang::diag::err_drv_unsupported_opt)
            << "Linker does not support -fpropeller-optimize=";
      CmdArgs.push_back(
          Args.MakeArgString(Twine("--propeller=") + A->getValue()));
      if (D.isUsingLTO()) {
        bool ltoBasicblockSectionsPresent = false;
        for (auto *T : CmdArgs) {
          StringRef SR(T);
          if (SR.startswith("--lto-basicblock-sections=") ||
              SR.startswith("-lto-basicblock-sections=")) {
            ltoBasicblockSectionsPresent = true;
            break;
          }
        }
        // Only if no --lto-basicblock-sections is present in the command line,
        // do we append it.
        if (!ltoBasicblockSectionsPresent)
          CmdArgs.push_back(Args.MakeArgString(
              Twine("--lto-basicblock-sections=") + A->getValue()));
      }
      CmdArgs.push_back("--optimize-bb-jumps");
      CmdArgs.push_back("--no-call-graph-profile-sort");
      CmdArgs.push_back("-z");
      CmdArgs.push_back("nokeep-text-section-prefix");
      CmdArgs.push_back("--no-warn-symbol-ordering");
    } else if (A->getOption().matches(options::OPT_fpropeller_label)) {
      if (D.isUsingLTO())
        CmdArgs.push_back(Args.MakeArgString(
            Twine("--lto-basicblock-sections=labels")));
    }
  }

  // Add OpenMP offloading linker script args if required.
  AddOpenMPLinkerScript(getToolChain(), C, Output, Inputs, Args, CmdArgs, JA);

=======
>>>>>>> e0dd8f36
  // Add HIP offloading linker script args if required.
  AddHIPLinkerScript(getToolChain(), C, Output, Inputs, Args, CmdArgs, JA,
                     *this);

  const char *Exec = Args.MakeArgString(ToolChain.GetLinkerPath());
  C.addCommand(std::make_unique<Command>(JA, *this, Exec, CmdArgs, Inputs));
}

void tools::gnutools::Assembler::ConstructJob(Compilation &C,
                                              const JobAction &JA,
                                              const InputInfo &Output,
                                              const InputInfoList &Inputs,
                                              const ArgList &Args,
                                              const char *LinkingOutput) const {
  const auto &D = getToolChain().getDriver();

  claimNoWarnArgs(Args);

  ArgStringList CmdArgs;

  llvm::Reloc::Model RelocationModel;
  unsigned PICLevel;
  bool IsPIE;
  std::tie(RelocationModel, PICLevel, IsPIE) =
      ParsePICArgs(getToolChain(), Args);

  if (const Arg *A = Args.getLastArg(options::OPT_gz, options::OPT_gz_EQ)) {
    if (A->getOption().getID() == options::OPT_gz) {
      CmdArgs.push_back("--compress-debug-sections");
    } else {
      StringRef Value = A->getValue();
      if (Value == "none" || Value == "zlib" || Value == "zlib-gnu") {
        CmdArgs.push_back(
            Args.MakeArgString("--compress-debug-sections=" + Twine(Value)));
      } else {
        D.Diag(diag::err_drv_unsupported_option_argument)
            << A->getOption().getName() << Value;
      }
    }
  }

  if (getToolChain().isNoExecStackDefault()) {
      CmdArgs.push_back("--noexecstack");
  }

  switch (getToolChain().getArch()) {
  default:
    break;
  // Add --32/--64 to make sure we get the format we want.
  // This is incomplete
  case llvm::Triple::x86:
    CmdArgs.push_back("--32");
    break;
  case llvm::Triple::x86_64:
    if (getToolChain().getTriple().getEnvironment() == llvm::Triple::GNUX32)
      CmdArgs.push_back("--x32");
    else
      CmdArgs.push_back("--64");
    break;
  case llvm::Triple::ppc: {
    CmdArgs.push_back("-a32");
    CmdArgs.push_back("-mppc");
    CmdArgs.push_back(
      ppc::getPPCAsmModeForCPU(getCPUName(Args, getToolChain().getTriple())));
    break;
  }
  case llvm::Triple::ppc64: {
    CmdArgs.push_back("-a64");
    CmdArgs.push_back("-mppc64");
    CmdArgs.push_back(
      ppc::getPPCAsmModeForCPU(getCPUName(Args, getToolChain().getTriple())));
    break;
  }
  case llvm::Triple::ppc64le: {
    CmdArgs.push_back("-a64");
    CmdArgs.push_back("-mppc64");
    CmdArgs.push_back("-mlittle-endian");
    CmdArgs.push_back(
      ppc::getPPCAsmModeForCPU(getCPUName(Args, getToolChain().getTriple())));
    break;
  }
  case llvm::Triple::riscv32:
  case llvm::Triple::riscv64: {
    StringRef ABIName = riscv::getRISCVABI(Args, getToolChain().getTriple());
    CmdArgs.push_back("-mabi");
    CmdArgs.push_back(ABIName.data());
    if (const Arg *A = Args.getLastArg(options::OPT_march_EQ)) {
      StringRef MArch = A->getValue();
      CmdArgs.push_back("-march");
      CmdArgs.push_back(MArch.data());
    }
    break;
  }
  case llvm::Triple::sparc:
  case llvm::Triple::sparcel: {
    CmdArgs.push_back("-32");
    std::string CPU = getCPUName(Args, getToolChain().getTriple());
    CmdArgs.push_back(
        sparc::getSparcAsmModeForCPU(CPU, getToolChain().getTriple()));
    AddAssemblerKPIC(getToolChain(), Args, CmdArgs);
    break;
  }
  case llvm::Triple::sparcv9: {
    CmdArgs.push_back("-64");
    std::string CPU = getCPUName(Args, getToolChain().getTriple());
    CmdArgs.push_back(
        sparc::getSparcAsmModeForCPU(CPU, getToolChain().getTriple()));
    AddAssemblerKPIC(getToolChain(), Args, CmdArgs);
    break;
  }
  case llvm::Triple::arm:
  case llvm::Triple::armeb:
  case llvm::Triple::thumb:
  case llvm::Triple::thumbeb: {
    const llvm::Triple &Triple2 = getToolChain().getTriple();
    CmdArgs.push_back(isArmBigEndian(Triple2, Args) ? "-EB" : "-EL");
    switch (Triple2.getSubArch()) {
    case llvm::Triple::ARMSubArch_v7:
      CmdArgs.push_back("-mfpu=neon");
      break;
    case llvm::Triple::ARMSubArch_v8:
      CmdArgs.push_back("-mfpu=crypto-neon-fp-armv8");
      break;
    default:
      break;
    }

    switch (arm::getARMFloatABI(getToolChain(), Args)) {
    case arm::FloatABI::Invalid: llvm_unreachable("must have an ABI!");
    case arm::FloatABI::Soft:
      CmdArgs.push_back(Args.MakeArgString("-mfloat-abi=soft"));
      break;
    case arm::FloatABI::SoftFP:
      CmdArgs.push_back(Args.MakeArgString("-mfloat-abi=softfp"));
      break;
    case arm::FloatABI::Hard:
      CmdArgs.push_back(Args.MakeArgString("-mfloat-abi=hard"));
      break;
    }

    Args.AddLastArg(CmdArgs, options::OPT_march_EQ);
    normalizeCPUNamesForAssembler(Args, CmdArgs);

    Args.AddLastArg(CmdArgs, options::OPT_mfpu_EQ);
    break;
  }
  case llvm::Triple::aarch64:
  case llvm::Triple::aarch64_be: {
    CmdArgs.push_back(
        getToolChain().getArch() == llvm::Triple::aarch64_be ? "-EB" : "-EL");
    Args.AddLastArg(CmdArgs, options::OPT_march_EQ);
    normalizeCPUNamesForAssembler(Args, CmdArgs);

    break;
  }
  case llvm::Triple::mips:
  case llvm::Triple::mipsel:
  case llvm::Triple::mips64:
  case llvm::Triple::mips64el: {
    StringRef CPUName;
    StringRef ABIName;
    mips::getMipsCPUAndABI(Args, getToolChain().getTriple(), CPUName, ABIName);
    ABIName = mips::getGnuCompatibleMipsABIName(ABIName);

    CmdArgs.push_back("-march");
    CmdArgs.push_back(CPUName.data());

    CmdArgs.push_back("-mabi");
    CmdArgs.push_back(ABIName.data());

    // -mno-shared should be emitted unless -fpic, -fpie, -fPIC, -fPIE,
    // or -mshared (not implemented) is in effect.
    if (RelocationModel == llvm::Reloc::Static)
      CmdArgs.push_back("-mno-shared");

    // LLVM doesn't support -mplt yet and acts as if it is always given.
    // However, -mplt has no effect with the N64 ABI.
    if (ABIName != "64" && !Args.hasArg(options::OPT_mno_abicalls))
      CmdArgs.push_back("-call_nonpic");

    if (getToolChain().getTriple().isLittleEndian())
      CmdArgs.push_back("-EL");
    else
      CmdArgs.push_back("-EB");

    if (Arg *A = Args.getLastArg(options::OPT_mnan_EQ)) {
      if (StringRef(A->getValue()) == "2008")
        CmdArgs.push_back(Args.MakeArgString("-mnan=2008"));
    }

    // Add the last -mfp32/-mfpxx/-mfp64 or -mfpxx if it is enabled by default.
    if (Arg *A = Args.getLastArg(options::OPT_mfp32, options::OPT_mfpxx,
                                 options::OPT_mfp64)) {
      A->claim();
      A->render(Args, CmdArgs);
    } else if (mips::shouldUseFPXX(
                   Args, getToolChain().getTriple(), CPUName, ABIName,
                   mips::getMipsFloatABI(getToolChain().getDriver(), Args,
                                         getToolChain().getTriple())))
      CmdArgs.push_back("-mfpxx");

    // Pass on -mmips16 or -mno-mips16. However, the assembler equivalent of
    // -mno-mips16 is actually -no-mips16.
    if (Arg *A =
            Args.getLastArg(options::OPT_mips16, options::OPT_mno_mips16)) {
      if (A->getOption().matches(options::OPT_mips16)) {
        A->claim();
        A->render(Args, CmdArgs);
      } else {
        A->claim();
        CmdArgs.push_back("-no-mips16");
      }
    }

    Args.AddLastArg(CmdArgs, options::OPT_mmicromips,
                    options::OPT_mno_micromips);
    Args.AddLastArg(CmdArgs, options::OPT_mdsp, options::OPT_mno_dsp);
    Args.AddLastArg(CmdArgs, options::OPT_mdspr2, options::OPT_mno_dspr2);

    if (Arg *A = Args.getLastArg(options::OPT_mmsa, options::OPT_mno_msa)) {
      // Do not use AddLastArg because not all versions of MIPS assembler
      // support -mmsa / -mno-msa options.
      if (A->getOption().matches(options::OPT_mmsa))
        CmdArgs.push_back(Args.MakeArgString("-mmsa"));
    }

    Args.AddLastArg(CmdArgs, options::OPT_mhard_float,
                    options::OPT_msoft_float);

    Args.AddLastArg(CmdArgs, options::OPT_mdouble_float,
                    options::OPT_msingle_float);

    Args.AddLastArg(CmdArgs, options::OPT_modd_spreg,
                    options::OPT_mno_odd_spreg);

    AddAssemblerKPIC(getToolChain(), Args, CmdArgs);
    break;
  }
  case llvm::Triple::systemz: {
    // Always pass an -march option, since our default of z10 is later
    // than the GNU assembler's default.
    StringRef CPUName = systemz::getSystemZTargetCPU(Args);
    CmdArgs.push_back(Args.MakeArgString("-march=" + CPUName));
    break;
  }
  }

  Args.AddAllArgs(CmdArgs, options::OPT_I);
  Args.AddAllArgValues(CmdArgs, options::OPT_Wa_COMMA, options::OPT_Xassembler);

  CmdArgs.push_back("-o");
  CmdArgs.push_back(Output.getFilename());

  for (const auto &II : Inputs)
    CmdArgs.push_back(II.getFilename());

  const char *Exec = Args.MakeArgString(getToolChain().GetProgramPath("as"));
  C.addCommand(std::make_unique<Command>(JA, *this, Exec, CmdArgs, Inputs));

  // Handle the debug info splitting at object creation time if we're
  // creating an object.
  // TODO: Currently only works on linux with newer objcopy.
  if (Args.hasArg(options::OPT_gsplit_dwarf) &&
      getToolChain().getTriple().isOSLinux())
    SplitDebugInfo(getToolChain(), C, *this, JA, Args, Output,
                   SplitDebugName(Args, Inputs[0], Output));
}

namespace {
// Filter to remove Multilibs that don't exist as a suffix to Path
class FilterNonExistent {
  StringRef Base, File;
  llvm::vfs::FileSystem &VFS;

public:
  FilterNonExistent(StringRef Base, StringRef File, llvm::vfs::FileSystem &VFS)
      : Base(Base), File(File), VFS(VFS) {}
  bool operator()(const Multilib &M) {
    return !VFS.exists(Base + M.gccSuffix() + File);
  }
};
} // end anonymous namespace

static bool isSoftFloatABI(const ArgList &Args) {
  Arg *A = Args.getLastArg(options::OPT_msoft_float, options::OPT_mhard_float,
                           options::OPT_mfloat_abi_EQ);
  if (!A)
    return false;

  return A->getOption().matches(options::OPT_msoft_float) ||
         (A->getOption().matches(options::OPT_mfloat_abi_EQ) &&
          A->getValue() == StringRef("soft"));
}

static bool isArmOrThumbArch(llvm::Triple::ArchType Arch) {
  return Arch == llvm::Triple::arm || Arch == llvm::Triple::thumb;
}

static bool isMipsEL(llvm::Triple::ArchType Arch) {
  return Arch == llvm::Triple::mipsel || Arch == llvm::Triple::mips64el;
}

static bool isMips16(const ArgList &Args) {
  Arg *A = Args.getLastArg(options::OPT_mips16, options::OPT_mno_mips16);
  return A && A->getOption().matches(options::OPT_mips16);
}

static bool isMicroMips(const ArgList &Args) {
  Arg *A = Args.getLastArg(options::OPT_mmicromips, options::OPT_mno_micromips);
  return A && A->getOption().matches(options::OPT_mmicromips);
}

static bool isMSP430(llvm::Triple::ArchType Arch) {
  return Arch == llvm::Triple::msp430;
}

static Multilib makeMultilib(StringRef commonSuffix) {
  return Multilib(commonSuffix, commonSuffix, commonSuffix);
}

static bool findMipsCsMultilibs(const Multilib::flags_list &Flags,
                                FilterNonExistent &NonExistent,
                                DetectedMultilibs &Result) {
  // Check for Code Sourcery toolchain multilibs
  MultilibSet CSMipsMultilibs;
  {
    auto MArchMips16 = makeMultilib("/mips16").flag("+m32").flag("+mips16");

    auto MArchMicroMips =
        makeMultilib("/micromips").flag("+m32").flag("+mmicromips");

    auto MArchDefault = makeMultilib("").flag("-mips16").flag("-mmicromips");

    auto UCLibc = makeMultilib("/uclibc").flag("+muclibc");

    auto SoftFloat = makeMultilib("/soft-float").flag("+msoft-float");

    auto Nan2008 = makeMultilib("/nan2008").flag("+mnan=2008");

    auto DefaultFloat =
        makeMultilib("").flag("-msoft-float").flag("-mnan=2008");

    auto BigEndian = makeMultilib("").flag("+EB").flag("-EL");

    auto LittleEndian = makeMultilib("/el").flag("+EL").flag("-EB");

    // Note that this one's osSuffix is ""
    auto MAbi64 = makeMultilib("")
                      .gccSuffix("/64")
                      .includeSuffix("/64")
                      .flag("+mabi=n64")
                      .flag("-mabi=n32")
                      .flag("-m32");

    CSMipsMultilibs =
        MultilibSet()
            .Either(MArchMips16, MArchMicroMips, MArchDefault)
            .Maybe(UCLibc)
            .Either(SoftFloat, Nan2008, DefaultFloat)
            .FilterOut("/micromips/nan2008")
            .FilterOut("/mips16/nan2008")
            .Either(BigEndian, LittleEndian)
            .Maybe(MAbi64)
            .FilterOut("/mips16.*/64")
            .FilterOut("/micromips.*/64")
            .FilterOut(NonExistent)
            .setIncludeDirsCallback([](const Multilib &M) {
              std::vector<std::string> Dirs({"/include"});
              if (StringRef(M.includeSuffix()).startswith("/uclibc"))
                Dirs.push_back(
                    "/../../../../mips-linux-gnu/libc/uclibc/usr/include");
              else
                Dirs.push_back("/../../../../mips-linux-gnu/libc/usr/include");
              return Dirs;
            });
  }

  MultilibSet DebianMipsMultilibs;
  {
    Multilib MAbiN32 =
        Multilib().gccSuffix("/n32").includeSuffix("/n32").flag("+mabi=n32");

    Multilib M64 = Multilib()
                       .gccSuffix("/64")
                       .includeSuffix("/64")
                       .flag("+m64")
                       .flag("-m32")
                       .flag("-mabi=n32");

    Multilib M32 = Multilib().flag("-m64").flag("+m32").flag("-mabi=n32");

    DebianMipsMultilibs =
        MultilibSet().Either(M32, M64, MAbiN32).FilterOut(NonExistent);
  }

  // Sort candidates. Toolchain that best meets the directories tree goes first.
  // Then select the first toolchains matches command line flags.
  MultilibSet *Candidates[] = {&CSMipsMultilibs, &DebianMipsMultilibs};
  if (CSMipsMultilibs.size() < DebianMipsMultilibs.size())
    std::iter_swap(Candidates, Candidates + 1);
  for (const MultilibSet *Candidate : Candidates) {
    if (Candidate->select(Flags, Result.SelectedMultilib)) {
      if (Candidate == &DebianMipsMultilibs)
        Result.BiarchSibling = Multilib();
      Result.Multilibs = *Candidate;
      return true;
    }
  }
  return false;
}

static bool findMipsAndroidMultilibs(llvm::vfs::FileSystem &VFS, StringRef Path,
                                     const Multilib::flags_list &Flags,
                                     FilterNonExistent &NonExistent,
                                     DetectedMultilibs &Result) {

  MultilibSet AndroidMipsMultilibs =
      MultilibSet()
          .Maybe(Multilib("/mips-r2").flag("+march=mips32r2"))
          .Maybe(Multilib("/mips-r6").flag("+march=mips32r6"))
          .FilterOut(NonExistent);

  MultilibSet AndroidMipselMultilibs =
      MultilibSet()
          .Either(Multilib().flag("+march=mips32"),
                  Multilib("/mips-r2", "", "/mips-r2").flag("+march=mips32r2"),
                  Multilib("/mips-r6", "", "/mips-r6").flag("+march=mips32r6"))
          .FilterOut(NonExistent);

  MultilibSet AndroidMips64elMultilibs =
      MultilibSet()
          .Either(
              Multilib().flag("+march=mips64r6"),
              Multilib("/32/mips-r1", "", "/mips-r1").flag("+march=mips32"),
              Multilib("/32/mips-r2", "", "/mips-r2").flag("+march=mips32r2"),
              Multilib("/32/mips-r6", "", "/mips-r6").flag("+march=mips32r6"))
          .FilterOut(NonExistent);

  MultilibSet *MS = &AndroidMipsMultilibs;
  if (VFS.exists(Path + "/mips-r6"))
    MS = &AndroidMipselMultilibs;
  else if (VFS.exists(Path + "/32"))
    MS = &AndroidMips64elMultilibs;
  if (MS->select(Flags, Result.SelectedMultilib)) {
    Result.Multilibs = *MS;
    return true;
  }
  return false;
}

static bool findMipsMuslMultilibs(const Multilib::flags_list &Flags,
                                  FilterNonExistent &NonExistent,
                                  DetectedMultilibs &Result) {
  // Musl toolchain multilibs
  MultilibSet MuslMipsMultilibs;
  {
    auto MArchMipsR2 = makeMultilib("")
                           .osSuffix("/mips-r2-hard-musl")
                           .flag("+EB")
                           .flag("-EL")
                           .flag("+march=mips32r2");

    auto MArchMipselR2 = makeMultilib("/mipsel-r2-hard-musl")
                             .flag("-EB")
                             .flag("+EL")
                             .flag("+march=mips32r2");

    MuslMipsMultilibs = MultilibSet().Either(MArchMipsR2, MArchMipselR2);

    // Specify the callback that computes the include directories.
    MuslMipsMultilibs.setIncludeDirsCallback([](const Multilib &M) {
      return std::vector<std::string>(
          {"/../sysroot" + M.osSuffix() + "/usr/include"});
    });
  }
  if (MuslMipsMultilibs.select(Flags, Result.SelectedMultilib)) {
    Result.Multilibs = MuslMipsMultilibs;
    return true;
  }
  return false;
}

static bool findMipsMtiMultilibs(const Multilib::flags_list &Flags,
                                 FilterNonExistent &NonExistent,
                                 DetectedMultilibs &Result) {
  // CodeScape MTI toolchain v1.2 and early.
  MultilibSet MtiMipsMultilibsV1;
  {
    auto MArchMips32 = makeMultilib("/mips32")
                           .flag("+m32")
                           .flag("-m64")
                           .flag("-mmicromips")
                           .flag("+march=mips32");

    auto MArchMicroMips = makeMultilib("/micromips")
                              .flag("+m32")
                              .flag("-m64")
                              .flag("+mmicromips");

    auto MArchMips64r2 = makeMultilib("/mips64r2")
                             .flag("-m32")
                             .flag("+m64")
                             .flag("+march=mips64r2");

    auto MArchMips64 = makeMultilib("/mips64").flag("-m32").flag("+m64").flag(
        "-march=mips64r2");

    auto MArchDefault = makeMultilib("")
                            .flag("+m32")
                            .flag("-m64")
                            .flag("-mmicromips")
                            .flag("+march=mips32r2");

    auto Mips16 = makeMultilib("/mips16").flag("+mips16");

    auto UCLibc = makeMultilib("/uclibc").flag("+muclibc");

    auto MAbi64 =
        makeMultilib("/64").flag("+mabi=n64").flag("-mabi=n32").flag("-m32");

    auto BigEndian = makeMultilib("").flag("+EB").flag("-EL");

    auto LittleEndian = makeMultilib("/el").flag("+EL").flag("-EB");

    auto SoftFloat = makeMultilib("/sof").flag("+msoft-float");

    auto Nan2008 = makeMultilib("/nan2008").flag("+mnan=2008");

    MtiMipsMultilibsV1 =
        MultilibSet()
            .Either(MArchMips32, MArchMicroMips, MArchMips64r2, MArchMips64,
                    MArchDefault)
            .Maybe(UCLibc)
            .Maybe(Mips16)
            .FilterOut("/mips64/mips16")
            .FilterOut("/mips64r2/mips16")
            .FilterOut("/micromips/mips16")
            .Maybe(MAbi64)
            .FilterOut("/micromips/64")
            .FilterOut("/mips32/64")
            .FilterOut("^/64")
            .FilterOut("/mips16/64")
            .Either(BigEndian, LittleEndian)
            .Maybe(SoftFloat)
            .Maybe(Nan2008)
            .FilterOut(".*sof/nan2008")
            .FilterOut(NonExistent)
            .setIncludeDirsCallback([](const Multilib &M) {
              std::vector<std::string> Dirs({"/include"});
              if (StringRef(M.includeSuffix()).startswith("/uclibc"))
                Dirs.push_back("/../../../../sysroot/uclibc/usr/include");
              else
                Dirs.push_back("/../../../../sysroot/usr/include");
              return Dirs;
            });
  }

  // CodeScape IMG toolchain starting from v1.3.
  MultilibSet MtiMipsMultilibsV2;
  {
    auto BeHard = makeMultilib("/mips-r2-hard")
                      .flag("+EB")
                      .flag("-msoft-float")
                      .flag("-mnan=2008")
                      .flag("-muclibc");
    auto BeSoft = makeMultilib("/mips-r2-soft")
                      .flag("+EB")
                      .flag("+msoft-float")
                      .flag("-mnan=2008");
    auto ElHard = makeMultilib("/mipsel-r2-hard")
                      .flag("+EL")
                      .flag("-msoft-float")
                      .flag("-mnan=2008")
                      .flag("-muclibc");
    auto ElSoft = makeMultilib("/mipsel-r2-soft")
                      .flag("+EL")
                      .flag("+msoft-float")
                      .flag("-mnan=2008")
                      .flag("-mmicromips");
    auto BeHardNan = makeMultilib("/mips-r2-hard-nan2008")
                         .flag("+EB")
                         .flag("-msoft-float")
                         .flag("+mnan=2008")
                         .flag("-muclibc");
    auto ElHardNan = makeMultilib("/mipsel-r2-hard-nan2008")
                         .flag("+EL")
                         .flag("-msoft-float")
                         .flag("+mnan=2008")
                         .flag("-muclibc")
                         .flag("-mmicromips");
    auto BeHardNanUclibc = makeMultilib("/mips-r2-hard-nan2008-uclibc")
                               .flag("+EB")
                               .flag("-msoft-float")
                               .flag("+mnan=2008")
                               .flag("+muclibc");
    auto ElHardNanUclibc = makeMultilib("/mipsel-r2-hard-nan2008-uclibc")
                               .flag("+EL")
                               .flag("-msoft-float")
                               .flag("+mnan=2008")
                               .flag("+muclibc");
    auto BeHardUclibc = makeMultilib("/mips-r2-hard-uclibc")
                            .flag("+EB")
                            .flag("-msoft-float")
                            .flag("-mnan=2008")
                            .flag("+muclibc");
    auto ElHardUclibc = makeMultilib("/mipsel-r2-hard-uclibc")
                            .flag("+EL")
                            .flag("-msoft-float")
                            .flag("-mnan=2008")
                            .flag("+muclibc");
    auto ElMicroHardNan = makeMultilib("/micromipsel-r2-hard-nan2008")
                              .flag("+EL")
                              .flag("-msoft-float")
                              .flag("+mnan=2008")
                              .flag("+mmicromips");
    auto ElMicroSoft = makeMultilib("/micromipsel-r2-soft")
                           .flag("+EL")
                           .flag("+msoft-float")
                           .flag("-mnan=2008")
                           .flag("+mmicromips");

    auto O32 =
        makeMultilib("/lib").osSuffix("").flag("-mabi=n32").flag("-mabi=n64");
    auto N32 =
        makeMultilib("/lib32").osSuffix("").flag("+mabi=n32").flag("-mabi=n64");
    auto N64 =
        makeMultilib("/lib64").osSuffix("").flag("-mabi=n32").flag("+mabi=n64");

    MtiMipsMultilibsV2 =
        MultilibSet()
            .Either({BeHard, BeSoft, ElHard, ElSoft, BeHardNan, ElHardNan,
                     BeHardNanUclibc, ElHardNanUclibc, BeHardUclibc,
                     ElHardUclibc, ElMicroHardNan, ElMicroSoft})
            .Either(O32, N32, N64)
            .FilterOut(NonExistent)
            .setIncludeDirsCallback([](const Multilib &M) {
              return std::vector<std::string>({"/../../../../sysroot" +
                                               M.includeSuffix() +
                                               "/../usr/include"});
            })
            .setFilePathsCallback([](const Multilib &M) {
              return std::vector<std::string>(
                  {"/../../../../mips-mti-linux-gnu/lib" + M.gccSuffix()});
            });
  }
  for (auto Candidate : {&MtiMipsMultilibsV1, &MtiMipsMultilibsV2}) {
    if (Candidate->select(Flags, Result.SelectedMultilib)) {
      Result.Multilibs = *Candidate;
      return true;
    }
  }
  return false;
}

static bool findMipsImgMultilibs(const Multilib::flags_list &Flags,
                                 FilterNonExistent &NonExistent,
                                 DetectedMultilibs &Result) {
  // CodeScape IMG toolchain v1.2 and early.
  MultilibSet ImgMultilibsV1;
  {
    auto Mips64r6 = makeMultilib("/mips64r6").flag("+m64").flag("-m32");

    auto LittleEndian = makeMultilib("/el").flag("+EL").flag("-EB");

    auto MAbi64 =
        makeMultilib("/64").flag("+mabi=n64").flag("-mabi=n32").flag("-m32");

    ImgMultilibsV1 =
        MultilibSet()
            .Maybe(Mips64r6)
            .Maybe(MAbi64)
            .Maybe(LittleEndian)
            .FilterOut(NonExistent)
            .setIncludeDirsCallback([](const Multilib &M) {
              return std::vector<std::string>(
                  {"/include", "/../../../../sysroot/usr/include"});
            });
  }

  // CodeScape IMG toolchain starting from v1.3.
  MultilibSet ImgMultilibsV2;
  {
    auto BeHard = makeMultilib("/mips-r6-hard")
                      .flag("+EB")
                      .flag("-msoft-float")
                      .flag("-mmicromips");
    auto BeSoft = makeMultilib("/mips-r6-soft")
                      .flag("+EB")
                      .flag("+msoft-float")
                      .flag("-mmicromips");
    auto ElHard = makeMultilib("/mipsel-r6-hard")
                      .flag("+EL")
                      .flag("-msoft-float")
                      .flag("-mmicromips");
    auto ElSoft = makeMultilib("/mipsel-r6-soft")
                      .flag("+EL")
                      .flag("+msoft-float")
                      .flag("-mmicromips");
    auto BeMicroHard = makeMultilib("/micromips-r6-hard")
                           .flag("+EB")
                           .flag("-msoft-float")
                           .flag("+mmicromips");
    auto BeMicroSoft = makeMultilib("/micromips-r6-soft")
                           .flag("+EB")
                           .flag("+msoft-float")
                           .flag("+mmicromips");
    auto ElMicroHard = makeMultilib("/micromipsel-r6-hard")
                           .flag("+EL")
                           .flag("-msoft-float")
                           .flag("+mmicromips");
    auto ElMicroSoft = makeMultilib("/micromipsel-r6-soft")
                           .flag("+EL")
                           .flag("+msoft-float")
                           .flag("+mmicromips");

    auto O32 =
        makeMultilib("/lib").osSuffix("").flag("-mabi=n32").flag("-mabi=n64");
    auto N32 =
        makeMultilib("/lib32").osSuffix("").flag("+mabi=n32").flag("-mabi=n64");
    auto N64 =
        makeMultilib("/lib64").osSuffix("").flag("-mabi=n32").flag("+mabi=n64");

    ImgMultilibsV2 =
        MultilibSet()
            .Either({BeHard, BeSoft, ElHard, ElSoft, BeMicroHard, BeMicroSoft,
                     ElMicroHard, ElMicroSoft})
            .Either(O32, N32, N64)
            .FilterOut(NonExistent)
            .setIncludeDirsCallback([](const Multilib &M) {
              return std::vector<std::string>({"/../../../../sysroot" +
                                               M.includeSuffix() +
                                               "/../usr/include"});
            })
            .setFilePathsCallback([](const Multilib &M) {
              return std::vector<std::string>(
                  {"/../../../../mips-img-linux-gnu/lib" + M.gccSuffix()});
            });
  }
  for (auto Candidate : {&ImgMultilibsV1, &ImgMultilibsV2}) {
    if (Candidate->select(Flags, Result.SelectedMultilib)) {
      Result.Multilibs = *Candidate;
      return true;
    }
  }
  return false;
}

bool clang::driver::findMIPSMultilibs(const Driver &D,
                                      const llvm::Triple &TargetTriple,
                                      StringRef Path, const ArgList &Args,
                                      DetectedMultilibs &Result) {
  FilterNonExistent NonExistent(Path, "/crtbegin.o", D.getVFS());

  StringRef CPUName;
  StringRef ABIName;
  tools::mips::getMipsCPUAndABI(Args, TargetTriple, CPUName, ABIName);

  llvm::Triple::ArchType TargetArch = TargetTriple.getArch();

  Multilib::flags_list Flags;
  addMultilibFlag(TargetTriple.isMIPS32(), "m32", Flags);
  addMultilibFlag(TargetTriple.isMIPS64(), "m64", Flags);
  addMultilibFlag(isMips16(Args), "mips16", Flags);
  addMultilibFlag(CPUName == "mips32", "march=mips32", Flags);
  addMultilibFlag(CPUName == "mips32r2" || CPUName == "mips32r3" ||
                      CPUName == "mips32r5" || CPUName == "p5600",
                  "march=mips32r2", Flags);
  addMultilibFlag(CPUName == "mips32r6", "march=mips32r6", Flags);
  addMultilibFlag(CPUName == "mips64", "march=mips64", Flags);
  addMultilibFlag(CPUName == "mips64r2" || CPUName == "mips64r3" ||
                      CPUName == "mips64r5" || CPUName == "octeon",
                  "march=mips64r2", Flags);
  addMultilibFlag(CPUName == "mips64r6", "march=mips64r6", Flags);
  addMultilibFlag(isMicroMips(Args), "mmicromips", Flags);
  addMultilibFlag(tools::mips::isUCLibc(Args), "muclibc", Flags);
  addMultilibFlag(tools::mips::isNaN2008(Args, TargetTriple), "mnan=2008",
                  Flags);
  addMultilibFlag(ABIName == "n32", "mabi=n32", Flags);
  addMultilibFlag(ABIName == "n64", "mabi=n64", Flags);
  addMultilibFlag(isSoftFloatABI(Args), "msoft-float", Flags);
  addMultilibFlag(!isSoftFloatABI(Args), "mhard-float", Flags);
  addMultilibFlag(isMipsEL(TargetArch), "EL", Flags);
  addMultilibFlag(!isMipsEL(TargetArch), "EB", Flags);

  if (TargetTriple.isAndroid())
    return findMipsAndroidMultilibs(D.getVFS(), Path, Flags, NonExistent,
                                    Result);

  if (TargetTriple.getVendor() == llvm::Triple::MipsTechnologies &&
      TargetTriple.getOS() == llvm::Triple::Linux &&
      TargetTriple.getEnvironment() == llvm::Triple::UnknownEnvironment)
    return findMipsMuslMultilibs(Flags, NonExistent, Result);

  if (TargetTriple.getVendor() == llvm::Triple::MipsTechnologies &&
      TargetTriple.getOS() == llvm::Triple::Linux &&
      TargetTriple.isGNUEnvironment())
    return findMipsMtiMultilibs(Flags, NonExistent, Result);

  if (TargetTriple.getVendor() == llvm::Triple::ImaginationTechnologies &&
      TargetTriple.getOS() == llvm::Triple::Linux &&
      TargetTriple.isGNUEnvironment())
    return findMipsImgMultilibs(Flags, NonExistent, Result);

  if (findMipsCsMultilibs(Flags, NonExistent, Result))
    return true;

  // Fallback to the regular toolchain-tree structure.
  Multilib Default;
  Result.Multilibs.push_back(Default);
  Result.Multilibs.FilterOut(NonExistent);

  if (Result.Multilibs.select(Flags, Result.SelectedMultilib)) {
    Result.BiarchSibling = Multilib();
    return true;
  }

  return false;
}

static void findAndroidArmMultilibs(const Driver &D,
                                    const llvm::Triple &TargetTriple,
                                    StringRef Path, const ArgList &Args,
                                    DetectedMultilibs &Result) {
  // Find multilibs with subdirectories like armv7-a, thumb, armv7-a/thumb.
  FilterNonExistent NonExistent(Path, "/crtbegin.o", D.getVFS());
  Multilib ArmV7Multilib = makeMultilib("/armv7-a")
                               .flag("+march=armv7-a")
                               .flag("-mthumb");
  Multilib ThumbMultilib = makeMultilib("/thumb")
                               .flag("-march=armv7-a")
                               .flag("+mthumb");
  Multilib ArmV7ThumbMultilib = makeMultilib("/armv7-a/thumb")
                               .flag("+march=armv7-a")
                               .flag("+mthumb");
  Multilib DefaultMultilib = makeMultilib("")
                               .flag("-march=armv7-a")
                               .flag("-mthumb");
  MultilibSet AndroidArmMultilibs =
      MultilibSet()
          .Either(ThumbMultilib, ArmV7Multilib,
                  ArmV7ThumbMultilib, DefaultMultilib)
          .FilterOut(NonExistent);

  Multilib::flags_list Flags;
  llvm::StringRef Arch = Args.getLastArgValue(options::OPT_march_EQ);
  bool IsArmArch = TargetTriple.getArch() == llvm::Triple::arm;
  bool IsThumbArch = TargetTriple.getArch() == llvm::Triple::thumb;
  bool IsV7SubArch = TargetTriple.getSubArch() == llvm::Triple::ARMSubArch_v7;
  bool IsThumbMode = IsThumbArch ||
      Args.hasFlag(options::OPT_mthumb, options::OPT_mno_thumb, false) ||
      (IsArmArch && llvm::ARM::parseArchISA(Arch) == llvm::ARM::ISAKind::THUMB);
  bool IsArmV7Mode = (IsArmArch || IsThumbArch) &&
      (llvm::ARM::parseArchVersion(Arch) == 7 ||
       (IsArmArch && Arch == "" && IsV7SubArch));
  addMultilibFlag(IsArmV7Mode, "march=armv7-a", Flags);
  addMultilibFlag(IsThumbMode, "mthumb", Flags);

  if (AndroidArmMultilibs.select(Flags, Result.SelectedMultilib))
    Result.Multilibs = AndroidArmMultilibs;
}

static bool findMSP430Multilibs(const Driver &D,
                                const llvm::Triple &TargetTriple,
                                StringRef Path, const ArgList &Args,
                                DetectedMultilibs &Result) {
  FilterNonExistent NonExistent(Path, "/crtbegin.o", D.getVFS());
  Multilib MSP430Multilib = makeMultilib("/430");
  // FIXME: when clang starts to support msp430x ISA additional logic
  // to select between multilib must be implemented
  // Multilib MSP430xMultilib = makeMultilib("/large");

  Result.Multilibs.push_back(MSP430Multilib);
  Result.Multilibs.FilterOut(NonExistent);

  Multilib::flags_list Flags;
  if (Result.Multilibs.select(Flags, Result.SelectedMultilib))
    return true;

  return false;
}

static void findRISCVMultilibs(const Driver &D,
                               const llvm::Triple &TargetTriple, StringRef Path,
                               const ArgList &Args, DetectedMultilibs &Result) {

  FilterNonExistent NonExistent(Path, "/crtbegin.o", D.getVFS());
  Multilib Ilp32 = makeMultilib("lib32/ilp32").flag("+m32").flag("+mabi=ilp32");
  Multilib Ilp32f =
      makeMultilib("lib32/ilp32f").flag("+m32").flag("+mabi=ilp32f");
  Multilib Ilp32d =
      makeMultilib("lib32/ilp32d").flag("+m32").flag("+mabi=ilp32d");
  Multilib Lp64 = makeMultilib("lib64/lp64").flag("+m64").flag("+mabi=lp64");
  Multilib Lp64f = makeMultilib("lib64/lp64f").flag("+m64").flag("+mabi=lp64f");
  Multilib Lp64d = makeMultilib("lib64/lp64d").flag("+m64").flag("+mabi=lp64d");
  MultilibSet RISCVMultilibs =
      MultilibSet()
          .Either({Ilp32, Ilp32f, Ilp32d, Lp64, Lp64f, Lp64d})
          .FilterOut(NonExistent);

  Multilib::flags_list Flags;
  bool IsRV64 = TargetTriple.getArch() == llvm::Triple::riscv64;
  StringRef ABIName = tools::riscv::getRISCVABI(Args, TargetTriple);

  addMultilibFlag(!IsRV64, "m32", Flags);
  addMultilibFlag(IsRV64, "m64", Flags);
  addMultilibFlag(ABIName == "ilp32", "mabi=ilp32", Flags);
  addMultilibFlag(ABIName == "ilp32f", "mabi=ilp32f", Flags);
  addMultilibFlag(ABIName == "ilp32d", "mabi=ilp32d", Flags);
  addMultilibFlag(ABIName == "lp64", "mabi=lp64", Flags);
  addMultilibFlag(ABIName == "lp64f", "mabi=lp64f", Flags);
  addMultilibFlag(ABIName == "lp64d", "mabi=lp64d", Flags);

  if (RISCVMultilibs.select(Flags, Result.SelectedMultilib))
    Result.Multilibs = RISCVMultilibs;
}

static bool findBiarchMultilibs(const Driver &D,
                                const llvm::Triple &TargetTriple,
                                StringRef Path, const ArgList &Args,
                                bool NeedsBiarchSuffix,
                                DetectedMultilibs &Result) {
  Multilib Default;

  // Some versions of SUSE and Fedora on ppc64 put 32-bit libs
  // in what would normally be GCCInstallPath and put the 64-bit
  // libs in a subdirectory named 64. The simple logic we follow is that
  // *if* there is a subdirectory of the right name with crtbegin.o in it,
  // we use that. If not, and if not a biarch triple alias, we look for
  // crtbegin.o without the subdirectory.

  StringRef Suff64 = "/64";
  // Solaris uses platform-specific suffixes instead of /64.
  if (TargetTriple.getOS() == llvm::Triple::Solaris) {
    switch (TargetTriple.getArch()) {
    case llvm::Triple::x86:
    case llvm::Triple::x86_64:
      Suff64 = "/amd64";
      break;
    case llvm::Triple::sparc:
    case llvm::Triple::sparcv9:
      Suff64 = "/sparcv9";
      break;
    default:
      break;
    }
  }

  Multilib Alt64 = Multilib()
                       .gccSuffix(Suff64)
                       .includeSuffix(Suff64)
                       .flag("-m32")
                       .flag("+m64")
                       .flag("-mx32");
  Multilib Alt32 = Multilib()
                       .gccSuffix("/32")
                       .includeSuffix("/32")
                       .flag("+m32")
                       .flag("-m64")
                       .flag("-mx32");
  Multilib Altx32 = Multilib()
                        .gccSuffix("/x32")
                        .includeSuffix("/x32")
                        .flag("-m32")
                        .flag("-m64")
                        .flag("+mx32");

  // GCC toolchain for IAMCU doesn't have crtbegin.o, so look for libgcc.a.
  FilterNonExistent NonExistent(
      Path, TargetTriple.isOSIAMCU() ? "/libgcc.a" : "/crtbegin.o", D.getVFS());

  // Determine default multilib from: 32, 64, x32
  // Also handle cases such as 64 on 32, 32 on 64, etc.
  enum { UNKNOWN, WANT32, WANT64, WANTX32 } Want = UNKNOWN;
  const bool IsX32 = TargetTriple.getEnvironment() == llvm::Triple::GNUX32;
  if (TargetTriple.isArch32Bit() && !NonExistent(Alt32))
    Want = WANT64;
  else if (TargetTriple.isArch64Bit() && IsX32 && !NonExistent(Altx32))
    Want = WANT64;
  else if (TargetTriple.isArch64Bit() && !IsX32 && !NonExistent(Alt64))
    Want = WANT32;
  else {
    if (TargetTriple.isArch32Bit())
      Want = NeedsBiarchSuffix ? WANT64 : WANT32;
    else if (IsX32)
      Want = NeedsBiarchSuffix ? WANT64 : WANTX32;
    else
      Want = NeedsBiarchSuffix ? WANT32 : WANT64;
  }

  if (Want == WANT32)
    Default.flag("+m32").flag("-m64").flag("-mx32");
  else if (Want == WANT64)
    Default.flag("-m32").flag("+m64").flag("-mx32");
  else if (Want == WANTX32)
    Default.flag("-m32").flag("-m64").flag("+mx32");
  else
    return false;

  Result.Multilibs.push_back(Default);
  Result.Multilibs.push_back(Alt64);
  Result.Multilibs.push_back(Alt32);
  Result.Multilibs.push_back(Altx32);

  Result.Multilibs.FilterOut(NonExistent);

  Multilib::flags_list Flags;
  addMultilibFlag(TargetTriple.isArch64Bit() && !IsX32, "m64", Flags);
  addMultilibFlag(TargetTriple.isArch32Bit(), "m32", Flags);
  addMultilibFlag(TargetTriple.isArch64Bit() && IsX32, "mx32", Flags);

  if (!Result.Multilibs.select(Flags, Result.SelectedMultilib))
    return false;

  if (Result.SelectedMultilib == Alt64 || Result.SelectedMultilib == Alt32 ||
      Result.SelectedMultilib == Altx32)
    Result.BiarchSibling = Default;

  return true;
}

/// Generic_GCC - A tool chain using the 'gcc' command to perform
/// all subcommands; this relies on gcc translating the majority of
/// command line options.

/// Less-than for GCCVersion, implementing a Strict Weak Ordering.
bool Generic_GCC::GCCVersion::isOlderThan(int RHSMajor, int RHSMinor,
                                          int RHSPatch,
                                          StringRef RHSPatchSuffix) const {
  if (Major != RHSMajor)
    return Major < RHSMajor;
  if (Minor != RHSMinor)
    return Minor < RHSMinor;
  if (Patch != RHSPatch) {
    // Note that versions without a specified patch sort higher than those with
    // a patch.
    if (RHSPatch == -1)
      return true;
    if (Patch == -1)
      return false;

    // Otherwise just sort on the patch itself.
    return Patch < RHSPatch;
  }
  if (PatchSuffix != RHSPatchSuffix) {
    // Sort empty suffixes higher.
    if (RHSPatchSuffix.empty())
      return true;
    if (PatchSuffix.empty())
      return false;

    // Provide a lexicographic sort to make this a total ordering.
    return PatchSuffix < RHSPatchSuffix;
  }

  // The versions are equal.
  return false;
}

/// Parse a GCCVersion object out of a string of text.
///
/// This is the primary means of forming GCCVersion objects.
/*static*/
Generic_GCC::GCCVersion Generic_GCC::GCCVersion::Parse(StringRef VersionText) {
  const GCCVersion BadVersion = {VersionText.str(), -1, -1, -1, "", "", ""};
  std::pair<StringRef, StringRef> First = VersionText.split('.');
  std::pair<StringRef, StringRef> Second = First.second.split('.');

  GCCVersion GoodVersion = {VersionText.str(), -1, -1, -1, "", "", ""};
  if (First.first.getAsInteger(10, GoodVersion.Major) || GoodVersion.Major < 0)
    return BadVersion;
  GoodVersion.MajorStr = First.first.str();
  if (First.second.empty())
    return GoodVersion;
  StringRef MinorStr = Second.first;
  if (Second.second.empty()) {
    if (size_t EndNumber = MinorStr.find_first_not_of("0123456789")) {
      GoodVersion.PatchSuffix = MinorStr.substr(EndNumber);
      MinorStr = MinorStr.slice(0, EndNumber);
    }
  }
  if (MinorStr.getAsInteger(10, GoodVersion.Minor) || GoodVersion.Minor < 0)
    return BadVersion;
  GoodVersion.MinorStr = MinorStr.str();

  // First look for a number prefix and parse that if present. Otherwise just
  // stash the entire patch string in the suffix, and leave the number
  // unspecified. This covers versions strings such as:
  //   5        (handled above)
  //   4.4
  //   4.4-patched
  //   4.4.0
  //   4.4.x
  //   4.4.2-rc4
  //   4.4.x-patched
  // And retains any patch number it finds.
  StringRef PatchText = Second.second;
  if (!PatchText.empty()) {
    if (size_t EndNumber = PatchText.find_first_not_of("0123456789")) {
      // Try to parse the number and any suffix.
      if (PatchText.slice(0, EndNumber).getAsInteger(10, GoodVersion.Patch) ||
          GoodVersion.Patch < 0)
        return BadVersion;
      GoodVersion.PatchSuffix = PatchText.substr(EndNumber);
    }
  }

  return GoodVersion;
}

static llvm::StringRef getGCCToolchainDir(const ArgList &Args,
                                          llvm::StringRef SysRoot) {
  const Arg *A = Args.getLastArg(clang::driver::options::OPT_gcc_toolchain);
  if (A)
    return A->getValue();

  // If we have a SysRoot, ignore GCC_INSTALL_PREFIX.
  // GCC_INSTALL_PREFIX specifies the gcc installation for the default
  // sysroot and is likely not valid with a different sysroot.
  if (!SysRoot.empty())
    return "";

  return GCC_INSTALL_PREFIX;
}

/// Initialize a GCCInstallationDetector from the driver.
///
/// This performs all of the autodetection and sets up the various paths.
/// Once constructed, a GCCInstallationDetector is essentially immutable.
///
/// FIXME: We shouldn't need an explicit TargetTriple parameter here, and
/// should instead pull the target out of the driver. This is currently
/// necessary because the driver doesn't store the final version of the target
/// triple.
void Generic_GCC::GCCInstallationDetector::init(
    const llvm::Triple &TargetTriple, const ArgList &Args,
    ArrayRef<std::string> ExtraTripleAliases) {
  llvm::Triple BiarchVariantTriple = TargetTriple.isArch32Bit()
                                         ? TargetTriple.get64BitArchVariant()
                                         : TargetTriple.get32BitArchVariant();
  // The library directories which may contain GCC installations.
  SmallVector<StringRef, 4> CandidateLibDirs, CandidateBiarchLibDirs;
  // The compatible GCC triples for this particular architecture.
  SmallVector<StringRef, 16> CandidateTripleAliases;
  SmallVector<StringRef, 16> CandidateBiarchTripleAliases;
  CollectLibDirsAndTriples(TargetTriple, BiarchVariantTriple, CandidateLibDirs,
                           CandidateTripleAliases, CandidateBiarchLibDirs,
                           CandidateBiarchTripleAliases);

  // Compute the set of prefixes for our search.
  SmallVector<std::string, 8> Prefixes(D.PrefixDirs.begin(),
                                       D.PrefixDirs.end());

  StringRef GCCToolchainDir = getGCCToolchainDir(Args, D.SysRoot);
  if (GCCToolchainDir != "") {
    if (GCCToolchainDir.back() == '/')
      GCCToolchainDir = GCCToolchainDir.drop_back(); // remove the /

    Prefixes.push_back(GCCToolchainDir);
  } else {
    // If we have a SysRoot, try that first.
    if (!D.SysRoot.empty()) {
      Prefixes.push_back(D.SysRoot);
      AddDefaultGCCPrefixes(TargetTriple, Prefixes, D.SysRoot);
    }

    // Then look for gcc installed alongside clang.
    Prefixes.push_back(D.InstalledDir + "/..");

    // Next, look for prefix(es) that correspond to distribution-supplied gcc
    // installations.
    if (D.SysRoot.empty()) {
      // Typically /usr.
      AddDefaultGCCPrefixes(TargetTriple, Prefixes, D.SysRoot);
    }
  }

  // Try to respect gcc-config on Gentoo. However, do that only
  // if --gcc-toolchain is not provided or equal to the Gentoo install
  // in /usr. This avoids accidentally enforcing the system GCC version
  // when using a custom toolchain.
  if (GCCToolchainDir == "" || GCCToolchainDir == D.SysRoot + "/usr") {
    SmallVector<StringRef, 16> GentooTestTriples;
    // Try to match an exact triple as target triple first.
    // e.g. crossdev -S x86_64-gentoo-linux-gnu will install gcc libs for
    // x86_64-gentoo-linux-gnu. But "clang -target x86_64-gentoo-linux-gnu"
    // may pick the libraries for x86_64-pc-linux-gnu even when exact matching
    // triple x86_64-gentoo-linux-gnu is present.
    GentooTestTriples.push_back(TargetTriple.str());
    // Check rest of triples.
    GentooTestTriples.append(ExtraTripleAliases.begin(),
                             ExtraTripleAliases.end());
    GentooTestTriples.append(CandidateTripleAliases.begin(),
                             CandidateTripleAliases.end());
    if (ScanGentooConfigs(TargetTriple, Args, GentooTestTriples,
                          CandidateBiarchTripleAliases))
      return;
  }

  // Loop over the various components which exist and select the best GCC
  // installation available. GCC installs are ranked by version number.
  Version = GCCVersion::Parse("0.0.0");
  for (const std::string &Prefix : Prefixes) {
    if (!D.getVFS().exists(Prefix))
      continue;
    for (StringRef Suffix : CandidateLibDirs) {
      const std::string LibDir = Prefix + Suffix.str();
      if (!D.getVFS().exists(LibDir))
        continue;
      // Try to match the exact target triple first.
      ScanLibDirForGCCTriple(TargetTriple, Args, LibDir, TargetTriple.str());
      // Try rest of possible triples.
      for (StringRef Candidate : ExtraTripleAliases) // Try these first.
        ScanLibDirForGCCTriple(TargetTriple, Args, LibDir, Candidate);
      for (StringRef Candidate : CandidateTripleAliases)
        ScanLibDirForGCCTriple(TargetTriple, Args, LibDir, Candidate);
    }
    for (StringRef Suffix : CandidateBiarchLibDirs) {
      const std::string LibDir = Prefix + Suffix.str();
      if (!D.getVFS().exists(LibDir))
        continue;
      for (StringRef Candidate : CandidateBiarchTripleAliases)
        ScanLibDirForGCCTriple(TargetTriple, Args, LibDir, Candidate,
                               /*NeedsBiarchSuffix=*/ true);
    }
  }
}

void Generic_GCC::GCCInstallationDetector::print(raw_ostream &OS) const {
  for (const auto &InstallPath : CandidateGCCInstallPaths)
    OS << "Found candidate GCC installation: " << InstallPath << "\n";

  if (!GCCInstallPath.empty())
    OS << "Selected GCC installation: " << GCCInstallPath << "\n";

  for (const auto &Multilib : Multilibs)
    OS << "Candidate multilib: " << Multilib << "\n";

  if (Multilibs.size() != 0 || !SelectedMultilib.isDefault())
    OS << "Selected multilib: " << SelectedMultilib << "\n";
}

bool Generic_GCC::GCCInstallationDetector::getBiarchSibling(Multilib &M) const {
  if (BiarchSibling.hasValue()) {
    M = BiarchSibling.getValue();
    return true;
  }
  return false;
}

void Generic_GCC::GCCInstallationDetector::AddDefaultGCCPrefixes(
    const llvm::Triple &TargetTriple, SmallVectorImpl<std::string> &Prefixes,
    StringRef SysRoot) {
  if (TargetTriple.getOS() == llvm::Triple::Solaris) {
    // Solaris is a special case.
    // The GCC installation is under
    //   /usr/gcc/<major>.<minor>/lib/gcc/<triple>/<major>.<minor>.<patch>/
    // so we need to find those /usr/gcc/*/lib/gcc libdirs and go with
    // /usr/gcc/<version> as a prefix.

    std::string PrefixDir = SysRoot.str() + "/usr/gcc";
    std::error_code EC;
    for (llvm::vfs::directory_iterator LI = D.getVFS().dir_begin(PrefixDir, EC),
                                       LE;
         !EC && LI != LE; LI = LI.increment(EC)) {
      StringRef VersionText = llvm::sys::path::filename(LI->path());
      GCCVersion CandidateVersion = GCCVersion::Parse(VersionText);

      // Filter out obviously bad entries.
      if (CandidateVersion.Major == -1 || CandidateVersion.isOlderThan(4, 1, 1))
        continue;

      std::string CandidatePrefix = PrefixDir + "/" + VersionText.str();
      std::string CandidateLibPath = CandidatePrefix + "/lib/gcc";
      if (!D.getVFS().exists(CandidateLibPath))
        continue;

      Prefixes.push_back(CandidatePrefix);
    }
    return;
  }

  // Non-Solaris is much simpler - most systems just go with "/usr".
  if (SysRoot.empty() && TargetTriple.getOS() == llvm::Triple::Linux) {
    // Yet, still look for RHEL devtoolsets.
    Prefixes.push_back("/opt/rh/devtoolset-8/root/usr");
    Prefixes.push_back("/opt/rh/devtoolset-7/root/usr");
    Prefixes.push_back("/opt/rh/devtoolset-6/root/usr");
    Prefixes.push_back("/opt/rh/devtoolset-4/root/usr");
    Prefixes.push_back("/opt/rh/devtoolset-3/root/usr");
    Prefixes.push_back("/opt/rh/devtoolset-2/root/usr");
  }
  Prefixes.push_back(SysRoot.str() + "/usr");
}

/*static*/ void Generic_GCC::GCCInstallationDetector::CollectLibDirsAndTriples(
    const llvm::Triple &TargetTriple, const llvm::Triple &BiarchTriple,
    SmallVectorImpl<StringRef> &LibDirs,
    SmallVectorImpl<StringRef> &TripleAliases,
    SmallVectorImpl<StringRef> &BiarchLibDirs,
    SmallVectorImpl<StringRef> &BiarchTripleAliases) {
  // Declare a bunch of static data sets that we'll select between below. These
  // are specifically designed to always refer to string literals to avoid any
  // lifetime or initialization issues.
  static const char *const AArch64LibDirs[] = {"/lib64", "/lib"};
  static const char *const AArch64Triples[] = {
      "aarch64-none-linux-gnu", "aarch64-linux-gnu", "aarch64-redhat-linux",
      "aarch64-suse-linux", "aarch64-linux-android"};
  static const char *const AArch64beLibDirs[] = {"/lib"};
  static const char *const AArch64beTriples[] = {"aarch64_be-none-linux-gnu",
                                                 "aarch64_be-linux-gnu"};

  static const char *const ARMLibDirs[] = {"/lib"};
  static const char *const ARMTriples[] = {"arm-linux-gnueabi",
                                           "arm-linux-androideabi"};
  static const char *const ARMHFTriples[] = {"arm-linux-gnueabihf",
                                             "armv7hl-redhat-linux-gnueabi",
                                             "armv6hl-suse-linux-gnueabi",
                                             "armv7hl-suse-linux-gnueabi"};
  static const char *const ARMebLibDirs[] = {"/lib"};
  static const char *const ARMebTriples[] = {"armeb-linux-gnueabi",
                                             "armeb-linux-androideabi"};
  static const char *const ARMebHFTriples[] = {
      "armeb-linux-gnueabihf", "armebv7hl-redhat-linux-gnueabi"};

  static const char *const AVRLibDirs[] = {"/lib"};
  static const char *const AVRTriples[] = {"avr"};

  static const char *const X86_64LibDirs[] = {"/lib64", "/lib"};
  static const char *const X86_64Triples[] = {
      "x86_64-linux-gnu",       "x86_64-unknown-linux-gnu",
      "x86_64-pc-linux-gnu",    "x86_64-redhat-linux6E",
      "x86_64-redhat-linux",    "x86_64-suse-linux",
      "x86_64-manbo-linux-gnu", "x86_64-linux-gnu",
      "x86_64-slackware-linux", "x86_64-unknown-linux",
      "x86_64-amazon-linux",    "x86_64-linux-android"};
  static const char *const X32LibDirs[] = {"/libx32"};
  static const char *const X86LibDirs[] = {"/lib32", "/lib"};
  static const char *const X86Triples[] = {
      "i686-linux-gnu",       "i686-pc-linux-gnu",     "i486-linux-gnu",
      "i386-linux-gnu",       "i386-redhat-linux6E",   "i686-redhat-linux",
      "i586-redhat-linux",    "i386-redhat-linux",     "i586-suse-linux",
      "i486-slackware-linux", "i686-montavista-linux", "i586-linux-gnu",
      "i686-linux-android",   "i386-gnu",              "i486-gnu",
      "i586-gnu",             "i686-gnu"};

  static const char *const MIPSLibDirs[] = {"/lib"};
  static const char *const MIPSTriples[] = {
      "mips-linux-gnu", "mips-mti-linux", "mips-mti-linux-gnu",
      "mips-img-linux-gnu", "mipsisa32r6-linux-gnu"};
  static const char *const MIPSELLibDirs[] = {"/lib"};
  static const char *const MIPSELTriples[] = {
      "mipsel-linux-gnu", "mips-img-linux-gnu", "mipsisa32r6el-linux-gnu",
      "mipsel-linux-android"};

  static const char *const MIPS64LibDirs[] = {"/lib64", "/lib"};
  static const char *const MIPS64Triples[] = {
      "mips64-linux-gnu",      "mips-mti-linux-gnu",
      "mips-img-linux-gnu",    "mips64-linux-gnuabi64",
      "mipsisa64r6-linux-gnu", "mipsisa64r6-linux-gnuabi64"};
  static const char *const MIPS64ELLibDirs[] = {"/lib64", "/lib"};
  static const char *const MIPS64ELTriples[] = {
      "mips64el-linux-gnu",      "mips-mti-linux-gnu",
      "mips-img-linux-gnu",      "mips64el-linux-gnuabi64",
      "mipsisa64r6el-linux-gnu", "mipsisa64r6el-linux-gnuabi64",
      "mips64el-linux-android"};

  static const char *const MIPSN32LibDirs[] = {"/lib32"};
  static const char *const MIPSN32Triples[] = {"mips64-linux-gnuabin32",
                                               "mipsisa64r6-linux-gnuabin32"};
  static const char *const MIPSN32ELLibDirs[] = {"/lib32"};
  static const char *const MIPSN32ELTriples[] = {
      "mips64el-linux-gnuabin32", "mipsisa64r6el-linux-gnuabin32"};

  static const char *const MSP430LibDirs[] = {"/lib"};
  static const char *const MSP430Triples[] = {"msp430-elf"};

  static const char *const PPCLibDirs[] = {"/lib32", "/lib"};
  static const char *const PPCTriples[] = {
      "powerpc-linux-gnu", "powerpc-unknown-linux-gnu", "powerpc-linux-gnuspe",
      "powerpc-suse-linux", "powerpc-montavista-linuxspe"};
  static const char *const PPC64LibDirs[] = {"/lib64", "/lib"};
  static const char *const PPC64Triples[] = {
      "powerpc64-linux-gnu", "powerpc64-unknown-linux-gnu",
      "powerpc64-suse-linux", "ppc64-redhat-linux"};
  static const char *const PPC64LELibDirs[] = {"/lib64", "/lib"};
  static const char *const PPC64LETriples[] = {
      "powerpc64le-linux-gnu", "powerpc64le-unknown-linux-gnu",
      "powerpc64le-suse-linux", "ppc64le-redhat-linux"};

  static const char *const RISCV32LibDirs[] = {"/lib32", "/lib"};
  static const char *const RISCV32Triples[] = {"riscv32-unknown-linux-gnu",
                                               "riscv32-linux-gnu",
                                               "riscv32-unknown-elf"};
  static const char *const RISCV64LibDirs[] = {"/lib64", "/lib"};
  static const char *const RISCV64Triples[] = {"riscv64-unknown-linux-gnu",
                                               "riscv64-linux-gnu",
                                               "riscv64-unknown-elf",
                                               "riscv64-suse-linux"};

  static const char *const SPARCv8LibDirs[] = {"/lib32", "/lib"};
  static const char *const SPARCv8Triples[] = {"sparc-linux-gnu",
                                               "sparcv8-linux-gnu"};
  static const char *const SPARCv9LibDirs[] = {"/lib64", "/lib"};
  static const char *const SPARCv9Triples[] = {"sparc64-linux-gnu",
                                               "sparcv9-linux-gnu"};

  static const char *const SystemZLibDirs[] = {"/lib64", "/lib"};
  static const char *const SystemZTriples[] = {
      "s390x-linux-gnu", "s390x-unknown-linux-gnu", "s390x-ibm-linux-gnu",
      "s390x-suse-linux", "s390x-redhat-linux"};


  using std::begin;
  using std::end;

  if (TargetTriple.getOS() == llvm::Triple::Solaris) {
    static const char *const SolarisLibDirs[] = {"/lib"};
    static const char *const SolarisSparcV8Triples[] = {
        "sparc-sun-solaris2.11", "sparc-sun-solaris2.12"};
    static const char *const SolarisSparcV9Triples[] = {
        "sparcv9-sun-solaris2.11", "sparcv9-sun-solaris2.12"};
    static const char *const SolarisX86Triples[] = {"i386-pc-solaris2.11",
                                                    "i386-pc-solaris2.12"};
    static const char *const SolarisX86_64Triples[] = {"x86_64-pc-solaris2.11",
                                                       "x86_64-pc-solaris2.12"};
    LibDirs.append(begin(SolarisLibDirs), end(SolarisLibDirs));
    BiarchLibDirs.append(begin(SolarisLibDirs), end(SolarisLibDirs));
    switch (TargetTriple.getArch()) {
    case llvm::Triple::x86:
      TripleAliases.append(begin(SolarisX86Triples), end(SolarisX86Triples));
      BiarchTripleAliases.append(begin(SolarisX86_64Triples),
                                 end(SolarisX86_64Triples));
      break;
    case llvm::Triple::x86_64:
      TripleAliases.append(begin(SolarisX86_64Triples),
                           end(SolarisX86_64Triples));
      BiarchTripleAliases.append(begin(SolarisX86Triples),
                                 end(SolarisX86Triples));
      break;
    case llvm::Triple::sparc:
      TripleAliases.append(begin(SolarisSparcV8Triples),
                           end(SolarisSparcV8Triples));
      BiarchTripleAliases.append(begin(SolarisSparcV9Triples),
                                 end(SolarisSparcV9Triples));
      break;
    case llvm::Triple::sparcv9:
      TripleAliases.append(begin(SolarisSparcV9Triples),
                           end(SolarisSparcV9Triples));
      BiarchTripleAliases.append(begin(SolarisSparcV8Triples),
                                 end(SolarisSparcV8Triples));
      break;
    default:
      break;
    }
    return;
  }

  // Android targets should not use GNU/Linux tools or libraries.
  if (TargetTriple.isAndroid()) {
    static const char *const AArch64AndroidTriples[] = {
        "aarch64-linux-android"};
    static const char *const ARMAndroidTriples[] = {"arm-linux-androideabi"};
    static const char *const MIPSELAndroidTriples[] = {"mipsel-linux-android"};
    static const char *const MIPS64ELAndroidTriples[] = {
        "mips64el-linux-android"};
    static const char *const X86AndroidTriples[] = {"i686-linux-android"};
    static const char *const X86_64AndroidTriples[] = {"x86_64-linux-android"};

    switch (TargetTriple.getArch()) {
    case llvm::Triple::aarch64:
      LibDirs.append(begin(AArch64LibDirs), end(AArch64LibDirs));
      TripleAliases.append(begin(AArch64AndroidTriples),
                           end(AArch64AndroidTriples));
      break;
    case llvm::Triple::arm:
    case llvm::Triple::thumb:
      LibDirs.append(begin(ARMLibDirs), end(ARMLibDirs));
      TripleAliases.append(begin(ARMAndroidTriples), end(ARMAndroidTriples));
      break;
    case llvm::Triple::mipsel:
      LibDirs.append(begin(MIPSELLibDirs), end(MIPSELLibDirs));
      TripleAliases.append(begin(MIPSELAndroidTriples),
                           end(MIPSELAndroidTriples));
      BiarchLibDirs.append(begin(MIPS64ELLibDirs), end(MIPS64ELLibDirs));
      BiarchTripleAliases.append(begin(MIPS64ELAndroidTriples),
                                 end(MIPS64ELAndroidTriples));
      break;
    case llvm::Triple::mips64el:
      LibDirs.append(begin(MIPS64ELLibDirs), end(MIPS64ELLibDirs));
      TripleAliases.append(begin(MIPS64ELAndroidTriples),
                           end(MIPS64ELAndroidTriples));
      BiarchLibDirs.append(begin(MIPSELLibDirs), end(MIPSELLibDirs));
      BiarchTripleAliases.append(begin(MIPSELAndroidTriples),
                                 end(MIPSELAndroidTriples));
      break;
    case llvm::Triple::x86_64:
      LibDirs.append(begin(X86_64LibDirs), end(X86_64LibDirs));
      TripleAliases.append(begin(X86_64AndroidTriples),
                           end(X86_64AndroidTriples));
      BiarchLibDirs.append(begin(X86LibDirs), end(X86LibDirs));
      BiarchTripleAliases.append(begin(X86AndroidTriples),
                                 end(X86AndroidTriples));
      break;
    case llvm::Triple::x86:
      LibDirs.append(begin(X86LibDirs), end(X86LibDirs));
      TripleAliases.append(begin(X86AndroidTriples), end(X86AndroidTriples));
      BiarchLibDirs.append(begin(X86_64LibDirs), end(X86_64LibDirs));
      BiarchTripleAliases.append(begin(X86_64AndroidTriples),
                                 end(X86_64AndroidTriples));
      break;
    default:
      break;
    }

    return;
  }

  switch (TargetTriple.getArch()) {
  case llvm::Triple::aarch64:
    LibDirs.append(begin(AArch64LibDirs), end(AArch64LibDirs));
    TripleAliases.append(begin(AArch64Triples), end(AArch64Triples));
    BiarchLibDirs.append(begin(AArch64LibDirs), end(AArch64LibDirs));
    BiarchTripleAliases.append(begin(AArch64Triples), end(AArch64Triples));
    break;
  case llvm::Triple::aarch64_be:
    LibDirs.append(begin(AArch64beLibDirs), end(AArch64beLibDirs));
    TripleAliases.append(begin(AArch64beTriples), end(AArch64beTriples));
    BiarchLibDirs.append(begin(AArch64beLibDirs), end(AArch64beLibDirs));
    BiarchTripleAliases.append(begin(AArch64beTriples), end(AArch64beTriples));
    break;
  case llvm::Triple::arm:
  case llvm::Triple::thumb:
    LibDirs.append(begin(ARMLibDirs), end(ARMLibDirs));
    if (TargetTriple.getEnvironment() == llvm::Triple::GNUEABIHF) {
      TripleAliases.append(begin(ARMHFTriples), end(ARMHFTriples));
    } else {
      TripleAliases.append(begin(ARMTriples), end(ARMTriples));
    }
    break;
  case llvm::Triple::armeb:
  case llvm::Triple::thumbeb:
    LibDirs.append(begin(ARMebLibDirs), end(ARMebLibDirs));
    if (TargetTriple.getEnvironment() == llvm::Triple::GNUEABIHF) {
      TripleAliases.append(begin(ARMebHFTriples), end(ARMebHFTriples));
    } else {
      TripleAliases.append(begin(ARMebTriples), end(ARMebTriples));
    }
    break;
  case llvm::Triple::avr:
    LibDirs.append(begin(AVRLibDirs), end(AVRLibDirs));
    TripleAliases.append(begin(AVRTriples), end(AVRTriples));
    break;
  case llvm::Triple::x86_64:
    LibDirs.append(begin(X86_64LibDirs), end(X86_64LibDirs));
    TripleAliases.append(begin(X86_64Triples), end(X86_64Triples));
    // x32 is always available when x86_64 is available, so adding it as
    // secondary arch with x86_64 triples
    if (TargetTriple.getEnvironment() == llvm::Triple::GNUX32) {
      BiarchLibDirs.append(begin(X32LibDirs), end(X32LibDirs));
      BiarchTripleAliases.append(begin(X86_64Triples), end(X86_64Triples));
    } else {
      BiarchLibDirs.append(begin(X86LibDirs), end(X86LibDirs));
      BiarchTripleAliases.append(begin(X86Triples), end(X86Triples));
    }
    break;
  case llvm::Triple::x86:
    LibDirs.append(begin(X86LibDirs), end(X86LibDirs));
    // MCU toolchain is 32 bit only and its triple alias is TargetTriple
    // itself, which will be appended below.
    if (!TargetTriple.isOSIAMCU()) {
      TripleAliases.append(begin(X86Triples), end(X86Triples));
      BiarchLibDirs.append(begin(X86_64LibDirs), end(X86_64LibDirs));
      BiarchTripleAliases.append(begin(X86_64Triples), end(X86_64Triples));
    }
    break;
  case llvm::Triple::mips:
    LibDirs.append(begin(MIPSLibDirs), end(MIPSLibDirs));
    TripleAliases.append(begin(MIPSTriples), end(MIPSTriples));
    BiarchLibDirs.append(begin(MIPS64LibDirs), end(MIPS64LibDirs));
    BiarchTripleAliases.append(begin(MIPS64Triples), end(MIPS64Triples));
    BiarchLibDirs.append(begin(MIPSN32LibDirs), end(MIPSN32LibDirs));
    BiarchTripleAliases.append(begin(MIPSN32Triples), end(MIPSN32Triples));
    break;
  case llvm::Triple::mipsel:
    LibDirs.append(begin(MIPSELLibDirs), end(MIPSELLibDirs));
    TripleAliases.append(begin(MIPSELTriples), end(MIPSELTriples));
    TripleAliases.append(begin(MIPSTriples), end(MIPSTriples));
    BiarchLibDirs.append(begin(MIPS64ELLibDirs), end(MIPS64ELLibDirs));
    BiarchTripleAliases.append(begin(MIPS64ELTriples), end(MIPS64ELTriples));
    BiarchLibDirs.append(begin(MIPSN32ELLibDirs), end(MIPSN32ELLibDirs));
    BiarchTripleAliases.append(begin(MIPSN32ELTriples), end(MIPSN32ELTriples));
    break;
  case llvm::Triple::mips64:
    LibDirs.append(begin(MIPS64LibDirs), end(MIPS64LibDirs));
    TripleAliases.append(begin(MIPS64Triples), end(MIPS64Triples));
    BiarchLibDirs.append(begin(MIPSLibDirs), end(MIPSLibDirs));
    BiarchTripleAliases.append(begin(MIPSTriples), end(MIPSTriples));
    BiarchLibDirs.append(begin(MIPSN32LibDirs), end(MIPSN32LibDirs));
    BiarchTripleAliases.append(begin(MIPSN32Triples), end(MIPSN32Triples));
    break;
  case llvm::Triple::mips64el:
    LibDirs.append(begin(MIPS64ELLibDirs), end(MIPS64ELLibDirs));
    TripleAliases.append(begin(MIPS64ELTriples), end(MIPS64ELTriples));
    BiarchLibDirs.append(begin(MIPSELLibDirs), end(MIPSELLibDirs));
    BiarchTripleAliases.append(begin(MIPSELTriples), end(MIPSELTriples));
    BiarchLibDirs.append(begin(MIPSN32ELLibDirs), end(MIPSN32ELLibDirs));
    BiarchTripleAliases.append(begin(MIPSN32ELTriples), end(MIPSN32ELTriples));
    BiarchTripleAliases.append(begin(MIPSTriples), end(MIPSTriples));
    break;
  case llvm::Triple::msp430:
    LibDirs.append(begin(MSP430LibDirs), end(MSP430LibDirs));
    TripleAliases.append(begin(MSP430Triples), end(MSP430Triples));
    break;
  case llvm::Triple::ppc:
    LibDirs.append(begin(PPCLibDirs), end(PPCLibDirs));
    TripleAliases.append(begin(PPCTriples), end(PPCTriples));
    BiarchLibDirs.append(begin(PPC64LibDirs), end(PPC64LibDirs));
    BiarchTripleAliases.append(begin(PPC64Triples), end(PPC64Triples));
    break;
  case llvm::Triple::ppc64:
    LibDirs.append(begin(PPC64LibDirs), end(PPC64LibDirs));
    TripleAliases.append(begin(PPC64Triples), end(PPC64Triples));
    BiarchLibDirs.append(begin(PPCLibDirs), end(PPCLibDirs));
    BiarchTripleAliases.append(begin(PPCTriples), end(PPCTriples));
    break;
  case llvm::Triple::ppc64le:
    LibDirs.append(begin(PPC64LELibDirs), end(PPC64LELibDirs));
    TripleAliases.append(begin(PPC64LETriples), end(PPC64LETriples));
    break;
  case llvm::Triple::riscv32:
    LibDirs.append(begin(RISCV32LibDirs), end(RISCV32LibDirs));
    TripleAliases.append(begin(RISCV32Triples), end(RISCV32Triples));
    BiarchLibDirs.append(begin(RISCV64LibDirs), end(RISCV64LibDirs));
    BiarchTripleAliases.append(begin(RISCV64Triples), end(RISCV64Triples));
    break;
  case llvm::Triple::riscv64:
    LibDirs.append(begin(RISCV64LibDirs), end(RISCV64LibDirs));
    TripleAliases.append(begin(RISCV64Triples), end(RISCV64Triples));
    BiarchLibDirs.append(begin(RISCV32LibDirs), end(RISCV32LibDirs));
    BiarchTripleAliases.append(begin(RISCV32Triples), end(RISCV32Triples));
    break;
  case llvm::Triple::sparc:
  case llvm::Triple::sparcel:
    LibDirs.append(begin(SPARCv8LibDirs), end(SPARCv8LibDirs));
    TripleAliases.append(begin(SPARCv8Triples), end(SPARCv8Triples));
    BiarchLibDirs.append(begin(SPARCv9LibDirs), end(SPARCv9LibDirs));
    BiarchTripleAliases.append(begin(SPARCv9Triples), end(SPARCv9Triples));
    break;
  case llvm::Triple::sparcv9:
    LibDirs.append(begin(SPARCv9LibDirs), end(SPARCv9LibDirs));
    TripleAliases.append(begin(SPARCv9Triples), end(SPARCv9Triples));
    BiarchLibDirs.append(begin(SPARCv8LibDirs), end(SPARCv8LibDirs));
    BiarchTripleAliases.append(begin(SPARCv8Triples), end(SPARCv8Triples));
    break;
  case llvm::Triple::systemz:
    LibDirs.append(begin(SystemZLibDirs), end(SystemZLibDirs));
    TripleAliases.append(begin(SystemZTriples), end(SystemZTriples));
    break;
  default:
    // By default, just rely on the standard lib directories and the original
    // triple.
    break;
  }

  // Always append the drivers target triple to the end, in case it doesn't
  // match any of our aliases.
  TripleAliases.push_back(TargetTriple.str());

  // Also include the multiarch variant if it's different.
  if (TargetTriple.str() != BiarchTriple.str())
    BiarchTripleAliases.push_back(BiarchTriple.str());
}

bool Generic_GCC::GCCInstallationDetector::ScanGCCForMultilibs(
    const llvm::Triple &TargetTriple, const ArgList &Args,
    StringRef Path, bool NeedsBiarchSuffix) {
  llvm::Triple::ArchType TargetArch = TargetTriple.getArch();
  DetectedMultilibs Detected;

  // Android standalone toolchain could have multilibs for ARM and Thumb.
  // Debian mips multilibs behave more like the rest of the biarch ones,
  // so handle them there
  if (isArmOrThumbArch(TargetArch) && TargetTriple.isAndroid()) {
    // It should also work without multilibs in a simplified toolchain.
    findAndroidArmMultilibs(D, TargetTriple, Path, Args, Detected);
  } else if (TargetTriple.isMIPS()) {
    if (!findMIPSMultilibs(D, TargetTriple, Path, Args, Detected))
      return false;
  } else if (TargetTriple.isRISCV()) {
    findRISCVMultilibs(D, TargetTriple, Path, Args, Detected);
  } else if (isMSP430(TargetArch)) {
    findMSP430Multilibs(D, TargetTriple, Path, Args, Detected);
  } else if (TargetArch == llvm::Triple::avr) {
    // AVR has no multilibs.
  } else if (!findBiarchMultilibs(D, TargetTriple, Path, Args,
                                  NeedsBiarchSuffix, Detected)) {
    return false;
  }

  Multilibs = Detected.Multilibs;
  SelectedMultilib = Detected.SelectedMultilib;
  BiarchSibling = Detected.BiarchSibling;

  return true;
}

void Generic_GCC::GCCInstallationDetector::ScanLibDirForGCCTriple(
    const llvm::Triple &TargetTriple, const ArgList &Args,
    const std::string &LibDir, StringRef CandidateTriple,
    bool NeedsBiarchSuffix) {
  llvm::Triple::ArchType TargetArch = TargetTriple.getArch();
  // Locations relative to the system lib directory where GCC's triple-specific
  // directories might reside.
  struct GCCLibSuffix {
    // Path from system lib directory to GCC triple-specific directory.
    std::string LibSuffix;
    // Path from GCC triple-specific directory back to system lib directory.
    // This is one '..' component per component in LibSuffix.
    StringRef ReversePath;
    // Whether this library suffix is relevant for the triple.
    bool Active;
  } Suffixes[] = {
      // This is the normal place.
      {"gcc/" + CandidateTriple.str(), "../..", true},

      // Debian puts cross-compilers in gcc-cross.
      {"gcc-cross/" + CandidateTriple.str(), "../..",
       TargetTriple.getOS() != llvm::Triple::Solaris},

      // The Freescale PPC SDK has the gcc libraries in
      // <sysroot>/usr/lib/<triple>/x.y.z so have a look there as well. Only do
      // this on Freescale triples, though, since some systems put a *lot* of
      // files in that location, not just GCC installation data.
      {CandidateTriple.str(), "..",
       TargetTriple.getVendor() == llvm::Triple::Freescale ||
       TargetTriple.getVendor() == llvm::Triple::OpenEmbedded},

      // Natively multiarch systems sometimes put the GCC triple-specific
      // directory within their multiarch lib directory, resulting in the
      // triple appearing twice.
      {CandidateTriple.str() + "/gcc/" + CandidateTriple.str(), "../../..",
       TargetTriple.getOS() != llvm::Triple::Solaris},

      // Deal with cases (on Ubuntu) where the system architecture could be i386
      // but the GCC target architecture could be (say) i686.
      // FIXME: It may be worthwhile to generalize this and look for a second
      // triple.
      {"i386-linux-gnu/gcc/" + CandidateTriple.str(), "../../..",
       (TargetArch == llvm::Triple::x86 &&
        TargetTriple.getOS() != llvm::Triple::Solaris)},
      {"i386-gnu/gcc/" + CandidateTriple.str(), "../../..",
       (TargetArch == llvm::Triple::x86 &&
        TargetTriple.getOS() != llvm::Triple::Solaris)}};

  for (auto &Suffix : Suffixes) {
    if (!Suffix.Active)
      continue;

    StringRef LibSuffix = Suffix.LibSuffix;
    std::error_code EC;
    for (llvm::vfs::directory_iterator
             LI = D.getVFS().dir_begin(LibDir + "/" + LibSuffix, EC),
             LE;
         !EC && LI != LE; LI = LI.increment(EC)) {
      StringRef VersionText = llvm::sys::path::filename(LI->path());
      GCCVersion CandidateVersion = GCCVersion::Parse(VersionText);
      if (CandidateVersion.Major != -1) // Filter obviously bad entries.
        if (!CandidateGCCInstallPaths.insert(LI->path()).second)
          continue; // Saw this path before; no need to look at it again.
      if (CandidateVersion.isOlderThan(4, 1, 1))
        continue;
      if (CandidateVersion <= Version)
        continue;

      if (!ScanGCCForMultilibs(TargetTriple, Args, LI->path(),
                               NeedsBiarchSuffix))
        continue;

      Version = CandidateVersion;
      GCCTriple.setTriple(CandidateTriple);
      // FIXME: We hack together the directory name here instead of
      // using LI to ensure stable path separators across Windows and
      // Linux.
      GCCInstallPath = (LibDir + "/" + LibSuffix + "/" + VersionText).str();
      GCCParentLibPath = (GCCInstallPath + "/../" + Suffix.ReversePath).str();
      IsValid = true;
    }
  }
}

bool Generic_GCC::GCCInstallationDetector::ScanGentooConfigs(
    const llvm::Triple &TargetTriple, const ArgList &Args,
    const SmallVectorImpl<StringRef> &CandidateTriples,
    const SmallVectorImpl<StringRef> &CandidateBiarchTriples) {
  for (StringRef CandidateTriple : CandidateTriples) {
    if (ScanGentooGccConfig(TargetTriple, Args, CandidateTriple))
      return true;
  }

  for (StringRef CandidateTriple : CandidateBiarchTriples) {
    if (ScanGentooGccConfig(TargetTriple, Args, CandidateTriple, true))
      return true;
  }
  return false;
}

bool Generic_GCC::GCCInstallationDetector::ScanGentooGccConfig(
    const llvm::Triple &TargetTriple, const ArgList &Args,
    StringRef CandidateTriple, bool NeedsBiarchSuffix) {
  llvm::ErrorOr<std::unique_ptr<llvm::MemoryBuffer>> File =
      D.getVFS().getBufferForFile(D.SysRoot + "/etc/env.d/gcc/config-" +
                                  CandidateTriple.str());
  if (File) {
    SmallVector<StringRef, 2> Lines;
    File.get()->getBuffer().split(Lines, "\n");
    for (StringRef Line : Lines) {
      Line = Line.trim();
      // CURRENT=triple-version
      if (!Line.consume_front("CURRENT="))
        continue;
      // Process the config file pointed to by CURRENT.
      llvm::ErrorOr<std::unique_ptr<llvm::MemoryBuffer>> ConfigFile =
          D.getVFS().getBufferForFile(D.SysRoot + "/etc/env.d/gcc/" +
                                      Line.str());
      std::pair<StringRef, StringRef> ActiveVersion = Line.rsplit('-');
      // List of paths to scan for libraries.
      SmallVector<StringRef, 4> GentooScanPaths;
      // Scan the Config file to find installed GCC libraries path.
      // Typical content of the GCC config file:
      // LDPATH="/usr/lib/gcc/x86_64-pc-linux-gnu/4.9.x:/usr/lib/gcc/
      // (continued from previous line) x86_64-pc-linux-gnu/4.9.x/32"
      // MANPATH="/usr/share/gcc-data/x86_64-pc-linux-gnu/4.9.x/man"
      // INFOPATH="/usr/share/gcc-data/x86_64-pc-linux-gnu/4.9.x/info"
      // STDCXX_INCDIR="/usr/lib/gcc/x86_64-pc-linux-gnu/4.9.x/include/g++-v4"
      // We are looking for the paths listed in LDPATH=... .
      if (ConfigFile) {
        SmallVector<StringRef, 2> ConfigLines;
        ConfigFile.get()->getBuffer().split(ConfigLines, "\n");
        for (StringRef ConfLine : ConfigLines) {
          ConfLine = ConfLine.trim();
          if (ConfLine.consume_front("LDPATH=")) {
            // Drop '"' from front and back if present.
            ConfLine.consume_back("\"");
            ConfLine.consume_front("\"");
            // Get all paths sperated by ':'
            ConfLine.split(GentooScanPaths, ':', -1, /*AllowEmpty*/ false);
          }
        }
      }
      // Test the path based on the version in /etc/env.d/gcc/config-{tuple}.
      std::string basePath = "/usr/lib/gcc/" + ActiveVersion.first.str() + "/"
          + ActiveVersion.second.str();
      GentooScanPaths.push_back(StringRef(basePath));

      // Scan all paths for GCC libraries.
      for (const auto &GentooScanPath : GentooScanPaths) {
        std::string GentooPath = D.SysRoot + std::string(GentooScanPath);
        if (D.getVFS().exists(GentooPath + "/crtbegin.o")) {
          if (!ScanGCCForMultilibs(TargetTriple, Args, GentooPath,
                                   NeedsBiarchSuffix))
            continue;

          Version = GCCVersion::Parse(ActiveVersion.second);
          GCCInstallPath = GentooPath;
          GCCParentLibPath = GentooPath + std::string("/../../..");
          GCCTriple.setTriple(ActiveVersion.first);
          IsValid = true;
          return true;
        }
      }
    }
  }

  return false;
}

Generic_GCC::Generic_GCC(const Driver &D, const llvm::Triple &Triple,
                         const ArgList &Args)
    : ToolChain(D, Triple, Args), GCCInstallation(D),
      CudaInstallation(D, Triple, Args) {
  getProgramPaths().push_back(getDriver().getInstalledDir());
  if (getDriver().getInstalledDir() != getDriver().Dir)
    getProgramPaths().push_back(getDriver().Dir);
}

Generic_GCC::~Generic_GCC() {}

Tool *Generic_GCC::getTool(Action::ActionClass AC) const {
  switch (AC) {
  case Action::PreprocessJobClass:
    if (!Preprocess)
      Preprocess.reset(new clang::driver::tools::gcc::Preprocessor(*this));
    return Preprocess.get();
  case Action::CompileJobClass:
    if (!Compile)
      Compile.reset(new tools::gcc::Compiler(*this));
    return Compile.get();
  default:
    return ToolChain::getTool(AC);
  }
}

Tool *Generic_GCC::buildAssembler() const {
  return new tools::gnutools::Assembler(*this);
}

Tool *Generic_GCC::buildLinker() const { return new tools::gcc::Linker(*this); }

void Generic_GCC::printVerboseInfo(raw_ostream &OS) const {
  // Print the information about how we detected the GCC installation.
  GCCInstallation.print(OS);
  CudaInstallation.print(OS);
}

bool Generic_GCC::IsUnwindTablesDefault(const ArgList &Args) const {
  return getArch() == llvm::Triple::x86_64;
}

bool Generic_GCC::isPICDefault() const {
  switch (getArch()) {
  case llvm::Triple::x86_64:
    return getTriple().isOSWindows();
  case llvm::Triple::ppc64:
    // Big endian PPC is PIC by default
    return !getTriple().isOSBinFormatMachO() && !getTriple().isMacOSX();
  case llvm::Triple::mips64:
  case llvm::Triple::mips64el:
    return true;
  default:
    return false;
  }
}

bool Generic_GCC::isPIEDefault() const { return false; }

bool Generic_GCC::isPICDefaultForced() const {
  return getArch() == llvm::Triple::x86_64 && getTriple().isOSWindows();
}

bool Generic_GCC::IsIntegratedAssemblerDefault() const {
  switch (getTriple().getArch()) {
  case llvm::Triple::x86:
  case llvm::Triple::x86_64:
  case llvm::Triple::aarch64:
  case llvm::Triple::aarch64_be:
  case llvm::Triple::arm:
  case llvm::Triple::armeb:
  case llvm::Triple::avr:
  case llvm::Triple::bpfel:
  case llvm::Triple::bpfeb:
  case llvm::Triple::thumb:
  case llvm::Triple::thumbeb:
  case llvm::Triple::ppc:
  case llvm::Triple::ppc64:
  case llvm::Triple::ppc64le:
  case llvm::Triple::riscv32:
  case llvm::Triple::riscv64:
  case llvm::Triple::systemz:
  case llvm::Triple::mips:
  case llvm::Triple::mipsel:
  case llvm::Triple::mips64:
  case llvm::Triple::mips64el:
  case llvm::Triple::msp430:
    return true;
  case llvm::Triple::sparc:
  case llvm::Triple::sparcel:
  case llvm::Triple::sparcv9:
    if (getTriple().isOSFreeBSD() || getTriple().isOSOpenBSD() ||
        getTriple().isOSSolaris())
      return true;
    return false;
  default:
    return false;
  }
}

void Generic_GCC::AddClangCXXStdlibIncludeArgs(const ArgList &DriverArgs,
                                               ArgStringList &CC1Args) const {
  if (DriverArgs.hasArg(options::OPT_nostdlibinc) ||
      DriverArgs.hasArg(options::OPT_nostdincxx))
    return;

  switch (GetCXXStdlibType(DriverArgs)) {
  case ToolChain::CST_Libcxx:
    addLibCxxIncludePaths(DriverArgs, CC1Args);
    break;

  case ToolChain::CST_Libstdcxx:
    addLibStdCxxIncludePaths(DriverArgs, CC1Args);
    break;
  }
}

void
Generic_GCC::addLibCxxIncludePaths(const llvm::opt::ArgList &DriverArgs,
                                   llvm::opt::ArgStringList &CC1Args) const {
  // FIXME: The Linux behavior would probaby be a better approach here.
  addSystemInclude(DriverArgs, CC1Args,
                   getDriver().SysRoot + "/usr/include/c++/v1");
}

void
Generic_GCC::addLibStdCxxIncludePaths(const llvm::opt::ArgList &DriverArgs,
                                      llvm::opt::ArgStringList &CC1Args) const {
  // By default, we don't assume we know where libstdc++ might be installed.
  // FIXME: If we have a valid GCCInstallation, use it.
}

/// Helper to add the variant paths of a libstdc++ installation.
bool Generic_GCC::addLibStdCXXIncludePaths(
    Twine Base, Twine Suffix, StringRef GCCTriple, StringRef GCCMultiarchTriple,
    StringRef TargetMultiarchTriple, Twine IncludeSuffix,
    const ArgList &DriverArgs, ArgStringList &CC1Args) const {
  if (!getVFS().exists(Base + Suffix))
    return false;

  addSystemInclude(DriverArgs, CC1Args, Base + Suffix);

  // The vanilla GCC layout of libstdc++ headers uses a triple subdirectory. If
  // that path exists or we have neither a GCC nor target multiarch triple, use
  // this vanilla search path.
  if ((GCCMultiarchTriple.empty() && TargetMultiarchTriple.empty()) ||
      getVFS().exists(Base + Suffix + "/" + GCCTriple + IncludeSuffix)) {
    addSystemInclude(DriverArgs, CC1Args,
                     Base + Suffix + "/" + GCCTriple + IncludeSuffix);
  } else {
    // Otherwise try to use multiarch naming schemes which have normalized the
    // triples and put the triple before the suffix.
    //
    // GCC surprisingly uses *both* the GCC triple with a multilib suffix and
    // the target triple, so we support that here.
    addSystemInclude(DriverArgs, CC1Args,
                     Base + "/" + GCCMultiarchTriple + Suffix + IncludeSuffix);
    addSystemInclude(DriverArgs, CC1Args,
                     Base + "/" + TargetMultiarchTriple + Suffix);
  }

  addSystemInclude(DriverArgs, CC1Args, Base + Suffix + "/backward");
  return true;
}

llvm::opt::DerivedArgList *
Generic_GCC::TranslateArgs(const llvm::opt::DerivedArgList &Args, StringRef,
                           Action::OffloadKind DeviceOffloadKind) const {

  // If this tool chain is used for an OpenMP offloading device we have to make
  // sure we always generate a shared library regardless of the commands the
  // user passed to the host. This is required because the runtime library
  // is required to load the device image dynamically at run time.
  if (DeviceOffloadKind == Action::OFK_OpenMP) {
    DerivedArgList *DAL = new DerivedArgList(Args.getBaseArgs());
    const OptTable &Opts = getDriver().getOpts();

    // Request the shared library. Given that these options are decided
    // implicitly, they do not refer to any base argument.
    DAL->AddFlagArg(/*BaseArg=*/nullptr, Opts.getOption(options::OPT_shared));
    DAL->AddFlagArg(/*BaseArg=*/nullptr, Opts.getOption(options::OPT_fPIC));

    // Filter all the arguments we don't care passing to the offloading
    // toolchain as they can mess up with the creation of a shared library.
    for (auto *A : Args) {
      switch ((options::ID)A->getOption().getID()) {
      default:
        DAL->append(A);
        break;
      case options::OPT_shared:
      case options::OPT_dynamic:
      case options::OPT_static:
      case options::OPT_fPIC:
      case options::OPT_fno_PIC:
      case options::OPT_fpic:
      case options::OPT_fno_pic:
      case options::OPT_fPIE:
      case options::OPT_fno_PIE:
      case options::OPT_fpie:
      case options::OPT_fno_pie:
        break;
      }
    }
    return DAL;
  }
  return nullptr;
}

void Generic_ELF::anchor() {}

void Generic_ELF::addClangTargetOptions(const ArgList &DriverArgs,
                                        ArgStringList &CC1Args,
                                        Action::OffloadKind) const {
  const Generic_GCC::GCCVersion &V = GCCInstallation.getVersion();
  bool UseInitArrayDefault =
      getTriple().getArch() == llvm::Triple::aarch64 ||
      getTriple().getArch() == llvm::Triple::aarch64_be ||
      (getTriple().isOSFreeBSD() &&
       getTriple().getOSMajorVersion() >= 12) ||
      (getTriple().getOS() == llvm::Triple::Linux &&
       ((!GCCInstallation.isValid() || !V.isOlderThan(4, 7, 0)) ||
        getTriple().isAndroid())) ||
      getTriple().getOS() == llvm::Triple::NaCl ||
      (getTriple().getVendor() == llvm::Triple::MipsTechnologies &&
       !getTriple().hasEnvironment()) ||
      getTriple().getOS() == llvm::Triple::Solaris ||
      getTriple().getArch() == llvm::Triple::riscv32 ||
      getTriple().getArch() == llvm::Triple::riscv64;

  if (DriverArgs.hasFlag(options::OPT_fuse_init_array,
                         options::OPT_fno_use_init_array, UseInitArrayDefault))
    CC1Args.push_back("-fuse-init-array");
}<|MERGE_RESOLUTION|>--- conflicted
+++ resolved
@@ -623,7 +623,6 @@
     }
   }
 
-<<<<<<< HEAD
   if (Arg *A = Args.getLastArg(options::OPT_fpropeller_optimize_EQ,
                                options::OPT_fpropeller_label,
                                options::OPT_fno_propeller)) {
@@ -662,11 +661,6 @@
     }
   }
 
-  // Add OpenMP offloading linker script args if required.
-  AddOpenMPLinkerScript(getToolChain(), C, Output, Inputs, Args, CmdArgs, JA);
-
-=======
->>>>>>> e0dd8f36
   // Add HIP offloading linker script args if required.
   AddHIPLinkerScript(getToolChain(), C, Output, Inputs, Args, CmdArgs, JA,
                      *this);
