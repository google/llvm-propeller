//===- CodeGenPrepare.cpp - Prepare a function for code generation --------===//
//
// Part of the LLVM Project, under the Apache License v2.0 with LLVM Exceptions.
// See https://llvm.org/LICENSE.txt for license information.
// SPDX-License-Identifier: Apache-2.0 WITH LLVM-exception
//
//===----------------------------------------------------------------------===//
//
// This pass munges the code in the input function to better prepare it for
// SelectionDAG-based code generation. This works around limitations in it's
// basic-block-at-a-time approach. It should eventually be removed.
//
//===----------------------------------------------------------------------===//

#include "llvm/ADT/APInt.h"
#include "llvm/ADT/ArrayRef.h"
#include "llvm/ADT/DenseMap.h"
#include "llvm/ADT/MapVector.h"
#include "llvm/ADT/PointerIntPair.h"
#include "llvm/ADT/STLExtras.h"
#include "llvm/ADT/SmallPtrSet.h"
#include "llvm/ADT/SmallVector.h"
#include "llvm/ADT/Statistic.h"
#include "llvm/Analysis/BlockFrequencyInfo.h"
#include "llvm/Analysis/BranchProbabilityInfo.h"
#include "llvm/Analysis/ConstantFolding.h"
#include "llvm/Analysis/InstructionSimplify.h"
#include "llvm/Analysis/LoopInfo.h"
#include "llvm/Analysis/MemoryBuiltins.h"
#include "llvm/Analysis/ProfileSummaryInfo.h"
#include "llvm/Analysis/TargetLibraryInfo.h"
#include "llvm/Analysis/TargetTransformInfo.h"
#include "llvm/Transforms/Utils/Local.h"
#include "llvm/Analysis/ValueTracking.h"
#include "llvm/Analysis/VectorUtils.h"
#include "llvm/CodeGen/Analysis.h"
#include "llvm/CodeGen/ISDOpcodes.h"
#include "llvm/CodeGen/SelectionDAGNodes.h"
#include "llvm/CodeGen/TargetLowering.h"
#include "llvm/CodeGen/TargetPassConfig.h"
#include "llvm/CodeGen/TargetSubtargetInfo.h"
#include "llvm/CodeGen/ValueTypes.h"
#include "llvm/Config/llvm-config.h"
#include "llvm/IR/Argument.h"
#include "llvm/IR/Attributes.h"
#include "llvm/IR/BasicBlock.h"
#include "llvm/IR/CallSite.h"
#include "llvm/IR/Constant.h"
#include "llvm/IR/Constants.h"
#include "llvm/IR/DataLayout.h"
#include "llvm/IR/DerivedTypes.h"
#include "llvm/IR/Dominators.h"
#include "llvm/IR/Function.h"
#include "llvm/IR/GetElementPtrTypeIterator.h"
#include "llvm/IR/GlobalValue.h"
#include "llvm/IR/GlobalVariable.h"
#include "llvm/IR/IRBuilder.h"
#include "llvm/IR/InlineAsm.h"
#include "llvm/IR/InstrTypes.h"
#include "llvm/IR/Instruction.h"
#include "llvm/IR/Instructions.h"
#include "llvm/IR/IntrinsicInst.h"
#include "llvm/IR/Intrinsics.h"
#include "llvm/IR/LLVMContext.h"
#include "llvm/IR/MDBuilder.h"
#include "llvm/IR/Module.h"
#include "llvm/IR/Operator.h"
#include "llvm/IR/PatternMatch.h"
#include "llvm/IR/Statepoint.h"
#include "llvm/IR/Type.h"
#include "llvm/IR/Use.h"
#include "llvm/IR/User.h"
#include "llvm/IR/Value.h"
#include "llvm/IR/ValueHandle.h"
#include "llvm/IR/ValueMap.h"
#include "llvm/Pass.h"
#include "llvm/Support/BlockFrequency.h"
#include "llvm/Support/BranchProbability.h"
#include "llvm/Support/Casting.h"
#include "llvm/Support/CommandLine.h"
#include "llvm/Support/Compiler.h"
#include "llvm/Support/Debug.h"
#include "llvm/Support/ErrorHandling.h"
#include "llvm/Support/MachineValueType.h"
#include "llvm/Support/MathExtras.h"
#include "llvm/Support/raw_ostream.h"
#include "llvm/Target/TargetMachine.h"
#include "llvm/Target/TargetOptions.h"
#include "llvm/Transforms/Utils/BasicBlockUtils.h"
#include "llvm/Transforms/Utils/BypassSlowDivision.h"
#include "llvm/Transforms/Utils/SimplifyLibCalls.h"
#include <algorithm>
#include <cassert>
#include <cstdint>
#include <iterator>
#include <limits>
#include <memory>
#include <utility>
#include <vector>

using namespace llvm;
using namespace llvm::PatternMatch;

#define DEBUG_TYPE "codegenprepare"

STATISTIC(NumBlocksElim, "Number of blocks eliminated");
STATISTIC(NumPHIsElim,   "Number of trivial PHIs eliminated");
STATISTIC(NumGEPsElim,   "Number of GEPs converted to casts");
STATISTIC(NumCmpUses, "Number of uses of Cmp expressions replaced with uses of "
                      "sunken Cmps");
STATISTIC(NumCastUses, "Number of uses of Cast expressions replaced with uses "
                       "of sunken Casts");
STATISTIC(NumMemoryInsts, "Number of memory instructions whose address "
                          "computations were sunk");
STATISTIC(NumMemoryInstsPhiCreated,
          "Number of phis created when address "
          "computations were sunk to memory instructions");
STATISTIC(NumMemoryInstsSelectCreated,
          "Number of select created when address "
          "computations were sunk to memory instructions");
STATISTIC(NumExtsMoved,  "Number of [s|z]ext instructions combined with loads");
STATISTIC(NumExtUses,    "Number of uses of [s|z]ext instructions optimized");
STATISTIC(NumAndsAdded,
          "Number of and mask instructions added to form ext loads");
STATISTIC(NumAndUses, "Number of uses of and mask instructions optimized");
STATISTIC(NumRetsDup,    "Number of return instructions duplicated");
STATISTIC(NumDbgValueMoved, "Number of debug value instructions moved");
STATISTIC(NumSelectsExpanded, "Number of selects turned into branches");
STATISTIC(NumStoreExtractExposed, "Number of store(extractelement) exposed");

static cl::opt<bool> DisableBranchOpts(
  "disable-cgp-branch-opts", cl::Hidden, cl::init(false),
  cl::desc("Disable branch optimizations in CodeGenPrepare"));

static cl::opt<bool>
    DisableGCOpts("disable-cgp-gc-opts", cl::Hidden, cl::init(false),
                  cl::desc("Disable GC optimizations in CodeGenPrepare"));

static cl::opt<bool> DisableSelectToBranch(
  "disable-cgp-select2branch", cl::Hidden, cl::init(false),
  cl::desc("Disable select to branch conversion."));

static cl::opt<bool> AddrSinkUsingGEPs(
  "addr-sink-using-gep", cl::Hidden, cl::init(true),
  cl::desc("Address sinking in CGP using GEPs."));

static cl::opt<bool> EnableAndCmpSinking(
   "enable-andcmp-sinking", cl::Hidden, cl::init(true),
   cl::desc("Enable sinkinig and/cmp into branches."));

static cl::opt<bool> DisableStoreExtract(
    "disable-cgp-store-extract", cl::Hidden, cl::init(false),
    cl::desc("Disable store(extract) optimizations in CodeGenPrepare"));

static cl::opt<bool> StressStoreExtract(
    "stress-cgp-store-extract", cl::Hidden, cl::init(false),
    cl::desc("Stress test store(extract) optimizations in CodeGenPrepare"));

static cl::opt<bool> DisableExtLdPromotion(
    "disable-cgp-ext-ld-promotion", cl::Hidden, cl::init(false),
    cl::desc("Disable ext(promotable(ld)) -> promoted(ext(ld)) optimization in "
             "CodeGenPrepare"));

static cl::opt<bool> StressExtLdPromotion(
    "stress-cgp-ext-ld-promotion", cl::Hidden, cl::init(false),
    cl::desc("Stress test ext(promotable(ld)) -> promoted(ext(ld)) "
             "optimization in CodeGenPrepare"));

static cl::opt<bool> DisablePreheaderProtect(
    "disable-preheader-prot", cl::Hidden, cl::init(false),
    cl::desc("Disable protection against removing loop preheaders"));

static cl::opt<bool> ProfileGuidedSectionPrefix(
    "profile-guided-section-prefix", cl::Hidden, cl::init(true), cl::ZeroOrMore,
    cl::desc("Use profile info to add section prefix for hot/cold functions"));

static cl::opt<unsigned> FreqRatioToSkipMerge(
    "cgp-freq-ratio-to-skip-merge", cl::Hidden, cl::init(2),
    cl::desc("Skip merging empty blocks if (frequency of empty block) / "
             "(frequency of destination block) is greater than this ratio"));

static cl::opt<bool> ForceSplitStore(
    "force-split-store", cl::Hidden, cl::init(false),
    cl::desc("Force store splitting no matter what the target query says."));

static cl::opt<bool>
EnableTypePromotionMerge("cgp-type-promotion-merge", cl::Hidden,
    cl::desc("Enable merging of redundant sexts when one is dominating"
    " the other."), cl::init(true));

static cl::opt<bool> DisableComplexAddrModes(
    "disable-complex-addr-modes", cl::Hidden, cl::init(false),
    cl::desc("Disables combining addressing modes with different parts "
             "in optimizeMemoryInst."));

static cl::opt<bool>
AddrSinkNewPhis("addr-sink-new-phis", cl::Hidden, cl::init(false),
                cl::desc("Allow creation of Phis in Address sinking."));

static cl::opt<bool>
AddrSinkNewSelects("addr-sink-new-select", cl::Hidden, cl::init(true),
                   cl::desc("Allow creation of selects in Address sinking."));

static cl::opt<bool> AddrSinkCombineBaseReg(
    "addr-sink-combine-base-reg", cl::Hidden, cl::init(true),
    cl::desc("Allow combining of BaseReg field in Address sinking."));

static cl::opt<bool> AddrSinkCombineBaseGV(
    "addr-sink-combine-base-gv", cl::Hidden, cl::init(true),
    cl::desc("Allow combining of BaseGV field in Address sinking."));

static cl::opt<bool> AddrSinkCombineBaseOffs(
    "addr-sink-combine-base-offs", cl::Hidden, cl::init(true),
    cl::desc("Allow combining of BaseOffs field in Address sinking."));

static cl::opt<bool> AddrSinkCombineScaledReg(
    "addr-sink-combine-scaled-reg", cl::Hidden, cl::init(true),
    cl::desc("Allow combining of ScaledReg field in Address sinking."));

static cl::opt<bool>
    EnableGEPOffsetSplit("cgp-split-large-offset-gep", cl::Hidden,
                         cl::init(true),
                         cl::desc("Enable splitting large offset of GEP."));

namespace {

enum ExtType {
  ZeroExtension,   // Zero extension has been seen.
  SignExtension,   // Sign extension has been seen.
  BothExtension    // This extension type is used if we saw sext after
                   // ZeroExtension had been set, or if we saw zext after
                   // SignExtension had been set. It makes the type
                   // information of a promoted instruction invalid.
};

using SetOfInstrs = SmallPtrSet<Instruction *, 16>;
using TypeIsSExt = PointerIntPair<Type *, 2, ExtType>;
using InstrToOrigTy = DenseMap<Instruction *, TypeIsSExt>;
using SExts = SmallVector<Instruction *, 16>;
using ValueToSExts = DenseMap<Value *, SExts>;

class TypePromotionTransaction;

  class CodeGenPrepare : public FunctionPass {
    const TargetMachine *TM = nullptr;
    const TargetSubtargetInfo *SubtargetInfo;
    const TargetLowering *TLI = nullptr;
    const TargetRegisterInfo *TRI;
    const TargetTransformInfo *TTI = nullptr;
    const TargetLibraryInfo *TLInfo;
    const LoopInfo *LI;
    std::unique_ptr<BlockFrequencyInfo> BFI;
    std::unique_ptr<BranchProbabilityInfo> BPI;

    /// As we scan instructions optimizing them, this is the next instruction
    /// to optimize. Transforms that can invalidate this should update it.
    BasicBlock::iterator CurInstIterator;

    /// Keeps track of non-local addresses that have been sunk into a block.
    /// This allows us to avoid inserting duplicate code for blocks with
    /// multiple load/stores of the same address. The usage of WeakTrackingVH
    /// enables SunkAddrs to be treated as a cache whose entries can be
    /// invalidated if a sunken address computation has been erased.
    ValueMap<Value*, WeakTrackingVH> SunkAddrs;

    /// Keeps track of all instructions inserted for the current function.
    SetOfInstrs InsertedInsts;

    /// Keeps track of the type of the related instruction before their
    /// promotion for the current function.
    InstrToOrigTy PromotedInsts;

    /// Keep track of instructions removed during promotion.
    SetOfInstrs RemovedInsts;

    /// Keep track of sext chains based on their initial value.
    DenseMap<Value *, Instruction *> SeenChainsForSExt;

    /// Keep track of GEPs accessing the same data structures such as structs or
    /// arrays that are candidates to be split later because of their large
    /// size.
    MapVector<
        AssertingVH<Value>,
        SmallVector<std::pair<AssertingVH<GetElementPtrInst>, int64_t>, 32>>
        LargeOffsetGEPMap;

    /// Keep track of new GEP base after splitting the GEPs having large offset.
    SmallSet<AssertingVH<Value>, 2> NewGEPBases;

    /// Map serial numbers to Large offset GEPs.
    DenseMap<AssertingVH<GetElementPtrInst>, int> LargeOffsetGEPID;

    /// Keep track of SExt promoted.
    ValueToSExts ValToSExtendedUses;

    /// True if optimizing for size.
    bool OptSize;

    /// DataLayout for the Function being processed.
    const DataLayout *DL = nullptr;

    /// Building the dominator tree can be expensive, so we only build it
    /// lazily and update it when required.
    std::unique_ptr<DominatorTree> DT;

  public:
    static char ID; // Pass identification, replacement for typeid

    CodeGenPrepare() : FunctionPass(ID) {
      initializeCodeGenPreparePass(*PassRegistry::getPassRegistry());
    }

    bool runOnFunction(Function &F) override;

    StringRef getPassName() const override { return "CodeGen Prepare"; }

    void getAnalysisUsage(AnalysisUsage &AU) const override {
      // FIXME: When we can selectively preserve passes, preserve the domtree.
      AU.addRequired<ProfileSummaryInfoWrapperPass>();
      AU.addRequired<TargetLibraryInfoWrapperPass>();
      AU.addRequired<TargetTransformInfoWrapperPass>();
      AU.addRequired<LoopInfoWrapperPass>();
    }

  private:
    template <typename F>
    void resetIteratorIfInvalidatedWhileCalling(BasicBlock *BB, F f) {
      // Substituting can cause recursive simplifications, which can invalidate
      // our iterator.  Use a WeakTrackingVH to hold onto it in case this
      // happens.
      Value *CurValue = &*CurInstIterator;
      WeakTrackingVH IterHandle(CurValue);

      f();

      // If the iterator instruction was recursively deleted, start over at the
      // start of the block.
      if (IterHandle != CurValue) {
        CurInstIterator = BB->begin();
        SunkAddrs.clear();
      }
    }

    // Get the DominatorTree, building if necessary.
    DominatorTree &getDT(Function &F) {
      if (!DT)
        DT = llvm::make_unique<DominatorTree>(F);
      return *DT;
    }

    bool eliminateFallThrough(Function &F);
    bool eliminateMostlyEmptyBlocks(Function &F);
    BasicBlock *findDestBlockOfMergeableEmptyBlock(BasicBlock *BB);
    bool canMergeBlocks(const BasicBlock *BB, const BasicBlock *DestBB) const;
    void eliminateMostlyEmptyBlock(BasicBlock *BB);
    bool isMergingEmptyBlockProfitable(BasicBlock *BB, BasicBlock *DestBB,
                                       bool isPreheader);
    bool optimizeBlock(BasicBlock &BB, bool &ModifiedDT);
    bool optimizeInst(Instruction *I, bool &ModifiedDT);
    bool optimizeMemoryInst(Instruction *MemoryInst, Value *Addr,
                            Type *AccessTy, unsigned AddrSpace);
    bool optimizeInlineAsmInst(CallInst *CS);
    bool optimizeCallInst(CallInst *CI, bool &ModifiedDT);
    bool optimizeExt(Instruction *&I);
    bool optimizeExtUses(Instruction *I);
    bool optimizeLoadExt(LoadInst *Load);
    bool optimizeShiftInst(BinaryOperator *BO);
    bool optimizeSelectInst(SelectInst *SI);
    bool optimizeShuffleVectorInst(ShuffleVectorInst *SVI);
    bool optimizeSwitchInst(SwitchInst *SI);
    bool optimizeExtractElementInst(Instruction *Inst);
    bool dupRetToEnableTailCallOpts(BasicBlock *BB, bool &ModifiedDT);
    bool placeDbgValues(Function &F);
    bool canFormExtLd(const SmallVectorImpl<Instruction *> &MovedExts,
                      LoadInst *&LI, Instruction *&Inst, bool HasPromoted);
    bool tryToPromoteExts(TypePromotionTransaction &TPT,
                          const SmallVectorImpl<Instruction *> &Exts,
                          SmallVectorImpl<Instruction *> &ProfitablyMovedExts,
                          unsigned CreatedInstsCost = 0);
    bool mergeSExts(Function &F);
    bool splitLargeGEPOffsets();
    bool performAddressTypePromotion(
        Instruction *&Inst,
        bool AllowPromotionWithoutCommonHeader,
        bool HasPromoted, TypePromotionTransaction &TPT,
        SmallVectorImpl<Instruction *> &SpeculativelyMovedExts);
    bool splitBranchCondition(Function &F, bool &ModifiedDT);
    bool simplifyOffsetableRelocate(Instruction &I);

    bool tryToSinkFreeOperands(Instruction *I);
    bool replaceMathCmpWithIntrinsic(BinaryOperator *BO, CmpInst *Cmp,
                                     Intrinsic::ID IID);
    bool optimizeCmp(CmpInst *Cmp, bool &ModifiedDT);
    bool combineToUSubWithOverflow(CmpInst *Cmp, bool &ModifiedDT);
    bool combineToUAddWithOverflow(CmpInst *Cmp, bool &ModifiedDT);
  };

} // end anonymous namespace

char CodeGenPrepare::ID = 0;

INITIALIZE_PASS_BEGIN(CodeGenPrepare, DEBUG_TYPE,
                      "Optimize for code generation", false, false)
INITIALIZE_PASS_DEPENDENCY(ProfileSummaryInfoWrapperPass)
INITIALIZE_PASS_END(CodeGenPrepare, DEBUG_TYPE,
                    "Optimize for code generation", false, false)

FunctionPass *llvm::createCodeGenPreparePass() { return new CodeGenPrepare(); }

bool CodeGenPrepare::runOnFunction(Function &F) {
  if (skipFunction(F))
    return false;

  DL = &F.getParent()->getDataLayout();

  bool EverMadeChange = false;
  // Clear per function information.
  InsertedInsts.clear();
  PromotedInsts.clear();

  if (auto *TPC = getAnalysisIfAvailable<TargetPassConfig>()) {
    TM = &TPC->getTM<TargetMachine>();
    SubtargetInfo = TM->getSubtargetImpl(F);
    TLI = SubtargetInfo->getTargetLowering();
    TRI = SubtargetInfo->getRegisterInfo();
  }
  TLInfo = &getAnalysis<TargetLibraryInfoWrapperPass>().getTLI();
  TTI = &getAnalysis<TargetTransformInfoWrapperPass>().getTTI(F);
  LI = &getAnalysis<LoopInfoWrapperPass>().getLoopInfo();
  BPI.reset(new BranchProbabilityInfo(F, *LI));
  BFI.reset(new BlockFrequencyInfo(F, *BPI, *LI));
  OptSize = F.hasOptSize();

  ProfileSummaryInfo *PSI =
      &getAnalysis<ProfileSummaryInfoWrapperPass>().getPSI();

  if (TM && TM->getBasicBlockSections() == llvm::BasicBlockSection::All)
    F.setBasicBlockSections(true);

<<<<<<< HEAD
=======
  if (TM && TM->getBasicBlockSections() == llvm::BasicBlockSection::List &&
      TM->isFunctionInBasicBlockSectionsList(F.getName()))
    F.setBasicBlockSections(true);

>>>>>>> 7233b296
  if (TM && TM->getBasicBlockSections() == llvm::BasicBlockSection::Labels)
    F.setBasicBlockLabels(true);

  if (ProfileGuidedSectionPrefix) {
    if (PSI->isFunctionHotInCallGraph(&F, *BFI)) {
      if (TM &&
          (TM->getBasicBlockSections() == llvm::BasicBlockSection::Hot ||
           TM->getBasicBlockSections() == llvm::BasicBlockSection::Likely))
        F.setBasicBlockSections(true);
      F.setSectionPrefix(".hot");
    }
    else if (PSI->isFunctionColdInCallGraph(&F, *BFI)) {
      F.setSectionPrefix(".unlikely");
    } else {
      if (TM && TM->getBasicBlockSections() == llvm::BasicBlockSection::Likely)
        F.setBasicBlockSections(true);
    }

    if (F.getBasicBlockSections()) {
      for (BasicBlock &BB : F) {
        auto Count = BFI->getBlockProfileCount(&BB);
        if (Count && PSI->isHotCount(*Count))
          BB.setSectionPrefix(".hot");
        else if (Count && PSI->isColdCount(*Count))
          BB.setSectionPrefix(".unlikely");
      }
    }
  }
  else if (F.getBasicBlockSections()) {
    for (BasicBlock &BB : F) {
      BB.setSectionPrefix(F.getName());
    }
  }

  /// This optimization identifies DIV instructions that can be
  /// profitably bypassed and carried out with a shorter, faster divide.
  if (!OptSize && !PSI->hasHugeWorkingSetSize() && TLI &&
      TLI->isSlowDivBypassed()) {
    const DenseMap<unsigned int, unsigned int> &BypassWidths =
       TLI->getBypassSlowDivWidths();
    BasicBlock* BB = &*F.begin();
    while (BB != nullptr) {
      // bypassSlowDivision may create new BBs, but we don't want to reapply the
      // optimization to those blocks.
      BasicBlock* Next = BB->getNextNode();
      EverMadeChange |= bypassSlowDivision(BB, BypassWidths);
      BB = Next;
    }
  }

  // Eliminate blocks that contain only PHI nodes and an
  // unconditional branch.
  EverMadeChange |= eliminateMostlyEmptyBlocks(F);

  bool ModifiedDT = false;
  if (!DisableBranchOpts)
    EverMadeChange |= splitBranchCondition(F, ModifiedDT);

  // Split some critical edges where one of the sources is an indirect branch,
  // to help generate sane code for PHIs involving such edges.
  EverMadeChange |= SplitIndirectBrCriticalEdges(F);

  bool MadeChange = true;
  while (MadeChange) {
    MadeChange = false;
    DT.reset();
    for (Function::iterator I = F.begin(); I != F.end(); ) {
      BasicBlock *BB = &*I++;
      bool ModifiedDTOnIteration = false;
      MadeChange |= optimizeBlock(*BB, ModifiedDTOnIteration);

      // Restart BB iteration if the dominator tree of the Function was changed
      if (ModifiedDTOnIteration)
        break;
    }
    if (EnableTypePromotionMerge && !ValToSExtendedUses.empty())
      MadeChange |= mergeSExts(F);
    if (!LargeOffsetGEPMap.empty())
      MadeChange |= splitLargeGEPOffsets();

    // Really free removed instructions during promotion.
    for (Instruction *I : RemovedInsts)
      I->deleteValue();

    EverMadeChange |= MadeChange;
    SeenChainsForSExt.clear();
    ValToSExtendedUses.clear();
    RemovedInsts.clear();
    LargeOffsetGEPMap.clear();
    LargeOffsetGEPID.clear();
  }

  SunkAddrs.clear();

  if (!DisableBranchOpts) {
    MadeChange = false;
    // Use a set vector to get deterministic iteration order. The order the
    // blocks are removed may affect whether or not PHI nodes in successors
    // are removed.
    SmallSetVector<BasicBlock*, 8> WorkList;
    for (BasicBlock &BB : F) {
      SmallVector<BasicBlock *, 2> Successors(succ_begin(&BB), succ_end(&BB));
      MadeChange |= ConstantFoldTerminator(&BB, true);
      if (!MadeChange) continue;

      for (SmallVectorImpl<BasicBlock*>::iterator
             II = Successors.begin(), IE = Successors.end(); II != IE; ++II)
        if (pred_begin(*II) == pred_end(*II))
          WorkList.insert(*II);
    }

    // Delete the dead blocks and any of their dead successors.
    MadeChange |= !WorkList.empty();
    while (!WorkList.empty()) {
      BasicBlock *BB = WorkList.pop_back_val();
      SmallVector<BasicBlock*, 2> Successors(succ_begin(BB), succ_end(BB));

      DeleteDeadBlock(BB);

      for (SmallVectorImpl<BasicBlock*>::iterator
             II = Successors.begin(), IE = Successors.end(); II != IE; ++II)
        if (pred_begin(*II) == pred_end(*II))
          WorkList.insert(*II);
    }

    // Merge pairs of basic blocks with unconditional branches, connected by
    // a single edge.
    if (EverMadeChange || MadeChange)
      MadeChange |= eliminateFallThrough(F);

    EverMadeChange |= MadeChange;
  }

  if (!DisableGCOpts) {
    SmallVector<Instruction *, 2> Statepoints;
    for (BasicBlock &BB : F)
      for (Instruction &I : BB)
        if (isStatepoint(I))
          Statepoints.push_back(&I);
    for (auto &I : Statepoints)
      EverMadeChange |= simplifyOffsetableRelocate(*I);
  }

  // Do this last to clean up use-before-def scenarios introduced by other
  // preparatory transforms.
  EverMadeChange |= placeDbgValues(F);

  return EverMadeChange;
}

/// Merge basic blocks which are connected by a single edge, where one of the
/// basic blocks has a single successor pointing to the other basic block,
/// which has a single predecessor.
bool CodeGenPrepare::eliminateFallThrough(Function &F) {
  bool Changed = false;
  // Scan all of the blocks in the function, except for the entry block.
  // Use a temporary array to avoid iterator being invalidated when
  // deleting blocks.
  SmallVector<WeakTrackingVH, 16> Blocks;
  for (auto &Block : llvm::make_range(std::next(F.begin()), F.end()))
    Blocks.push_back(&Block);

  for (auto &Block : Blocks) {
    auto *BB = cast_or_null<BasicBlock>(Block);
    if (!BB)
      continue;
    // If the destination block has a single pred, then this is a trivial
    // edge, just collapse it.
    BasicBlock *SinglePred = BB->getSinglePredecessor();

    // Don't merge if BB's address is taken.
    if (!SinglePred || SinglePred == BB || BB->hasAddressTaken()) continue;

    BranchInst *Term = dyn_cast<BranchInst>(SinglePred->getTerminator());
    if (Term && !Term->isConditional()) {
      Changed = true;
      LLVM_DEBUG(dbgs() << "To merge:\n" << *BB << "\n\n\n");

      // Merge BB into SinglePred and delete it.
      MergeBlockIntoPredecessor(BB);
    }
  }
  return Changed;
}

/// Find a destination block from BB if BB is mergeable empty block.
BasicBlock *CodeGenPrepare::findDestBlockOfMergeableEmptyBlock(BasicBlock *BB) {
  // If this block doesn't end with an uncond branch, ignore it.
  BranchInst *BI = dyn_cast<BranchInst>(BB->getTerminator());
  if (!BI || !BI->isUnconditional())
    return nullptr;

  // If the instruction before the branch (skipping debug info) isn't a phi
  // node, then other stuff is happening here.
  BasicBlock::iterator BBI = BI->getIterator();
  if (BBI != BB->begin()) {
    --BBI;
    while (isa<DbgInfoIntrinsic>(BBI)) {
      if (BBI == BB->begin())
        break;
      --BBI;
    }
    if (!isa<DbgInfoIntrinsic>(BBI) && !isa<PHINode>(BBI))
      return nullptr;
  }

  // Do not break infinite loops.
  BasicBlock *DestBB = BI->getSuccessor(0);
  if (DestBB == BB)
    return nullptr;

  if (!canMergeBlocks(BB, DestBB))
    DestBB = nullptr;

  return DestBB;
}

/// Eliminate blocks that contain only PHI nodes, debug info directives, and an
/// unconditional branch. Passes before isel (e.g. LSR/loopsimplify) often split
/// edges in ways that are non-optimal for isel. Start by eliminating these
/// blocks so we can split them the way we want them.
bool CodeGenPrepare::eliminateMostlyEmptyBlocks(Function &F) {
  SmallPtrSet<BasicBlock *, 16> Preheaders;
  SmallVector<Loop *, 16> LoopList(LI->begin(), LI->end());
  while (!LoopList.empty()) {
    Loop *L = LoopList.pop_back_val();
    LoopList.insert(LoopList.end(), L->begin(), L->end());
    if (BasicBlock *Preheader = L->getLoopPreheader())
      Preheaders.insert(Preheader);
  }

  bool MadeChange = false;
  // Copy blocks into a temporary array to avoid iterator invalidation issues
  // as we remove them.
  // Note that this intentionally skips the entry block.
  SmallVector<WeakTrackingVH, 16> Blocks;
  for (auto &Block : llvm::make_range(std::next(F.begin()), F.end()))
    Blocks.push_back(&Block);

  for (auto &Block : Blocks) {
    BasicBlock *BB = cast_or_null<BasicBlock>(Block);
    if (!BB)
      continue;
    BasicBlock *DestBB = findDestBlockOfMergeableEmptyBlock(BB);
    if (!DestBB ||
        !isMergingEmptyBlockProfitable(BB, DestBB, Preheaders.count(BB)))
      continue;

    eliminateMostlyEmptyBlock(BB);
    MadeChange = true;
  }
  return MadeChange;
}

bool CodeGenPrepare::isMergingEmptyBlockProfitable(BasicBlock *BB,
                                                   BasicBlock *DestBB,
                                                   bool isPreheader) {
  // Do not delete loop preheaders if doing so would create a critical edge.
  // Loop preheaders can be good locations to spill registers. If the
  // preheader is deleted and we create a critical edge, registers may be
  // spilled in the loop body instead.
  if (!DisablePreheaderProtect && isPreheader &&
      !(BB->getSinglePredecessor() &&
        BB->getSinglePredecessor()->getSingleSuccessor()))
    return false;

  // Skip merging if the block's successor is also a successor to any callbr
  // that leads to this block.
  // FIXME: Is this really needed? Is this a correctness issue?
  for (pred_iterator PI = pred_begin(BB), E = pred_end(BB); PI != E; ++PI) {
    if (auto *CBI = dyn_cast<CallBrInst>((*PI)->getTerminator()))
      for (unsigned i = 0, e = CBI->getNumSuccessors(); i != e; ++i)
        if (DestBB == CBI->getSuccessor(i))
          return false;
  }

  // Try to skip merging if the unique predecessor of BB is terminated by a
  // switch or indirect branch instruction, and BB is used as an incoming block
  // of PHIs in DestBB. In such case, merging BB and DestBB would cause ISel to
  // add COPY instructions in the predecessor of BB instead of BB (if it is not
  // merged). Note that the critical edge created by merging such blocks wont be
  // split in MachineSink because the jump table is not analyzable. By keeping
  // such empty block (BB), ISel will place COPY instructions in BB, not in the
  // predecessor of BB.
  BasicBlock *Pred = BB->getUniquePredecessor();
  if (!Pred ||
      !(isa<SwitchInst>(Pred->getTerminator()) ||
        isa<IndirectBrInst>(Pred->getTerminator())))
    return true;

  if (BB->getTerminator() != BB->getFirstNonPHIOrDbg())
    return true;

  // We use a simple cost heuristic which determine skipping merging is
  // profitable if the cost of skipping merging is less than the cost of
  // merging : Cost(skipping merging) < Cost(merging BB), where the
  // Cost(skipping merging) is Freq(BB) * (Cost(Copy) + Cost(Branch)), and
  // the Cost(merging BB) is Freq(Pred) * Cost(Copy).
  // Assuming Cost(Copy) == Cost(Branch), we could simplify it to :
  //   Freq(Pred) / Freq(BB) > 2.
  // Note that if there are multiple empty blocks sharing the same incoming
  // value for the PHIs in the DestBB, we consider them together. In such
  // case, Cost(merging BB) will be the sum of their frequencies.

  if (!isa<PHINode>(DestBB->begin()))
    return true;

  SmallPtrSet<BasicBlock *, 16> SameIncomingValueBBs;

  // Find all other incoming blocks from which incoming values of all PHIs in
  // DestBB are the same as the ones from BB.
  for (pred_iterator PI = pred_begin(DestBB), E = pred_end(DestBB); PI != E;
       ++PI) {
    BasicBlock *DestBBPred = *PI;
    if (DestBBPred == BB)
      continue;

    if (llvm::all_of(DestBB->phis(), [&](const PHINode &DestPN) {
          return DestPN.getIncomingValueForBlock(BB) ==
                 DestPN.getIncomingValueForBlock(DestBBPred);
        }))
      SameIncomingValueBBs.insert(DestBBPred);
  }

  // See if all BB's incoming values are same as the value from Pred. In this
  // case, no reason to skip merging because COPYs are expected to be place in
  // Pred already.
  if (SameIncomingValueBBs.count(Pred))
    return true;

  BlockFrequency PredFreq = BFI->getBlockFreq(Pred);
  BlockFrequency BBFreq = BFI->getBlockFreq(BB);

  for (auto SameValueBB : SameIncomingValueBBs)
    if (SameValueBB->getUniquePredecessor() == Pred &&
        DestBB == findDestBlockOfMergeableEmptyBlock(SameValueBB))
      BBFreq += BFI->getBlockFreq(SameValueBB);

  return PredFreq.getFrequency() <=
         BBFreq.getFrequency() * FreqRatioToSkipMerge;
}

/// Return true if we can merge BB into DestBB if there is a single
/// unconditional branch between them, and BB contains no other non-phi
/// instructions.
bool CodeGenPrepare::canMergeBlocks(const BasicBlock *BB,
                                    const BasicBlock *DestBB) const {
  // We only want to eliminate blocks whose phi nodes are used by phi nodes in
  // the successor.  If there are more complex condition (e.g. preheaders),
  // don't mess around with them.
  for (const PHINode &PN : BB->phis()) {
    for (const User *U : PN.users()) {
      const Instruction *UI = cast<Instruction>(U);
      if (UI->getParent() != DestBB || !isa<PHINode>(UI))
        return false;
      // If User is inside DestBB block and it is a PHINode then check
      // incoming value. If incoming value is not from BB then this is
      // a complex condition (e.g. preheaders) we want to avoid here.
      if (UI->getParent() == DestBB) {
        if (const PHINode *UPN = dyn_cast<PHINode>(UI))
          for (unsigned I = 0, E = UPN->getNumIncomingValues(); I != E; ++I) {
            Instruction *Insn = dyn_cast<Instruction>(UPN->getIncomingValue(I));
            if (Insn && Insn->getParent() == BB &&
                Insn->getParent() != UPN->getIncomingBlock(I))
              return false;
          }
      }
    }
  }

  // If BB and DestBB contain any common predecessors, then the phi nodes in BB
  // and DestBB may have conflicting incoming values for the block.  If so, we
  // can't merge the block.
  const PHINode *DestBBPN = dyn_cast<PHINode>(DestBB->begin());
  if (!DestBBPN) return true;  // no conflict.

  // Collect the preds of BB.
  SmallPtrSet<const BasicBlock*, 16> BBPreds;
  if (const PHINode *BBPN = dyn_cast<PHINode>(BB->begin())) {
    // It is faster to get preds from a PHI than with pred_iterator.
    for (unsigned i = 0, e = BBPN->getNumIncomingValues(); i != e; ++i)
      BBPreds.insert(BBPN->getIncomingBlock(i));
  } else {
    BBPreds.insert(pred_begin(BB), pred_end(BB));
  }

  // Walk the preds of DestBB.
  for (unsigned i = 0, e = DestBBPN->getNumIncomingValues(); i != e; ++i) {
    BasicBlock *Pred = DestBBPN->getIncomingBlock(i);
    if (BBPreds.count(Pred)) {   // Common predecessor?
      for (const PHINode &PN : DestBB->phis()) {
        const Value *V1 = PN.getIncomingValueForBlock(Pred);
        const Value *V2 = PN.getIncomingValueForBlock(BB);

        // If V2 is a phi node in BB, look up what the mapped value will be.
        if (const PHINode *V2PN = dyn_cast<PHINode>(V2))
          if (V2PN->getParent() == BB)
            V2 = V2PN->getIncomingValueForBlock(Pred);

        // If there is a conflict, bail out.
        if (V1 != V2) return false;
      }
    }
  }

  return true;
}

/// Eliminate a basic block that has only phi's and an unconditional branch in
/// it.
void CodeGenPrepare::eliminateMostlyEmptyBlock(BasicBlock *BB) {
  BranchInst *BI = cast<BranchInst>(BB->getTerminator());
  BasicBlock *DestBB = BI->getSuccessor(0);

  LLVM_DEBUG(dbgs() << "MERGING MOSTLY EMPTY BLOCKS - BEFORE:\n"
                    << *BB << *DestBB);

  // If the destination block has a single pred, then this is a trivial edge,
  // just collapse it.
  if (BasicBlock *SinglePred = DestBB->getSinglePredecessor()) {
    if (SinglePred != DestBB) {
      assert(SinglePred == BB &&
             "Single predecessor not the same as predecessor");
      // Merge DestBB into SinglePred/BB and delete it.
      MergeBlockIntoPredecessor(DestBB);
      // Note: BB(=SinglePred) will not be deleted on this path.
      // DestBB(=its single successor) is the one that was deleted.
      LLVM_DEBUG(dbgs() << "AFTER:\n" << *SinglePred << "\n\n\n");
      return;
    }
  }

  // Otherwise, we have multiple predecessors of BB.  Update the PHIs in DestBB
  // to handle the new incoming edges it is about to have.
  for (PHINode &PN : DestBB->phis()) {
    // Remove the incoming value for BB, and remember it.
    Value *InVal = PN.removeIncomingValue(BB, false);

    // Two options: either the InVal is a phi node defined in BB or it is some
    // value that dominates BB.
    PHINode *InValPhi = dyn_cast<PHINode>(InVal);
    if (InValPhi && InValPhi->getParent() == BB) {
      // Add all of the input values of the input PHI as inputs of this phi.
      for (unsigned i = 0, e = InValPhi->getNumIncomingValues(); i != e; ++i)
        PN.addIncoming(InValPhi->getIncomingValue(i),
                       InValPhi->getIncomingBlock(i));
    } else {
      // Otherwise, add one instance of the dominating value for each edge that
      // we will be adding.
      if (PHINode *BBPN = dyn_cast<PHINode>(BB->begin())) {
        for (unsigned i = 0, e = BBPN->getNumIncomingValues(); i != e; ++i)
          PN.addIncoming(InVal, BBPN->getIncomingBlock(i));
      } else {
        for (pred_iterator PI = pred_begin(BB), E = pred_end(BB); PI != E; ++PI)
          PN.addIncoming(InVal, *PI);
      }
    }
  }

  // The PHIs are now updated, change everything that refers to BB to use
  // DestBB and remove BB.
  BB->replaceAllUsesWith(DestBB);
  BB->eraseFromParent();
  ++NumBlocksElim;

  LLVM_DEBUG(dbgs() << "AFTER:\n" << *DestBB << "\n\n\n");
}

// Computes a map of base pointer relocation instructions to corresponding
// derived pointer relocation instructions given a vector of all relocate calls
static void computeBaseDerivedRelocateMap(
    const SmallVectorImpl<GCRelocateInst *> &AllRelocateCalls,
    DenseMap<GCRelocateInst *, SmallVector<GCRelocateInst *, 2>>
        &RelocateInstMap) {
  // Collect information in two maps: one primarily for locating the base object
  // while filling the second map; the second map is the final structure holding
  // a mapping between Base and corresponding Derived relocate calls
  DenseMap<std::pair<unsigned, unsigned>, GCRelocateInst *> RelocateIdxMap;
  for (auto *ThisRelocate : AllRelocateCalls) {
    auto K = std::make_pair(ThisRelocate->getBasePtrIndex(),
                            ThisRelocate->getDerivedPtrIndex());
    RelocateIdxMap.insert(std::make_pair(K, ThisRelocate));
  }
  for (auto &Item : RelocateIdxMap) {
    std::pair<unsigned, unsigned> Key = Item.first;
    if (Key.first == Key.second)
      // Base relocation: nothing to insert
      continue;

    GCRelocateInst *I = Item.second;
    auto BaseKey = std::make_pair(Key.first, Key.first);

    // We're iterating over RelocateIdxMap so we cannot modify it.
    auto MaybeBase = RelocateIdxMap.find(BaseKey);
    if (MaybeBase == RelocateIdxMap.end())
      // TODO: We might want to insert a new base object relocate and gep off
      // that, if there are enough derived object relocates.
      continue;

    RelocateInstMap[MaybeBase->second].push_back(I);
  }
}

// Accepts a GEP and extracts the operands into a vector provided they're all
// small integer constants
static bool getGEPSmallConstantIntOffsetV(GetElementPtrInst *GEP,
                                          SmallVectorImpl<Value *> &OffsetV) {
  for (unsigned i = 1; i < GEP->getNumOperands(); i++) {
    // Only accept small constant integer operands
    auto Op = dyn_cast<ConstantInt>(GEP->getOperand(i));
    if (!Op || Op->getZExtValue() > 20)
      return false;
  }

  for (unsigned i = 1; i < GEP->getNumOperands(); i++)
    OffsetV.push_back(GEP->getOperand(i));
  return true;
}

// Takes a RelocatedBase (base pointer relocation instruction) and Targets to
// replace, computes a replacement, and affects it.
static bool
simplifyRelocatesOffABase(GCRelocateInst *RelocatedBase,
                          const SmallVectorImpl<GCRelocateInst *> &Targets) {
  bool MadeChange = false;
  // We must ensure the relocation of derived pointer is defined after
  // relocation of base pointer. If we find a relocation corresponding to base
  // defined earlier than relocation of base then we move relocation of base
  // right before found relocation. We consider only relocation in the same
  // basic block as relocation of base. Relocations from other basic block will
  // be skipped by optimization and we do not care about them.
  for (auto R = RelocatedBase->getParent()->getFirstInsertionPt();
       &*R != RelocatedBase; ++R)
    if (auto RI = dyn_cast<GCRelocateInst>(R))
      if (RI->getStatepoint() == RelocatedBase->getStatepoint())
        if (RI->getBasePtrIndex() == RelocatedBase->getBasePtrIndex()) {
          RelocatedBase->moveBefore(RI);
          break;
        }

  for (GCRelocateInst *ToReplace : Targets) {
    assert(ToReplace->getBasePtrIndex() == RelocatedBase->getBasePtrIndex() &&
           "Not relocating a derived object of the original base object");
    if (ToReplace->getBasePtrIndex() == ToReplace->getDerivedPtrIndex()) {
      // A duplicate relocate call. TODO: coalesce duplicates.
      continue;
    }

    if (RelocatedBase->getParent() != ToReplace->getParent()) {
      // Base and derived relocates are in different basic blocks.
      // In this case transform is only valid when base dominates derived
      // relocate. However it would be too expensive to check dominance
      // for each such relocate, so we skip the whole transformation.
      continue;
    }

    Value *Base = ToReplace->getBasePtr();
    auto Derived = dyn_cast<GetElementPtrInst>(ToReplace->getDerivedPtr());
    if (!Derived || Derived->getPointerOperand() != Base)
      continue;

    SmallVector<Value *, 2> OffsetV;
    if (!getGEPSmallConstantIntOffsetV(Derived, OffsetV))
      continue;

    // Create a Builder and replace the target callsite with a gep
    assert(RelocatedBase->getNextNode() &&
           "Should always have one since it's not a terminator");

    // Insert after RelocatedBase
    IRBuilder<> Builder(RelocatedBase->getNextNode());
    Builder.SetCurrentDebugLocation(ToReplace->getDebugLoc());

    // If gc_relocate does not match the actual type, cast it to the right type.
    // In theory, there must be a bitcast after gc_relocate if the type does not
    // match, and we should reuse it to get the derived pointer. But it could be
    // cases like this:
    // bb1:
    //  ...
    //  %g1 = call coldcc i8 addrspace(1)* @llvm.experimental.gc.relocate.p1i8(...)
    //  br label %merge
    //
    // bb2:
    //  ...
    //  %g2 = call coldcc i8 addrspace(1)* @llvm.experimental.gc.relocate.p1i8(...)
    //  br label %merge
    //
    // merge:
    //  %p1 = phi i8 addrspace(1)* [ %g1, %bb1 ], [ %g2, %bb2 ]
    //  %cast = bitcast i8 addrspace(1)* %p1 in to i32 addrspace(1)*
    //
    // In this case, we can not find the bitcast any more. So we insert a new bitcast
    // no matter there is already one or not. In this way, we can handle all cases, and
    // the extra bitcast should be optimized away in later passes.
    Value *ActualRelocatedBase = RelocatedBase;
    if (RelocatedBase->getType() != Base->getType()) {
      ActualRelocatedBase =
          Builder.CreateBitCast(RelocatedBase, Base->getType());
    }
    Value *Replacement = Builder.CreateGEP(
        Derived->getSourceElementType(), ActualRelocatedBase, makeArrayRef(OffsetV));
    Replacement->takeName(ToReplace);
    // If the newly generated derived pointer's type does not match the original derived
    // pointer's type, cast the new derived pointer to match it. Same reasoning as above.
    Value *ActualReplacement = Replacement;
    if (Replacement->getType() != ToReplace->getType()) {
      ActualReplacement =
          Builder.CreateBitCast(Replacement, ToReplace->getType());
    }
    ToReplace->replaceAllUsesWith(ActualReplacement);
    ToReplace->eraseFromParent();

    MadeChange = true;
  }
  return MadeChange;
}

// Turns this:
//
// %base = ...
// %ptr = gep %base + 15
// %tok = statepoint (%fun, i32 0, i32 0, i32 0, %base, %ptr)
// %base' = relocate(%tok, i32 4, i32 4)
// %ptr' = relocate(%tok, i32 4, i32 5)
// %val = load %ptr'
//
// into this:
//
// %base = ...
// %ptr = gep %base + 15
// %tok = statepoint (%fun, i32 0, i32 0, i32 0, %base, %ptr)
// %base' = gc.relocate(%tok, i32 4, i32 4)
// %ptr' = gep %base' + 15
// %val = load %ptr'
bool CodeGenPrepare::simplifyOffsetableRelocate(Instruction &I) {
  bool MadeChange = false;
  SmallVector<GCRelocateInst *, 2> AllRelocateCalls;

  for (auto *U : I.users())
    if (GCRelocateInst *Relocate = dyn_cast<GCRelocateInst>(U))
      // Collect all the relocate calls associated with a statepoint
      AllRelocateCalls.push_back(Relocate);

  // We need atleast one base pointer relocation + one derived pointer
  // relocation to mangle
  if (AllRelocateCalls.size() < 2)
    return false;

  // RelocateInstMap is a mapping from the base relocate instruction to the
  // corresponding derived relocate instructions
  DenseMap<GCRelocateInst *, SmallVector<GCRelocateInst *, 2>> RelocateInstMap;
  computeBaseDerivedRelocateMap(AllRelocateCalls, RelocateInstMap);
  if (RelocateInstMap.empty())
    return false;

  for (auto &Item : RelocateInstMap)
    // Item.first is the RelocatedBase to offset against
    // Item.second is the vector of Targets to replace
    MadeChange = simplifyRelocatesOffABase(Item.first, Item.second);
  return MadeChange;
}

/// Sink the specified cast instruction into its user blocks.
static bool SinkCast(CastInst *CI) {
  BasicBlock *DefBB = CI->getParent();

  /// InsertedCasts - Only insert a cast in each block once.
  DenseMap<BasicBlock*, CastInst*> InsertedCasts;

  bool MadeChange = false;
  for (Value::user_iterator UI = CI->user_begin(), E = CI->user_end();
       UI != E; ) {
    Use &TheUse = UI.getUse();
    Instruction *User = cast<Instruction>(*UI);

    // Figure out which BB this cast is used in.  For PHI's this is the
    // appropriate predecessor block.
    BasicBlock *UserBB = User->getParent();
    if (PHINode *PN = dyn_cast<PHINode>(User)) {
      UserBB = PN->getIncomingBlock(TheUse);
    }

    // Preincrement use iterator so we don't invalidate it.
    ++UI;

    // The first insertion point of a block containing an EH pad is after the
    // pad.  If the pad is the user, we cannot sink the cast past the pad.
    if (User->isEHPad())
      continue;

    // If the block selected to receive the cast is an EH pad that does not
    // allow non-PHI instructions before the terminator, we can't sink the
    // cast.
    if (UserBB->getTerminator()->isEHPad())
      continue;

    // If this user is in the same block as the cast, don't change the cast.
    if (UserBB == DefBB) continue;

    // If we have already inserted a cast into this block, use it.
    CastInst *&InsertedCast = InsertedCasts[UserBB];

    if (!InsertedCast) {
      BasicBlock::iterator InsertPt = UserBB->getFirstInsertionPt();
      assert(InsertPt != UserBB->end());
      InsertedCast = CastInst::Create(CI->getOpcode(), CI->getOperand(0),
                                      CI->getType(), "", &*InsertPt);
      InsertedCast->setDebugLoc(CI->getDebugLoc());
    }

    // Replace a use of the cast with a use of the new cast.
    TheUse = InsertedCast;
    MadeChange = true;
    ++NumCastUses;
  }

  // If we removed all uses, nuke the cast.
  if (CI->use_empty()) {
    salvageDebugInfo(*CI);
    CI->eraseFromParent();
    MadeChange = true;
  }

  return MadeChange;
}

/// If the specified cast instruction is a noop copy (e.g. it's casting from
/// one pointer type to another, i32->i8 on PPC), sink it into user blocks to
/// reduce the number of virtual registers that must be created and coalesced.
///
/// Return true if any changes are made.
static bool OptimizeNoopCopyExpression(CastInst *CI, const TargetLowering &TLI,
                                       const DataLayout &DL) {
  // Sink only "cheap" (or nop) address-space casts.  This is a weaker condition
  // than sinking only nop casts, but is helpful on some platforms.
  if (auto *ASC = dyn_cast<AddrSpaceCastInst>(CI)) {
    if (!TLI.isFreeAddrSpaceCast(ASC->getSrcAddressSpace(),
                                 ASC->getDestAddressSpace()))
      return false;
  }

  // If this is a noop copy,
  EVT SrcVT = TLI.getValueType(DL, CI->getOperand(0)->getType());
  EVT DstVT = TLI.getValueType(DL, CI->getType());

  // This is an fp<->int conversion?
  if (SrcVT.isInteger() != DstVT.isInteger())
    return false;

  // If this is an extension, it will be a zero or sign extension, which
  // isn't a noop.
  if (SrcVT.bitsLT(DstVT)) return false;

  // If these values will be promoted, find out what they will be promoted
  // to.  This helps us consider truncates on PPC as noop copies when they
  // are.
  if (TLI.getTypeAction(CI->getContext(), SrcVT) ==
      TargetLowering::TypePromoteInteger)
    SrcVT = TLI.getTypeToTransformTo(CI->getContext(), SrcVT);
  if (TLI.getTypeAction(CI->getContext(), DstVT) ==
      TargetLowering::TypePromoteInteger)
    DstVT = TLI.getTypeToTransformTo(CI->getContext(), DstVT);

  // If, after promotion, these are the same types, this is a noop copy.
  if (SrcVT != DstVT)
    return false;

  return SinkCast(CI);
}

bool CodeGenPrepare::replaceMathCmpWithIntrinsic(BinaryOperator *BO,
                                                 CmpInst *Cmp,
                                                 Intrinsic::ID IID) {
  if (BO->getParent() != Cmp->getParent()) {
    // We used to use a dominator tree here to allow multi-block optimization.
    // But that was problematic because:
    // 1. It could cause a perf regression by hoisting the math op into the
    //    critical path.
    // 2. It could cause a perf regression by creating a value that was live
    //    across multiple blocks and increasing register pressure.
    // 3. Use of a dominator tree could cause large compile-time regression.
    //    This is because we recompute the DT on every change in the main CGP
    //    run-loop. The recomputing is probably unnecessary in many cases, so if
    //    that was fixed, using a DT here would be ok.
    return false;
  }

  // We allow matching the canonical IR (add X, C) back to (usubo X, -C).
  Value *Arg0 = BO->getOperand(0);
  Value *Arg1 = BO->getOperand(1);
  if (BO->getOpcode() == Instruction::Add &&
      IID == Intrinsic::usub_with_overflow) {
    assert(isa<Constant>(Arg1) && "Unexpected input for usubo");
    Arg1 = ConstantExpr::getNeg(cast<Constant>(Arg1));
  }

  // Insert at the first instruction of the pair.
  Instruction *InsertPt = nullptr;
  for (Instruction &Iter : *Cmp->getParent()) {
    if (&Iter == BO || &Iter == Cmp) {
      InsertPt = &Iter;
      break;
    }
  }
  assert(InsertPt != nullptr && "Parent block did not contain cmp or binop");

  IRBuilder<> Builder(InsertPt);
  Value *MathOV = Builder.CreateBinaryIntrinsic(IID, Arg0, Arg1);
  Value *Math = Builder.CreateExtractValue(MathOV, 0, "math");
  Value *OV = Builder.CreateExtractValue(MathOV, 1, "ov");
  BO->replaceAllUsesWith(Math);
  Cmp->replaceAllUsesWith(OV);
  BO->eraseFromParent();
  Cmp->eraseFromParent();
  return true;
}

/// Match special-case patterns that check for unsigned add overflow.
static bool matchUAddWithOverflowConstantEdgeCases(CmpInst *Cmp,
                                                   BinaryOperator *&Add) {
  // Add = add A, 1; Cmp = icmp eq A,-1 (overflow if A is max val)
  // Add = add A,-1; Cmp = icmp ne A, 0 (overflow if A is non-zero)
  Value *A = Cmp->getOperand(0), *B = Cmp->getOperand(1);

  // We are not expecting non-canonical/degenerate code. Just bail out.
  if (isa<Constant>(A))
    return false;

  ICmpInst::Predicate Pred = Cmp->getPredicate();
  if (Pred == ICmpInst::ICMP_EQ && match(B, m_AllOnes()))
    B = ConstantInt::get(B->getType(), 1);
  else if (Pred == ICmpInst::ICMP_NE && match(B, m_ZeroInt()))
    B = ConstantInt::get(B->getType(), -1);
  else
    return false;

  // Check the users of the variable operand of the compare looking for an add
  // with the adjusted constant.
  for (User *U : A->users()) {
    if (match(U, m_Add(m_Specific(A), m_Specific(B)))) {
      Add = cast<BinaryOperator>(U);
      return true;
    }
  }
  return false;
}

/// Try to combine the compare into a call to the llvm.uadd.with.overflow
/// intrinsic. Return true if any changes were made.
bool CodeGenPrepare::combineToUAddWithOverflow(CmpInst *Cmp,
                                               bool &ModifiedDT) {
  Value *A, *B;
  BinaryOperator *Add;
  if (!match(Cmp, m_UAddWithOverflow(m_Value(A), m_Value(B), m_BinOp(Add))))
    if (!matchUAddWithOverflowConstantEdgeCases(Cmp, Add))
      return false;

  if (!TLI->shouldFormOverflowOp(ISD::UADDO,
                                 TLI->getValueType(*DL, Add->getType())))
    return false;

  // We don't want to move around uses of condition values this late, so we
  // check if it is legal to create the call to the intrinsic in the basic
  // block containing the icmp.
  if (Add->getParent() != Cmp->getParent() && !Add->hasOneUse())
    return false;

  if (!replaceMathCmpWithIntrinsic(Add, Cmp, Intrinsic::uadd_with_overflow))
    return false;

  // Reset callers - do not crash by iterating over a dead instruction.
  ModifiedDT = true;
  return true;
}

bool CodeGenPrepare::combineToUSubWithOverflow(CmpInst *Cmp,
                                               bool &ModifiedDT) {
  // We are not expecting non-canonical/degenerate code. Just bail out.
  Value *A = Cmp->getOperand(0), *B = Cmp->getOperand(1);
  if (isa<Constant>(A) && isa<Constant>(B))
    return false;

  // Convert (A u> B) to (A u< B) to simplify pattern matching.
  ICmpInst::Predicate Pred = Cmp->getPredicate();
  if (Pred == ICmpInst::ICMP_UGT) {
    std::swap(A, B);
    Pred = ICmpInst::ICMP_ULT;
  }
  // Convert special-case: (A == 0) is the same as (A u< 1).
  if (Pred == ICmpInst::ICMP_EQ && match(B, m_ZeroInt())) {
    B = ConstantInt::get(B->getType(), 1);
    Pred = ICmpInst::ICMP_ULT;
  }
  // Convert special-case: (A != 0) is the same as (0 u< A).
  if (Pred == ICmpInst::ICMP_NE && match(B, m_ZeroInt())) {
    std::swap(A, B);
    Pred = ICmpInst::ICMP_ULT;
  }
  if (Pred != ICmpInst::ICMP_ULT)
    return false;

  // Walk the users of a variable operand of a compare looking for a subtract or
  // add with that same operand. Also match the 2nd operand of the compare to
  // the add/sub, but that may be a negated constant operand of an add.
  Value *CmpVariableOperand = isa<Constant>(A) ? B : A;
  BinaryOperator *Sub = nullptr;
  for (User *U : CmpVariableOperand->users()) {
    // A - B, A u< B --> usubo(A, B)
    if (match(U, m_Sub(m_Specific(A), m_Specific(B)))) {
      Sub = cast<BinaryOperator>(U);
      break;
    }

    // A + (-C), A u< C (canonicalized form of (sub A, C))
    const APInt *CmpC, *AddC;
    if (match(U, m_Add(m_Specific(A), m_APInt(AddC))) &&
        match(B, m_APInt(CmpC)) && *AddC == -(*CmpC)) {
      Sub = cast<BinaryOperator>(U);
      break;
    }
  }
  if (!Sub)
    return false;

  if (!TLI->shouldFormOverflowOp(ISD::USUBO,
                                 TLI->getValueType(*DL, Sub->getType())))
    return false;

  if (!replaceMathCmpWithIntrinsic(Sub, Cmp, Intrinsic::usub_with_overflow))
    return false;

  // Reset callers - do not crash by iterating over a dead instruction.
  ModifiedDT = true;
  return true;
}

/// Sink the given CmpInst into user blocks to reduce the number of virtual
/// registers that must be created and coalesced. This is a clear win except on
/// targets with multiple condition code registers (PowerPC), where it might
/// lose; some adjustment may be wanted there.
///
/// Return true if any changes are made.
static bool sinkCmpExpression(CmpInst *Cmp, const TargetLowering &TLI) {
  if (TLI.hasMultipleConditionRegisters())
    return false;

  // Avoid sinking soft-FP comparisons, since this can move them into a loop.
  if (TLI.useSoftFloat() && isa<FCmpInst>(Cmp))
    return false;

  // Only insert a cmp in each block once.
  DenseMap<BasicBlock*, CmpInst*> InsertedCmps;

  bool MadeChange = false;
  for (Value::user_iterator UI = Cmp->user_begin(), E = Cmp->user_end();
       UI != E; ) {
    Use &TheUse = UI.getUse();
    Instruction *User = cast<Instruction>(*UI);

    // Preincrement use iterator so we don't invalidate it.
    ++UI;

    // Don't bother for PHI nodes.
    if (isa<PHINode>(User))
      continue;

    // Figure out which BB this cmp is used in.
    BasicBlock *UserBB = User->getParent();
    BasicBlock *DefBB = Cmp->getParent();

    // If this user is in the same block as the cmp, don't change the cmp.
    if (UserBB == DefBB) continue;

    // If we have already inserted a cmp into this block, use it.
    CmpInst *&InsertedCmp = InsertedCmps[UserBB];

    if (!InsertedCmp) {
      BasicBlock::iterator InsertPt = UserBB->getFirstInsertionPt();
      assert(InsertPt != UserBB->end());
      InsertedCmp =
          CmpInst::Create(Cmp->getOpcode(), Cmp->getPredicate(),
                          Cmp->getOperand(0), Cmp->getOperand(1), "",
                          &*InsertPt);
      // Propagate the debug info.
      InsertedCmp->setDebugLoc(Cmp->getDebugLoc());
    }

    // Replace a use of the cmp with a use of the new cmp.
    TheUse = InsertedCmp;
    MadeChange = true;
    ++NumCmpUses;
  }

  // If we removed all uses, nuke the cmp.
  if (Cmp->use_empty()) {
    Cmp->eraseFromParent();
    MadeChange = true;
  }

  return MadeChange;
}

bool CodeGenPrepare::optimizeCmp(CmpInst *Cmp, bool &ModifiedDT) {
  if (sinkCmpExpression(Cmp, *TLI))
    return true;

  if (combineToUAddWithOverflow(Cmp, ModifiedDT))
    return true;

  if (combineToUSubWithOverflow(Cmp, ModifiedDT))
    return true;

  return false;
}

/// Duplicate and sink the given 'and' instruction into user blocks where it is
/// used in a compare to allow isel to generate better code for targets where
/// this operation can be combined.
///
/// Return true if any changes are made.
static bool sinkAndCmp0Expression(Instruction *AndI,
                                  const TargetLowering &TLI,
                                  SetOfInstrs &InsertedInsts) {
  // Double-check that we're not trying to optimize an instruction that was
  // already optimized by some other part of this pass.
  assert(!InsertedInsts.count(AndI) &&
         "Attempting to optimize already optimized and instruction");
  (void) InsertedInsts;

  // Nothing to do for single use in same basic block.
  if (AndI->hasOneUse() &&
      AndI->getParent() == cast<Instruction>(*AndI->user_begin())->getParent())
    return false;

  // Try to avoid cases where sinking/duplicating is likely to increase register
  // pressure.
  if (!isa<ConstantInt>(AndI->getOperand(0)) &&
      !isa<ConstantInt>(AndI->getOperand(1)) &&
      AndI->getOperand(0)->hasOneUse() && AndI->getOperand(1)->hasOneUse())
    return false;

  for (auto *U : AndI->users()) {
    Instruction *User = cast<Instruction>(U);

    // Only sink 'and' feeding icmp with 0.
    if (!isa<ICmpInst>(User))
      return false;

    auto *CmpC = dyn_cast<ConstantInt>(User->getOperand(1));
    if (!CmpC || !CmpC->isZero())
      return false;
  }

  if (!TLI.isMaskAndCmp0FoldingBeneficial(*AndI))
    return false;

  LLVM_DEBUG(dbgs() << "found 'and' feeding only icmp 0;\n");
  LLVM_DEBUG(AndI->getParent()->dump());

  // Push the 'and' into the same block as the icmp 0.  There should only be
  // one (icmp (and, 0)) in each block, since CSE/GVN should have removed any
  // others, so we don't need to keep track of which BBs we insert into.
  for (Value::user_iterator UI = AndI->user_begin(), E = AndI->user_end();
       UI != E; ) {
    Use &TheUse = UI.getUse();
    Instruction *User = cast<Instruction>(*UI);

    // Preincrement use iterator so we don't invalidate it.
    ++UI;

    LLVM_DEBUG(dbgs() << "sinking 'and' use: " << *User << "\n");

    // Keep the 'and' in the same place if the use is already in the same block.
    Instruction *InsertPt =
        User->getParent() == AndI->getParent() ? AndI : User;
    Instruction *InsertedAnd =
        BinaryOperator::Create(Instruction::And, AndI->getOperand(0),
                               AndI->getOperand(1), "", InsertPt);
    // Propagate the debug info.
    InsertedAnd->setDebugLoc(AndI->getDebugLoc());

    // Replace a use of the 'and' with a use of the new 'and'.
    TheUse = InsertedAnd;
    ++NumAndUses;
    LLVM_DEBUG(User->getParent()->dump());
  }

  // We removed all uses, nuke the and.
  AndI->eraseFromParent();
  return true;
}

/// Check if the candidates could be combined with a shift instruction, which
/// includes:
/// 1. Truncate instruction
/// 2. And instruction and the imm is a mask of the low bits:
/// imm & (imm+1) == 0
static bool isExtractBitsCandidateUse(Instruction *User) {
  if (!isa<TruncInst>(User)) {
    if (User->getOpcode() != Instruction::And ||
        !isa<ConstantInt>(User->getOperand(1)))
      return false;

    const APInt &Cimm = cast<ConstantInt>(User->getOperand(1))->getValue();

    if ((Cimm & (Cimm + 1)).getBoolValue())
      return false;
  }
  return true;
}

/// Sink both shift and truncate instruction to the use of truncate's BB.
static bool
SinkShiftAndTruncate(BinaryOperator *ShiftI, Instruction *User, ConstantInt *CI,
                     DenseMap<BasicBlock *, BinaryOperator *> &InsertedShifts,
                     const TargetLowering &TLI, const DataLayout &DL) {
  BasicBlock *UserBB = User->getParent();
  DenseMap<BasicBlock *, CastInst *> InsertedTruncs;
  TruncInst *TruncI = dyn_cast<TruncInst>(User);
  bool MadeChange = false;

  for (Value::user_iterator TruncUI = TruncI->user_begin(),
                            TruncE = TruncI->user_end();
       TruncUI != TruncE;) {

    Use &TruncTheUse = TruncUI.getUse();
    Instruction *TruncUser = cast<Instruction>(*TruncUI);
    // Preincrement use iterator so we don't invalidate it.

    ++TruncUI;

    int ISDOpcode = TLI.InstructionOpcodeToISD(TruncUser->getOpcode());
    if (!ISDOpcode)
      continue;

    // If the use is actually a legal node, there will not be an
    // implicit truncate.
    // FIXME: always querying the result type is just an
    // approximation; some nodes' legality is determined by the
    // operand or other means. There's no good way to find out though.
    if (TLI.isOperationLegalOrCustom(
            ISDOpcode, TLI.getValueType(DL, TruncUser->getType(), true)))
      continue;

    // Don't bother for PHI nodes.
    if (isa<PHINode>(TruncUser))
      continue;

    BasicBlock *TruncUserBB = TruncUser->getParent();

    if (UserBB == TruncUserBB)
      continue;

    BinaryOperator *&InsertedShift = InsertedShifts[TruncUserBB];
    CastInst *&InsertedTrunc = InsertedTruncs[TruncUserBB];

    if (!InsertedShift && !InsertedTrunc) {
      BasicBlock::iterator InsertPt = TruncUserBB->getFirstInsertionPt();
      assert(InsertPt != TruncUserBB->end());
      // Sink the shift
      if (ShiftI->getOpcode() == Instruction::AShr)
        InsertedShift = BinaryOperator::CreateAShr(ShiftI->getOperand(0), CI,
                                                   "", &*InsertPt);
      else
        InsertedShift = BinaryOperator::CreateLShr(ShiftI->getOperand(0), CI,
                                                   "", &*InsertPt);
      InsertedShift->setDebugLoc(ShiftI->getDebugLoc());

      // Sink the trunc
      BasicBlock::iterator TruncInsertPt = TruncUserBB->getFirstInsertionPt();
      TruncInsertPt++;
      assert(TruncInsertPt != TruncUserBB->end());

      InsertedTrunc = CastInst::Create(TruncI->getOpcode(), InsertedShift,
                                       TruncI->getType(), "", &*TruncInsertPt);
      InsertedTrunc->setDebugLoc(TruncI->getDebugLoc());

      MadeChange = true;

      TruncTheUse = InsertedTrunc;
    }
  }
  return MadeChange;
}

/// Sink the shift *right* instruction into user blocks if the uses could
/// potentially be combined with this shift instruction and generate BitExtract
/// instruction. It will only be applied if the architecture supports BitExtract
/// instruction. Here is an example:
/// BB1:
///   %x.extract.shift = lshr i64 %arg1, 32
/// BB2:
///   %x.extract.trunc = trunc i64 %x.extract.shift to i16
/// ==>
///
/// BB2:
///   %x.extract.shift.1 = lshr i64 %arg1, 32
///   %x.extract.trunc = trunc i64 %x.extract.shift.1 to i16
///
/// CodeGen will recognize the pattern in BB2 and generate BitExtract
/// instruction.
/// Return true if any changes are made.
static bool OptimizeExtractBits(BinaryOperator *ShiftI, ConstantInt *CI,
                                const TargetLowering &TLI,
                                const DataLayout &DL) {
  BasicBlock *DefBB = ShiftI->getParent();

  /// Only insert instructions in each block once.
  DenseMap<BasicBlock *, BinaryOperator *> InsertedShifts;

  bool shiftIsLegal = TLI.isTypeLegal(TLI.getValueType(DL, ShiftI->getType()));

  bool MadeChange = false;
  for (Value::user_iterator UI = ShiftI->user_begin(), E = ShiftI->user_end();
       UI != E;) {
    Use &TheUse = UI.getUse();
    Instruction *User = cast<Instruction>(*UI);
    // Preincrement use iterator so we don't invalidate it.
    ++UI;

    // Don't bother for PHI nodes.
    if (isa<PHINode>(User))
      continue;

    if (!isExtractBitsCandidateUse(User))
      continue;

    BasicBlock *UserBB = User->getParent();

    if (UserBB == DefBB) {
      // If the shift and truncate instruction are in the same BB. The use of
      // the truncate(TruncUse) may still introduce another truncate if not
      // legal. In this case, we would like to sink both shift and truncate
      // instruction to the BB of TruncUse.
      // for example:
      // BB1:
      // i64 shift.result = lshr i64 opnd, imm
      // trunc.result = trunc shift.result to i16
      //
      // BB2:
      //   ----> We will have an implicit truncate here if the architecture does
      //   not have i16 compare.
      // cmp i16 trunc.result, opnd2
      //
      if (isa<TruncInst>(User) && shiftIsLegal
          // If the type of the truncate is legal, no truncate will be
          // introduced in other basic blocks.
          &&
          (!TLI.isTypeLegal(TLI.getValueType(DL, User->getType()))))
        MadeChange =
            SinkShiftAndTruncate(ShiftI, User, CI, InsertedShifts, TLI, DL);

      continue;
    }
    // If we have already inserted a shift into this block, use it.
    BinaryOperator *&InsertedShift = InsertedShifts[UserBB];

    if (!InsertedShift) {
      BasicBlock::iterator InsertPt = UserBB->getFirstInsertionPt();
      assert(InsertPt != UserBB->end());

      if (ShiftI->getOpcode() == Instruction::AShr)
        InsertedShift = BinaryOperator::CreateAShr(ShiftI->getOperand(0), CI,
                                                   "", &*InsertPt);
      else
        InsertedShift = BinaryOperator::CreateLShr(ShiftI->getOperand(0), CI,
                                                   "", &*InsertPt);
      InsertedShift->setDebugLoc(ShiftI->getDebugLoc());

      MadeChange = true;
    }

    // Replace a use of the shift with a use of the new shift.
    TheUse = InsertedShift;
  }

  // If we removed all uses, nuke the shift.
  if (ShiftI->use_empty()) {
    salvageDebugInfo(*ShiftI);
    ShiftI->eraseFromParent();
  }

  return MadeChange;
}

/// If counting leading or trailing zeros is an expensive operation and a zero
/// input is defined, add a check for zero to avoid calling the intrinsic.
///
/// We want to transform:
///     %z = call i64 @llvm.cttz.i64(i64 %A, i1 false)
///
/// into:
///   entry:
///     %cmpz = icmp eq i64 %A, 0
///     br i1 %cmpz, label %cond.end, label %cond.false
///   cond.false:
///     %z = call i64 @llvm.cttz.i64(i64 %A, i1 true)
///     br label %cond.end
///   cond.end:
///     %ctz = phi i64 [ 64, %entry ], [ %z, %cond.false ]
///
/// If the transform is performed, return true and set ModifiedDT to true.
static bool despeculateCountZeros(IntrinsicInst *CountZeros,
                                  const TargetLowering *TLI,
                                  const DataLayout *DL,
                                  bool &ModifiedDT) {
  if (!TLI || !DL)
    return false;

  // If a zero input is undefined, it doesn't make sense to despeculate that.
  if (match(CountZeros->getOperand(1), m_One()))
    return false;

  // If it's cheap to speculate, there's nothing to do.
  auto IntrinsicID = CountZeros->getIntrinsicID();
  if ((IntrinsicID == Intrinsic::cttz && TLI->isCheapToSpeculateCttz()) ||
      (IntrinsicID == Intrinsic::ctlz && TLI->isCheapToSpeculateCtlz()))
    return false;

  // Only handle legal scalar cases. Anything else requires too much work.
  Type *Ty = CountZeros->getType();
  unsigned SizeInBits = Ty->getPrimitiveSizeInBits();
  if (Ty->isVectorTy() || SizeInBits > DL->getLargestLegalIntTypeSizeInBits())
    return false;

  // The intrinsic will be sunk behind a compare against zero and branch.
  BasicBlock *StartBlock = CountZeros->getParent();
  BasicBlock *CallBlock = StartBlock->splitBasicBlock(CountZeros, "cond.false");

  // Create another block after the count zero intrinsic. A PHI will be added
  // in this block to select the result of the intrinsic or the bit-width
  // constant if the input to the intrinsic is zero.
  BasicBlock::iterator SplitPt = ++(BasicBlock::iterator(CountZeros));
  BasicBlock *EndBlock = CallBlock->splitBasicBlock(SplitPt, "cond.end");

  // Set up a builder to create a compare, conditional branch, and PHI.
  IRBuilder<> Builder(CountZeros->getContext());
  Builder.SetInsertPoint(StartBlock->getTerminator());
  Builder.SetCurrentDebugLocation(CountZeros->getDebugLoc());

  // Replace the unconditional branch that was created by the first split with
  // a compare against zero and a conditional branch.
  Value *Zero = Constant::getNullValue(Ty);
  Value *Cmp = Builder.CreateICmpEQ(CountZeros->getOperand(0), Zero, "cmpz");
  Builder.CreateCondBr(Cmp, EndBlock, CallBlock);
  StartBlock->getTerminator()->eraseFromParent();

  // Create a PHI in the end block to select either the output of the intrinsic
  // or the bit width of the operand.
  Builder.SetInsertPoint(&EndBlock->front());
  PHINode *PN = Builder.CreatePHI(Ty, 2, "ctz");
  CountZeros->replaceAllUsesWith(PN);
  Value *BitWidth = Builder.getInt(APInt(SizeInBits, SizeInBits));
  PN->addIncoming(BitWidth, StartBlock);
  PN->addIncoming(CountZeros, CallBlock);

  // We are explicitly handling the zero case, so we can set the intrinsic's
  // undefined zero argument to 'true'. This will also prevent reprocessing the
  // intrinsic; we only despeculate when a zero input is defined.
  CountZeros->setArgOperand(1, Builder.getTrue());
  ModifiedDT = true;
  return true;
}

bool CodeGenPrepare::optimizeCallInst(CallInst *CI, bool &ModifiedDT) {
  BasicBlock *BB = CI->getParent();

  // Lower inline assembly if we can.
  // If we found an inline asm expession, and if the target knows how to
  // lower it to normal LLVM code, do so now.
  if (TLI && isa<InlineAsm>(CI->getCalledValue())) {
    if (TLI->ExpandInlineAsm(CI)) {
      // Avoid invalidating the iterator.
      CurInstIterator = BB->begin();
      // Avoid processing instructions out of order, which could cause
      // reuse before a value is defined.
      SunkAddrs.clear();
      return true;
    }
    // Sink address computing for memory operands into the block.
    if (optimizeInlineAsmInst(CI))
      return true;
  }

  // Align the pointer arguments to this call if the target thinks it's a good
  // idea
  unsigned MinSize, PrefAlign;
  if (TLI && TLI->shouldAlignPointerArgs(CI, MinSize, PrefAlign)) {
    for (auto &Arg : CI->arg_operands()) {
      // We want to align both objects whose address is used directly and
      // objects whose address is used in casts and GEPs, though it only makes
      // sense for GEPs if the offset is a multiple of the desired alignment and
      // if size - offset meets the size threshold.
      if (!Arg->getType()->isPointerTy())
        continue;
      APInt Offset(DL->getIndexSizeInBits(
                       cast<PointerType>(Arg->getType())->getAddressSpace()),
                   0);
      Value *Val = Arg->stripAndAccumulateInBoundsConstantOffsets(*DL, Offset);
      uint64_t Offset2 = Offset.getLimitedValue();
      if ((Offset2 & (PrefAlign-1)) != 0)
        continue;
      AllocaInst *AI;
      if ((AI = dyn_cast<AllocaInst>(Val)) && AI->getAlignment() < PrefAlign &&
          DL->getTypeAllocSize(AI->getAllocatedType()) >= MinSize + Offset2)
        AI->setAlignment(PrefAlign);
      // Global variables can only be aligned if they are defined in this
      // object (i.e. they are uniquely initialized in this object), and
      // over-aligning global variables that have an explicit section is
      // forbidden.
      GlobalVariable *GV;
      if ((GV = dyn_cast<GlobalVariable>(Val)) && GV->canIncreaseAlignment() &&
          GV->getPointerAlignment(*DL) < PrefAlign &&
          DL->getTypeAllocSize(GV->getValueType()) >=
              MinSize + Offset2)
        GV->setAlignment(PrefAlign);
    }
    // If this is a memcpy (or similar) then we may be able to improve the
    // alignment
    if (MemIntrinsic *MI = dyn_cast<MemIntrinsic>(CI)) {
      unsigned DestAlign = getKnownAlignment(MI->getDest(), *DL);
      if (DestAlign > MI->getDestAlignment())
        MI->setDestAlignment(DestAlign);
      if (MemTransferInst *MTI = dyn_cast<MemTransferInst>(MI)) {
        unsigned SrcAlign = getKnownAlignment(MTI->getSource(), *DL);
        if (SrcAlign > MTI->getSourceAlignment())
          MTI->setSourceAlignment(SrcAlign);
      }
    }
  }

  // If we have a cold call site, try to sink addressing computation into the
  // cold block.  This interacts with our handling for loads and stores to
  // ensure that we can fold all uses of a potential addressing computation
  // into their uses.  TODO: generalize this to work over profiling data
  if (!OptSize && CI->hasFnAttr(Attribute::Cold))
    for (auto &Arg : CI->arg_operands()) {
      if (!Arg->getType()->isPointerTy())
        continue;
      unsigned AS = Arg->getType()->getPointerAddressSpace();
      return optimizeMemoryInst(CI, Arg, Arg->getType(), AS);
    }

  IntrinsicInst *II = dyn_cast<IntrinsicInst>(CI);
  if (II) {
    switch (II->getIntrinsicID()) {
    default: break;
    case Intrinsic::experimental_widenable_condition: {
      // Give up on future widening oppurtunties so that we can fold away dead
      // paths and merge blocks before going into block-local instruction
      // selection.   
      if (II->use_empty()) {
        II->eraseFromParent();
        return true;
      }
      Constant *RetVal = ConstantInt::getTrue(II->getContext());
      resetIteratorIfInvalidatedWhileCalling(BB, [&]() {
        replaceAndRecursivelySimplify(CI, RetVal, TLInfo, nullptr);
      });
      return true;
    }
    case Intrinsic::objectsize: {
      // Lower all uses of llvm.objectsize.*
      Value *RetVal =
          lowerObjectSizeCall(II, *DL, TLInfo, /*MustSucceed=*/true);

      resetIteratorIfInvalidatedWhileCalling(BB, [&]() {
        replaceAndRecursivelySimplify(CI, RetVal, TLInfo, nullptr);
      });
      return true;
    }
    case Intrinsic::is_constant: {
      // If is_constant hasn't folded away yet, lower it to false now.
      Constant *RetVal = ConstantInt::get(II->getType(), 0);
      resetIteratorIfInvalidatedWhileCalling(BB, [&]() {
        replaceAndRecursivelySimplify(CI, RetVal, TLInfo, nullptr);
      });
      return true;
    }
    case Intrinsic::aarch64_stlxr:
    case Intrinsic::aarch64_stxr: {
      ZExtInst *ExtVal = dyn_cast<ZExtInst>(CI->getArgOperand(0));
      if (!ExtVal || !ExtVal->hasOneUse() ||
          ExtVal->getParent() == CI->getParent())
        return false;
      // Sink a zext feeding stlxr/stxr before it, so it can be folded into it.
      ExtVal->moveBefore(CI);
      // Mark this instruction as "inserted by CGP", so that other
      // optimizations don't touch it.
      InsertedInsts.insert(ExtVal);
      return true;
    }

    case Intrinsic::launder_invariant_group:
    case Intrinsic::strip_invariant_group: {
      Value *ArgVal = II->getArgOperand(0);
      auto it = LargeOffsetGEPMap.find(II);
      if (it != LargeOffsetGEPMap.end()) {
          // Merge entries in LargeOffsetGEPMap to reflect the RAUW.
          // Make sure not to have to deal with iterator invalidation
          // after possibly adding ArgVal to LargeOffsetGEPMap.
          auto GEPs = std::move(it->second);
          LargeOffsetGEPMap[ArgVal].append(GEPs.begin(), GEPs.end());
          LargeOffsetGEPMap.erase(II);
      }

      II->replaceAllUsesWith(ArgVal);
      II->eraseFromParent();
      return true;
    }
    case Intrinsic::cttz:
    case Intrinsic::ctlz:
      // If counting zeros is expensive, try to avoid it.
      return despeculateCountZeros(II, TLI, DL, ModifiedDT);
    }

    if (TLI) {
      SmallVector<Value*, 2> PtrOps;
      Type *AccessTy;
      if (TLI->getAddrModeArguments(II, PtrOps, AccessTy))
        while (!PtrOps.empty()) {
          Value *PtrVal = PtrOps.pop_back_val();
          unsigned AS = PtrVal->getType()->getPointerAddressSpace();
          if (optimizeMemoryInst(II, PtrVal, AccessTy, AS))
            return true;
        }
    }
  }

  // From here on out we're working with named functions.
  if (!CI->getCalledFunction()) return false;

  // Lower all default uses of _chk calls.  This is very similar
  // to what InstCombineCalls does, but here we are only lowering calls
  // to fortified library functions (e.g. __memcpy_chk) that have the default
  // "don't know" as the objectsize.  Anything else should be left alone.
  FortifiedLibCallSimplifier Simplifier(TLInfo, true);
  if (Value *V = Simplifier.optimizeCall(CI)) {
    CI->replaceAllUsesWith(V);
    CI->eraseFromParent();
    return true;
  }

  return false;
}

/// Look for opportunities to duplicate return instructions to the predecessor
/// to enable tail call optimizations. The case it is currently looking for is:
/// @code
/// bb0:
///   %tmp0 = tail call i32 @f0()
///   br label %return
/// bb1:
///   %tmp1 = tail call i32 @f1()
///   br label %return
/// bb2:
///   %tmp2 = tail call i32 @f2()
///   br label %return
/// return:
///   %retval = phi i32 [ %tmp0, %bb0 ], [ %tmp1, %bb1 ], [ %tmp2, %bb2 ]
///   ret i32 %retval
/// @endcode
///
/// =>
///
/// @code
/// bb0:
///   %tmp0 = tail call i32 @f0()
///   ret i32 %tmp0
/// bb1:
///   %tmp1 = tail call i32 @f1()
///   ret i32 %tmp1
/// bb2:
///   %tmp2 = tail call i32 @f2()
///   ret i32 %tmp2
/// @endcode
bool CodeGenPrepare::dupRetToEnableTailCallOpts(BasicBlock *BB, bool &ModifiedDT) {
  if (!TLI)
    return false;

  ReturnInst *RetI = dyn_cast<ReturnInst>(BB->getTerminator());
  if (!RetI)
    return false;

  PHINode *PN = nullptr;
  BitCastInst *BCI = nullptr;
  Value *V = RetI->getReturnValue();
  if (V) {
    BCI = dyn_cast<BitCastInst>(V);
    if (BCI)
      V = BCI->getOperand(0);

    PN = dyn_cast<PHINode>(V);
    if (!PN)
      return false;
  }

  if (PN && PN->getParent() != BB)
    return false;

  // Make sure there are no instructions between the PHI and return, or that the
  // return is the first instruction in the block.
  if (PN) {
    BasicBlock::iterator BI = BB->begin();
    // Skip over debug and the bitcast.
    do { ++BI; } while (isa<DbgInfoIntrinsic>(BI) || &*BI == BCI);
    if (&*BI != RetI)
      return false;
  } else {
    BasicBlock::iterator BI = BB->begin();
    while (isa<DbgInfoIntrinsic>(BI)) ++BI;
    if (&*BI != RetI)
      return false;
  }

  /// Only dup the ReturnInst if the CallInst is likely to be emitted as a tail
  /// call.
  const Function *F = BB->getParent();
  SmallVector<CallInst*, 4> TailCalls;
  if (PN) {
    for (unsigned I = 0, E = PN->getNumIncomingValues(); I != E; ++I) {
      // Look through bitcasts.
      Value *IncomingVal = PN->getIncomingValue(I)->stripPointerCasts();
      CallInst *CI = dyn_cast<CallInst>(IncomingVal);
      // Make sure the phi value is indeed produced by the tail call.
      if (CI && CI->hasOneUse() && CI->getParent() == PN->getIncomingBlock(I) &&
          TLI->mayBeEmittedAsTailCall(CI) &&
          attributesPermitTailCall(F, CI, RetI, *TLI))
        TailCalls.push_back(CI);
    }
  } else {
    SmallPtrSet<BasicBlock*, 4> VisitedBBs;
    for (pred_iterator PI = pred_begin(BB), PE = pred_end(BB); PI != PE; ++PI) {
      if (!VisitedBBs.insert(*PI).second)
        continue;

      BasicBlock::InstListType &InstList = (*PI)->getInstList();
      BasicBlock::InstListType::reverse_iterator RI = InstList.rbegin();
      BasicBlock::InstListType::reverse_iterator RE = InstList.rend();
      do { ++RI; } while (RI != RE && isa<DbgInfoIntrinsic>(&*RI));
      if (RI == RE)
        continue;

      CallInst *CI = dyn_cast<CallInst>(&*RI);
      if (CI && CI->use_empty() && TLI->mayBeEmittedAsTailCall(CI) &&
          attributesPermitTailCall(F, CI, RetI, *TLI))
        TailCalls.push_back(CI);
    }
  }

  bool Changed = false;
  for (unsigned i = 0, e = TailCalls.size(); i != e; ++i) {
    CallInst *CI = TailCalls[i];
    CallSite CS(CI);

    // Make sure the call instruction is followed by an unconditional branch to
    // the return block.
    BasicBlock *CallBB = CI->getParent();
    BranchInst *BI = dyn_cast<BranchInst>(CallBB->getTerminator());
    if (!BI || !BI->isUnconditional() || BI->getSuccessor(0) != BB)
      continue;

    // Duplicate the return into CallBB.
    (void)FoldReturnIntoUncondBranch(RetI, BB, CallBB);
    ModifiedDT = Changed = true;
    ++NumRetsDup;
  }

  // If we eliminated all predecessors of the block, delete the block now.
  if (Changed && !BB->hasAddressTaken() && pred_begin(BB) == pred_end(BB))
    BB->eraseFromParent();

  return Changed;
}

//===----------------------------------------------------------------------===//
// Memory Optimization
//===----------------------------------------------------------------------===//

namespace {

/// This is an extended version of TargetLowering::AddrMode
/// which holds actual Value*'s for register values.
struct ExtAddrMode : public TargetLowering::AddrMode {
  Value *BaseReg = nullptr;
  Value *ScaledReg = nullptr;
  Value *OriginalValue = nullptr;
  bool InBounds = true;

  enum FieldName {
    NoField        = 0x00,
    BaseRegField   = 0x01,
    BaseGVField    = 0x02,
    BaseOffsField  = 0x04,
    ScaledRegField = 0x08,
    ScaleField     = 0x10,
    MultipleFields = 0xff
  };


  ExtAddrMode() = default;

  void print(raw_ostream &OS) const;
  void dump() const;

  FieldName compare(const ExtAddrMode &other) {
    // First check that the types are the same on each field, as differing types
    // is something we can't cope with later on.
    if (BaseReg && other.BaseReg &&
        BaseReg->getType() != other.BaseReg->getType())
      return MultipleFields;
    if (BaseGV && other.BaseGV &&
        BaseGV->getType() != other.BaseGV->getType())
      return MultipleFields;
    if (ScaledReg && other.ScaledReg &&
        ScaledReg->getType() != other.ScaledReg->getType())
      return MultipleFields;

    // Conservatively reject 'inbounds' mismatches.
    if (InBounds != other.InBounds)
      return MultipleFields;

    // Check each field to see if it differs.
    unsigned Result = NoField;
    if (BaseReg != other.BaseReg)
      Result |= BaseRegField;
    if (BaseGV != other.BaseGV)
      Result |= BaseGVField;
    if (BaseOffs != other.BaseOffs)
      Result |= BaseOffsField;
    if (ScaledReg != other.ScaledReg)
      Result |= ScaledRegField;
    // Don't count 0 as being a different scale, because that actually means
    // unscaled (which will already be counted by having no ScaledReg).
    if (Scale && other.Scale && Scale != other.Scale)
      Result |= ScaleField;

    if (countPopulation(Result) > 1)
      return MultipleFields;
    else
      return static_cast<FieldName>(Result);
  }

  // An AddrMode is trivial if it involves no calculation i.e. it is just a base
  // with no offset.
  bool isTrivial() {
    // An AddrMode is (BaseGV + BaseReg + BaseOffs + ScaleReg * Scale) so it is
    // trivial if at most one of these terms is nonzero, except that BaseGV and
    // BaseReg both being zero actually means a null pointer value, which we
    // consider to be 'non-zero' here.
    return !BaseOffs && !Scale && !(BaseGV && BaseReg);
  }

  Value *GetFieldAsValue(FieldName Field, Type *IntPtrTy) {
    switch (Field) {
    default:
      return nullptr;
    case BaseRegField:
      return BaseReg;
    case BaseGVField:
      return BaseGV;
    case ScaledRegField:
      return ScaledReg;
    case BaseOffsField:
      return ConstantInt::get(IntPtrTy, BaseOffs);
    }
  }

  void SetCombinedField(FieldName Field, Value *V,
                        const SmallVectorImpl<ExtAddrMode> &AddrModes) {
    switch (Field) {
    default:
      llvm_unreachable("Unhandled fields are expected to be rejected earlier");
      break;
    case ExtAddrMode::BaseRegField:
      BaseReg = V;
      break;
    case ExtAddrMode::BaseGVField:
      // A combined BaseGV is an Instruction, not a GlobalValue, so it goes
      // in the BaseReg field.
      assert(BaseReg == nullptr);
      BaseReg = V;
      BaseGV = nullptr;
      break;
    case ExtAddrMode::ScaledRegField:
      ScaledReg = V;
      // If we have a mix of scaled and unscaled addrmodes then we want scale
      // to be the scale and not zero.
      if (!Scale)
        for (const ExtAddrMode &AM : AddrModes)
          if (AM.Scale) {
            Scale = AM.Scale;
            break;
          }
      break;
    case ExtAddrMode::BaseOffsField:
      // The offset is no longer a constant, so it goes in ScaledReg with a
      // scale of 1.
      assert(ScaledReg == nullptr);
      ScaledReg = V;
      Scale = 1;
      BaseOffs = 0;
      break;
    }
  }
};

} // end anonymous namespace

#ifndef NDEBUG
static inline raw_ostream &operator<<(raw_ostream &OS, const ExtAddrMode &AM) {
  AM.print(OS);
  return OS;
}
#endif

#if !defined(NDEBUG) || defined(LLVM_ENABLE_DUMP)
void ExtAddrMode::print(raw_ostream &OS) const {
  bool NeedPlus = false;
  OS << "[";
  if (InBounds)
    OS << "inbounds ";
  if (BaseGV) {
    OS << (NeedPlus ? " + " : "")
       << "GV:";
    BaseGV->printAsOperand(OS, /*PrintType=*/false);
    NeedPlus = true;
  }

  if (BaseOffs) {
    OS << (NeedPlus ? " + " : "")
       << BaseOffs;
    NeedPlus = true;
  }

  if (BaseReg) {
    OS << (NeedPlus ? " + " : "")
       << "Base:";
    BaseReg->printAsOperand(OS, /*PrintType=*/false);
    NeedPlus = true;
  }
  if (Scale) {
    OS << (NeedPlus ? " + " : "")
       << Scale << "*";
    ScaledReg->printAsOperand(OS, /*PrintType=*/false);
  }

  OS << ']';
}

LLVM_DUMP_METHOD void ExtAddrMode::dump() const {
  print(dbgs());
  dbgs() << '\n';
}
#endif

namespace {

/// This class provides transaction based operation on the IR.
/// Every change made through this class is recorded in the internal state and
/// can be undone (rollback) until commit is called.
class TypePromotionTransaction {
  /// This represents the common interface of the individual transaction.
  /// Each class implements the logic for doing one specific modification on
  /// the IR via the TypePromotionTransaction.
  class TypePromotionAction {
  protected:
    /// The Instruction modified.
    Instruction *Inst;

  public:
    /// Constructor of the action.
    /// The constructor performs the related action on the IR.
    TypePromotionAction(Instruction *Inst) : Inst(Inst) {}

    virtual ~TypePromotionAction() = default;

    /// Undo the modification done by this action.
    /// When this method is called, the IR must be in the same state as it was
    /// before this action was applied.
    /// \pre Undoing the action works if and only if the IR is in the exact same
    /// state as it was directly after this action was applied.
    virtual void undo() = 0;

    /// Advocate every change made by this action.
    /// When the results on the IR of the action are to be kept, it is important
    /// to call this function, otherwise hidden information may be kept forever.
    virtual void commit() {
      // Nothing to be done, this action is not doing anything.
    }
  };

  /// Utility to remember the position of an instruction.
  class InsertionHandler {
    /// Position of an instruction.
    /// Either an instruction:
    /// - Is the first in a basic block: BB is used.
    /// - Has a previous instruction: PrevInst is used.
    union {
      Instruction *PrevInst;
      BasicBlock *BB;
    } Point;

    /// Remember whether or not the instruction had a previous instruction.
    bool HasPrevInstruction;

  public:
    /// Record the position of \p Inst.
    InsertionHandler(Instruction *Inst) {
      BasicBlock::iterator It = Inst->getIterator();
      HasPrevInstruction = (It != (Inst->getParent()->begin()));
      if (HasPrevInstruction)
        Point.PrevInst = &*--It;
      else
        Point.BB = Inst->getParent();
    }

    /// Insert \p Inst at the recorded position.
    void insert(Instruction *Inst) {
      if (HasPrevInstruction) {
        if (Inst->getParent())
          Inst->removeFromParent();
        Inst->insertAfter(Point.PrevInst);
      } else {
        Instruction *Position = &*Point.BB->getFirstInsertionPt();
        if (Inst->getParent())
          Inst->moveBefore(Position);
        else
          Inst->insertBefore(Position);
      }
    }
  };

  /// Move an instruction before another.
  class InstructionMoveBefore : public TypePromotionAction {
    /// Original position of the instruction.
    InsertionHandler Position;

  public:
    /// Move \p Inst before \p Before.
    InstructionMoveBefore(Instruction *Inst, Instruction *Before)
        : TypePromotionAction(Inst), Position(Inst) {
      LLVM_DEBUG(dbgs() << "Do: move: " << *Inst << "\nbefore: " << *Before
                        << "\n");
      Inst->moveBefore(Before);
    }

    /// Move the instruction back to its original position.
    void undo() override {
      LLVM_DEBUG(dbgs() << "Undo: moveBefore: " << *Inst << "\n");
      Position.insert(Inst);
    }
  };

  /// Set the operand of an instruction with a new value.
  class OperandSetter : public TypePromotionAction {
    /// Original operand of the instruction.
    Value *Origin;

    /// Index of the modified instruction.
    unsigned Idx;

  public:
    /// Set \p Idx operand of \p Inst with \p NewVal.
    OperandSetter(Instruction *Inst, unsigned Idx, Value *NewVal)
        : TypePromotionAction(Inst), Idx(Idx) {
      LLVM_DEBUG(dbgs() << "Do: setOperand: " << Idx << "\n"
                        << "for:" << *Inst << "\n"
                        << "with:" << *NewVal << "\n");
      Origin = Inst->getOperand(Idx);
      Inst->setOperand(Idx, NewVal);
    }

    /// Restore the original value of the instruction.
    void undo() override {
      LLVM_DEBUG(dbgs() << "Undo: setOperand:" << Idx << "\n"
                        << "for: " << *Inst << "\n"
                        << "with: " << *Origin << "\n");
      Inst->setOperand(Idx, Origin);
    }
  };

  /// Hide the operands of an instruction.
  /// Do as if this instruction was not using any of its operands.
  class OperandsHider : public TypePromotionAction {
    /// The list of original operands.
    SmallVector<Value *, 4> OriginalValues;

  public:
    /// Remove \p Inst from the uses of the operands of \p Inst.
    OperandsHider(Instruction *Inst) : TypePromotionAction(Inst) {
      LLVM_DEBUG(dbgs() << "Do: OperandsHider: " << *Inst << "\n");
      unsigned NumOpnds = Inst->getNumOperands();
      OriginalValues.reserve(NumOpnds);
      for (unsigned It = 0; It < NumOpnds; ++It) {
        // Save the current operand.
        Value *Val = Inst->getOperand(It);
        OriginalValues.push_back(Val);
        // Set a dummy one.
        // We could use OperandSetter here, but that would imply an overhead
        // that we are not willing to pay.
        Inst->setOperand(It, UndefValue::get(Val->getType()));
      }
    }

    /// Restore the original list of uses.
    void undo() override {
      LLVM_DEBUG(dbgs() << "Undo: OperandsHider: " << *Inst << "\n");
      for (unsigned It = 0, EndIt = OriginalValues.size(); It != EndIt; ++It)
        Inst->setOperand(It, OriginalValues[It]);
    }
  };

  /// Build a truncate instruction.
  class TruncBuilder : public TypePromotionAction {
    Value *Val;

  public:
    /// Build a truncate instruction of \p Opnd producing a \p Ty
    /// result.
    /// trunc Opnd to Ty.
    TruncBuilder(Instruction *Opnd, Type *Ty) : TypePromotionAction(Opnd) {
      IRBuilder<> Builder(Opnd);
      Val = Builder.CreateTrunc(Opnd, Ty, "promoted");
      LLVM_DEBUG(dbgs() << "Do: TruncBuilder: " << *Val << "\n");
    }

    /// Get the built value.
    Value *getBuiltValue() { return Val; }

    /// Remove the built instruction.
    void undo() override {
      LLVM_DEBUG(dbgs() << "Undo: TruncBuilder: " << *Val << "\n");
      if (Instruction *IVal = dyn_cast<Instruction>(Val))
        IVal->eraseFromParent();
    }
  };

  /// Build a sign extension instruction.
  class SExtBuilder : public TypePromotionAction {
    Value *Val;

  public:
    /// Build a sign extension instruction of \p Opnd producing a \p Ty
    /// result.
    /// sext Opnd to Ty.
    SExtBuilder(Instruction *InsertPt, Value *Opnd, Type *Ty)
        : TypePromotionAction(InsertPt) {
      IRBuilder<> Builder(InsertPt);
      Val = Builder.CreateSExt(Opnd, Ty, "promoted");
      LLVM_DEBUG(dbgs() << "Do: SExtBuilder: " << *Val << "\n");
    }

    /// Get the built value.
    Value *getBuiltValue() { return Val; }

    /// Remove the built instruction.
    void undo() override {
      LLVM_DEBUG(dbgs() << "Undo: SExtBuilder: " << *Val << "\n");
      if (Instruction *IVal = dyn_cast<Instruction>(Val))
        IVal->eraseFromParent();
    }
  };

  /// Build a zero extension instruction.
  class ZExtBuilder : public TypePromotionAction {
    Value *Val;

  public:
    /// Build a zero extension instruction of \p Opnd producing a \p Ty
    /// result.
    /// zext Opnd to Ty.
    ZExtBuilder(Instruction *InsertPt, Value *Opnd, Type *Ty)
        : TypePromotionAction(InsertPt) {
      IRBuilder<> Builder(InsertPt);
      Val = Builder.CreateZExt(Opnd, Ty, "promoted");
      LLVM_DEBUG(dbgs() << "Do: ZExtBuilder: " << *Val << "\n");
    }

    /// Get the built value.
    Value *getBuiltValue() { return Val; }

    /// Remove the built instruction.
    void undo() override {
      LLVM_DEBUG(dbgs() << "Undo: ZExtBuilder: " << *Val << "\n");
      if (Instruction *IVal = dyn_cast<Instruction>(Val))
        IVal->eraseFromParent();
    }
  };

  /// Mutate an instruction to another type.
  class TypeMutator : public TypePromotionAction {
    /// Record the original type.
    Type *OrigTy;

  public:
    /// Mutate the type of \p Inst into \p NewTy.
    TypeMutator(Instruction *Inst, Type *NewTy)
        : TypePromotionAction(Inst), OrigTy(Inst->getType()) {
      LLVM_DEBUG(dbgs() << "Do: MutateType: " << *Inst << " with " << *NewTy
                        << "\n");
      Inst->mutateType(NewTy);
    }

    /// Mutate the instruction back to its original type.
    void undo() override {
      LLVM_DEBUG(dbgs() << "Undo: MutateType: " << *Inst << " with " << *OrigTy
                        << "\n");
      Inst->mutateType(OrigTy);
    }
  };

  /// Replace the uses of an instruction by another instruction.
  class UsesReplacer : public TypePromotionAction {
    /// Helper structure to keep track of the replaced uses.
    struct InstructionAndIdx {
      /// The instruction using the instruction.
      Instruction *Inst;

      /// The index where this instruction is used for Inst.
      unsigned Idx;

      InstructionAndIdx(Instruction *Inst, unsigned Idx)
          : Inst(Inst), Idx(Idx) {}
    };

    /// Keep track of the original uses (pair Instruction, Index).
    SmallVector<InstructionAndIdx, 4> OriginalUses;
    /// Keep track of the debug users.
    SmallVector<DbgValueInst *, 1> DbgValues;

    using use_iterator = SmallVectorImpl<InstructionAndIdx>::iterator;

  public:
    /// Replace all the use of \p Inst by \p New.
    UsesReplacer(Instruction *Inst, Value *New) : TypePromotionAction(Inst) {
      LLVM_DEBUG(dbgs() << "Do: UsersReplacer: " << *Inst << " with " << *New
                        << "\n");
      // Record the original uses.
      for (Use &U : Inst->uses()) {
        Instruction *UserI = cast<Instruction>(U.getUser());
        OriginalUses.push_back(InstructionAndIdx(UserI, U.getOperandNo()));
      }
      // Record the debug uses separately. They are not in the instruction's
      // use list, but they are replaced by RAUW.
      findDbgValues(DbgValues, Inst);

      // Now, we can replace the uses.
      Inst->replaceAllUsesWith(New);
    }

    /// Reassign the original uses of Inst to Inst.
    void undo() override {
      LLVM_DEBUG(dbgs() << "Undo: UsersReplacer: " << *Inst << "\n");
      for (use_iterator UseIt = OriginalUses.begin(),
                        EndIt = OriginalUses.end();
           UseIt != EndIt; ++UseIt) {
        UseIt->Inst->setOperand(UseIt->Idx, Inst);
      }
      // RAUW has replaced all original uses with references to the new value,
      // including the debug uses. Since we are undoing the replacements,
      // the original debug uses must also be reinstated to maintain the
      // correctness and utility of debug value instructions.
      for (auto *DVI: DbgValues) {
        LLVMContext &Ctx = Inst->getType()->getContext();
        auto *MV = MetadataAsValue::get(Ctx, ValueAsMetadata::get(Inst));
        DVI->setOperand(0, MV);
      }
    }
  };

  /// Remove an instruction from the IR.
  class InstructionRemover : public TypePromotionAction {
    /// Original position of the instruction.
    InsertionHandler Inserter;

    /// Helper structure to hide all the link to the instruction. In other
    /// words, this helps to do as if the instruction was removed.
    OperandsHider Hider;

    /// Keep track of the uses replaced, if any.
    UsesReplacer *Replacer = nullptr;

    /// Keep track of instructions removed.
    SetOfInstrs &RemovedInsts;

  public:
    /// Remove all reference of \p Inst and optionally replace all its
    /// uses with New.
    /// \p RemovedInsts Keep track of the instructions removed by this Action.
    /// \pre If !Inst->use_empty(), then New != nullptr
    InstructionRemover(Instruction *Inst, SetOfInstrs &RemovedInsts,
                       Value *New = nullptr)
        : TypePromotionAction(Inst), Inserter(Inst), Hider(Inst),
          RemovedInsts(RemovedInsts) {
      if (New)
        Replacer = new UsesReplacer(Inst, New);
      LLVM_DEBUG(dbgs() << "Do: InstructionRemover: " << *Inst << "\n");
      RemovedInsts.insert(Inst);
      /// The instructions removed here will be freed after completing
      /// optimizeBlock() for all blocks as we need to keep track of the
      /// removed instructions during promotion.
      Inst->removeFromParent();
    }

    ~InstructionRemover() override { delete Replacer; }

    /// Resurrect the instruction and reassign it to the proper uses if
    /// new value was provided when build this action.
    void undo() override {
      LLVM_DEBUG(dbgs() << "Undo: InstructionRemover: " << *Inst << "\n");
      Inserter.insert(Inst);
      if (Replacer)
        Replacer->undo();
      Hider.undo();
      RemovedInsts.erase(Inst);
    }
  };

public:
  /// Restoration point.
  /// The restoration point is a pointer to an action instead of an iterator
  /// because the iterator may be invalidated but not the pointer.
  using ConstRestorationPt = const TypePromotionAction *;

  TypePromotionTransaction(SetOfInstrs &RemovedInsts)
      : RemovedInsts(RemovedInsts) {}

  /// Advocate every changes made in that transaction.
  void commit();

  /// Undo all the changes made after the given point.
  void rollback(ConstRestorationPt Point);

  /// Get the current restoration point.
  ConstRestorationPt getRestorationPoint() const;

  /// \name API for IR modification with state keeping to support rollback.
  /// @{
  /// Same as Instruction::setOperand.
  void setOperand(Instruction *Inst, unsigned Idx, Value *NewVal);

  /// Same as Instruction::eraseFromParent.
  void eraseInstruction(Instruction *Inst, Value *NewVal = nullptr);

  /// Same as Value::replaceAllUsesWith.
  void replaceAllUsesWith(Instruction *Inst, Value *New);

  /// Same as Value::mutateType.
  void mutateType(Instruction *Inst, Type *NewTy);

  /// Same as IRBuilder::createTrunc.
  Value *createTrunc(Instruction *Opnd, Type *Ty);

  /// Same as IRBuilder::createSExt.
  Value *createSExt(Instruction *Inst, Value *Opnd, Type *Ty);

  /// Same as IRBuilder::createZExt.
  Value *createZExt(Instruction *Inst, Value *Opnd, Type *Ty);

  /// Same as Instruction::moveBefore.
  void moveBefore(Instruction *Inst, Instruction *Before);
  /// @}

private:
  /// The ordered list of actions made so far.
  SmallVector<std::unique_ptr<TypePromotionAction>, 16> Actions;

  using CommitPt = SmallVectorImpl<std::unique_ptr<TypePromotionAction>>::iterator;

  SetOfInstrs &RemovedInsts;
};

} // end anonymous namespace

void TypePromotionTransaction::setOperand(Instruction *Inst, unsigned Idx,
                                          Value *NewVal) {
  Actions.push_back(llvm::make_unique<TypePromotionTransaction::OperandSetter>(
      Inst, Idx, NewVal));
}

void TypePromotionTransaction::eraseInstruction(Instruction *Inst,
                                                Value *NewVal) {
  Actions.push_back(
      llvm::make_unique<TypePromotionTransaction::InstructionRemover>(
          Inst, RemovedInsts, NewVal));
}

void TypePromotionTransaction::replaceAllUsesWith(Instruction *Inst,
                                                  Value *New) {
  Actions.push_back(
      llvm::make_unique<TypePromotionTransaction::UsesReplacer>(Inst, New));
}

void TypePromotionTransaction::mutateType(Instruction *Inst, Type *NewTy) {
  Actions.push_back(
      llvm::make_unique<TypePromotionTransaction::TypeMutator>(Inst, NewTy));
}

Value *TypePromotionTransaction::createTrunc(Instruction *Opnd,
                                             Type *Ty) {
  std::unique_ptr<TruncBuilder> Ptr(new TruncBuilder(Opnd, Ty));
  Value *Val = Ptr->getBuiltValue();
  Actions.push_back(std::move(Ptr));
  return Val;
}

Value *TypePromotionTransaction::createSExt(Instruction *Inst,
                                            Value *Opnd, Type *Ty) {
  std::unique_ptr<SExtBuilder> Ptr(new SExtBuilder(Inst, Opnd, Ty));
  Value *Val = Ptr->getBuiltValue();
  Actions.push_back(std::move(Ptr));
  return Val;
}

Value *TypePromotionTransaction::createZExt(Instruction *Inst,
                                            Value *Opnd, Type *Ty) {
  std::unique_ptr<ZExtBuilder> Ptr(new ZExtBuilder(Inst, Opnd, Ty));
  Value *Val = Ptr->getBuiltValue();
  Actions.push_back(std::move(Ptr));
  return Val;
}

void TypePromotionTransaction::moveBefore(Instruction *Inst,
                                          Instruction *Before) {
  Actions.push_back(
      llvm::make_unique<TypePromotionTransaction::InstructionMoveBefore>(
          Inst, Before));
}

TypePromotionTransaction::ConstRestorationPt
TypePromotionTransaction::getRestorationPoint() const {
  return !Actions.empty() ? Actions.back().get() : nullptr;
}

void TypePromotionTransaction::commit() {
  for (CommitPt It = Actions.begin(), EndIt = Actions.end(); It != EndIt;
       ++It)
    (*It)->commit();
  Actions.clear();
}

void TypePromotionTransaction::rollback(
    TypePromotionTransaction::ConstRestorationPt Point) {
  while (!Actions.empty() && Point != Actions.back().get()) {
    std::unique_ptr<TypePromotionAction> Curr = Actions.pop_back_val();
    Curr->undo();
  }
}

namespace {

/// A helper class for matching addressing modes.
///
/// This encapsulates the logic for matching the target-legal addressing modes.
class AddressingModeMatcher {
  SmallVectorImpl<Instruction*> &AddrModeInsts;
  const TargetLowering &TLI;
  const TargetRegisterInfo &TRI;
  const DataLayout &DL;

  /// AccessTy/MemoryInst - This is the type for the access (e.g. double) and
  /// the memory instruction that we're computing this address for.
  Type *AccessTy;
  unsigned AddrSpace;
  Instruction *MemoryInst;

  /// This is the addressing mode that we're building up. This is
  /// part of the return value of this addressing mode matching stuff.
  ExtAddrMode &AddrMode;

  /// The instructions inserted by other CodeGenPrepare optimizations.
  const SetOfInstrs &InsertedInsts;

  /// A map from the instructions to their type before promotion.
  InstrToOrigTy &PromotedInsts;

  /// The ongoing transaction where every action should be registered.
  TypePromotionTransaction &TPT;

  // A GEP which has too large offset to be folded into the addressing mode.
  std::pair<AssertingVH<GetElementPtrInst>, int64_t> &LargeOffsetGEP;

  /// This is set to true when we should not do profitability checks.
  /// When true, IsProfitableToFoldIntoAddressingMode always returns true.
  bool IgnoreProfitability;

  AddressingModeMatcher(
      SmallVectorImpl<Instruction *> &AMI, const TargetLowering &TLI,
      const TargetRegisterInfo &TRI, Type *AT, unsigned AS, Instruction *MI,
      ExtAddrMode &AM, const SetOfInstrs &InsertedInsts,
      InstrToOrigTy &PromotedInsts, TypePromotionTransaction &TPT,
      std::pair<AssertingVH<GetElementPtrInst>, int64_t> &LargeOffsetGEP)
      : AddrModeInsts(AMI), TLI(TLI), TRI(TRI),
        DL(MI->getModule()->getDataLayout()), AccessTy(AT), AddrSpace(AS),
        MemoryInst(MI), AddrMode(AM), InsertedInsts(InsertedInsts),
        PromotedInsts(PromotedInsts), TPT(TPT), LargeOffsetGEP(LargeOffsetGEP) {
    IgnoreProfitability = false;
  }

public:
  /// Find the maximal addressing mode that a load/store of V can fold,
  /// give an access type of AccessTy.  This returns a list of involved
  /// instructions in AddrModeInsts.
  /// \p InsertedInsts The instructions inserted by other CodeGenPrepare
  /// optimizations.
  /// \p PromotedInsts maps the instructions to their type before promotion.
  /// \p The ongoing transaction where every action should be registered.
  static ExtAddrMode
  Match(Value *V, Type *AccessTy, unsigned AS, Instruction *MemoryInst,
        SmallVectorImpl<Instruction *> &AddrModeInsts,
        const TargetLowering &TLI, const TargetRegisterInfo &TRI,
        const SetOfInstrs &InsertedInsts, InstrToOrigTy &PromotedInsts,
        TypePromotionTransaction &TPT,
        std::pair<AssertingVH<GetElementPtrInst>, int64_t> &LargeOffsetGEP) {
    ExtAddrMode Result;

    bool Success = AddressingModeMatcher(AddrModeInsts, TLI, TRI, AccessTy, AS,
                                         MemoryInst, Result, InsertedInsts,
                                         PromotedInsts, TPT, LargeOffsetGEP)
                       .matchAddr(V, 0);
    (void)Success; assert(Success && "Couldn't select *anything*?");
    return Result;
  }

private:
  bool matchScaledValue(Value *ScaleReg, int64_t Scale, unsigned Depth);
  bool matchAddr(Value *Addr, unsigned Depth);
  bool matchOperationAddr(User *AddrInst, unsigned Opcode, unsigned Depth,
                          bool *MovedAway = nullptr);
  bool isProfitableToFoldIntoAddressingMode(Instruction *I,
                                            ExtAddrMode &AMBefore,
                                            ExtAddrMode &AMAfter);
  bool valueAlreadyLiveAtInst(Value *Val, Value *KnownLive1, Value *KnownLive2);
  bool isPromotionProfitable(unsigned NewCost, unsigned OldCost,
                             Value *PromotedOperand) const;
};

class PhiNodeSet;

/// An iterator for PhiNodeSet.
class PhiNodeSetIterator {
  PhiNodeSet * const Set;
  size_t CurrentIndex = 0;

public:
  /// The constructor. Start should point to either a valid element, or be equal
  /// to the size of the underlying SmallVector of the PhiNodeSet.
  PhiNodeSetIterator(PhiNodeSet * const Set, size_t Start);
  PHINode * operator*() const;
  PhiNodeSetIterator& operator++();
  bool operator==(const PhiNodeSetIterator &RHS) const;
  bool operator!=(const PhiNodeSetIterator &RHS) const;
};

/// Keeps a set of PHINodes.
///
/// This is a minimal set implementation for a specific use case:
/// It is very fast when there are very few elements, but also provides good
/// performance when there are many. It is similar to SmallPtrSet, but also
/// provides iteration by insertion order, which is deterministic and stable
/// across runs. It is also similar to SmallSetVector, but provides removing
/// elements in O(1) time. This is achieved by not actually removing the element
/// from the underlying vector, so comes at the cost of using more memory, but
/// that is fine, since PhiNodeSets are used as short lived objects.
class PhiNodeSet {
  friend class PhiNodeSetIterator;

  using MapType = SmallDenseMap<PHINode *, size_t, 32>;
  using iterator =  PhiNodeSetIterator;

  /// Keeps the elements in the order of their insertion in the underlying
  /// vector. To achieve constant time removal, it never deletes any element.
  SmallVector<PHINode *, 32> NodeList;

  /// Keeps the elements in the underlying set implementation. This (and not the
  /// NodeList defined above) is the source of truth on whether an element
  /// is actually in the collection.
  MapType NodeMap;

  /// Points to the first valid (not deleted) element when the set is not empty
  /// and the value is not zero. Equals to the size of the underlying vector
  /// when the set is empty. When the value is 0, as in the beginning, the
  /// first element may or may not be valid.
  size_t FirstValidElement = 0;

public:
  /// Inserts a new element to the collection.
  /// \returns true if the element is actually added, i.e. was not in the
  /// collection before the operation.
  bool insert(PHINode *Ptr) {
    if (NodeMap.insert(std::make_pair(Ptr, NodeList.size())).second) {
      NodeList.push_back(Ptr);
      return true;
    }
    return false;
  }

  /// Removes the element from the collection.
  /// \returns whether the element is actually removed, i.e. was in the
  /// collection before the operation.
  bool erase(PHINode *Ptr) {
    auto it = NodeMap.find(Ptr);
    if (it != NodeMap.end()) {
      NodeMap.erase(Ptr);
      SkipRemovedElements(FirstValidElement);
      return true;
    }
    return false;
  }

  /// Removes all elements and clears the collection.
  void clear() {
    NodeMap.clear();
    NodeList.clear();
    FirstValidElement = 0;
  }

  /// \returns an iterator that will iterate the elements in the order of
  /// insertion.
  iterator begin() {
    if (FirstValidElement == 0)
      SkipRemovedElements(FirstValidElement);
    return PhiNodeSetIterator(this, FirstValidElement);
  }

  /// \returns an iterator that points to the end of the collection.
  iterator end() { return PhiNodeSetIterator(this, NodeList.size()); }

  /// Returns the number of elements in the collection.
  size_t size() const {
    return NodeMap.size();
  }

  /// \returns 1 if the given element is in the collection, and 0 if otherwise.
  size_t count(PHINode *Ptr) const {
    return NodeMap.count(Ptr);
  }

private:
  /// Updates the CurrentIndex so that it will point to a valid element.
  ///
  /// If the element of NodeList at CurrentIndex is valid, it does not
  /// change it. If there are no more valid elements, it updates CurrentIndex
  /// to point to the end of the NodeList.
  void SkipRemovedElements(size_t &CurrentIndex) {
    while (CurrentIndex < NodeList.size()) {
      auto it = NodeMap.find(NodeList[CurrentIndex]);
      // If the element has been deleted and added again later, NodeMap will
      // point to a different index, so CurrentIndex will still be invalid.
      if (it != NodeMap.end() && it->second == CurrentIndex)
        break;
      ++CurrentIndex;
    }
  }
};

PhiNodeSetIterator::PhiNodeSetIterator(PhiNodeSet *const Set, size_t Start)
    : Set(Set), CurrentIndex(Start) {}

PHINode * PhiNodeSetIterator::operator*() const {
  assert(CurrentIndex < Set->NodeList.size() &&
         "PhiNodeSet access out of range");
  return Set->NodeList[CurrentIndex];
}

PhiNodeSetIterator& PhiNodeSetIterator::operator++() {
  assert(CurrentIndex < Set->NodeList.size() &&
         "PhiNodeSet access out of range");
  ++CurrentIndex;
  Set->SkipRemovedElements(CurrentIndex);
  return *this;
}

bool PhiNodeSetIterator::operator==(const PhiNodeSetIterator &RHS) const {
  return CurrentIndex == RHS.CurrentIndex;
}

bool PhiNodeSetIterator::operator!=(const PhiNodeSetIterator &RHS) const {
  return !((*this) == RHS);
}

/// Keep track of simplification of Phi nodes.
/// Accept the set of all phi nodes and erase phi node from this set
/// if it is simplified.
class SimplificationTracker {
  DenseMap<Value *, Value *> Storage;
  const SimplifyQuery &SQ;
  // Tracks newly created Phi nodes. The elements are iterated by insertion
  // order.
  PhiNodeSet AllPhiNodes;
  // Tracks newly created Select nodes.
  SmallPtrSet<SelectInst *, 32> AllSelectNodes;

public:
  SimplificationTracker(const SimplifyQuery &sq)
      : SQ(sq) {}

  Value *Get(Value *V) {
    do {
      auto SV = Storage.find(V);
      if (SV == Storage.end())
        return V;
      V = SV->second;
    } while (true);
  }

  Value *Simplify(Value *Val) {
    SmallVector<Value *, 32> WorkList;
    SmallPtrSet<Value *, 32> Visited;
    WorkList.push_back(Val);
    while (!WorkList.empty()) {
      auto P = WorkList.pop_back_val();
      if (!Visited.insert(P).second)
        continue;
      if (auto *PI = dyn_cast<Instruction>(P))
        if (Value *V = SimplifyInstruction(cast<Instruction>(PI), SQ)) {
          for (auto *U : PI->users())
            WorkList.push_back(cast<Value>(U));
          Put(PI, V);
          PI->replaceAllUsesWith(V);
          if (auto *PHI = dyn_cast<PHINode>(PI))
            AllPhiNodes.erase(PHI);
          if (auto *Select = dyn_cast<SelectInst>(PI))
            AllSelectNodes.erase(Select);
          PI->eraseFromParent();
        }
    }
    return Get(Val);
  }

  void Put(Value *From, Value *To) {
    Storage.insert({ From, To });
  }

  void ReplacePhi(PHINode *From, PHINode *To) {
    Value* OldReplacement = Get(From);
    while (OldReplacement != From) {
      From = To;
      To = dyn_cast<PHINode>(OldReplacement);
      OldReplacement = Get(From);
    }
    assert(Get(To) == To && "Replacement PHI node is already replaced.");
    Put(From, To);
    From->replaceAllUsesWith(To);
    AllPhiNodes.erase(From);
    From->eraseFromParent();
  }

  PhiNodeSet& newPhiNodes() { return AllPhiNodes; }

  void insertNewPhi(PHINode *PN) { AllPhiNodes.insert(PN); }

  void insertNewSelect(SelectInst *SI) { AllSelectNodes.insert(SI); }

  unsigned countNewPhiNodes() const { return AllPhiNodes.size(); }

  unsigned countNewSelectNodes() const { return AllSelectNodes.size(); }

  void destroyNewNodes(Type *CommonType) {
    // For safe erasing, replace the uses with dummy value first.
    auto Dummy = UndefValue::get(CommonType);
    for (auto I : AllPhiNodes) {
      I->replaceAllUsesWith(Dummy);
      I->eraseFromParent();
    }
    AllPhiNodes.clear();
    for (auto I : AllSelectNodes) {
      I->replaceAllUsesWith(Dummy);
      I->eraseFromParent();
    }
    AllSelectNodes.clear();
  }
};

/// A helper class for combining addressing modes.
class AddressingModeCombiner {
  typedef DenseMap<Value *, Value *> FoldAddrToValueMapping;
  typedef std::pair<PHINode *, PHINode *> PHIPair;

private:
  /// The addressing modes we've collected.
  SmallVector<ExtAddrMode, 16> AddrModes;

  /// The field in which the AddrModes differ, when we have more than one.
  ExtAddrMode::FieldName DifferentField = ExtAddrMode::NoField;

  /// Are the AddrModes that we have all just equal to their original values?
  bool AllAddrModesTrivial = true;

  /// Common Type for all different fields in addressing modes.
  Type *CommonType;

  /// SimplifyQuery for simplifyInstruction utility.
  const SimplifyQuery &SQ;

  /// Original Address.
  Value *Original;

public:
  AddressingModeCombiner(const SimplifyQuery &_SQ, Value *OriginalValue)
      : CommonType(nullptr), SQ(_SQ), Original(OriginalValue) {}

  /// Get the combined AddrMode
  const ExtAddrMode &getAddrMode() const {
    return AddrModes[0];
  }

  /// Add a new AddrMode if it's compatible with the AddrModes we already
  /// have.
  /// \return True iff we succeeded in doing so.
  bool addNewAddrMode(ExtAddrMode &NewAddrMode) {
    // Take note of if we have any non-trivial AddrModes, as we need to detect
    // when all AddrModes are trivial as then we would introduce a phi or select
    // which just duplicates what's already there.
    AllAddrModesTrivial = AllAddrModesTrivial && NewAddrMode.isTrivial();

    // If this is the first addrmode then everything is fine.
    if (AddrModes.empty()) {
      AddrModes.emplace_back(NewAddrMode);
      return true;
    }

    // Figure out how different this is from the other address modes, which we
    // can do just by comparing against the first one given that we only care
    // about the cumulative difference.
    ExtAddrMode::FieldName ThisDifferentField =
      AddrModes[0].compare(NewAddrMode);
    if (DifferentField == ExtAddrMode::NoField)
      DifferentField = ThisDifferentField;
    else if (DifferentField != ThisDifferentField)
      DifferentField = ExtAddrMode::MultipleFields;

    // If NewAddrMode differs in more than one dimension we cannot handle it.
    bool CanHandle = DifferentField != ExtAddrMode::MultipleFields;

    // If Scale Field is different then we reject.
    CanHandle = CanHandle && DifferentField != ExtAddrMode::ScaleField;

    // We also must reject the case when base offset is different and
    // scale reg is not null, we cannot handle this case due to merge of
    // different offsets will be used as ScaleReg.
    CanHandle = CanHandle && (DifferentField != ExtAddrMode::BaseOffsField ||
                              !NewAddrMode.ScaledReg);

    // We also must reject the case when GV is different and BaseReg installed
    // due to we want to use base reg as a merge of GV values.
    CanHandle = CanHandle && (DifferentField != ExtAddrMode::BaseGVField ||
                              !NewAddrMode.HasBaseReg);

    // Even if NewAddMode is the same we still need to collect it due to
    // original value is different. And later we will need all original values
    // as anchors during finding the common Phi node.
    if (CanHandle)
      AddrModes.emplace_back(NewAddrMode);
    else
      AddrModes.clear();

    return CanHandle;
  }

  /// Combine the addressing modes we've collected into a single
  /// addressing mode.
  /// \return True iff we successfully combined them or we only had one so
  /// didn't need to combine them anyway.
  bool combineAddrModes() {
    // If we have no AddrModes then they can't be combined.
    if (AddrModes.size() == 0)
      return false;

    // A single AddrMode can trivially be combined.
    if (AddrModes.size() == 1 || DifferentField == ExtAddrMode::NoField)
      return true;

    // If the AddrModes we collected are all just equal to the value they are
    // derived from then combining them wouldn't do anything useful.
    if (AllAddrModesTrivial)
      return false;

    if (!addrModeCombiningAllowed())
      return false;

    // Build a map between <original value, basic block where we saw it> to
    // value of base register.
    // Bail out if there is no common type.
    FoldAddrToValueMapping Map;
    if (!initializeMap(Map))
      return false;

    Value *CommonValue = findCommon(Map);
    if (CommonValue)
      AddrModes[0].SetCombinedField(DifferentField, CommonValue, AddrModes);
    return CommonValue != nullptr;
  }

private:
  /// Initialize Map with anchor values. For address seen
  /// we set the value of different field saw in this address.
  /// At the same time we find a common type for different field we will
  /// use to create new Phi/Select nodes. Keep it in CommonType field.
  /// Return false if there is no common type found.
  bool initializeMap(FoldAddrToValueMapping &Map) {
    // Keep track of keys where the value is null. We will need to replace it
    // with constant null when we know the common type.
    SmallVector<Value *, 2> NullValue;
    Type *IntPtrTy = SQ.DL.getIntPtrType(AddrModes[0].OriginalValue->getType());
    for (auto &AM : AddrModes) {
      Value *DV = AM.GetFieldAsValue(DifferentField, IntPtrTy);
      if (DV) {
        auto *Type = DV->getType();
        if (CommonType && CommonType != Type)
          return false;
        CommonType = Type;
        Map[AM.OriginalValue] = DV;
      } else {
        NullValue.push_back(AM.OriginalValue);
      }
    }
    assert(CommonType && "At least one non-null value must be!");
    for (auto *V : NullValue)
      Map[V] = Constant::getNullValue(CommonType);
    return true;
  }

  /// We have mapping between value A and other value B where B was a field in
  /// addressing mode represented by A. Also we have an original value C
  /// representing an address we start with. Traversing from C through phi and
  /// selects we ended up with A's in a map. This utility function tries to find
  /// a value V which is a field in addressing mode C and traversing through phi
  /// nodes and selects we will end up in corresponded values B in a map.
  /// The utility will create a new Phi/Selects if needed.
  // The simple example looks as follows:
  // BB1:
  //   p1 = b1 + 40
  //   br cond BB2, BB3
  // BB2:
  //   p2 = b2 + 40
  //   br BB3
  // BB3:
  //   p = phi [p1, BB1], [p2, BB2]
  //   v = load p
  // Map is
  //   p1 -> b1
  //   p2 -> b2
  // Request is
  //   p -> ?
  // The function tries to find or build phi [b1, BB1], [b2, BB2] in BB3.
  Value *findCommon(FoldAddrToValueMapping &Map) {
    // Tracks the simplification of newly created phi nodes. The reason we use
    // this mapping is because we will add new created Phi nodes in AddrToBase.
    // Simplification of Phi nodes is recursive, so some Phi node may
    // be simplified after we added it to AddrToBase. In reality this
    // simplification is possible only if original phi/selects were not
    // simplified yet.
    // Using this mapping we can find the current value in AddrToBase.
    SimplificationTracker ST(SQ);

    // First step, DFS to create PHI nodes for all intermediate blocks.
    // Also fill traverse order for the second step.
    SmallVector<Value *, 32> TraverseOrder;
    InsertPlaceholders(Map, TraverseOrder, ST);

    // Second Step, fill new nodes by merged values and simplify if possible.
    FillPlaceholders(Map, TraverseOrder, ST);

    if (!AddrSinkNewSelects && ST.countNewSelectNodes() > 0) {
      ST.destroyNewNodes(CommonType);
      return nullptr;
    }

    // Now we'd like to match New Phi nodes to existed ones.
    unsigned PhiNotMatchedCount = 0;
    if (!MatchPhiSet(ST, AddrSinkNewPhis, PhiNotMatchedCount)) {
      ST.destroyNewNodes(CommonType);
      return nullptr;
    }

    auto *Result = ST.Get(Map.find(Original)->second);
    if (Result) {
      NumMemoryInstsPhiCreated += ST.countNewPhiNodes() + PhiNotMatchedCount;
      NumMemoryInstsSelectCreated += ST.countNewSelectNodes();
    }
    return Result;
  }

  /// Try to match PHI node to Candidate.
  /// Matcher tracks the matched Phi nodes.
  bool MatchPhiNode(PHINode *PHI, PHINode *Candidate,
                    SmallSetVector<PHIPair, 8> &Matcher,
                    PhiNodeSet &PhiNodesToMatch) {
    SmallVector<PHIPair, 8> WorkList;
    Matcher.insert({ PHI, Candidate });
    SmallSet<PHINode *, 8> MatchedPHIs;
    MatchedPHIs.insert(PHI);
    WorkList.push_back({ PHI, Candidate });
    SmallSet<PHIPair, 8> Visited;
    while (!WorkList.empty()) {
      auto Item = WorkList.pop_back_val();
      if (!Visited.insert(Item).second)
        continue;
      // We iterate over all incoming values to Phi to compare them.
      // If values are different and both of them Phi and the first one is a
      // Phi we added (subject to match) and both of them is in the same basic
      // block then we can match our pair if values match. So we state that
      // these values match and add it to work list to verify that.
      for (auto B : Item.first->blocks()) {
        Value *FirstValue = Item.first->getIncomingValueForBlock(B);
        Value *SecondValue = Item.second->getIncomingValueForBlock(B);
        if (FirstValue == SecondValue)
          continue;

        PHINode *FirstPhi = dyn_cast<PHINode>(FirstValue);
        PHINode *SecondPhi = dyn_cast<PHINode>(SecondValue);

        // One of them is not Phi or
        // The first one is not Phi node from the set we'd like to match or
        // Phi nodes from different basic blocks then
        // we will not be able to match.
        if (!FirstPhi || !SecondPhi || !PhiNodesToMatch.count(FirstPhi) ||
            FirstPhi->getParent() != SecondPhi->getParent())
          return false;

        // If we already matched them then continue.
        if (Matcher.count({ FirstPhi, SecondPhi }))
          continue;
        // So the values are different and does not match. So we need them to
        // match. (But we register no more than one match per PHI node, so that
        // we won't later try to replace them twice.)
        if (!MatchedPHIs.insert(FirstPhi).second)
          Matcher.insert({ FirstPhi, SecondPhi });
        // But me must check it.
        WorkList.push_back({ FirstPhi, SecondPhi });
      }
    }
    return true;
  }

  /// For the given set of PHI nodes (in the SimplificationTracker) try
  /// to find their equivalents.
  /// Returns false if this matching fails and creation of new Phi is disabled.
  bool MatchPhiSet(SimplificationTracker &ST, bool AllowNewPhiNodes,
                   unsigned &PhiNotMatchedCount) {
    // Matched and PhiNodesToMatch iterate their elements in a deterministic
    // order, so the replacements (ReplacePhi) are also done in a deterministic
    // order.
    SmallSetVector<PHIPair, 8> Matched;
    SmallPtrSet<PHINode *, 8> WillNotMatch;
    PhiNodeSet &PhiNodesToMatch = ST.newPhiNodes();
    while (PhiNodesToMatch.size()) {
      PHINode *PHI = *PhiNodesToMatch.begin();

      // Add us, if no Phi nodes in the basic block we do not match.
      WillNotMatch.clear();
      WillNotMatch.insert(PHI);

      // Traverse all Phis until we found equivalent or fail to do that.
      bool IsMatched = false;
      for (auto &P : PHI->getParent()->phis()) {
        if (&P == PHI)
          continue;
        if ((IsMatched = MatchPhiNode(PHI, &P, Matched, PhiNodesToMatch)))
          break;
        // If it does not match, collect all Phi nodes from matcher.
        // if we end up with no match, them all these Phi nodes will not match
        // later.
        for (auto M : Matched)
          WillNotMatch.insert(M.first);
        Matched.clear();
      }
      if (IsMatched) {
        // Replace all matched values and erase them.
        for (auto MV : Matched)
          ST.ReplacePhi(MV.first, MV.second);
        Matched.clear();
        continue;
      }
      // If we are not allowed to create new nodes then bail out.
      if (!AllowNewPhiNodes)
        return false;
      // Just remove all seen values in matcher. They will not match anything.
      PhiNotMatchedCount += WillNotMatch.size();
      for (auto *P : WillNotMatch)
        PhiNodesToMatch.erase(P);
    }
    return true;
  }
  /// Fill the placeholders with values from predecessors and simplify them.
  void FillPlaceholders(FoldAddrToValueMapping &Map,
                        SmallVectorImpl<Value *> &TraverseOrder,
                        SimplificationTracker &ST) {
    while (!TraverseOrder.empty()) {
      Value *Current = TraverseOrder.pop_back_val();
      assert(Map.find(Current) != Map.end() && "No node to fill!!!");
      Value *V = Map[Current];

      if (SelectInst *Select = dyn_cast<SelectInst>(V)) {
        // CurrentValue also must be Select.
        auto *CurrentSelect = cast<SelectInst>(Current);
        auto *TrueValue = CurrentSelect->getTrueValue();
        assert(Map.find(TrueValue) != Map.end() && "No True Value!");
        Select->setTrueValue(ST.Get(Map[TrueValue]));
        auto *FalseValue = CurrentSelect->getFalseValue();
        assert(Map.find(FalseValue) != Map.end() && "No False Value!");
        Select->setFalseValue(ST.Get(Map[FalseValue]));
      } else {
        // Must be a Phi node then.
        PHINode *PHI = cast<PHINode>(V);
        auto *CurrentPhi = dyn_cast<PHINode>(Current);
        // Fill the Phi node with values from predecessors.
        for (auto B : predecessors(PHI->getParent())) {
          Value *PV = CurrentPhi->getIncomingValueForBlock(B);
          assert(Map.find(PV) != Map.end() && "No predecessor Value!");
          PHI->addIncoming(ST.Get(Map[PV]), B);
        }
      }
      Map[Current] = ST.Simplify(V);
    }
  }

  /// Starting from original value recursively iterates over def-use chain up to
  /// known ending values represented in a map. For each traversed phi/select
  /// inserts a placeholder Phi or Select.
  /// Reports all new created Phi/Select nodes by adding them to set.
  /// Also reports and order in what values have been traversed.
  void InsertPlaceholders(FoldAddrToValueMapping &Map,
                          SmallVectorImpl<Value *> &TraverseOrder,
                          SimplificationTracker &ST) {
    SmallVector<Value *, 32> Worklist;
    assert((isa<PHINode>(Original) || isa<SelectInst>(Original)) &&
           "Address must be a Phi or Select node");
    auto *Dummy = UndefValue::get(CommonType);
    Worklist.push_back(Original);
    while (!Worklist.empty()) {
      Value *Current = Worklist.pop_back_val();
      // if it is already visited or it is an ending value then skip it.
      if (Map.find(Current) != Map.end())
        continue;
      TraverseOrder.push_back(Current);

      // CurrentValue must be a Phi node or select. All others must be covered
      // by anchors.
      if (SelectInst *CurrentSelect = dyn_cast<SelectInst>(Current)) {
        // Is it OK to get metadata from OrigSelect?!
        // Create a Select placeholder with dummy value.
        SelectInst *Select = SelectInst::Create(
            CurrentSelect->getCondition(), Dummy, Dummy,
            CurrentSelect->getName(), CurrentSelect, CurrentSelect);
        Map[Current] = Select;
        ST.insertNewSelect(Select);
        // We are interested in True and False values.
        Worklist.push_back(CurrentSelect->getTrueValue());
        Worklist.push_back(CurrentSelect->getFalseValue());
      } else {
        // It must be a Phi node then.
        PHINode *CurrentPhi = cast<PHINode>(Current);
        unsigned PredCount = CurrentPhi->getNumIncomingValues();
        PHINode *PHI =
            PHINode::Create(CommonType, PredCount, "sunk_phi", CurrentPhi);
        Map[Current] = PHI;
        ST.insertNewPhi(PHI);
        for (Value *P : CurrentPhi->incoming_values())
          Worklist.push_back(P);
      }
    }
  }

  bool addrModeCombiningAllowed() {
    if (DisableComplexAddrModes)
      return false;
    switch (DifferentField) {
    default:
      return false;
    case ExtAddrMode::BaseRegField:
      return AddrSinkCombineBaseReg;
    case ExtAddrMode::BaseGVField:
      return AddrSinkCombineBaseGV;
    case ExtAddrMode::BaseOffsField:
      return AddrSinkCombineBaseOffs;
    case ExtAddrMode::ScaledRegField:
      return AddrSinkCombineScaledReg;
    }
  }
};
} // end anonymous namespace

/// Try adding ScaleReg*Scale to the current addressing mode.
/// Return true and update AddrMode if this addr mode is legal for the target,
/// false if not.
bool AddressingModeMatcher::matchScaledValue(Value *ScaleReg, int64_t Scale,
                                             unsigned Depth) {
  // If Scale is 1, then this is the same as adding ScaleReg to the addressing
  // mode.  Just process that directly.
  if (Scale == 1)
    return matchAddr(ScaleReg, Depth);

  // If the scale is 0, it takes nothing to add this.
  if (Scale == 0)
    return true;

  // If we already have a scale of this value, we can add to it, otherwise, we
  // need an available scale field.
  if (AddrMode.Scale != 0 && AddrMode.ScaledReg != ScaleReg)
    return false;

  ExtAddrMode TestAddrMode = AddrMode;

  // Add scale to turn X*4+X*3 -> X*7.  This could also do things like
  // [A+B + A*7] -> [B+A*8].
  TestAddrMode.Scale += Scale;
  TestAddrMode.ScaledReg = ScaleReg;

  // If the new address isn't legal, bail out.
  if (!TLI.isLegalAddressingMode(DL, TestAddrMode, AccessTy, AddrSpace))
    return false;

  // It was legal, so commit it.
  AddrMode = TestAddrMode;

  // Okay, we decided that we can add ScaleReg+Scale to AddrMode.  Check now
  // to see if ScaleReg is actually X+C.  If so, we can turn this into adding
  // X*Scale + C*Scale to addr mode.
  ConstantInt *CI = nullptr; Value *AddLHS = nullptr;
  if (isa<Instruction>(ScaleReg) &&  // not a constant expr.
      match(ScaleReg, m_Add(m_Value(AddLHS), m_ConstantInt(CI)))) {
    TestAddrMode.InBounds = false;
    TestAddrMode.ScaledReg = AddLHS;
    TestAddrMode.BaseOffs += CI->getSExtValue()*TestAddrMode.Scale;

    // If this addressing mode is legal, commit it and remember that we folded
    // this instruction.
    if (TLI.isLegalAddressingMode(DL, TestAddrMode, AccessTy, AddrSpace)) {
      AddrModeInsts.push_back(cast<Instruction>(ScaleReg));
      AddrMode = TestAddrMode;
      return true;
    }
  }

  // Otherwise, not (x+c)*scale, just return what we have.
  return true;
}

/// This is a little filter, which returns true if an addressing computation
/// involving I might be folded into a load/store accessing it.
/// This doesn't need to be perfect, but needs to accept at least
/// the set of instructions that MatchOperationAddr can.
static bool MightBeFoldableInst(Instruction *I) {
  switch (I->getOpcode()) {
  case Instruction::BitCast:
  case Instruction::AddrSpaceCast:
    // Don't touch identity bitcasts.
    if (I->getType() == I->getOperand(0)->getType())
      return false;
    return I->getType()->isIntOrPtrTy();
  case Instruction::PtrToInt:
    // PtrToInt is always a noop, as we know that the int type is pointer sized.
    return true;
  case Instruction::IntToPtr:
    // We know the input is intptr_t, so this is foldable.
    return true;
  case Instruction::Add:
    return true;
  case Instruction::Mul:
  case Instruction::Shl:
    // Can only handle X*C and X << C.
    return isa<ConstantInt>(I->getOperand(1));
  case Instruction::GetElementPtr:
    return true;
  default:
    return false;
  }
}

/// Check whether or not \p Val is a legal instruction for \p TLI.
/// \note \p Val is assumed to be the product of some type promotion.
/// Therefore if \p Val has an undefined state in \p TLI, this is assumed
/// to be legal, as the non-promoted value would have had the same state.
static bool isPromotedInstructionLegal(const TargetLowering &TLI,
                                       const DataLayout &DL, Value *Val) {
  Instruction *PromotedInst = dyn_cast<Instruction>(Val);
  if (!PromotedInst)
    return false;
  int ISDOpcode = TLI.InstructionOpcodeToISD(PromotedInst->getOpcode());
  // If the ISDOpcode is undefined, it was undefined before the promotion.
  if (!ISDOpcode)
    return true;
  // Otherwise, check if the promoted instruction is legal or not.
  return TLI.isOperationLegalOrCustom(
      ISDOpcode, TLI.getValueType(DL, PromotedInst->getType()));
}

namespace {

/// Hepler class to perform type promotion.
class TypePromotionHelper {
  /// Utility function to add a promoted instruction \p ExtOpnd to
  /// \p PromotedInsts and record the type of extension we have seen.
  static void addPromotedInst(InstrToOrigTy &PromotedInsts,
                              Instruction *ExtOpnd,
                              bool IsSExt) {
    ExtType ExtTy = IsSExt ? SignExtension : ZeroExtension;
    InstrToOrigTy::iterator It = PromotedInsts.find(ExtOpnd);
    if (It != PromotedInsts.end()) {
      // If the new extension is same as original, the information in
      // PromotedInsts[ExtOpnd] is still correct.
      if (It->second.getInt() == ExtTy)
        return;

      // Now the new extension is different from old extension, we make
      // the type information invalid by setting extension type to
      // BothExtension.
      ExtTy = BothExtension;
    }
    PromotedInsts[ExtOpnd] = TypeIsSExt(ExtOpnd->getType(), ExtTy);
  }

  /// Utility function to query the original type of instruction \p Opnd
  /// with a matched extension type. If the extension doesn't match, we
  /// cannot use the information we had on the original type.
  /// BothExtension doesn't match any extension type.
  static const Type *getOrigType(const InstrToOrigTy &PromotedInsts,
                                 Instruction *Opnd,
                                 bool IsSExt) {
    ExtType ExtTy = IsSExt ? SignExtension : ZeroExtension;
    InstrToOrigTy::const_iterator It = PromotedInsts.find(Opnd);
    if (It != PromotedInsts.end() && It->second.getInt() == ExtTy)
      return It->second.getPointer();
    return nullptr;
  }

  /// Utility function to check whether or not a sign or zero extension
  /// of \p Inst with \p ConsideredExtType can be moved through \p Inst by
  /// either using the operands of \p Inst or promoting \p Inst.
  /// The type of the extension is defined by \p IsSExt.
  /// In other words, check if:
  /// ext (Ty Inst opnd1 opnd2 ... opndN) to ConsideredExtType.
  /// #1 Promotion applies:
  /// ConsideredExtType Inst (ext opnd1 to ConsideredExtType, ...).
  /// #2 Operand reuses:
  /// ext opnd1 to ConsideredExtType.
  /// \p PromotedInsts maps the instructions to their type before promotion.
  static bool canGetThrough(const Instruction *Inst, Type *ConsideredExtType,
                            const InstrToOrigTy &PromotedInsts, bool IsSExt);

  /// Utility function to determine if \p OpIdx should be promoted when
  /// promoting \p Inst.
  static bool shouldExtOperand(const Instruction *Inst, int OpIdx) {
    return !(isa<SelectInst>(Inst) && OpIdx == 0);
  }

  /// Utility function to promote the operand of \p Ext when this
  /// operand is a promotable trunc or sext or zext.
  /// \p PromotedInsts maps the instructions to their type before promotion.
  /// \p CreatedInstsCost[out] contains the cost of all instructions
  /// created to promote the operand of Ext.
  /// Newly added extensions are inserted in \p Exts.
  /// Newly added truncates are inserted in \p Truncs.
  /// Should never be called directly.
  /// \return The promoted value which is used instead of Ext.
  static Value *promoteOperandForTruncAndAnyExt(
      Instruction *Ext, TypePromotionTransaction &TPT,
      InstrToOrigTy &PromotedInsts, unsigned &CreatedInstsCost,
      SmallVectorImpl<Instruction *> *Exts,
      SmallVectorImpl<Instruction *> *Truncs, const TargetLowering &TLI);

  /// Utility function to promote the operand of \p Ext when this
  /// operand is promotable and is not a supported trunc or sext.
  /// \p PromotedInsts maps the instructions to their type before promotion.
  /// \p CreatedInstsCost[out] contains the cost of all the instructions
  /// created to promote the operand of Ext.
  /// Newly added extensions are inserted in \p Exts.
  /// Newly added truncates are inserted in \p Truncs.
  /// Should never be called directly.
  /// \return The promoted value which is used instead of Ext.
  static Value *promoteOperandForOther(Instruction *Ext,
                                       TypePromotionTransaction &TPT,
                                       InstrToOrigTy &PromotedInsts,
                                       unsigned &CreatedInstsCost,
                                       SmallVectorImpl<Instruction *> *Exts,
                                       SmallVectorImpl<Instruction *> *Truncs,
                                       const TargetLowering &TLI, bool IsSExt);

  /// \see promoteOperandForOther.
  static Value *signExtendOperandForOther(
      Instruction *Ext, TypePromotionTransaction &TPT,
      InstrToOrigTy &PromotedInsts, unsigned &CreatedInstsCost,
      SmallVectorImpl<Instruction *> *Exts,
      SmallVectorImpl<Instruction *> *Truncs, const TargetLowering &TLI) {
    return promoteOperandForOther(Ext, TPT, PromotedInsts, CreatedInstsCost,
                                  Exts, Truncs, TLI, true);
  }

  /// \see promoteOperandForOther.
  static Value *zeroExtendOperandForOther(
      Instruction *Ext, TypePromotionTransaction &TPT,
      InstrToOrigTy &PromotedInsts, unsigned &CreatedInstsCost,
      SmallVectorImpl<Instruction *> *Exts,
      SmallVectorImpl<Instruction *> *Truncs, const TargetLowering &TLI) {
    return promoteOperandForOther(Ext, TPT, PromotedInsts, CreatedInstsCost,
                                  Exts, Truncs, TLI, false);
  }

public:
  /// Type for the utility function that promotes the operand of Ext.
  using Action = Value *(*)(Instruction *Ext, TypePromotionTransaction &TPT,
                            InstrToOrigTy &PromotedInsts,
                            unsigned &CreatedInstsCost,
                            SmallVectorImpl<Instruction *> *Exts,
                            SmallVectorImpl<Instruction *> *Truncs,
                            const TargetLowering &TLI);

  /// Given a sign/zero extend instruction \p Ext, return the appropriate
  /// action to promote the operand of \p Ext instead of using Ext.
  /// \return NULL if no promotable action is possible with the current
  /// sign extension.
  /// \p InsertedInsts keeps track of all the instructions inserted by the
  /// other CodeGenPrepare optimizations. This information is important
  /// because we do not want to promote these instructions as CodeGenPrepare
  /// will reinsert them later. Thus creating an infinite loop: create/remove.
  /// \p PromotedInsts maps the instructions to their type before promotion.
  static Action getAction(Instruction *Ext, const SetOfInstrs &InsertedInsts,
                          const TargetLowering &TLI,
                          const InstrToOrigTy &PromotedInsts);
};

} // end anonymous namespace

bool TypePromotionHelper::canGetThrough(const Instruction *Inst,
                                        Type *ConsideredExtType,
                                        const InstrToOrigTy &PromotedInsts,
                                        bool IsSExt) {
  // The promotion helper does not know how to deal with vector types yet.
  // To be able to fix that, we would need to fix the places where we
  // statically extend, e.g., constants and such.
  if (Inst->getType()->isVectorTy())
    return false;

  // We can always get through zext.
  if (isa<ZExtInst>(Inst))
    return true;

  // sext(sext) is ok too.
  if (IsSExt && isa<SExtInst>(Inst))
    return true;

  // We can get through binary operator, if it is legal. In other words, the
  // binary operator must have a nuw or nsw flag.
  const BinaryOperator *BinOp = dyn_cast<BinaryOperator>(Inst);
  if (BinOp && isa<OverflowingBinaryOperator>(BinOp) &&
      ((!IsSExt && BinOp->hasNoUnsignedWrap()) ||
       (IsSExt && BinOp->hasNoSignedWrap())))
    return true;

  // ext(and(opnd, cst)) --> and(ext(opnd), ext(cst))
  if ((Inst->getOpcode() == Instruction::And ||
       Inst->getOpcode() == Instruction::Or))
    return true;

  // ext(xor(opnd, cst)) --> xor(ext(opnd), ext(cst))
  if (Inst->getOpcode() == Instruction::Xor) {
    const ConstantInt *Cst = dyn_cast<ConstantInt>(Inst->getOperand(1));
    // Make sure it is not a NOT.
    if (Cst && !Cst->getValue().isAllOnesValue())
      return true;
  }

  // zext(shrl(opnd, cst)) --> shrl(zext(opnd), zext(cst))
  // It may change a poisoned value into a regular value, like
  //     zext i32 (shrl i8 %val, 12)  -->  shrl i32 (zext i8 %val), 12
  //          poisoned value                    regular value
  // It should be OK since undef covers valid value.
  if (Inst->getOpcode() == Instruction::LShr && !IsSExt)
    return true;

  // and(ext(shl(opnd, cst)), cst) --> and(shl(ext(opnd), ext(cst)), cst)
  // It may change a poisoned value into a regular value, like
  //     zext i32 (shl i8 %val, 12)  -->  shl i32 (zext i8 %val), 12
  //          poisoned value                    regular value
  // It should be OK since undef covers valid value.
  if (Inst->getOpcode() == Instruction::Shl && Inst->hasOneUse()) {
    const Instruction *ExtInst =
        dyn_cast<const Instruction>(*Inst->user_begin());
    if (ExtInst->hasOneUse()) {
      const Instruction *AndInst =
          dyn_cast<const Instruction>(*ExtInst->user_begin());
      if (AndInst && AndInst->getOpcode() == Instruction::And) {
        const ConstantInt *Cst = dyn_cast<ConstantInt>(AndInst->getOperand(1));
        if (Cst &&
            Cst->getValue().isIntN(Inst->getType()->getIntegerBitWidth()))
          return true;
      }
    }
  }

  // Check if we can do the following simplification.
  // ext(trunc(opnd)) --> ext(opnd)
  if (!isa<TruncInst>(Inst))
    return false;

  Value *OpndVal = Inst->getOperand(0);
  // Check if we can use this operand in the extension.
  // If the type is larger than the result type of the extension, we cannot.
  if (!OpndVal->getType()->isIntegerTy() ||
      OpndVal->getType()->getIntegerBitWidth() >
          ConsideredExtType->getIntegerBitWidth())
    return false;

  // If the operand of the truncate is not an instruction, we will not have
  // any information on the dropped bits.
  // (Actually we could for constant but it is not worth the extra logic).
  Instruction *Opnd = dyn_cast<Instruction>(OpndVal);
  if (!Opnd)
    return false;

  // Check if the source of the type is narrow enough.
  // I.e., check that trunc just drops extended bits of the same kind of
  // the extension.
  // #1 get the type of the operand and check the kind of the extended bits.
  const Type *OpndType = getOrigType(PromotedInsts, Opnd, IsSExt);
  if (OpndType)
    ;
  else if ((IsSExt && isa<SExtInst>(Opnd)) || (!IsSExt && isa<ZExtInst>(Opnd)))
    OpndType = Opnd->getOperand(0)->getType();
  else
    return false;

  // #2 check that the truncate just drops extended bits.
  return Inst->getType()->getIntegerBitWidth() >=
         OpndType->getIntegerBitWidth();
}

TypePromotionHelper::Action TypePromotionHelper::getAction(
    Instruction *Ext, const SetOfInstrs &InsertedInsts,
    const TargetLowering &TLI, const InstrToOrigTy &PromotedInsts) {
  assert((isa<SExtInst>(Ext) || isa<ZExtInst>(Ext)) &&
         "Unexpected instruction type");
  Instruction *ExtOpnd = dyn_cast<Instruction>(Ext->getOperand(0));
  Type *ExtTy = Ext->getType();
  bool IsSExt = isa<SExtInst>(Ext);
  // If the operand of the extension is not an instruction, we cannot
  // get through.
  // If it, check we can get through.
  if (!ExtOpnd || !canGetThrough(ExtOpnd, ExtTy, PromotedInsts, IsSExt))
    return nullptr;

  // Do not promote if the operand has been added by codegenprepare.
  // Otherwise, it means we are undoing an optimization that is likely to be
  // redone, thus causing potential infinite loop.
  if (isa<TruncInst>(ExtOpnd) && InsertedInsts.count(ExtOpnd))
    return nullptr;

  // SExt or Trunc instructions.
  // Return the related handler.
  if (isa<SExtInst>(ExtOpnd) || isa<TruncInst>(ExtOpnd) ||
      isa<ZExtInst>(ExtOpnd))
    return promoteOperandForTruncAndAnyExt;

  // Regular instruction.
  // Abort early if we will have to insert non-free instructions.
  if (!ExtOpnd->hasOneUse() && !TLI.isTruncateFree(ExtTy, ExtOpnd->getType()))
    return nullptr;
  return IsSExt ? signExtendOperandForOther : zeroExtendOperandForOther;
}

Value *TypePromotionHelper::promoteOperandForTruncAndAnyExt(
    Instruction *SExt, TypePromotionTransaction &TPT,
    InstrToOrigTy &PromotedInsts, unsigned &CreatedInstsCost,
    SmallVectorImpl<Instruction *> *Exts,
    SmallVectorImpl<Instruction *> *Truncs, const TargetLowering &TLI) {
  // By construction, the operand of SExt is an instruction. Otherwise we cannot
  // get through it and this method should not be called.
  Instruction *SExtOpnd = cast<Instruction>(SExt->getOperand(0));
  Value *ExtVal = SExt;
  bool HasMergedNonFreeExt = false;
  if (isa<ZExtInst>(SExtOpnd)) {
    // Replace s|zext(zext(opnd))
    // => zext(opnd).
    HasMergedNonFreeExt = !TLI.isExtFree(SExtOpnd);
    Value *ZExt =
        TPT.createZExt(SExt, SExtOpnd->getOperand(0), SExt->getType());
    TPT.replaceAllUsesWith(SExt, ZExt);
    TPT.eraseInstruction(SExt);
    ExtVal = ZExt;
  } else {
    // Replace z|sext(trunc(opnd)) or sext(sext(opnd))
    // => z|sext(opnd).
    TPT.setOperand(SExt, 0, SExtOpnd->getOperand(0));
  }
  CreatedInstsCost = 0;

  // Remove dead code.
  if (SExtOpnd->use_empty())
    TPT.eraseInstruction(SExtOpnd);

  // Check if the extension is still needed.
  Instruction *ExtInst = dyn_cast<Instruction>(ExtVal);
  if (!ExtInst || ExtInst->getType() != ExtInst->getOperand(0)->getType()) {
    if (ExtInst) {
      if (Exts)
        Exts->push_back(ExtInst);
      CreatedInstsCost = !TLI.isExtFree(ExtInst) && !HasMergedNonFreeExt;
    }
    return ExtVal;
  }

  // At this point we have: ext ty opnd to ty.
  // Reassign the uses of ExtInst to the opnd and remove ExtInst.
  Value *NextVal = ExtInst->getOperand(0);
  TPT.eraseInstruction(ExtInst, NextVal);
  return NextVal;
}

Value *TypePromotionHelper::promoteOperandForOther(
    Instruction *Ext, TypePromotionTransaction &TPT,
    InstrToOrigTy &PromotedInsts, unsigned &CreatedInstsCost,
    SmallVectorImpl<Instruction *> *Exts,
    SmallVectorImpl<Instruction *> *Truncs, const TargetLowering &TLI,
    bool IsSExt) {
  // By construction, the operand of Ext is an instruction. Otherwise we cannot
  // get through it and this method should not be called.
  Instruction *ExtOpnd = cast<Instruction>(Ext->getOperand(0));
  CreatedInstsCost = 0;
  if (!ExtOpnd->hasOneUse()) {
    // ExtOpnd will be promoted.
    // All its uses, but Ext, will need to use a truncated value of the
    // promoted version.
    // Create the truncate now.
    Value *Trunc = TPT.createTrunc(Ext, ExtOpnd->getType());
    if (Instruction *ITrunc = dyn_cast<Instruction>(Trunc)) {
      // Insert it just after the definition.
      ITrunc->moveAfter(ExtOpnd);
      if (Truncs)
        Truncs->push_back(ITrunc);
    }

    TPT.replaceAllUsesWith(ExtOpnd, Trunc);
    // Restore the operand of Ext (which has been replaced by the previous call
    // to replaceAllUsesWith) to avoid creating a cycle trunc <-> sext.
    TPT.setOperand(Ext, 0, ExtOpnd);
  }

  // Get through the Instruction:
  // 1. Update its type.
  // 2. Replace the uses of Ext by Inst.
  // 3. Extend each operand that needs to be extended.

  // Remember the original type of the instruction before promotion.
  // This is useful to know that the high bits are sign extended bits.
  addPromotedInst(PromotedInsts, ExtOpnd, IsSExt);
  // Step #1.
  TPT.mutateType(ExtOpnd, Ext->getType());
  // Step #2.
  TPT.replaceAllUsesWith(Ext, ExtOpnd);
  // Step #3.
  Instruction *ExtForOpnd = Ext;

  LLVM_DEBUG(dbgs() << "Propagate Ext to operands\n");
  for (int OpIdx = 0, EndOpIdx = ExtOpnd->getNumOperands(); OpIdx != EndOpIdx;
       ++OpIdx) {
    LLVM_DEBUG(dbgs() << "Operand:\n" << *(ExtOpnd->getOperand(OpIdx)) << '\n');
    if (ExtOpnd->getOperand(OpIdx)->getType() == Ext->getType() ||
        !shouldExtOperand(ExtOpnd, OpIdx)) {
      LLVM_DEBUG(dbgs() << "No need to propagate\n");
      continue;
    }
    // Check if we can statically extend the operand.
    Value *Opnd = ExtOpnd->getOperand(OpIdx);
    if (const ConstantInt *Cst = dyn_cast<ConstantInt>(Opnd)) {
      LLVM_DEBUG(dbgs() << "Statically extend\n");
      unsigned BitWidth = Ext->getType()->getIntegerBitWidth();
      APInt CstVal = IsSExt ? Cst->getValue().sext(BitWidth)
                            : Cst->getValue().zext(BitWidth);
      TPT.setOperand(ExtOpnd, OpIdx, ConstantInt::get(Ext->getType(), CstVal));
      continue;
    }
    // UndefValue are typed, so we have to statically sign extend them.
    if (isa<UndefValue>(Opnd)) {
      LLVM_DEBUG(dbgs() << "Statically extend\n");
      TPT.setOperand(ExtOpnd, OpIdx, UndefValue::get(Ext->getType()));
      continue;
    }

    // Otherwise we have to explicitly sign extend the operand.
    // Check if Ext was reused to extend an operand.
    if (!ExtForOpnd) {
      // If yes, create a new one.
      LLVM_DEBUG(dbgs() << "More operands to ext\n");
      Value *ValForExtOpnd = IsSExt ? TPT.createSExt(Ext, Opnd, Ext->getType())
        : TPT.createZExt(Ext, Opnd, Ext->getType());
      if (!isa<Instruction>(ValForExtOpnd)) {
        TPT.setOperand(ExtOpnd, OpIdx, ValForExtOpnd);
        continue;
      }
      ExtForOpnd = cast<Instruction>(ValForExtOpnd);
    }
    if (Exts)
      Exts->push_back(ExtForOpnd);
    TPT.setOperand(ExtForOpnd, 0, Opnd);

    // Move the sign extension before the insertion point.
    TPT.moveBefore(ExtForOpnd, ExtOpnd);
    TPT.setOperand(ExtOpnd, OpIdx, ExtForOpnd);
    CreatedInstsCost += !TLI.isExtFree(ExtForOpnd);
    // If more sext are required, new instructions will have to be created.
    ExtForOpnd = nullptr;
  }
  if (ExtForOpnd == Ext) {
    LLVM_DEBUG(dbgs() << "Extension is useless now\n");
    TPT.eraseInstruction(Ext);
  }
  return ExtOpnd;
}

/// Check whether or not promoting an instruction to a wider type is profitable.
/// \p NewCost gives the cost of extension instructions created by the
/// promotion.
/// \p OldCost gives the cost of extension instructions before the promotion
/// plus the number of instructions that have been
/// matched in the addressing mode the promotion.
/// \p PromotedOperand is the value that has been promoted.
/// \return True if the promotion is profitable, false otherwise.
bool AddressingModeMatcher::isPromotionProfitable(
    unsigned NewCost, unsigned OldCost, Value *PromotedOperand) const {
  LLVM_DEBUG(dbgs() << "OldCost: " << OldCost << "\tNewCost: " << NewCost
                    << '\n');
  // The cost of the new extensions is greater than the cost of the
  // old extension plus what we folded.
  // This is not profitable.
  if (NewCost > OldCost)
    return false;
  if (NewCost < OldCost)
    return true;
  // The promotion is neutral but it may help folding the sign extension in
  // loads for instance.
  // Check that we did not create an illegal instruction.
  return isPromotedInstructionLegal(TLI, DL, PromotedOperand);
}

/// Given an instruction or constant expr, see if we can fold the operation
/// into the addressing mode. If so, update the addressing mode and return
/// true, otherwise return false without modifying AddrMode.
/// If \p MovedAway is not NULL, it contains the information of whether or
/// not AddrInst has to be folded into the addressing mode on success.
/// If \p MovedAway == true, \p AddrInst will not be part of the addressing
/// because it has been moved away.
/// Thus AddrInst must not be added in the matched instructions.
/// This state can happen when AddrInst is a sext, since it may be moved away.
/// Therefore, AddrInst may not be valid when MovedAway is true and it must
/// not be referenced anymore.
bool AddressingModeMatcher::matchOperationAddr(User *AddrInst, unsigned Opcode,
                                               unsigned Depth,
                                               bool *MovedAway) {
  // Avoid exponential behavior on extremely deep expression trees.
  if (Depth >= 5) return false;

  // By default, all matched instructions stay in place.
  if (MovedAway)
    *MovedAway = false;

  switch (Opcode) {
  case Instruction::PtrToInt:
    // PtrToInt is always a noop, as we know that the int type is pointer sized.
    return matchAddr(AddrInst->getOperand(0), Depth);
  case Instruction::IntToPtr: {
    auto AS = AddrInst->getType()->getPointerAddressSpace();
    auto PtrTy = MVT::getIntegerVT(DL.getPointerSizeInBits(AS));
    // This inttoptr is a no-op if the integer type is pointer sized.
    if (TLI.getValueType(DL, AddrInst->getOperand(0)->getType()) == PtrTy)
      return matchAddr(AddrInst->getOperand(0), Depth);
    return false;
  }
  case Instruction::BitCast:
    // BitCast is always a noop, and we can handle it as long as it is
    // int->int or pointer->pointer (we don't want int<->fp or something).
    if (AddrInst->getOperand(0)->getType()->isIntOrPtrTy() &&
        // Don't touch identity bitcasts.  These were probably put here by LSR,
        // and we don't want to mess around with them.  Assume it knows what it
        // is doing.
        AddrInst->getOperand(0)->getType() != AddrInst->getType())
      return matchAddr(AddrInst->getOperand(0), Depth);
    return false;
  case Instruction::AddrSpaceCast: {
    unsigned SrcAS
      = AddrInst->getOperand(0)->getType()->getPointerAddressSpace();
    unsigned DestAS = AddrInst->getType()->getPointerAddressSpace();
    if (TLI.isNoopAddrSpaceCast(SrcAS, DestAS))
      return matchAddr(AddrInst->getOperand(0), Depth);
    return false;
  }
  case Instruction::Add: {
    // Check to see if we can merge in the RHS then the LHS.  If so, we win.
    ExtAddrMode BackupAddrMode = AddrMode;
    unsigned OldSize = AddrModeInsts.size();
    // Start a transaction at this point.
    // The LHS may match but not the RHS.
    // Therefore, we need a higher level restoration point to undo partially
    // matched operation.
    TypePromotionTransaction::ConstRestorationPt LastKnownGood =
        TPT.getRestorationPoint();

    AddrMode.InBounds = false;
    if (matchAddr(AddrInst->getOperand(1), Depth+1) &&
        matchAddr(AddrInst->getOperand(0), Depth+1))
      return true;

    // Restore the old addr mode info.
    AddrMode = BackupAddrMode;
    AddrModeInsts.resize(OldSize);
    TPT.rollback(LastKnownGood);

    // Otherwise this was over-aggressive.  Try merging in the LHS then the RHS.
    if (matchAddr(AddrInst->getOperand(0), Depth+1) &&
        matchAddr(AddrInst->getOperand(1), Depth+1))
      return true;

    // Otherwise we definitely can't merge the ADD in.
    AddrMode = BackupAddrMode;
    AddrModeInsts.resize(OldSize);
    TPT.rollback(LastKnownGood);
    break;
  }
  //case Instruction::Or:
  // TODO: We can handle "Or Val, Imm" iff this OR is equivalent to an ADD.
  //break;
  case Instruction::Mul:
  case Instruction::Shl: {
    // Can only handle X*C and X << C.
    AddrMode.InBounds = false;
    ConstantInt *RHS = dyn_cast<ConstantInt>(AddrInst->getOperand(1));
    if (!RHS || RHS->getBitWidth() > 64)
      return false;
    int64_t Scale = RHS->getSExtValue();
    if (Opcode == Instruction::Shl)
      Scale = 1LL << Scale;

    return matchScaledValue(AddrInst->getOperand(0), Scale, Depth);
  }
  case Instruction::GetElementPtr: {
    // Scan the GEP.  We check it if it contains constant offsets and at most
    // one variable offset.
    int VariableOperand = -1;
    unsigned VariableScale = 0;

    int64_t ConstantOffset = 0;
    gep_type_iterator GTI = gep_type_begin(AddrInst);
    for (unsigned i = 1, e = AddrInst->getNumOperands(); i != e; ++i, ++GTI) {
      if (StructType *STy = GTI.getStructTypeOrNull()) {
        const StructLayout *SL = DL.getStructLayout(STy);
        unsigned Idx =
          cast<ConstantInt>(AddrInst->getOperand(i))->getZExtValue();
        ConstantOffset += SL->getElementOffset(Idx);
      } else {
        uint64_t TypeSize = DL.getTypeAllocSize(GTI.getIndexedType());
        if (ConstantInt *CI = dyn_cast<ConstantInt>(AddrInst->getOperand(i))) {
          const APInt &CVal = CI->getValue();
          if (CVal.getMinSignedBits() <= 64) {
            ConstantOffset += CVal.getSExtValue() * TypeSize;
            continue;
          }
        }
        if (TypeSize) {  // Scales of zero don't do anything.
          // We only allow one variable index at the moment.
          if (VariableOperand != -1)
            return false;

          // Remember the variable index.
          VariableOperand = i;
          VariableScale = TypeSize;
        }
      }
    }

    // A common case is for the GEP to only do a constant offset.  In this case,
    // just add it to the disp field and check validity.
    if (VariableOperand == -1) {
      AddrMode.BaseOffs += ConstantOffset;
      if (ConstantOffset == 0 ||
          TLI.isLegalAddressingMode(DL, AddrMode, AccessTy, AddrSpace)) {
        // Check to see if we can fold the base pointer in too.
        if (matchAddr(AddrInst->getOperand(0), Depth+1)) {
          if (!cast<GEPOperator>(AddrInst)->isInBounds())
            AddrMode.InBounds = false;
          return true;
        }
      } else if (EnableGEPOffsetSplit && isa<GetElementPtrInst>(AddrInst) &&
                 TLI.shouldConsiderGEPOffsetSplit() && Depth == 0 &&
                 ConstantOffset > 0) {
        // Record GEPs with non-zero offsets as candidates for splitting in the
        // event that the offset cannot fit into the r+i addressing mode.
        // Simple and common case that only one GEP is used in calculating the
        // address for the memory access.
        Value *Base = AddrInst->getOperand(0);
        auto *BaseI = dyn_cast<Instruction>(Base);
        auto *GEP = cast<GetElementPtrInst>(AddrInst);
        if (isa<Argument>(Base) || isa<GlobalValue>(Base) ||
            (BaseI && !isa<CastInst>(BaseI) &&
             !isa<GetElementPtrInst>(BaseI))) {
          // Make sure the parent block allows inserting non-PHI instructions
          // before the terminator.
          BasicBlock *Parent =
              BaseI ? BaseI->getParent() : &GEP->getFunction()->getEntryBlock();
          if (!Parent->getTerminator()->isEHPad())
            LargeOffsetGEP = std::make_pair(GEP, ConstantOffset);
        }
      }
      AddrMode.BaseOffs -= ConstantOffset;
      return false;
    }

    // Save the valid addressing mode in case we can't match.
    ExtAddrMode BackupAddrMode = AddrMode;
    unsigned OldSize = AddrModeInsts.size();

    // See if the scale and offset amount is valid for this target.
    AddrMode.BaseOffs += ConstantOffset;
    if (!cast<GEPOperator>(AddrInst)->isInBounds())
      AddrMode.InBounds = false;

    // Match the base operand of the GEP.
    if (!matchAddr(AddrInst->getOperand(0), Depth+1)) {
      // If it couldn't be matched, just stuff the value in a register.
      if (AddrMode.HasBaseReg) {
        AddrMode = BackupAddrMode;
        AddrModeInsts.resize(OldSize);
        return false;
      }
      AddrMode.HasBaseReg = true;
      AddrMode.BaseReg = AddrInst->getOperand(0);
    }

    // Match the remaining variable portion of the GEP.
    if (!matchScaledValue(AddrInst->getOperand(VariableOperand), VariableScale,
                          Depth)) {
      // If it couldn't be matched, try stuffing the base into a register
      // instead of matching it, and retrying the match of the scale.
      AddrMode = BackupAddrMode;
      AddrModeInsts.resize(OldSize);
      if (AddrMode.HasBaseReg)
        return false;
      AddrMode.HasBaseReg = true;
      AddrMode.BaseReg = AddrInst->getOperand(0);
      AddrMode.BaseOffs += ConstantOffset;
      if (!matchScaledValue(AddrInst->getOperand(VariableOperand),
                            VariableScale, Depth)) {
        // If even that didn't work, bail.
        AddrMode = BackupAddrMode;
        AddrModeInsts.resize(OldSize);
        return false;
      }
    }

    return true;
  }
  case Instruction::SExt:
  case Instruction::ZExt: {
    Instruction *Ext = dyn_cast<Instruction>(AddrInst);
    if (!Ext)
      return false;

    // Try to move this ext out of the way of the addressing mode.
    // Ask for a method for doing so.
    TypePromotionHelper::Action TPH =
        TypePromotionHelper::getAction(Ext, InsertedInsts, TLI, PromotedInsts);
    if (!TPH)
      return false;

    TypePromotionTransaction::ConstRestorationPt LastKnownGood =
        TPT.getRestorationPoint();
    unsigned CreatedInstsCost = 0;
    unsigned ExtCost = !TLI.isExtFree(Ext);
    Value *PromotedOperand =
        TPH(Ext, TPT, PromotedInsts, CreatedInstsCost, nullptr, nullptr, TLI);
    // SExt has been moved away.
    // Thus either it will be rematched later in the recursive calls or it is
    // gone. Anyway, we must not fold it into the addressing mode at this point.
    // E.g.,
    // op = add opnd, 1
    // idx = ext op
    // addr = gep base, idx
    // is now:
    // promotedOpnd = ext opnd            <- no match here
    // op = promoted_add promotedOpnd, 1  <- match (later in recursive calls)
    // addr = gep base, op                <- match
    if (MovedAway)
      *MovedAway = true;

    assert(PromotedOperand &&
           "TypePromotionHelper should have filtered out those cases");

    ExtAddrMode BackupAddrMode = AddrMode;
    unsigned OldSize = AddrModeInsts.size();

    if (!matchAddr(PromotedOperand, Depth) ||
        // The total of the new cost is equal to the cost of the created
        // instructions.
        // The total of the old cost is equal to the cost of the extension plus
        // what we have saved in the addressing mode.
        !isPromotionProfitable(CreatedInstsCost,
                               ExtCost + (AddrModeInsts.size() - OldSize),
                               PromotedOperand)) {
      AddrMode = BackupAddrMode;
      AddrModeInsts.resize(OldSize);
      LLVM_DEBUG(dbgs() << "Sign extension does not pay off: rollback\n");
      TPT.rollback(LastKnownGood);
      return false;
    }
    return true;
  }
  }
  return false;
}

/// If we can, try to add the value of 'Addr' into the current addressing mode.
/// If Addr can't be added to AddrMode this returns false and leaves AddrMode
/// unmodified. This assumes that Addr is either a pointer type or intptr_t
/// for the target.
///
bool AddressingModeMatcher::matchAddr(Value *Addr, unsigned Depth) {
  // Start a transaction at this point that we will rollback if the matching
  // fails.
  TypePromotionTransaction::ConstRestorationPt LastKnownGood =
      TPT.getRestorationPoint();
  if (ConstantInt *CI = dyn_cast<ConstantInt>(Addr)) {
    // Fold in immediates if legal for the target.
    AddrMode.BaseOffs += CI->getSExtValue();
    if (TLI.isLegalAddressingMode(DL, AddrMode, AccessTy, AddrSpace))
      return true;
    AddrMode.BaseOffs -= CI->getSExtValue();
  } else if (GlobalValue *GV = dyn_cast<GlobalValue>(Addr)) {
    // If this is a global variable, try to fold it into the addressing mode.
    if (!AddrMode.BaseGV) {
      AddrMode.BaseGV = GV;
      if (TLI.isLegalAddressingMode(DL, AddrMode, AccessTy, AddrSpace))
        return true;
      AddrMode.BaseGV = nullptr;
    }
  } else if (Instruction *I = dyn_cast<Instruction>(Addr)) {
    ExtAddrMode BackupAddrMode = AddrMode;
    unsigned OldSize = AddrModeInsts.size();

    // Check to see if it is possible to fold this operation.
    bool MovedAway = false;
    if (matchOperationAddr(I, I->getOpcode(), Depth, &MovedAway)) {
      // This instruction may have been moved away. If so, there is nothing
      // to check here.
      if (MovedAway)
        return true;
      // Okay, it's possible to fold this.  Check to see if it is actually
      // *profitable* to do so.  We use a simple cost model to avoid increasing
      // register pressure too much.
      if (I->hasOneUse() ||
          isProfitableToFoldIntoAddressingMode(I, BackupAddrMode, AddrMode)) {
        AddrModeInsts.push_back(I);
        return true;
      }

      // It isn't profitable to do this, roll back.
      //cerr << "NOT FOLDING: " << *I;
      AddrMode = BackupAddrMode;
      AddrModeInsts.resize(OldSize);
      TPT.rollback(LastKnownGood);
    }
  } else if (ConstantExpr *CE = dyn_cast<ConstantExpr>(Addr)) {
    if (matchOperationAddr(CE, CE->getOpcode(), Depth))
      return true;
    TPT.rollback(LastKnownGood);
  } else if (isa<ConstantPointerNull>(Addr)) {
    // Null pointer gets folded without affecting the addressing mode.
    return true;
  }

  // Worse case, the target should support [reg] addressing modes. :)
  if (!AddrMode.HasBaseReg) {
    AddrMode.HasBaseReg = true;
    AddrMode.BaseReg = Addr;
    // Still check for legality in case the target supports [imm] but not [i+r].
    if (TLI.isLegalAddressingMode(DL, AddrMode, AccessTy, AddrSpace))
      return true;
    AddrMode.HasBaseReg = false;
    AddrMode.BaseReg = nullptr;
  }

  // If the base register is already taken, see if we can do [r+r].
  if (AddrMode.Scale == 0) {
    AddrMode.Scale = 1;
    AddrMode.ScaledReg = Addr;
    if (TLI.isLegalAddressingMode(DL, AddrMode, AccessTy, AddrSpace))
      return true;
    AddrMode.Scale = 0;
    AddrMode.ScaledReg = nullptr;
  }
  // Couldn't match.
  TPT.rollback(LastKnownGood);
  return false;
}

/// Check to see if all uses of OpVal by the specified inline asm call are due
/// to memory operands. If so, return true, otherwise return false.
static bool IsOperandAMemoryOperand(CallInst *CI, InlineAsm *IA, Value *OpVal,
                                    const TargetLowering &TLI,
                                    const TargetRegisterInfo &TRI) {
  const Function *F = CI->getFunction();
  TargetLowering::AsmOperandInfoVector TargetConstraints =
      TLI.ParseConstraints(F->getParent()->getDataLayout(), &TRI,
                            ImmutableCallSite(CI));

  for (unsigned i = 0, e = TargetConstraints.size(); i != e; ++i) {
    TargetLowering::AsmOperandInfo &OpInfo = TargetConstraints[i];

    // Compute the constraint code and ConstraintType to use.
    TLI.ComputeConstraintToUse(OpInfo, SDValue());

    // If this asm operand is our Value*, and if it isn't an indirect memory
    // operand, we can't fold it!
    if (OpInfo.CallOperandVal == OpVal &&
        (OpInfo.ConstraintType != TargetLowering::C_Memory ||
         !OpInfo.isIndirect))
      return false;
  }

  return true;
}

// Max number of memory uses to look at before aborting the search to conserve
// compile time.
static constexpr int MaxMemoryUsesToScan = 20;

/// Recursively walk all the uses of I until we find a memory use.
/// If we find an obviously non-foldable instruction, return true.
/// Add the ultimately found memory instructions to MemoryUses.
static bool FindAllMemoryUses(
    Instruction *I,
    SmallVectorImpl<std::pair<Instruction *, unsigned>> &MemoryUses,
    SmallPtrSetImpl<Instruction *> &ConsideredInsts, const TargetLowering &TLI,
    const TargetRegisterInfo &TRI, int SeenInsts = 0) {
  // If we already considered this instruction, we're done.
  if (!ConsideredInsts.insert(I).second)
    return false;

  // If this is an obviously unfoldable instruction, bail out.
  if (!MightBeFoldableInst(I))
    return true;

  const bool OptSize = I->getFunction()->hasOptSize();

  // Loop over all the uses, recursively processing them.
  for (Use &U : I->uses()) {
    // Conservatively return true if we're seeing a large number or a deep chain
    // of users. This avoids excessive compilation times in pathological cases.
    if (SeenInsts++ >= MaxMemoryUsesToScan)
      return true;

    Instruction *UserI = cast<Instruction>(U.getUser());
    if (LoadInst *LI = dyn_cast<LoadInst>(UserI)) {
      MemoryUses.push_back(std::make_pair(LI, U.getOperandNo()));
      continue;
    }

    if (StoreInst *SI = dyn_cast<StoreInst>(UserI)) {
      unsigned opNo = U.getOperandNo();
      if (opNo != StoreInst::getPointerOperandIndex())
        return true; // Storing addr, not into addr.
      MemoryUses.push_back(std::make_pair(SI, opNo));
      continue;
    }

    if (AtomicRMWInst *RMW = dyn_cast<AtomicRMWInst>(UserI)) {
      unsigned opNo = U.getOperandNo();
      if (opNo != AtomicRMWInst::getPointerOperandIndex())
        return true; // Storing addr, not into addr.
      MemoryUses.push_back(std::make_pair(RMW, opNo));
      continue;
    }

    if (AtomicCmpXchgInst *CmpX = dyn_cast<AtomicCmpXchgInst>(UserI)) {
      unsigned opNo = U.getOperandNo();
      if (opNo != AtomicCmpXchgInst::getPointerOperandIndex())
        return true; // Storing addr, not into addr.
      MemoryUses.push_back(std::make_pair(CmpX, opNo));
      continue;
    }

    if (CallInst *CI = dyn_cast<CallInst>(UserI)) {
      // If this is a cold call, we can sink the addressing calculation into
      // the cold path.  See optimizeCallInst
      if (!OptSize && CI->hasFnAttr(Attribute::Cold))
        continue;

      InlineAsm *IA = dyn_cast<InlineAsm>(CI->getCalledValue());
      if (!IA) return true;

      // If this is a memory operand, we're cool, otherwise bail out.
      if (!IsOperandAMemoryOperand(CI, IA, I, TLI, TRI))
        return true;
      continue;
    }

    if (FindAllMemoryUses(UserI, MemoryUses, ConsideredInsts, TLI, TRI,
                          SeenInsts))
      return true;
  }

  return false;
}

/// Return true if Val is already known to be live at the use site that we're
/// folding it into. If so, there is no cost to include it in the addressing
/// mode. KnownLive1 and KnownLive2 are two values that we know are live at the
/// instruction already.
bool AddressingModeMatcher::valueAlreadyLiveAtInst(Value *Val,Value *KnownLive1,
                                                   Value *KnownLive2) {
  // If Val is either of the known-live values, we know it is live!
  if (Val == nullptr || Val == KnownLive1 || Val == KnownLive2)
    return true;

  // All values other than instructions and arguments (e.g. constants) are live.
  if (!isa<Instruction>(Val) && !isa<Argument>(Val)) return true;

  // If Val is a constant sized alloca in the entry block, it is live, this is
  // true because it is just a reference to the stack/frame pointer, which is
  // live for the whole function.
  if (AllocaInst *AI = dyn_cast<AllocaInst>(Val))
    if (AI->isStaticAlloca())
      return true;

  // Check to see if this value is already used in the memory instruction's
  // block.  If so, it's already live into the block at the very least, so we
  // can reasonably fold it.
  return Val->isUsedInBasicBlock(MemoryInst->getParent());
}

/// It is possible for the addressing mode of the machine to fold the specified
/// instruction into a load or store that ultimately uses it.
/// However, the specified instruction has multiple uses.
/// Given this, it may actually increase register pressure to fold it
/// into the load. For example, consider this code:
///
///     X = ...
///     Y = X+1
///     use(Y)   -> nonload/store
///     Z = Y+1
///     load Z
///
/// In this case, Y has multiple uses, and can be folded into the load of Z
/// (yielding load [X+2]).  However, doing this will cause both "X" and "X+1" to
/// be live at the use(Y) line.  If we don't fold Y into load Z, we use one
/// fewer register.  Since Y can't be folded into "use(Y)" we don't increase the
/// number of computations either.
///
/// Note that this (like most of CodeGenPrepare) is just a rough heuristic.  If
/// X was live across 'load Z' for other reasons, we actually *would* want to
/// fold the addressing mode in the Z case.  This would make Y die earlier.
bool AddressingModeMatcher::
isProfitableToFoldIntoAddressingMode(Instruction *I, ExtAddrMode &AMBefore,
                                     ExtAddrMode &AMAfter) {
  if (IgnoreProfitability) return true;

  // AMBefore is the addressing mode before this instruction was folded into it,
  // and AMAfter is the addressing mode after the instruction was folded.  Get
  // the set of registers referenced by AMAfter and subtract out those
  // referenced by AMBefore: this is the set of values which folding in this
  // address extends the lifetime of.
  //
  // Note that there are only two potential values being referenced here,
  // BaseReg and ScaleReg (global addresses are always available, as are any
  // folded immediates).
  Value *BaseReg = AMAfter.BaseReg, *ScaledReg = AMAfter.ScaledReg;

  // If the BaseReg or ScaledReg was referenced by the previous addrmode, their
  // lifetime wasn't extended by adding this instruction.
  if (valueAlreadyLiveAtInst(BaseReg, AMBefore.BaseReg, AMBefore.ScaledReg))
    BaseReg = nullptr;
  if (valueAlreadyLiveAtInst(ScaledReg, AMBefore.BaseReg, AMBefore.ScaledReg))
    ScaledReg = nullptr;

  // If folding this instruction (and it's subexprs) didn't extend any live
  // ranges, we're ok with it.
  if (!BaseReg && !ScaledReg)
    return true;

  // If all uses of this instruction can have the address mode sunk into them,
  // we can remove the addressing mode and effectively trade one live register
  // for another (at worst.)  In this context, folding an addressing mode into
  // the use is just a particularly nice way of sinking it.
  SmallVector<std::pair<Instruction*,unsigned>, 16> MemoryUses;
  SmallPtrSet<Instruction*, 16> ConsideredInsts;
  if (FindAllMemoryUses(I, MemoryUses, ConsideredInsts, TLI, TRI))
    return false;  // Has a non-memory, non-foldable use!

  // Now that we know that all uses of this instruction are part of a chain of
  // computation involving only operations that could theoretically be folded
  // into a memory use, loop over each of these memory operation uses and see
  // if they could  *actually* fold the instruction.  The assumption is that
  // addressing modes are cheap and that duplicating the computation involved
  // many times is worthwhile, even on a fastpath. For sinking candidates
  // (i.e. cold call sites), this serves as a way to prevent excessive code
  // growth since most architectures have some reasonable small and fast way to
  // compute an effective address.  (i.e LEA on x86)
  SmallVector<Instruction*, 32> MatchedAddrModeInsts;
  for (unsigned i = 0, e = MemoryUses.size(); i != e; ++i) {
    Instruction *User = MemoryUses[i].first;
    unsigned OpNo = MemoryUses[i].second;

    // Get the access type of this use.  If the use isn't a pointer, we don't
    // know what it accesses.
    Value *Address = User->getOperand(OpNo);
    PointerType *AddrTy = dyn_cast<PointerType>(Address->getType());
    if (!AddrTy)
      return false;
    Type *AddressAccessTy = AddrTy->getElementType();
    unsigned AS = AddrTy->getAddressSpace();

    // Do a match against the root of this address, ignoring profitability. This
    // will tell us if the addressing mode for the memory operation will
    // *actually* cover the shared instruction.
    ExtAddrMode Result;
    std::pair<AssertingVH<GetElementPtrInst>, int64_t> LargeOffsetGEP(nullptr,
                                                                      0);
    TypePromotionTransaction::ConstRestorationPt LastKnownGood =
        TPT.getRestorationPoint();
    AddressingModeMatcher Matcher(
        MatchedAddrModeInsts, TLI, TRI, AddressAccessTy, AS, MemoryInst, Result,
        InsertedInsts, PromotedInsts, TPT, LargeOffsetGEP);
    Matcher.IgnoreProfitability = true;
    bool Success = Matcher.matchAddr(Address, 0);
    (void)Success; assert(Success && "Couldn't select *anything*?");

    // The match was to check the profitability, the changes made are not
    // part of the original matcher. Therefore, they should be dropped
    // otherwise the original matcher will not present the right state.
    TPT.rollback(LastKnownGood);

    // If the match didn't cover I, then it won't be shared by it.
    if (!is_contained(MatchedAddrModeInsts, I))
      return false;

    MatchedAddrModeInsts.clear();
  }

  return true;
}

/// Return true if the specified values are defined in a
/// different basic block than BB.
static bool IsNonLocalValue(Value *V, BasicBlock *BB) {
  if (Instruction *I = dyn_cast<Instruction>(V))
    return I->getParent() != BB;
  return false;
}

/// Sink addressing mode computation immediate before MemoryInst if doing so
/// can be done without increasing register pressure.  The need for the
/// register pressure constraint means this can end up being an all or nothing
/// decision for all uses of the same addressing computation.
///
/// Load and Store Instructions often have addressing modes that can do
/// significant amounts of computation. As such, instruction selection will try
/// to get the load or store to do as much computation as possible for the
/// program. The problem is that isel can only see within a single block. As
/// such, we sink as much legal addressing mode work into the block as possible.
///
/// This method is used to optimize both load/store and inline asms with memory
/// operands.  It's also used to sink addressing computations feeding into cold
/// call sites into their (cold) basic block.
///
/// The motivation for handling sinking into cold blocks is that doing so can
/// both enable other address mode sinking (by satisfying the register pressure
/// constraint above), and reduce register pressure globally (by removing the
/// addressing mode computation from the fast path entirely.).
bool CodeGenPrepare::optimizeMemoryInst(Instruction *MemoryInst, Value *Addr,
                                        Type *AccessTy, unsigned AddrSpace) {
  Value *Repl = Addr;

  // Try to collapse single-value PHI nodes.  This is necessary to undo
  // unprofitable PRE transformations.
  SmallVector<Value*, 8> worklist;
  SmallPtrSet<Value*, 16> Visited;
  worklist.push_back(Addr);

  // Use a worklist to iteratively look through PHI and select nodes, and
  // ensure that the addressing mode obtained from the non-PHI/select roots of
  // the graph are compatible.
  bool PhiOrSelectSeen = false;
  SmallVector<Instruction*, 16> AddrModeInsts;
  const SimplifyQuery SQ(*DL, TLInfo);
  AddressingModeCombiner AddrModes(SQ, Addr);
  TypePromotionTransaction TPT(RemovedInsts);
  TypePromotionTransaction::ConstRestorationPt LastKnownGood =
      TPT.getRestorationPoint();
  while (!worklist.empty()) {
    Value *V = worklist.back();
    worklist.pop_back();

    // We allow traversing cyclic Phi nodes.
    // In case of success after this loop we ensure that traversing through
    // Phi nodes ends up with all cases to compute address of the form
    //    BaseGV + Base + Scale * Index + Offset
    // where Scale and Offset are constans and BaseGV, Base and Index
    // are exactly the same Values in all cases.
    // It means that BaseGV, Scale and Offset dominate our memory instruction
    // and have the same value as they had in address computation represented
    // as Phi. So we can safely sink address computation to memory instruction.
    if (!Visited.insert(V).second)
      continue;

    // For a PHI node, push all of its incoming values.
    if (PHINode *P = dyn_cast<PHINode>(V)) {
      for (Value *IncValue : P->incoming_values())
        worklist.push_back(IncValue);
      PhiOrSelectSeen = true;
      continue;
    }
    // Similar for select.
    if (SelectInst *SI = dyn_cast<SelectInst>(V)) {
      worklist.push_back(SI->getFalseValue());
      worklist.push_back(SI->getTrueValue());
      PhiOrSelectSeen = true;
      continue;
    }

    // For non-PHIs, determine the addressing mode being computed.  Note that
    // the result may differ depending on what other uses our candidate
    // addressing instructions might have.
    AddrModeInsts.clear();
    std::pair<AssertingVH<GetElementPtrInst>, int64_t> LargeOffsetGEP(nullptr,
                                                                      0);
    ExtAddrMode NewAddrMode = AddressingModeMatcher::Match(
        V, AccessTy, AddrSpace, MemoryInst, AddrModeInsts, *TLI, *TRI,
        InsertedInsts, PromotedInsts, TPT, LargeOffsetGEP);

    GetElementPtrInst *GEP = LargeOffsetGEP.first;
    if (GEP && !NewGEPBases.count(GEP)) {
      // If splitting the underlying data structure can reduce the offset of a
      // GEP, collect the GEP.  Skip the GEPs that are the new bases of
      // previously split data structures.
      LargeOffsetGEPMap[GEP->getPointerOperand()].push_back(LargeOffsetGEP);
      if (LargeOffsetGEPID.find(GEP) == LargeOffsetGEPID.end())
        LargeOffsetGEPID[GEP] = LargeOffsetGEPID.size();
    }

    NewAddrMode.OriginalValue = V;
    if (!AddrModes.addNewAddrMode(NewAddrMode))
      break;
  }

  // Try to combine the AddrModes we've collected. If we couldn't collect any,
  // or we have multiple but either couldn't combine them or combining them
  // wouldn't do anything useful, bail out now.
  if (!AddrModes.combineAddrModes()) {
    TPT.rollback(LastKnownGood);
    return false;
  }
  TPT.commit();

  // Get the combined AddrMode (or the only AddrMode, if we only had one).
  ExtAddrMode AddrMode = AddrModes.getAddrMode();

  // If all the instructions matched are already in this BB, don't do anything.
  // If we saw a Phi node then it is not local definitely, and if we saw a select
  // then we want to push the address calculation past it even if it's already
  // in this BB.
  if (!PhiOrSelectSeen && none_of(AddrModeInsts, [&](Value *V) {
        return IsNonLocalValue(V, MemoryInst->getParent());
                  })) {
    LLVM_DEBUG(dbgs() << "CGP: Found      local addrmode: " << AddrMode
                      << "\n");
    return false;
  }

  // Insert this computation right after this user.  Since our caller is
  // scanning from the top of the BB to the bottom, reuse of the expr are
  // guaranteed to happen later.
  IRBuilder<> Builder(MemoryInst);

  // Now that we determined the addressing expression we want to use and know
  // that we have to sink it into this block.  Check to see if we have already
  // done this for some other load/store instr in this block.  If so, reuse
  // the computation.  Before attempting reuse, check if the address is valid
  // as it may have been erased.

  WeakTrackingVH SunkAddrVH = SunkAddrs[Addr];

  Value * SunkAddr = SunkAddrVH.pointsToAliveValue() ? SunkAddrVH : nullptr;
  if (SunkAddr) {
    LLVM_DEBUG(dbgs() << "CGP: Reusing nonlocal addrmode: " << AddrMode
                      << " for " << *MemoryInst << "\n");
    if (SunkAddr->getType() != Addr->getType())
      SunkAddr = Builder.CreatePointerCast(SunkAddr, Addr->getType());
  } else if (AddrSinkUsingGEPs ||
             (!AddrSinkUsingGEPs.getNumOccurrences() && TM && TTI->useAA())) {
    // By default, we use the GEP-based method when AA is used later. This
    // prevents new inttoptr/ptrtoint pairs from degrading AA capabilities.
    LLVM_DEBUG(dbgs() << "CGP: SINKING nonlocal addrmode: " << AddrMode
                      << " for " << *MemoryInst << "\n");
    Type *IntPtrTy = DL->getIntPtrType(Addr->getType());
    Value *ResultPtr = nullptr, *ResultIndex = nullptr;

    // First, find the pointer.
    if (AddrMode.BaseReg && AddrMode.BaseReg->getType()->isPointerTy()) {
      ResultPtr = AddrMode.BaseReg;
      AddrMode.BaseReg = nullptr;
    }

    if (AddrMode.Scale && AddrMode.ScaledReg->getType()->isPointerTy()) {
      // We can't add more than one pointer together, nor can we scale a
      // pointer (both of which seem meaningless).
      if (ResultPtr || AddrMode.Scale != 1)
        return false;

      ResultPtr = AddrMode.ScaledReg;
      AddrMode.Scale = 0;
    }

    // It is only safe to sign extend the BaseReg if we know that the math
    // required to create it did not overflow before we extend it. Since
    // the original IR value was tossed in favor of a constant back when
    // the AddrMode was created we need to bail out gracefully if widths
    // do not match instead of extending it.
    //
    // (See below for code to add the scale.)
    if (AddrMode.Scale) {
      Type *ScaledRegTy = AddrMode.ScaledReg->getType();
      if (cast<IntegerType>(IntPtrTy)->getBitWidth() >
          cast<IntegerType>(ScaledRegTy)->getBitWidth())
        return false;
    }

    if (AddrMode.BaseGV) {
      if (ResultPtr)
        return false;

      ResultPtr = AddrMode.BaseGV;
    }

    // If the real base value actually came from an inttoptr, then the matcher
    // will look through it and provide only the integer value. In that case,
    // use it here.
    if (!DL->isNonIntegralPointerType(Addr->getType())) {
      if (!ResultPtr && AddrMode.BaseReg) {
        ResultPtr = Builder.CreateIntToPtr(AddrMode.BaseReg, Addr->getType(),
                                           "sunkaddr");
        AddrMode.BaseReg = nullptr;
      } else if (!ResultPtr && AddrMode.Scale == 1) {
        ResultPtr = Builder.CreateIntToPtr(AddrMode.ScaledReg, Addr->getType(),
                                           "sunkaddr");
        AddrMode.Scale = 0;
      }
    }

    if (!ResultPtr &&
        !AddrMode.BaseReg && !AddrMode.Scale && !AddrMode.BaseOffs) {
      SunkAddr = Constant::getNullValue(Addr->getType());
    } else if (!ResultPtr) {
      return false;
    } else {
      Type *I8PtrTy =
          Builder.getInt8PtrTy(Addr->getType()->getPointerAddressSpace());
      Type *I8Ty = Builder.getInt8Ty();

      // Start with the base register. Do this first so that subsequent address
      // matching finds it last, which will prevent it from trying to match it
      // as the scaled value in case it happens to be a mul. That would be
      // problematic if we've sunk a different mul for the scale, because then
      // we'd end up sinking both muls.
      if (AddrMode.BaseReg) {
        Value *V = AddrMode.BaseReg;
        if (V->getType() != IntPtrTy)
          V = Builder.CreateIntCast(V, IntPtrTy, /*isSigned=*/true, "sunkaddr");

        ResultIndex = V;
      }

      // Add the scale value.
      if (AddrMode.Scale) {
        Value *V = AddrMode.ScaledReg;
        if (V->getType() == IntPtrTy) {
          // done.
        } else {
          assert(cast<IntegerType>(IntPtrTy)->getBitWidth() <
                 cast<IntegerType>(V->getType())->getBitWidth() &&
                 "We can't transform if ScaledReg is too narrow");
          V = Builder.CreateTrunc(V, IntPtrTy, "sunkaddr");
        }

        if (AddrMode.Scale != 1)
          V = Builder.CreateMul(V, ConstantInt::get(IntPtrTy, AddrMode.Scale),
                                "sunkaddr");
        if (ResultIndex)
          ResultIndex = Builder.CreateAdd(ResultIndex, V, "sunkaddr");
        else
          ResultIndex = V;
      }

      // Add in the Base Offset if present.
      if (AddrMode.BaseOffs) {
        Value *V = ConstantInt::get(IntPtrTy, AddrMode.BaseOffs);
        if (ResultIndex) {
          // We need to add this separately from the scale above to help with
          // SDAG consecutive load/store merging.
          if (ResultPtr->getType() != I8PtrTy)
            ResultPtr = Builder.CreatePointerCast(ResultPtr, I8PtrTy);
          ResultPtr =
              AddrMode.InBounds
                  ? Builder.CreateInBoundsGEP(I8Ty, ResultPtr, ResultIndex,
                                              "sunkaddr")
                  : Builder.CreateGEP(I8Ty, ResultPtr, ResultIndex, "sunkaddr");
        }

        ResultIndex = V;
      }

      if (!ResultIndex) {
        SunkAddr = ResultPtr;
      } else {
        if (ResultPtr->getType() != I8PtrTy)
          ResultPtr = Builder.CreatePointerCast(ResultPtr, I8PtrTy);
        SunkAddr =
            AddrMode.InBounds
                ? Builder.CreateInBoundsGEP(I8Ty, ResultPtr, ResultIndex,
                                            "sunkaddr")
                : Builder.CreateGEP(I8Ty, ResultPtr, ResultIndex, "sunkaddr");
      }

      if (SunkAddr->getType() != Addr->getType())
        SunkAddr = Builder.CreatePointerCast(SunkAddr, Addr->getType());
    }
  } else {
    // We'd require a ptrtoint/inttoptr down the line, which we can't do for
    // non-integral pointers, so in that case bail out now.
    Type *BaseTy = AddrMode.BaseReg ? AddrMode.BaseReg->getType() : nullptr;
    Type *ScaleTy = AddrMode.Scale ? AddrMode.ScaledReg->getType() : nullptr;
    PointerType *BasePtrTy = dyn_cast_or_null<PointerType>(BaseTy);
    PointerType *ScalePtrTy = dyn_cast_or_null<PointerType>(ScaleTy);
    if (DL->isNonIntegralPointerType(Addr->getType()) ||
        (BasePtrTy && DL->isNonIntegralPointerType(BasePtrTy)) ||
        (ScalePtrTy && DL->isNonIntegralPointerType(ScalePtrTy)) ||
        (AddrMode.BaseGV &&
         DL->isNonIntegralPointerType(AddrMode.BaseGV->getType())))
      return false;

    LLVM_DEBUG(dbgs() << "CGP: SINKING nonlocal addrmode: " << AddrMode
                      << " for " << *MemoryInst << "\n");
    Type *IntPtrTy = DL->getIntPtrType(Addr->getType());
    Value *Result = nullptr;

    // Start with the base register. Do this first so that subsequent address
    // matching finds it last, which will prevent it from trying to match it
    // as the scaled value in case it happens to be a mul. That would be
    // problematic if we've sunk a different mul for the scale, because then
    // we'd end up sinking both muls.
    if (AddrMode.BaseReg) {
      Value *V = AddrMode.BaseReg;
      if (V->getType()->isPointerTy())
        V = Builder.CreatePtrToInt(V, IntPtrTy, "sunkaddr");
      if (V->getType() != IntPtrTy)
        V = Builder.CreateIntCast(V, IntPtrTy, /*isSigned=*/true, "sunkaddr");
      Result = V;
    }

    // Add the scale value.
    if (AddrMode.Scale) {
      Value *V = AddrMode.ScaledReg;
      if (V->getType() == IntPtrTy) {
        // done.
      } else if (V->getType()->isPointerTy()) {
        V = Builder.CreatePtrToInt(V, IntPtrTy, "sunkaddr");
      } else if (cast<IntegerType>(IntPtrTy)->getBitWidth() <
                 cast<IntegerType>(V->getType())->getBitWidth()) {
        V = Builder.CreateTrunc(V, IntPtrTy, "sunkaddr");
      } else {
        // It is only safe to sign extend the BaseReg if we know that the math
        // required to create it did not overflow before we extend it. Since
        // the original IR value was tossed in favor of a constant back when
        // the AddrMode was created we need to bail out gracefully if widths
        // do not match instead of extending it.
        Instruction *I = dyn_cast_or_null<Instruction>(Result);
        if (I && (Result != AddrMode.BaseReg))
          I->eraseFromParent();
        return false;
      }
      if (AddrMode.Scale != 1)
        V = Builder.CreateMul(V, ConstantInt::get(IntPtrTy, AddrMode.Scale),
                              "sunkaddr");
      if (Result)
        Result = Builder.CreateAdd(Result, V, "sunkaddr");
      else
        Result = V;
    }

    // Add in the BaseGV if present.
    if (AddrMode.BaseGV) {
      Value *V = Builder.CreatePtrToInt(AddrMode.BaseGV, IntPtrTy, "sunkaddr");
      if (Result)
        Result = Builder.CreateAdd(Result, V, "sunkaddr");
      else
        Result = V;
    }

    // Add in the Base Offset if present.
    if (AddrMode.BaseOffs) {
      Value *V = ConstantInt::get(IntPtrTy, AddrMode.BaseOffs);
      if (Result)
        Result = Builder.CreateAdd(Result, V, "sunkaddr");
      else
        Result = V;
    }

    if (!Result)
      SunkAddr = Constant::getNullValue(Addr->getType());
    else
      SunkAddr = Builder.CreateIntToPtr(Result, Addr->getType(), "sunkaddr");
  }

  MemoryInst->replaceUsesOfWith(Repl, SunkAddr);
  // Store the newly computed address into the cache. In the case we reused a
  // value, this should be idempotent.
  SunkAddrs[Addr] = WeakTrackingVH(SunkAddr);

  // If we have no uses, recursively delete the value and all dead instructions
  // using it.
  if (Repl->use_empty()) {
    // This can cause recursive deletion, which can invalidate our iterator.
    // Use a WeakTrackingVH to hold onto it in case this happens.
    Value *CurValue = &*CurInstIterator;
    WeakTrackingVH IterHandle(CurValue);
    BasicBlock *BB = CurInstIterator->getParent();

    RecursivelyDeleteTriviallyDeadInstructions(Repl, TLInfo);

    if (IterHandle != CurValue) {
      // If the iterator instruction was recursively deleted, start over at the
      // start of the block.
      CurInstIterator = BB->begin();
      SunkAddrs.clear();
    }
  }
  ++NumMemoryInsts;
  return true;
}

/// If there are any memory operands, use OptimizeMemoryInst to sink their
/// address computing into the block when possible / profitable.
bool CodeGenPrepare::optimizeInlineAsmInst(CallInst *CS) {
  bool MadeChange = false;

  const TargetRegisterInfo *TRI =
      TM->getSubtargetImpl(*CS->getFunction())->getRegisterInfo();
  TargetLowering::AsmOperandInfoVector TargetConstraints =
      TLI->ParseConstraints(*DL, TRI, CS);
  unsigned ArgNo = 0;
  for (unsigned i = 0, e = TargetConstraints.size(); i != e; ++i) {
    TargetLowering::AsmOperandInfo &OpInfo = TargetConstraints[i];

    // Compute the constraint code and ConstraintType to use.
    TLI->ComputeConstraintToUse(OpInfo, SDValue());

    if (OpInfo.ConstraintType == TargetLowering::C_Memory &&
        OpInfo.isIndirect) {
      Value *OpVal = CS->getArgOperand(ArgNo++);
      MadeChange |= optimizeMemoryInst(CS, OpVal, OpVal->getType(), ~0u);
    } else if (OpInfo.Type == InlineAsm::isInput)
      ArgNo++;
  }

  return MadeChange;
}

/// Check if all the uses of \p Val are equivalent (or free) zero or
/// sign extensions.
static bool hasSameExtUse(Value *Val, const TargetLowering &TLI) {
  assert(!Val->use_empty() && "Input must have at least one use");
  const Instruction *FirstUser = cast<Instruction>(*Val->user_begin());
  bool IsSExt = isa<SExtInst>(FirstUser);
  Type *ExtTy = FirstUser->getType();
  for (const User *U : Val->users()) {
    const Instruction *UI = cast<Instruction>(U);
    if ((IsSExt && !isa<SExtInst>(UI)) || (!IsSExt && !isa<ZExtInst>(UI)))
      return false;
    Type *CurTy = UI->getType();
    // Same input and output types: Same instruction after CSE.
    if (CurTy == ExtTy)
      continue;

    // If IsSExt is true, we are in this situation:
    // a = Val
    // b = sext ty1 a to ty2
    // c = sext ty1 a to ty3
    // Assuming ty2 is shorter than ty3, this could be turned into:
    // a = Val
    // b = sext ty1 a to ty2
    // c = sext ty2 b to ty3
    // However, the last sext is not free.
    if (IsSExt)
      return false;

    // This is a ZExt, maybe this is free to extend from one type to another.
    // In that case, we would not account for a different use.
    Type *NarrowTy;
    Type *LargeTy;
    if (ExtTy->getScalarType()->getIntegerBitWidth() >
        CurTy->getScalarType()->getIntegerBitWidth()) {
      NarrowTy = CurTy;
      LargeTy = ExtTy;
    } else {
      NarrowTy = ExtTy;
      LargeTy = CurTy;
    }

    if (!TLI.isZExtFree(NarrowTy, LargeTy))
      return false;
  }
  // All uses are the same or can be derived from one another for free.
  return true;
}

/// Try to speculatively promote extensions in \p Exts and continue
/// promoting through newly promoted operands recursively as far as doing so is
/// profitable. Save extensions profitably moved up, in \p ProfitablyMovedExts.
/// When some promotion happened, \p TPT contains the proper state to revert
/// them.
///
/// \return true if some promotion happened, false otherwise.
bool CodeGenPrepare::tryToPromoteExts(
    TypePromotionTransaction &TPT, const SmallVectorImpl<Instruction *> &Exts,
    SmallVectorImpl<Instruction *> &ProfitablyMovedExts,
    unsigned CreatedInstsCost) {
  bool Promoted = false;

  // Iterate over all the extensions to try to promote them.
  for (auto I : Exts) {
    // Early check if we directly have ext(load).
    if (isa<LoadInst>(I->getOperand(0))) {
      ProfitablyMovedExts.push_back(I);
      continue;
    }

    // Check whether or not we want to do any promotion.  The reason we have
    // this check inside the for loop is to catch the case where an extension
    // is directly fed by a load because in such case the extension can be moved
    // up without any promotion on its operands.
    if (!TLI || !TLI->enableExtLdPromotion() || DisableExtLdPromotion)
      return false;

    // Get the action to perform the promotion.
    TypePromotionHelper::Action TPH =
        TypePromotionHelper::getAction(I, InsertedInsts, *TLI, PromotedInsts);
    // Check if we can promote.
    if (!TPH) {
      // Save the current extension as we cannot move up through its operand.
      ProfitablyMovedExts.push_back(I);
      continue;
    }

    // Save the current state.
    TypePromotionTransaction::ConstRestorationPt LastKnownGood =
        TPT.getRestorationPoint();
    SmallVector<Instruction *, 4> NewExts;
    unsigned NewCreatedInstsCost = 0;
    unsigned ExtCost = !TLI->isExtFree(I);
    // Promote.
    Value *PromotedVal = TPH(I, TPT, PromotedInsts, NewCreatedInstsCost,
                             &NewExts, nullptr, *TLI);
    assert(PromotedVal &&
           "TypePromotionHelper should have filtered out those cases");

    // We would be able to merge only one extension in a load.
    // Therefore, if we have more than 1 new extension we heuristically
    // cut this search path, because it means we degrade the code quality.
    // With exactly 2, the transformation is neutral, because we will merge
    // one extension but leave one. However, we optimistically keep going,
    // because the new extension may be removed too.
    long long TotalCreatedInstsCost = CreatedInstsCost + NewCreatedInstsCost;
    // FIXME: It would be possible to propagate a negative value instead of
    // conservatively ceiling it to 0.
    TotalCreatedInstsCost =
        std::max((long long)0, (TotalCreatedInstsCost - ExtCost));
    if (!StressExtLdPromotion &&
        (TotalCreatedInstsCost > 1 ||
         !isPromotedInstructionLegal(*TLI, *DL, PromotedVal))) {
      // This promotion is not profitable, rollback to the previous state, and
      // save the current extension in ProfitablyMovedExts as the latest
      // speculative promotion turned out to be unprofitable.
      TPT.rollback(LastKnownGood);
      ProfitablyMovedExts.push_back(I);
      continue;
    }
    // Continue promoting NewExts as far as doing so is profitable.
    SmallVector<Instruction *, 2> NewlyMovedExts;
    (void)tryToPromoteExts(TPT, NewExts, NewlyMovedExts, TotalCreatedInstsCost);
    bool NewPromoted = false;
    for (auto ExtInst : NewlyMovedExts) {
      Instruction *MovedExt = cast<Instruction>(ExtInst);
      Value *ExtOperand = MovedExt->getOperand(0);
      // If we have reached to a load, we need this extra profitability check
      // as it could potentially be merged into an ext(load).
      if (isa<LoadInst>(ExtOperand) &&
          !(StressExtLdPromotion || NewCreatedInstsCost <= ExtCost ||
            (ExtOperand->hasOneUse() || hasSameExtUse(ExtOperand, *TLI))))
        continue;

      ProfitablyMovedExts.push_back(MovedExt);
      NewPromoted = true;
    }

    // If none of speculative promotions for NewExts is profitable, rollback
    // and save the current extension (I) as the last profitable extension.
    if (!NewPromoted) {
      TPT.rollback(LastKnownGood);
      ProfitablyMovedExts.push_back(I);
      continue;
    }
    // The promotion is profitable.
    Promoted = true;
  }
  return Promoted;
}

/// Merging redundant sexts when one is dominating the other.
bool CodeGenPrepare::mergeSExts(Function &F) {
  bool Changed = false;
  for (auto &Entry : ValToSExtendedUses) {
    SExts &Insts = Entry.second;
    SExts CurPts;
    for (Instruction *Inst : Insts) {
      if (RemovedInsts.count(Inst) || !isa<SExtInst>(Inst) ||
          Inst->getOperand(0) != Entry.first)
        continue;
      bool inserted = false;
      for (auto &Pt : CurPts) {
        if (getDT(F).dominates(Inst, Pt)) {
          Pt->replaceAllUsesWith(Inst);
          RemovedInsts.insert(Pt);
          Pt->removeFromParent();
          Pt = Inst;
          inserted = true;
          Changed = true;
          break;
        }
        if (!getDT(F).dominates(Pt, Inst))
          // Give up if we need to merge in a common dominator as the
          // experiments show it is not profitable.
          continue;
        Inst->replaceAllUsesWith(Pt);
        RemovedInsts.insert(Inst);
        Inst->removeFromParent();
        inserted = true;
        Changed = true;
        break;
      }
      if (!inserted)
        CurPts.push_back(Inst);
    }
  }
  return Changed;
}

// Spliting large data structures so that the GEPs accessing them can have
// smaller offsets so that they can be sunk to the same blocks as their users.
// For example, a large struct starting from %base is splitted into two parts
// where the second part starts from %new_base.
//
// Before:
// BB0:
//   %base     =
//
// BB1:
//   %gep0     = gep %base, off0
//   %gep1     = gep %base, off1
//   %gep2     = gep %base, off2
//
// BB2:
//   %load1    = load %gep0
//   %load2    = load %gep1
//   %load3    = load %gep2
//
// After:
// BB0:
//   %base     =
//   %new_base = gep %base, off0
//
// BB1:
//   %new_gep0 = %new_base
//   %new_gep1 = gep %new_base, off1 - off0
//   %new_gep2 = gep %new_base, off2 - off0
//
// BB2:
//   %load1    = load i32, i32* %new_gep0
//   %load2    = load i32, i32* %new_gep1
//   %load3    = load i32, i32* %new_gep2
//
// %new_gep1 and %new_gep2 can be sunk to BB2 now after the splitting because
// their offsets are smaller enough to fit into the addressing mode.
bool CodeGenPrepare::splitLargeGEPOffsets() {
  bool Changed = false;
  for (auto &Entry : LargeOffsetGEPMap) {
    Value *OldBase = Entry.first;
    SmallVectorImpl<std::pair<AssertingVH<GetElementPtrInst>, int64_t>>
        &LargeOffsetGEPs = Entry.second;
    auto compareGEPOffset =
        [&](const std::pair<GetElementPtrInst *, int64_t> &LHS,
            const std::pair<GetElementPtrInst *, int64_t> &RHS) {
          if (LHS.first == RHS.first)
            return false;
          if (LHS.second != RHS.second)
            return LHS.second < RHS.second;
          return LargeOffsetGEPID[LHS.first] < LargeOffsetGEPID[RHS.first];
        };
    // Sorting all the GEPs of the same data structures based on the offsets.
    llvm::sort(LargeOffsetGEPs, compareGEPOffset);
    LargeOffsetGEPs.erase(
        std::unique(LargeOffsetGEPs.begin(), LargeOffsetGEPs.end()),
        LargeOffsetGEPs.end());
    // Skip if all the GEPs have the same offsets.
    if (LargeOffsetGEPs.front().second == LargeOffsetGEPs.back().second)
      continue;
    GetElementPtrInst *BaseGEP = LargeOffsetGEPs.begin()->first;
    int64_t BaseOffset = LargeOffsetGEPs.begin()->second;
    Value *NewBaseGEP = nullptr;

    auto LargeOffsetGEP = LargeOffsetGEPs.begin();
    while (LargeOffsetGEP != LargeOffsetGEPs.end()) {
      GetElementPtrInst *GEP = LargeOffsetGEP->first;
      int64_t Offset = LargeOffsetGEP->second;
      if (Offset != BaseOffset) {
        TargetLowering::AddrMode AddrMode;
        AddrMode.BaseOffs = Offset - BaseOffset;
        // The result type of the GEP might not be the type of the memory
        // access.
        if (!TLI->isLegalAddressingMode(*DL, AddrMode,
                                        GEP->getResultElementType(),
                                        GEP->getAddressSpace())) {
          // We need to create a new base if the offset to the current base is
          // too large to fit into the addressing mode. So, a very large struct
          // may be splitted into several parts.
          BaseGEP = GEP;
          BaseOffset = Offset;
          NewBaseGEP = nullptr;
        }
      }

      // Generate a new GEP to replace the current one.
      LLVMContext &Ctx = GEP->getContext();
      Type *IntPtrTy = DL->getIntPtrType(GEP->getType());
      Type *I8PtrTy =
          Type::getInt8PtrTy(Ctx, GEP->getType()->getPointerAddressSpace());
      Type *I8Ty = Type::getInt8Ty(Ctx);

      if (!NewBaseGEP) {
        // Create a new base if we don't have one yet.  Find the insertion
        // pointer for the new base first.
        BasicBlock::iterator NewBaseInsertPt;
        BasicBlock *NewBaseInsertBB;
        if (auto *BaseI = dyn_cast<Instruction>(OldBase)) {
          // If the base of the struct is an instruction, the new base will be
          // inserted close to it.
          NewBaseInsertBB = BaseI->getParent();
          if (isa<PHINode>(BaseI))
            NewBaseInsertPt = NewBaseInsertBB->getFirstInsertionPt();
          else if (InvokeInst *Invoke = dyn_cast<InvokeInst>(BaseI)) {
            NewBaseInsertBB =
                SplitEdge(NewBaseInsertBB, Invoke->getNormalDest());
            NewBaseInsertPt = NewBaseInsertBB->getFirstInsertionPt();
          } else
            NewBaseInsertPt = std::next(BaseI->getIterator());
        } else {
          // If the current base is an argument or global value, the new base
          // will be inserted to the entry block.
          NewBaseInsertBB = &BaseGEP->getFunction()->getEntryBlock();
          NewBaseInsertPt = NewBaseInsertBB->getFirstInsertionPt();
        }
        IRBuilder<> NewBaseBuilder(NewBaseInsertBB, NewBaseInsertPt);
        // Create a new base.
        Value *BaseIndex = ConstantInt::get(IntPtrTy, BaseOffset);
        NewBaseGEP = OldBase;
        if (NewBaseGEP->getType() != I8PtrTy)
          NewBaseGEP = NewBaseBuilder.CreatePointerCast(NewBaseGEP, I8PtrTy);
        NewBaseGEP =
            NewBaseBuilder.CreateGEP(I8Ty, NewBaseGEP, BaseIndex, "splitgep");
        NewGEPBases.insert(NewBaseGEP);
      }

      IRBuilder<> Builder(GEP);
      Value *NewGEP = NewBaseGEP;
      if (Offset == BaseOffset) {
        if (GEP->getType() != I8PtrTy)
          NewGEP = Builder.CreatePointerCast(NewGEP, GEP->getType());
      } else {
        // Calculate the new offset for the new GEP.
        Value *Index = ConstantInt::get(IntPtrTy, Offset - BaseOffset);
        NewGEP = Builder.CreateGEP(I8Ty, NewBaseGEP, Index);

        if (GEP->getType() != I8PtrTy)
          NewGEP = Builder.CreatePointerCast(NewGEP, GEP->getType());
      }
      GEP->replaceAllUsesWith(NewGEP);
      LargeOffsetGEPID.erase(GEP);
      LargeOffsetGEP = LargeOffsetGEPs.erase(LargeOffsetGEP);
      GEP->eraseFromParent();
      Changed = true;
    }
  }
  return Changed;
}

/// Return true, if an ext(load) can be formed from an extension in
/// \p MovedExts.
bool CodeGenPrepare::canFormExtLd(
    const SmallVectorImpl<Instruction *> &MovedExts, LoadInst *&LI,
    Instruction *&Inst, bool HasPromoted) {
  for (auto *MovedExtInst : MovedExts) {
    if (isa<LoadInst>(MovedExtInst->getOperand(0))) {
      LI = cast<LoadInst>(MovedExtInst->getOperand(0));
      Inst = MovedExtInst;
      break;
    }
  }
  if (!LI)
    return false;

  // If they're already in the same block, there's nothing to do.
  // Make the cheap checks first if we did not promote.
  // If we promoted, we need to check if it is indeed profitable.
  if (!HasPromoted && LI->getParent() == Inst->getParent())
    return false;

  return TLI->isExtLoad(LI, Inst, *DL);
}

/// Move a zext or sext fed by a load into the same basic block as the load,
/// unless conditions are unfavorable. This allows SelectionDAG to fold the
/// extend into the load.
///
/// E.g.,
/// \code
/// %ld = load i32* %addr
/// %add = add nuw i32 %ld, 4
/// %zext = zext i32 %add to i64
// \endcode
/// =>
/// \code
/// %ld = load i32* %addr
/// %zext = zext i32 %ld to i64
/// %add = add nuw i64 %zext, 4
/// \encode
/// Note that the promotion in %add to i64 is done in tryToPromoteExts(), which
/// allow us to match zext(load i32*) to i64.
///
/// Also, try to promote the computations used to obtain a sign extended
/// value used into memory accesses.
/// E.g.,
/// \code
/// a = add nsw i32 b, 3
/// d = sext i32 a to i64
/// e = getelementptr ..., i64 d
/// \endcode
/// =>
/// \code
/// f = sext i32 b to i64
/// a = add nsw i64 f, 3
/// e = getelementptr ..., i64 a
/// \endcode
///
/// \p Inst[in/out] the extension may be modified during the process if some
/// promotions apply.
bool CodeGenPrepare::optimizeExt(Instruction *&Inst) {
  // ExtLoad formation and address type promotion infrastructure requires TLI to
  // be effective.
  if (!TLI)
    return false;

  bool AllowPromotionWithoutCommonHeader = false;
  /// See if it is an interesting sext operations for the address type
  /// promotion before trying to promote it, e.g., the ones with the right
  /// type and used in memory accesses.
  bool ATPConsiderable = TTI->shouldConsiderAddressTypePromotion(
      *Inst, AllowPromotionWithoutCommonHeader);
  TypePromotionTransaction TPT(RemovedInsts);
  TypePromotionTransaction::ConstRestorationPt LastKnownGood =
      TPT.getRestorationPoint();
  SmallVector<Instruction *, 1> Exts;
  SmallVector<Instruction *, 2> SpeculativelyMovedExts;
  Exts.push_back(Inst);

  bool HasPromoted = tryToPromoteExts(TPT, Exts, SpeculativelyMovedExts);

  // Look for a load being extended.
  LoadInst *LI = nullptr;
  Instruction *ExtFedByLoad;

  // Try to promote a chain of computation if it allows to form an extended
  // load.
  if (canFormExtLd(SpeculativelyMovedExts, LI, ExtFedByLoad, HasPromoted)) {
    assert(LI && ExtFedByLoad && "Expect a valid load and extension");
    TPT.commit();
    // Move the extend into the same block as the load
    ExtFedByLoad->moveAfter(LI);
    // CGP does not check if the zext would be speculatively executed when moved
    // to the same basic block as the load. Preserving its original location
    // would pessimize the debugging experience, as well as negatively impact
    // the quality of sample pgo. We don't want to use "line 0" as that has a
    // size cost in the line-table section and logically the zext can be seen as
    // part of the load. Therefore we conservatively reuse the same debug
    // location for the load and the zext.
    ExtFedByLoad->setDebugLoc(LI->getDebugLoc());
    ++NumExtsMoved;
    Inst = ExtFedByLoad;
    return true;
  }

  // Continue promoting SExts if known as considerable depending on targets.
  if (ATPConsiderable &&
      performAddressTypePromotion(Inst, AllowPromotionWithoutCommonHeader,
                                  HasPromoted, TPT, SpeculativelyMovedExts))
    return true;

  TPT.rollback(LastKnownGood);
  return false;
}

// Perform address type promotion if doing so is profitable.
// If AllowPromotionWithoutCommonHeader == false, we should find other sext
// instructions that sign extended the same initial value. However, if
// AllowPromotionWithoutCommonHeader == true, we expect promoting the
// extension is just profitable.
bool CodeGenPrepare::performAddressTypePromotion(
    Instruction *&Inst, bool AllowPromotionWithoutCommonHeader,
    bool HasPromoted, TypePromotionTransaction &TPT,
    SmallVectorImpl<Instruction *> &SpeculativelyMovedExts) {
  bool Promoted = false;
  SmallPtrSet<Instruction *, 1> UnhandledExts;
  bool AllSeenFirst = true;
  for (auto I : SpeculativelyMovedExts) {
    Value *HeadOfChain = I->getOperand(0);
    DenseMap<Value *, Instruction *>::iterator AlreadySeen =
        SeenChainsForSExt.find(HeadOfChain);
    // If there is an unhandled SExt which has the same header, try to promote
    // it as well.
    if (AlreadySeen != SeenChainsForSExt.end()) {
      if (AlreadySeen->second != nullptr)
        UnhandledExts.insert(AlreadySeen->second);
      AllSeenFirst = false;
    }
  }

  if (!AllSeenFirst || (AllowPromotionWithoutCommonHeader &&
                        SpeculativelyMovedExts.size() == 1)) {
    TPT.commit();
    if (HasPromoted)
      Promoted = true;
    for (auto I : SpeculativelyMovedExts) {
      Value *HeadOfChain = I->getOperand(0);
      SeenChainsForSExt[HeadOfChain] = nullptr;
      ValToSExtendedUses[HeadOfChain].push_back(I);
    }
    // Update Inst as promotion happen.
    Inst = SpeculativelyMovedExts.pop_back_val();
  } else {
    // This is the first chain visited from the header, keep the current chain
    // as unhandled. Defer to promote this until we encounter another SExt
    // chain derived from the same header.
    for (auto I : SpeculativelyMovedExts) {
      Value *HeadOfChain = I->getOperand(0);
      SeenChainsForSExt[HeadOfChain] = Inst;
    }
    return false;
  }

  if (!AllSeenFirst && !UnhandledExts.empty())
    for (auto VisitedSExt : UnhandledExts) {
      if (RemovedInsts.count(VisitedSExt))
        continue;
      TypePromotionTransaction TPT(RemovedInsts);
      SmallVector<Instruction *, 1> Exts;
      SmallVector<Instruction *, 2> Chains;
      Exts.push_back(VisitedSExt);
      bool HasPromoted = tryToPromoteExts(TPT, Exts, Chains);
      TPT.commit();
      if (HasPromoted)
        Promoted = true;
      for (auto I : Chains) {
        Value *HeadOfChain = I->getOperand(0);
        // Mark this as handled.
        SeenChainsForSExt[HeadOfChain] = nullptr;
        ValToSExtendedUses[HeadOfChain].push_back(I);
      }
    }
  return Promoted;
}

bool CodeGenPrepare::optimizeExtUses(Instruction *I) {
  BasicBlock *DefBB = I->getParent();

  // If the result of a {s|z}ext and its source are both live out, rewrite all
  // other uses of the source with result of extension.
  Value *Src = I->getOperand(0);
  if (Src->hasOneUse())
    return false;

  // Only do this xform if truncating is free.
  if (TLI && !TLI->isTruncateFree(I->getType(), Src->getType()))
    return false;

  // Only safe to perform the optimization if the source is also defined in
  // this block.
  if (!isa<Instruction>(Src) || DefBB != cast<Instruction>(Src)->getParent())
    return false;

  bool DefIsLiveOut = false;
  for (User *U : I->users()) {
    Instruction *UI = cast<Instruction>(U);

    // Figure out which BB this ext is used in.
    BasicBlock *UserBB = UI->getParent();
    if (UserBB == DefBB) continue;
    DefIsLiveOut = true;
    break;
  }
  if (!DefIsLiveOut)
    return false;

  // Make sure none of the uses are PHI nodes.
  for (User *U : Src->users()) {
    Instruction *UI = cast<Instruction>(U);
    BasicBlock *UserBB = UI->getParent();
    if (UserBB == DefBB) continue;
    // Be conservative. We don't want this xform to end up introducing
    // reloads just before load / store instructions.
    if (isa<PHINode>(UI) || isa<LoadInst>(UI) || isa<StoreInst>(UI))
      return false;
  }

  // InsertedTruncs - Only insert one trunc in each block once.
  DenseMap<BasicBlock*, Instruction*> InsertedTruncs;

  bool MadeChange = false;
  for (Use &U : Src->uses()) {
    Instruction *User = cast<Instruction>(U.getUser());

    // Figure out which BB this ext is used in.
    BasicBlock *UserBB = User->getParent();
    if (UserBB == DefBB) continue;

    // Both src and def are live in this block. Rewrite the use.
    Instruction *&InsertedTrunc = InsertedTruncs[UserBB];

    if (!InsertedTrunc) {
      BasicBlock::iterator InsertPt = UserBB->getFirstInsertionPt();
      assert(InsertPt != UserBB->end());
      InsertedTrunc = new TruncInst(I, Src->getType(), "", &*InsertPt);
      InsertedInsts.insert(InsertedTrunc);
    }

    // Replace a use of the {s|z}ext source with a use of the result.
    U = InsertedTrunc;
    ++NumExtUses;
    MadeChange = true;
  }

  return MadeChange;
}

// Find loads whose uses only use some of the loaded value's bits.  Add an "and"
// just after the load if the target can fold this into one extload instruction,
// with the hope of eliminating some of the other later "and" instructions using
// the loaded value.  "and"s that are made trivially redundant by the insertion
// of the new "and" are removed by this function, while others (e.g. those whose
// path from the load goes through a phi) are left for isel to potentially
// remove.
//
// For example:
//
// b0:
//   x = load i32
//   ...
// b1:
//   y = and x, 0xff
//   z = use y
//
// becomes:
//
// b0:
//   x = load i32
//   x' = and x, 0xff
//   ...
// b1:
//   z = use x'
//
// whereas:
//
// b0:
//   x1 = load i32
//   ...
// b1:
//   x2 = load i32
//   ...
// b2:
//   x = phi x1, x2
//   y = and x, 0xff
//
// becomes (after a call to optimizeLoadExt for each load):
//
// b0:
//   x1 = load i32
//   x1' = and x1, 0xff
//   ...
// b1:
//   x2 = load i32
//   x2' = and x2, 0xff
//   ...
// b2:
//   x = phi x1', x2'
//   y = and x, 0xff
bool CodeGenPrepare::optimizeLoadExt(LoadInst *Load) {
  if (!Load->isSimple() || !Load->getType()->isIntOrPtrTy())
    return false;

  // Skip loads we've already transformed.
  if (Load->hasOneUse() &&
      InsertedInsts.count(cast<Instruction>(*Load->user_begin())))
    return false;

  // Look at all uses of Load, looking through phis, to determine how many bits
  // of the loaded value are needed.
  SmallVector<Instruction *, 8> WorkList;
  SmallPtrSet<Instruction *, 16> Visited;
  SmallVector<Instruction *, 8> AndsToMaybeRemove;
  for (auto *U : Load->users())
    WorkList.push_back(cast<Instruction>(U));

  EVT LoadResultVT = TLI->getValueType(*DL, Load->getType());
  unsigned BitWidth = LoadResultVT.getSizeInBits();
  APInt DemandBits(BitWidth, 0);
  APInt WidestAndBits(BitWidth, 0);

  while (!WorkList.empty()) {
    Instruction *I = WorkList.back();
    WorkList.pop_back();

    // Break use-def graph loops.
    if (!Visited.insert(I).second)
      continue;

    // For a PHI node, push all of its users.
    if (auto *Phi = dyn_cast<PHINode>(I)) {
      for (auto *U : Phi->users())
        WorkList.push_back(cast<Instruction>(U));
      continue;
    }

    switch (I->getOpcode()) {
    case Instruction::And: {
      auto *AndC = dyn_cast<ConstantInt>(I->getOperand(1));
      if (!AndC)
        return false;
      APInt AndBits = AndC->getValue();
      DemandBits |= AndBits;
      // Keep track of the widest and mask we see.
      if (AndBits.ugt(WidestAndBits))
        WidestAndBits = AndBits;
      if (AndBits == WidestAndBits && I->getOperand(0) == Load)
        AndsToMaybeRemove.push_back(I);
      break;
    }

    case Instruction::Shl: {
      auto *ShlC = dyn_cast<ConstantInt>(I->getOperand(1));
      if (!ShlC)
        return false;
      uint64_t ShiftAmt = ShlC->getLimitedValue(BitWidth - 1);
      DemandBits.setLowBits(BitWidth - ShiftAmt);
      break;
    }

    case Instruction::Trunc: {
      EVT TruncVT = TLI->getValueType(*DL, I->getType());
      unsigned TruncBitWidth = TruncVT.getSizeInBits();
      DemandBits.setLowBits(TruncBitWidth);
      break;
    }

    default:
      return false;
    }
  }

  uint32_t ActiveBits = DemandBits.getActiveBits();
  // Avoid hoisting (and (load x) 1) since it is unlikely to be folded by the
  // target even if isLoadExtLegal says an i1 EXTLOAD is valid.  For example,
  // for the AArch64 target isLoadExtLegal(ZEXTLOAD, i32, i1) returns true, but
  // (and (load x) 1) is not matched as a single instruction, rather as a LDR
  // followed by an AND.
  // TODO: Look into removing this restriction by fixing backends to either
  // return false for isLoadExtLegal for i1 or have them select this pattern to
  // a single instruction.
  //
  // Also avoid hoisting if we didn't see any ands with the exact DemandBits
  // mask, since these are the only ands that will be removed by isel.
  if (ActiveBits <= 1 || !DemandBits.isMask(ActiveBits) ||
      WidestAndBits != DemandBits)
    return false;

  LLVMContext &Ctx = Load->getType()->getContext();
  Type *TruncTy = Type::getIntNTy(Ctx, ActiveBits);
  EVT TruncVT = TLI->getValueType(*DL, TruncTy);

  // Reject cases that won't be matched as extloads.
  if (!LoadResultVT.bitsGT(TruncVT) || !TruncVT.isRound() ||
      !TLI->isLoadExtLegal(ISD::ZEXTLOAD, LoadResultVT, TruncVT))
    return false;

  IRBuilder<> Builder(Load->getNextNode());
  auto *NewAnd = dyn_cast<Instruction>(
      Builder.CreateAnd(Load, ConstantInt::get(Ctx, DemandBits)));
  // Mark this instruction as "inserted by CGP", so that other
  // optimizations don't touch it.
  InsertedInsts.insert(NewAnd);

  // Replace all uses of load with new and (except for the use of load in the
  // new and itself).
  Load->replaceAllUsesWith(NewAnd);
  NewAnd->setOperand(0, Load);

  // Remove any and instructions that are now redundant.
  for (auto *And : AndsToMaybeRemove)
    // Check that the and mask is the same as the one we decided to put on the
    // new and.
    if (cast<ConstantInt>(And->getOperand(1))->getValue() == DemandBits) {
      And->replaceAllUsesWith(NewAnd);
      if (&*CurInstIterator == And)
        CurInstIterator = std::next(And->getIterator());
      And->eraseFromParent();
      ++NumAndUses;
    }

  ++NumAndsAdded;
  return true;
}

/// Check if V (an operand of a select instruction) is an expensive instruction
/// that is only used once.
static bool sinkSelectOperand(const TargetTransformInfo *TTI, Value *V) {
  auto *I = dyn_cast<Instruction>(V);
  // If it's safe to speculatively execute, then it should not have side
  // effects; therefore, it's safe to sink and possibly *not* execute.
  return I && I->hasOneUse() && isSafeToSpeculativelyExecute(I) &&
         TTI->getUserCost(I) >= TargetTransformInfo::TCC_Expensive;
}

/// Returns true if a SelectInst should be turned into an explicit branch.
static bool isFormingBranchFromSelectProfitable(const TargetTransformInfo *TTI,
                                                const TargetLowering *TLI,
                                                SelectInst *SI) {
  // If even a predictable select is cheap, then a branch can't be cheaper.
  if (!TLI->isPredictableSelectExpensive())
    return false;

  // FIXME: This should use the same heuristics as IfConversion to determine
  // whether a select is better represented as a branch.

  // If metadata tells us that the select condition is obviously predictable,
  // then we want to replace the select with a branch.
  uint64_t TrueWeight, FalseWeight;
  if (SI->extractProfMetadata(TrueWeight, FalseWeight)) {
    uint64_t Max = std::max(TrueWeight, FalseWeight);
    uint64_t Sum = TrueWeight + FalseWeight;
    if (Sum != 0) {
      auto Probability = BranchProbability::getBranchProbability(Max, Sum);
      if (Probability > TLI->getPredictableBranchThreshold())
        return true;
    }
  }

  CmpInst *Cmp = dyn_cast<CmpInst>(SI->getCondition());

  // If a branch is predictable, an out-of-order CPU can avoid blocking on its
  // comparison condition. If the compare has more than one use, there's
  // probably another cmov or setcc around, so it's not worth emitting a branch.
  if (!Cmp || !Cmp->hasOneUse())
    return false;

  // If either operand of the select is expensive and only needed on one side
  // of the select, we should form a branch.
  if (sinkSelectOperand(TTI, SI->getTrueValue()) ||
      sinkSelectOperand(TTI, SI->getFalseValue()))
    return true;

  return false;
}

/// If \p isTrue is true, return the true value of \p SI, otherwise return
/// false value of \p SI. If the true/false value of \p SI is defined by any
/// select instructions in \p Selects, look through the defining select
/// instruction until the true/false value is not defined in \p Selects.
static Value *getTrueOrFalseValue(
    SelectInst *SI, bool isTrue,
    const SmallPtrSet<const Instruction *, 2> &Selects) {
  Value *V = nullptr;

  for (SelectInst *DefSI = SI; DefSI != nullptr && Selects.count(DefSI);
       DefSI = dyn_cast<SelectInst>(V)) {
    assert(DefSI->getCondition() == SI->getCondition() &&
           "The condition of DefSI does not match with SI");
    V = (isTrue ? DefSI->getTrueValue() : DefSI->getFalseValue());
  }

  assert(V && "Failed to get select true/false value");
  return V;
}

bool CodeGenPrepare::optimizeShiftInst(BinaryOperator *Shift) {
  assert(Shift->isShift() && "Expected a shift");

  // If this is (1) a vector shift, (2) shifts by scalars are cheaper than
  // general vector shifts, and (3) the shift amount is a select-of-splatted
  // values, hoist the shifts before the select:
  //   shift Op0, (select Cond, TVal, FVal) -->
  //   select Cond, (shift Op0, TVal), (shift Op0, FVal)
  //
  // This is inverting a generic IR transform when we know that the cost of a
  // general vector shift is more than the cost of 2 shift-by-scalars.
  // We can't do this effectively in SDAG because we may not be able to
  // determine if the select operands are splats from within a basic block.
  Type *Ty = Shift->getType();
  if (!Ty->isVectorTy() || !TLI->isVectorShiftByScalarCheap(Ty))
    return false;
  Value *Cond, *TVal, *FVal;
  if (!match(Shift->getOperand(1),
             m_OneUse(m_Select(m_Value(Cond), m_Value(TVal), m_Value(FVal)))))
    return false;
  if (!isSplatValue(TVal) || !isSplatValue(FVal))
    return false;

  IRBuilder<> Builder(Shift);
  BinaryOperator::BinaryOps Opcode = Shift->getOpcode();
  Value *NewTVal = Builder.CreateBinOp(Opcode, Shift->getOperand(0), TVal);
  Value *NewFVal = Builder.CreateBinOp(Opcode, Shift->getOperand(0), FVal);
  Value *NewSel = Builder.CreateSelect(Cond, NewTVal, NewFVal);
  Shift->replaceAllUsesWith(NewSel);
  Shift->eraseFromParent();
  return true;
}

/// If we have a SelectInst that will likely profit from branch prediction,
/// turn it into a branch.
bool CodeGenPrepare::optimizeSelectInst(SelectInst *SI) {
  // If branch conversion isn't desirable, exit early.
  if (DisableSelectToBranch || OptSize || !TLI)
    return false;

  // Find all consecutive select instructions that share the same condition.
  SmallVector<SelectInst *, 2> ASI;
  ASI.push_back(SI);
  for (BasicBlock::iterator It = ++BasicBlock::iterator(SI);
       It != SI->getParent()->end(); ++It) {
    SelectInst *I = dyn_cast<SelectInst>(&*It);
    if (I && SI->getCondition() == I->getCondition()) {
      ASI.push_back(I);
    } else {
      break;
    }
  }

  SelectInst *LastSI = ASI.back();
  // Increment the current iterator to skip all the rest of select instructions
  // because they will be either "not lowered" or "all lowered" to branch.
  CurInstIterator = std::next(LastSI->getIterator());

  bool VectorCond = !SI->getCondition()->getType()->isIntegerTy(1);

  // Can we convert the 'select' to CF ?
  if (VectorCond || SI->getMetadata(LLVMContext::MD_unpredictable))
    return false;

  TargetLowering::SelectSupportKind SelectKind;
  if (VectorCond)
    SelectKind = TargetLowering::VectorMaskSelect;
  else if (SI->getType()->isVectorTy())
    SelectKind = TargetLowering::ScalarCondVectorVal;
  else
    SelectKind = TargetLowering::ScalarValSelect;

  if (TLI->isSelectSupported(SelectKind) &&
      !isFormingBranchFromSelectProfitable(TTI, TLI, SI))
    return false;

  // The DominatorTree needs to be rebuilt by any consumers after this
  // transformation. We simply reset here rather than setting the ModifiedDT
  // flag to avoid restarting the function walk in runOnFunction for each
  // select optimized.
  DT.reset();

  // Transform a sequence like this:
  //    start:
  //       %cmp = cmp uge i32 %a, %b
  //       %sel = select i1 %cmp, i32 %c, i32 %d
  //
  // Into:
  //    start:
  //       %cmp = cmp uge i32 %a, %b
  //       br i1 %cmp, label %select.true, label %select.false
  //    select.true:
  //       br label %select.end
  //    select.false:
  //       br label %select.end
  //    select.end:
  //       %sel = phi i32 [ %c, %select.true ], [ %d, %select.false ]
  //
  // In addition, we may sink instructions that produce %c or %d from
  // the entry block into the destination(s) of the new branch.
  // If the true or false blocks do not contain a sunken instruction, that
  // block and its branch may be optimized away. In that case, one side of the
  // first branch will point directly to select.end, and the corresponding PHI
  // predecessor block will be the start block.

  // First, we split the block containing the select into 2 blocks.
  BasicBlock *StartBlock = SI->getParent();
  BasicBlock::iterator SplitPt = ++(BasicBlock::iterator(LastSI));
  BasicBlock *EndBlock = StartBlock->splitBasicBlock(SplitPt, "select.end");

  // Delete the unconditional branch that was just created by the split.
  StartBlock->getTerminator()->eraseFromParent();

  // These are the new basic blocks for the conditional branch.
  // At least one will become an actual new basic block.
  BasicBlock *TrueBlock = nullptr;
  BasicBlock *FalseBlock = nullptr;
  BranchInst *TrueBranch = nullptr;
  BranchInst *FalseBranch = nullptr;

  // Sink expensive instructions into the conditional blocks to avoid executing
  // them speculatively.
  for (SelectInst *SI : ASI) {
    if (sinkSelectOperand(TTI, SI->getTrueValue())) {
      if (TrueBlock == nullptr) {
        TrueBlock = BasicBlock::Create(SI->getContext(), "select.true.sink",
                                       EndBlock->getParent(), EndBlock);
        TrueBranch = BranchInst::Create(EndBlock, TrueBlock);
        TrueBranch->setDebugLoc(SI->getDebugLoc());
      }
      auto *TrueInst = cast<Instruction>(SI->getTrueValue());
      TrueInst->moveBefore(TrueBranch);
    }
    if (sinkSelectOperand(TTI, SI->getFalseValue())) {
      if (FalseBlock == nullptr) {
        FalseBlock = BasicBlock::Create(SI->getContext(), "select.false.sink",
                                        EndBlock->getParent(), EndBlock);
        FalseBranch = BranchInst::Create(EndBlock, FalseBlock);
        FalseBranch->setDebugLoc(SI->getDebugLoc());
      }
      auto *FalseInst = cast<Instruction>(SI->getFalseValue());
      FalseInst->moveBefore(FalseBranch);
    }
  }

  // If there was nothing to sink, then arbitrarily choose the 'false' side
  // for a new input value to the PHI.
  if (TrueBlock == FalseBlock) {
    assert(TrueBlock == nullptr &&
           "Unexpected basic block transform while optimizing select");

    FalseBlock = BasicBlock::Create(SI->getContext(), "select.false",
                                    EndBlock->getParent(), EndBlock);
    auto *FalseBranch = BranchInst::Create(EndBlock, FalseBlock);
    FalseBranch->setDebugLoc(SI->getDebugLoc());
  }

  // Insert the real conditional branch based on the original condition.
  // If we did not create a new block for one of the 'true' or 'false' paths
  // of the condition, it means that side of the branch goes to the end block
  // directly and the path originates from the start block from the point of
  // view of the new PHI.
  BasicBlock *TT, *FT;
  if (TrueBlock == nullptr) {
    TT = EndBlock;
    FT = FalseBlock;
    TrueBlock = StartBlock;
  } else if (FalseBlock == nullptr) {
    TT = TrueBlock;
    FT = EndBlock;
    FalseBlock = StartBlock;
  } else {
    TT = TrueBlock;
    FT = FalseBlock;
  }
  IRBuilder<>(SI).CreateCondBr(SI->getCondition(), TT, FT, SI);

  SmallPtrSet<const Instruction *, 2> INS;
  INS.insert(ASI.begin(), ASI.end());
  // Use reverse iterator because later select may use the value of the
  // earlier select, and we need to propagate value through earlier select
  // to get the PHI operand.
  for (auto It = ASI.rbegin(); It != ASI.rend(); ++It) {
    SelectInst *SI = *It;
    // The select itself is replaced with a PHI Node.
    PHINode *PN = PHINode::Create(SI->getType(), 2, "", &EndBlock->front());
    PN->takeName(SI);
    PN->addIncoming(getTrueOrFalseValue(SI, true, INS), TrueBlock);
    PN->addIncoming(getTrueOrFalseValue(SI, false, INS), FalseBlock);
    PN->setDebugLoc(SI->getDebugLoc());

    SI->replaceAllUsesWith(PN);
    SI->eraseFromParent();
    INS.erase(SI);
    ++NumSelectsExpanded;
  }

  // Instruct OptimizeBlock to skip to the next block.
  CurInstIterator = StartBlock->end();
  return true;
}

static bool isBroadcastShuffle(ShuffleVectorInst *SVI) {
  SmallVector<int, 16> Mask(SVI->getShuffleMask());
  int SplatElem = -1;
  for (unsigned i = 0; i < Mask.size(); ++i) {
    if (SplatElem != -1 && Mask[i] != -1 && Mask[i] != SplatElem)
      return false;
    SplatElem = Mask[i];
  }

  return true;
}

/// Some targets have expensive vector shifts if the lanes aren't all the same
/// (e.g. x86 only introduced "vpsllvd" and friends with AVX2). In these cases
/// it's often worth sinking a shufflevector splat down to its use so that
/// codegen can spot all lanes are identical.
bool CodeGenPrepare::optimizeShuffleVectorInst(ShuffleVectorInst *SVI) {
  BasicBlock *DefBB = SVI->getParent();

  // Only do this xform if variable vector shifts are particularly expensive.
  if (!TLI || !TLI->isVectorShiftByScalarCheap(SVI->getType()))
    return false;

  // We only expect better codegen by sinking a shuffle if we can recognise a
  // constant splat.
  if (!isBroadcastShuffle(SVI))
    return false;

  // InsertedShuffles - Only insert a shuffle in each block once.
  DenseMap<BasicBlock*, Instruction*> InsertedShuffles;

  bool MadeChange = false;
  for (User *U : SVI->users()) {
    Instruction *UI = cast<Instruction>(U);

    // Figure out which BB this ext is used in.
    BasicBlock *UserBB = UI->getParent();
    if (UserBB == DefBB) continue;

    // For now only apply this when the splat is used by a shift instruction.
    if (!UI->isShift()) continue;

    // Everything checks out, sink the shuffle if the user's block doesn't
    // already have a copy.
    Instruction *&InsertedShuffle = InsertedShuffles[UserBB];

    if (!InsertedShuffle) {
      BasicBlock::iterator InsertPt = UserBB->getFirstInsertionPt();
      assert(InsertPt != UserBB->end());
      InsertedShuffle =
          new ShuffleVectorInst(SVI->getOperand(0), SVI->getOperand(1),
                                SVI->getOperand(2), "", &*InsertPt);
      InsertedShuffle->setDebugLoc(SVI->getDebugLoc());
    }

    UI->replaceUsesOfWith(SVI, InsertedShuffle);
    MadeChange = true;
  }

  // If we removed all uses, nuke the shuffle.
  if (SVI->use_empty()) {
    SVI->eraseFromParent();
    MadeChange = true;
  }

  return MadeChange;
}

bool CodeGenPrepare::tryToSinkFreeOperands(Instruction *I) {
  // If the operands of I can be folded into a target instruction together with
  // I, duplicate and sink them.
  SmallVector<Use *, 4> OpsToSink;
  if (!TLI || !TLI->shouldSinkOperands(I, OpsToSink))
    return false;

  // OpsToSink can contain multiple uses in a use chain (e.g.
  // (%u1 with %u1 = shufflevector), (%u2 with %u2 = zext %u1)). The dominating
  // uses must come first, which means they are sunk first, temporarily creating
  // invalid IR. This will be fixed once their dominated users are sunk and
  // updated.
  BasicBlock *TargetBB = I->getParent();
  bool Changed = false;
  SmallVector<Use *, 4> ToReplace;
  for (Use *U : OpsToSink) {
    auto *UI = cast<Instruction>(U->get());
    if (UI->getParent() == TargetBB || isa<PHINode>(UI))
      continue;
    ToReplace.push_back(U);
  }

  SmallPtrSet<Instruction *, 4> MaybeDead;
  for (Use *U : ToReplace) {
    auto *UI = cast<Instruction>(U->get());
    Instruction *NI = UI->clone();
    MaybeDead.insert(UI);
    LLVM_DEBUG(dbgs() << "Sinking " << *UI << " to user " << *I << "\n");
    NI->insertBefore(I);
    InsertedInsts.insert(NI);
    U->set(NI);
    Changed = true;
  }

  // Remove instructions that are dead after sinking.
  for (auto *I : MaybeDead)
    if (!I->hasNUsesOrMore(1))
      I->eraseFromParent();

  return Changed;
}

bool CodeGenPrepare::optimizeSwitchInst(SwitchInst *SI) {
  if (!TLI || !DL)
    return false;

  Value *Cond = SI->getCondition();
  Type *OldType = Cond->getType();
  LLVMContext &Context = Cond->getContext();
  MVT RegType = TLI->getRegisterType(Context, TLI->getValueType(*DL, OldType));
  unsigned RegWidth = RegType.getSizeInBits();

  if (RegWidth <= cast<IntegerType>(OldType)->getBitWidth())
    return false;

  // If the register width is greater than the type width, expand the condition
  // of the switch instruction and each case constant to the width of the
  // register. By widening the type of the switch condition, subsequent
  // comparisons (for case comparisons) will not need to be extended to the
  // preferred register width, so we will potentially eliminate N-1 extends,
  // where N is the number of cases in the switch.
  auto *NewType = Type::getIntNTy(Context, RegWidth);

  // Zero-extend the switch condition and case constants unless the switch
  // condition is a function argument that is already being sign-extended.
  // In that case, we can avoid an unnecessary mask/extension by sign-extending
  // everything instead.
  Instruction::CastOps ExtType = Instruction::ZExt;
  if (auto *Arg = dyn_cast<Argument>(Cond))
    if (Arg->hasSExtAttr())
      ExtType = Instruction::SExt;

  auto *ExtInst = CastInst::Create(ExtType, Cond, NewType);
  ExtInst->insertBefore(SI);
  ExtInst->setDebugLoc(SI->getDebugLoc());
  SI->setCondition(ExtInst);
  for (auto Case : SI->cases()) {
    APInt NarrowConst = Case.getCaseValue()->getValue();
    APInt WideConst = (ExtType == Instruction::ZExt) ?
                      NarrowConst.zext(RegWidth) : NarrowConst.sext(RegWidth);
    Case.setValue(ConstantInt::get(Context, WideConst));
  }

  return true;
}


namespace {

/// Helper class to promote a scalar operation to a vector one.
/// This class is used to move downward extractelement transition.
/// E.g.,
/// a = vector_op <2 x i32>
/// b = extractelement <2 x i32> a, i32 0
/// c = scalar_op b
/// store c
///
/// =>
/// a = vector_op <2 x i32>
/// c = vector_op a (equivalent to scalar_op on the related lane)
/// * d = extractelement <2 x i32> c, i32 0
/// * store d
/// Assuming both extractelement and store can be combine, we get rid of the
/// transition.
class VectorPromoteHelper {
  /// DataLayout associated with the current module.
  const DataLayout &DL;

  /// Used to perform some checks on the legality of vector operations.
  const TargetLowering &TLI;

  /// Used to estimated the cost of the promoted chain.
  const TargetTransformInfo &TTI;

  /// The transition being moved downwards.
  Instruction *Transition;

  /// The sequence of instructions to be promoted.
  SmallVector<Instruction *, 4> InstsToBePromoted;

  /// Cost of combining a store and an extract.
  unsigned StoreExtractCombineCost;

  /// Instruction that will be combined with the transition.
  Instruction *CombineInst = nullptr;

  /// The instruction that represents the current end of the transition.
  /// Since we are faking the promotion until we reach the end of the chain
  /// of computation, we need a way to get the current end of the transition.
  Instruction *getEndOfTransition() const {
    if (InstsToBePromoted.empty())
      return Transition;
    return InstsToBePromoted.back();
  }

  /// Return the index of the original value in the transition.
  /// E.g., for "extractelement <2 x i32> c, i32 1" the original value,
  /// c, is at index 0.
  unsigned getTransitionOriginalValueIdx() const {
    assert(isa<ExtractElementInst>(Transition) &&
           "Other kind of transitions are not supported yet");
    return 0;
  }

  /// Return the index of the index in the transition.
  /// E.g., for "extractelement <2 x i32> c, i32 0" the index
  /// is at index 1.
  unsigned getTransitionIdx() const {
    assert(isa<ExtractElementInst>(Transition) &&
           "Other kind of transitions are not supported yet");
    return 1;
  }

  /// Get the type of the transition.
  /// This is the type of the original value.
  /// E.g., for "extractelement <2 x i32> c, i32 1" the type of the
  /// transition is <2 x i32>.
  Type *getTransitionType() const {
    return Transition->getOperand(getTransitionOriginalValueIdx())->getType();
  }

  /// Promote \p ToBePromoted by moving \p Def downward through.
  /// I.e., we have the following sequence:
  /// Def = Transition <ty1> a to <ty2>
  /// b = ToBePromoted <ty2> Def, ...
  /// =>
  /// b = ToBePromoted <ty1> a, ...
  /// Def = Transition <ty1> ToBePromoted to <ty2>
  void promoteImpl(Instruction *ToBePromoted);

  /// Check whether or not it is profitable to promote all the
  /// instructions enqueued to be promoted.
  bool isProfitableToPromote() {
    Value *ValIdx = Transition->getOperand(getTransitionOriginalValueIdx());
    unsigned Index = isa<ConstantInt>(ValIdx)
                         ? cast<ConstantInt>(ValIdx)->getZExtValue()
                         : -1;
    Type *PromotedType = getTransitionType();

    StoreInst *ST = cast<StoreInst>(CombineInst);
    unsigned AS = ST->getPointerAddressSpace();
    unsigned Align = ST->getAlignment();
    // Check if this store is supported.
    if (!TLI.allowsMisalignedMemoryAccesses(
            TLI.getValueType(DL, ST->getValueOperand()->getType()), AS,
            Align)) {
      // If this is not supported, there is no way we can combine
      // the extract with the store.
      return false;
    }

    // The scalar chain of computation has to pay for the transition
    // scalar to vector.
    // The vector chain has to account for the combining cost.
    uint64_t ScalarCost =
        TTI.getVectorInstrCost(Transition->getOpcode(), PromotedType, Index);
    uint64_t VectorCost = StoreExtractCombineCost;
    for (const auto &Inst : InstsToBePromoted) {
      // Compute the cost.
      // By construction, all instructions being promoted are arithmetic ones.
      // Moreover, one argument is a constant that can be viewed as a splat
      // constant.
      Value *Arg0 = Inst->getOperand(0);
      bool IsArg0Constant = isa<UndefValue>(Arg0) || isa<ConstantInt>(Arg0) ||
                            isa<ConstantFP>(Arg0);
      TargetTransformInfo::OperandValueKind Arg0OVK =
          IsArg0Constant ? TargetTransformInfo::OK_UniformConstantValue
                         : TargetTransformInfo::OK_AnyValue;
      TargetTransformInfo::OperandValueKind Arg1OVK =
          !IsArg0Constant ? TargetTransformInfo::OK_UniformConstantValue
                          : TargetTransformInfo::OK_AnyValue;
      ScalarCost += TTI.getArithmeticInstrCost(
          Inst->getOpcode(), Inst->getType(), Arg0OVK, Arg1OVK);
      VectorCost += TTI.getArithmeticInstrCost(Inst->getOpcode(), PromotedType,
                                               Arg0OVK, Arg1OVK);
    }
    LLVM_DEBUG(
        dbgs() << "Estimated cost of computation to be promoted:\nScalar: "
               << ScalarCost << "\nVector: " << VectorCost << '\n');
    return ScalarCost > VectorCost;
  }

  /// Generate a constant vector with \p Val with the same
  /// number of elements as the transition.
  /// \p UseSplat defines whether or not \p Val should be replicated
  /// across the whole vector.
  /// In other words, if UseSplat == true, we generate <Val, Val, ..., Val>,
  /// otherwise we generate a vector with as many undef as possible:
  /// <undef, ..., undef, Val, undef, ..., undef> where \p Val is only
  /// used at the index of the extract.
  Value *getConstantVector(Constant *Val, bool UseSplat) const {
    unsigned ExtractIdx = std::numeric_limits<unsigned>::max();
    if (!UseSplat) {
      // If we cannot determine where the constant must be, we have to
      // use a splat constant.
      Value *ValExtractIdx = Transition->getOperand(getTransitionIdx());
      if (ConstantInt *CstVal = dyn_cast<ConstantInt>(ValExtractIdx))
        ExtractIdx = CstVal->getSExtValue();
      else
        UseSplat = true;
    }

    unsigned End = getTransitionType()->getVectorNumElements();
    if (UseSplat)
      return ConstantVector::getSplat(End, Val);

    SmallVector<Constant *, 4> ConstVec;
    UndefValue *UndefVal = UndefValue::get(Val->getType());
    for (unsigned Idx = 0; Idx != End; ++Idx) {
      if (Idx == ExtractIdx)
        ConstVec.push_back(Val);
      else
        ConstVec.push_back(UndefVal);
    }
    return ConstantVector::get(ConstVec);
  }

  /// Check if promoting to a vector type an operand at \p OperandIdx
  /// in \p Use can trigger undefined behavior.
  static bool canCauseUndefinedBehavior(const Instruction *Use,
                                        unsigned OperandIdx) {
    // This is not safe to introduce undef when the operand is on
    // the right hand side of a division-like instruction.
    if (OperandIdx != 1)
      return false;
    switch (Use->getOpcode()) {
    default:
      return false;
    case Instruction::SDiv:
    case Instruction::UDiv:
    case Instruction::SRem:
    case Instruction::URem:
      return true;
    case Instruction::FDiv:
    case Instruction::FRem:
      return !Use->hasNoNaNs();
    }
    llvm_unreachable(nullptr);
  }

public:
  VectorPromoteHelper(const DataLayout &DL, const TargetLowering &TLI,
                      const TargetTransformInfo &TTI, Instruction *Transition,
                      unsigned CombineCost)
      : DL(DL), TLI(TLI), TTI(TTI), Transition(Transition),
        StoreExtractCombineCost(CombineCost) {
    assert(Transition && "Do not know how to promote null");
  }

  /// Check if we can promote \p ToBePromoted to \p Type.
  bool canPromote(const Instruction *ToBePromoted) const {
    // We could support CastInst too.
    return isa<BinaryOperator>(ToBePromoted);
  }

  /// Check if it is profitable to promote \p ToBePromoted
  /// by moving downward the transition through.
  bool shouldPromote(const Instruction *ToBePromoted) const {
    // Promote only if all the operands can be statically expanded.
    // Indeed, we do not want to introduce any new kind of transitions.
    for (const Use &U : ToBePromoted->operands()) {
      const Value *Val = U.get();
      if (Val == getEndOfTransition()) {
        // If the use is a division and the transition is on the rhs,
        // we cannot promote the operation, otherwise we may create a
        // division by zero.
        if (canCauseUndefinedBehavior(ToBePromoted, U.getOperandNo()))
          return false;
        continue;
      }
      if (!isa<ConstantInt>(Val) && !isa<UndefValue>(Val) &&
          !isa<ConstantFP>(Val))
        return false;
    }
    // Check that the resulting operation is legal.
    int ISDOpcode = TLI.InstructionOpcodeToISD(ToBePromoted->getOpcode());
    if (!ISDOpcode)
      return false;
    return StressStoreExtract ||
           TLI.isOperationLegalOrCustom(
               ISDOpcode, TLI.getValueType(DL, getTransitionType(), true));
  }

  /// Check whether or not \p Use can be combined
  /// with the transition.
  /// I.e., is it possible to do Use(Transition) => AnotherUse?
  bool canCombine(const Instruction *Use) { return isa<StoreInst>(Use); }

  /// Record \p ToBePromoted as part of the chain to be promoted.
  void enqueueForPromotion(Instruction *ToBePromoted) {
    InstsToBePromoted.push_back(ToBePromoted);
  }

  /// Set the instruction that will be combined with the transition.
  void recordCombineInstruction(Instruction *ToBeCombined) {
    assert(canCombine(ToBeCombined) && "Unsupported instruction to combine");
    CombineInst = ToBeCombined;
  }

  /// Promote all the instructions enqueued for promotion if it is
  /// is profitable.
  /// \return True if the promotion happened, false otherwise.
  bool promote() {
    // Check if there is something to promote.
    // Right now, if we do not have anything to combine with,
    // we assume the promotion is not profitable.
    if (InstsToBePromoted.empty() || !CombineInst)
      return false;

    // Check cost.
    if (!StressStoreExtract && !isProfitableToPromote())
      return false;

    // Promote.
    for (auto &ToBePromoted : InstsToBePromoted)
      promoteImpl(ToBePromoted);
    InstsToBePromoted.clear();
    return true;
  }
};

} // end anonymous namespace

void VectorPromoteHelper::promoteImpl(Instruction *ToBePromoted) {
  // At this point, we know that all the operands of ToBePromoted but Def
  // can be statically promoted.
  // For Def, we need to use its parameter in ToBePromoted:
  // b = ToBePromoted ty1 a
  // Def = Transition ty1 b to ty2
  // Move the transition down.
  // 1. Replace all uses of the promoted operation by the transition.
  // = ... b => = ... Def.
  assert(ToBePromoted->getType() == Transition->getType() &&
         "The type of the result of the transition does not match "
         "the final type");
  ToBePromoted->replaceAllUsesWith(Transition);
  // 2. Update the type of the uses.
  // b = ToBePromoted ty2 Def => b = ToBePromoted ty1 Def.
  Type *TransitionTy = getTransitionType();
  ToBePromoted->mutateType(TransitionTy);
  // 3. Update all the operands of the promoted operation with promoted
  // operands.
  // b = ToBePromoted ty1 Def => b = ToBePromoted ty1 a.
  for (Use &U : ToBePromoted->operands()) {
    Value *Val = U.get();
    Value *NewVal = nullptr;
    if (Val == Transition)
      NewVal = Transition->getOperand(getTransitionOriginalValueIdx());
    else if (isa<UndefValue>(Val) || isa<ConstantInt>(Val) ||
             isa<ConstantFP>(Val)) {
      // Use a splat constant if it is not safe to use undef.
      NewVal = getConstantVector(
          cast<Constant>(Val),
          isa<UndefValue>(Val) ||
              canCauseUndefinedBehavior(ToBePromoted, U.getOperandNo()));
    } else
      llvm_unreachable("Did you modified shouldPromote and forgot to update "
                       "this?");
    ToBePromoted->setOperand(U.getOperandNo(), NewVal);
  }
  Transition->moveAfter(ToBePromoted);
  Transition->setOperand(getTransitionOriginalValueIdx(), ToBePromoted);
}

/// Some targets can do store(extractelement) with one instruction.
/// Try to push the extractelement towards the stores when the target
/// has this feature and this is profitable.
bool CodeGenPrepare::optimizeExtractElementInst(Instruction *Inst) {
  unsigned CombineCost = std::numeric_limits<unsigned>::max();
  if (DisableStoreExtract || !TLI ||
      (!StressStoreExtract &&
       !TLI->canCombineStoreAndExtract(Inst->getOperand(0)->getType(),
                                       Inst->getOperand(1), CombineCost)))
    return false;

  // At this point we know that Inst is a vector to scalar transition.
  // Try to move it down the def-use chain, until:
  // - We can combine the transition with its single use
  //   => we got rid of the transition.
  // - We escape the current basic block
  //   => we would need to check that we are moving it at a cheaper place and
  //      we do not do that for now.
  BasicBlock *Parent = Inst->getParent();
  LLVM_DEBUG(dbgs() << "Found an interesting transition: " << *Inst << '\n');
  VectorPromoteHelper VPH(*DL, *TLI, *TTI, Inst, CombineCost);
  // If the transition has more than one use, assume this is not going to be
  // beneficial.
  while (Inst->hasOneUse()) {
    Instruction *ToBePromoted = cast<Instruction>(*Inst->user_begin());
    LLVM_DEBUG(dbgs() << "Use: " << *ToBePromoted << '\n');

    if (ToBePromoted->getParent() != Parent) {
      LLVM_DEBUG(dbgs() << "Instruction to promote is in a different block ("
                        << ToBePromoted->getParent()->getName()
                        << ") than the transition (" << Parent->getName()
                        << ").\n");
      return false;
    }

    if (VPH.canCombine(ToBePromoted)) {
      LLVM_DEBUG(dbgs() << "Assume " << *Inst << '\n'
                        << "will be combined with: " << *ToBePromoted << '\n');
      VPH.recordCombineInstruction(ToBePromoted);
      bool Changed = VPH.promote();
      NumStoreExtractExposed += Changed;
      return Changed;
    }

    LLVM_DEBUG(dbgs() << "Try promoting.\n");
    if (!VPH.canPromote(ToBePromoted) || !VPH.shouldPromote(ToBePromoted))
      return false;

    LLVM_DEBUG(dbgs() << "Promoting is possible... Enqueue for promotion!\n");

    VPH.enqueueForPromotion(ToBePromoted);
    Inst = ToBePromoted;
  }
  return false;
}

/// For the instruction sequence of store below, F and I values
/// are bundled together as an i64 value before being stored into memory.
/// Sometimes it is more efficient to generate separate stores for F and I,
/// which can remove the bitwise instructions or sink them to colder places.
///
///   (store (or (zext (bitcast F to i32) to i64),
///              (shl (zext I to i64), 32)), addr)  -->
///   (store F, addr) and (store I, addr+4)
///
/// Similarly, splitting for other merged store can also be beneficial, like:
/// For pair of {i32, i32}, i64 store --> two i32 stores.
/// For pair of {i32, i16}, i64 store --> two i32 stores.
/// For pair of {i16, i16}, i32 store --> two i16 stores.
/// For pair of {i16, i8},  i32 store --> two i16 stores.
/// For pair of {i8, i8},   i16 store --> two i8 stores.
///
/// We allow each target to determine specifically which kind of splitting is
/// supported.
///
/// The store patterns are commonly seen from the simple code snippet below
/// if only std::make_pair(...) is sroa transformed before inlined into hoo.
///   void goo(const std::pair<int, float> &);
///   hoo() {
///     ...
///     goo(std::make_pair(tmp, ftmp));
///     ...
///   }
///
/// Although we already have similar splitting in DAG Combine, we duplicate
/// it in CodeGenPrepare to catch the case in which pattern is across
/// multiple BBs. The logic in DAG Combine is kept to catch case generated
/// during code expansion.
static bool splitMergedValStore(StoreInst &SI, const DataLayout &DL,
                                const TargetLowering &TLI) {
  // Handle simple but common cases only.
  Type *StoreType = SI.getValueOperand()->getType();
  if (!DL.typeSizeEqualsStoreSize(StoreType) ||
      DL.getTypeSizeInBits(StoreType) == 0)
    return false;

  unsigned HalfValBitSize = DL.getTypeSizeInBits(StoreType) / 2;
  Type *SplitStoreType = Type::getIntNTy(SI.getContext(), HalfValBitSize);
  if (!DL.typeSizeEqualsStoreSize(SplitStoreType))
    return false;

  // Don't split the store if it is volatile.
  if (SI.isVolatile())
    return false;

  // Match the following patterns:
  // (store (or (zext LValue to i64),
  //            (shl (zext HValue to i64), 32)), HalfValBitSize)
  //  or
  // (store (or (shl (zext HValue to i64), 32)), HalfValBitSize)
  //            (zext LValue to i64),
  // Expect both operands of OR and the first operand of SHL have only
  // one use.
  Value *LValue, *HValue;
  if (!match(SI.getValueOperand(),
             m_c_Or(m_OneUse(m_ZExt(m_Value(LValue))),
                    m_OneUse(m_Shl(m_OneUse(m_ZExt(m_Value(HValue))),
                                   m_SpecificInt(HalfValBitSize))))))
    return false;

  // Check LValue and HValue are int with size less or equal than 32.
  if (!LValue->getType()->isIntegerTy() ||
      DL.getTypeSizeInBits(LValue->getType()) > HalfValBitSize ||
      !HValue->getType()->isIntegerTy() ||
      DL.getTypeSizeInBits(HValue->getType()) > HalfValBitSize)
    return false;

  // If LValue/HValue is a bitcast instruction, use the EVT before bitcast
  // as the input of target query.
  auto *LBC = dyn_cast<BitCastInst>(LValue);
  auto *HBC = dyn_cast<BitCastInst>(HValue);
  EVT LowTy = LBC ? EVT::getEVT(LBC->getOperand(0)->getType())
                  : EVT::getEVT(LValue->getType());
  EVT HighTy = HBC ? EVT::getEVT(HBC->getOperand(0)->getType())
                   : EVT::getEVT(HValue->getType());
  if (!ForceSplitStore && !TLI.isMultiStoresCheaperThanBitsMerge(LowTy, HighTy))
    return false;

  // Start to split store.
  IRBuilder<> Builder(SI.getContext());
  Builder.SetInsertPoint(&SI);

  // If LValue/HValue is a bitcast in another BB, create a new one in current
  // BB so it may be merged with the splitted stores by dag combiner.
  if (LBC && LBC->getParent() != SI.getParent())
    LValue = Builder.CreateBitCast(LBC->getOperand(0), LBC->getType());
  if (HBC && HBC->getParent() != SI.getParent())
    HValue = Builder.CreateBitCast(HBC->getOperand(0), HBC->getType());

  bool IsLE = SI.getModule()->getDataLayout().isLittleEndian();
  auto CreateSplitStore = [&](Value *V, bool Upper) {
    V = Builder.CreateZExtOrBitCast(V, SplitStoreType);
    Value *Addr = Builder.CreateBitCast(
        SI.getOperand(1),
        SplitStoreType->getPointerTo(SI.getPointerAddressSpace()));
    if ((IsLE && Upper) || (!IsLE && !Upper))
      Addr = Builder.CreateGEP(
          SplitStoreType, Addr,
          ConstantInt::get(Type::getInt32Ty(SI.getContext()), 1));
    Builder.CreateAlignedStore(
        V, Addr, Upper ? SI.getAlignment() / 2 : SI.getAlignment());
  };

  CreateSplitStore(LValue, false);
  CreateSplitStore(HValue, true);

  // Delete the old store.
  SI.eraseFromParent();
  return true;
}

// Return true if the GEP has two operands, the first operand is of a sequential
// type, and the second operand is a constant.
static bool GEPSequentialConstIndexed(GetElementPtrInst *GEP) {
  gep_type_iterator I = gep_type_begin(*GEP);
  return GEP->getNumOperands() == 2 &&
      I.isSequential() &&
      isa<ConstantInt>(GEP->getOperand(1));
}

// Try unmerging GEPs to reduce liveness interference (register pressure) across
// IndirectBr edges. Since IndirectBr edges tend to touch on many blocks,
// reducing liveness interference across those edges benefits global register
// allocation. Currently handles only certain cases.
//
// For example, unmerge %GEPI and %UGEPI as below.
//
// ---------- BEFORE ----------
// SrcBlock:
//   ...
//   %GEPIOp = ...
//   ...
//   %GEPI = gep %GEPIOp, Idx
//   ...
//   indirectbr ... [ label %DstB0, label %DstB1, ... label %DstBi ... ]
//   (* %GEPI is alive on the indirectbr edges due to other uses ahead)
//   (* %GEPIOp is alive on the indirectbr edges only because of it's used by
//   %UGEPI)
//
// DstB0: ... (there may be a gep similar to %UGEPI to be unmerged)
// DstB1: ... (there may be a gep similar to %UGEPI to be unmerged)
// ...
//
// DstBi:
//   ...
//   %UGEPI = gep %GEPIOp, UIdx
// ...
// ---------------------------
//
// ---------- AFTER ----------
// SrcBlock:
//   ... (same as above)
//    (* %GEPI is still alive on the indirectbr edges)
//    (* %GEPIOp is no longer alive on the indirectbr edges as a result of the
//    unmerging)
// ...
//
// DstBi:
//   ...
//   %UGEPI = gep %GEPI, (UIdx-Idx)
//   ...
// ---------------------------
//
// The register pressure on the IndirectBr edges is reduced because %GEPIOp is
// no longer alive on them.
//
// We try to unmerge GEPs here in CodGenPrepare, as opposed to limiting merging
// of GEPs in the first place in InstCombiner::visitGetElementPtrInst() so as
// not to disable further simplications and optimizations as a result of GEP
// merging.
//
// Note this unmerging may increase the length of the data flow critical path
// (the path from %GEPIOp to %UGEPI would go through %GEPI), which is a tradeoff
// between the register pressure and the length of data-flow critical
// path. Restricting this to the uncommon IndirectBr case would minimize the
// impact of potentially longer critical path, if any, and the impact on compile
// time.
static bool tryUnmergingGEPsAcrossIndirectBr(GetElementPtrInst *GEPI,
                                             const TargetTransformInfo *TTI) {
  BasicBlock *SrcBlock = GEPI->getParent();
  // Check that SrcBlock ends with an IndirectBr. If not, give up. The common
  // (non-IndirectBr) cases exit early here.
  if (!isa<IndirectBrInst>(SrcBlock->getTerminator()))
    return false;
  // Check that GEPI is a simple gep with a single constant index.
  if (!GEPSequentialConstIndexed(GEPI))
    return false;
  ConstantInt *GEPIIdx = cast<ConstantInt>(GEPI->getOperand(1));
  // Check that GEPI is a cheap one.
  if (TTI->getIntImmCost(GEPIIdx->getValue(), GEPIIdx->getType())
      > TargetTransformInfo::TCC_Basic)
    return false;
  Value *GEPIOp = GEPI->getOperand(0);
  // Check that GEPIOp is an instruction that's also defined in SrcBlock.
  if (!isa<Instruction>(GEPIOp))
    return false;
  auto *GEPIOpI = cast<Instruction>(GEPIOp);
  if (GEPIOpI->getParent() != SrcBlock)
    return false;
  // Check that GEP is used outside the block, meaning it's alive on the
  // IndirectBr edge(s).
  if (find_if(GEPI->users(), [&](User *Usr) {
        if (auto *I = dyn_cast<Instruction>(Usr)) {
          if (I->getParent() != SrcBlock) {
            return true;
          }
        }
        return false;
      }) == GEPI->users().end())
    return false;
  // The second elements of the GEP chains to be unmerged.
  std::vector<GetElementPtrInst *> UGEPIs;
  // Check each user of GEPIOp to check if unmerging would make GEPIOp not alive
  // on IndirectBr edges.
  for (User *Usr : GEPIOp->users()) {
    if (Usr == GEPI) continue;
    // Check if Usr is an Instruction. If not, give up.
    if (!isa<Instruction>(Usr))
      return false;
    auto *UI = cast<Instruction>(Usr);
    // Check if Usr in the same block as GEPIOp, which is fine, skip.
    if (UI->getParent() == SrcBlock)
      continue;
    // Check if Usr is a GEP. If not, give up.
    if (!isa<GetElementPtrInst>(Usr))
      return false;
    auto *UGEPI = cast<GetElementPtrInst>(Usr);
    // Check if UGEPI is a simple gep with a single constant index and GEPIOp is
    // the pointer operand to it. If so, record it in the vector. If not, give
    // up.
    if (!GEPSequentialConstIndexed(UGEPI))
      return false;
    if (UGEPI->getOperand(0) != GEPIOp)
      return false;
    if (GEPIIdx->getType() !=
        cast<ConstantInt>(UGEPI->getOperand(1))->getType())
      return false;
    ConstantInt *UGEPIIdx = cast<ConstantInt>(UGEPI->getOperand(1));
    if (TTI->getIntImmCost(UGEPIIdx->getValue(), UGEPIIdx->getType())
        > TargetTransformInfo::TCC_Basic)
      return false;
    UGEPIs.push_back(UGEPI);
  }
  if (UGEPIs.size() == 0)
    return false;
  // Check the materializing cost of (Uidx-Idx).
  for (GetElementPtrInst *UGEPI : UGEPIs) {
    ConstantInt *UGEPIIdx = cast<ConstantInt>(UGEPI->getOperand(1));
    APInt NewIdx = UGEPIIdx->getValue() - GEPIIdx->getValue();
    unsigned ImmCost = TTI->getIntImmCost(NewIdx, GEPIIdx->getType());
    if (ImmCost > TargetTransformInfo::TCC_Basic)
      return false;
  }
  // Now unmerge between GEPI and UGEPIs.
  for (GetElementPtrInst *UGEPI : UGEPIs) {
    UGEPI->setOperand(0, GEPI);
    ConstantInt *UGEPIIdx = cast<ConstantInt>(UGEPI->getOperand(1));
    Constant *NewUGEPIIdx =
        ConstantInt::get(GEPIIdx->getType(),
                         UGEPIIdx->getValue() - GEPIIdx->getValue());
    UGEPI->setOperand(1, NewUGEPIIdx);
    // If GEPI is not inbounds but UGEPI is inbounds, change UGEPI to not
    // inbounds to avoid UB.
    if (!GEPI->isInBounds()) {
      UGEPI->setIsInBounds(false);
    }
  }
  // After unmerging, verify that GEPIOp is actually only used in SrcBlock (not
  // alive on IndirectBr edges).
  assert(find_if(GEPIOp->users(), [&](User *Usr) {
        return cast<Instruction>(Usr)->getParent() != SrcBlock;
      }) == GEPIOp->users().end() && "GEPIOp is used outside SrcBlock");
  return true;
}

bool CodeGenPrepare::optimizeInst(Instruction *I, bool &ModifiedDT) {
  // Bail out if we inserted the instruction to prevent optimizations from
  // stepping on each other's toes.
  if (InsertedInsts.count(I))
    return false;

  // TODO: Move into the switch on opcode below here.
  if (PHINode *P = dyn_cast<PHINode>(I)) {
    // It is possible for very late stage optimizations (such as SimplifyCFG)
    // to introduce PHI nodes too late to be cleaned up.  If we detect such a
    // trivial PHI, go ahead and zap it here.
    if (Value *V = SimplifyInstruction(P, {*DL, TLInfo})) {
      LargeOffsetGEPMap.erase(P);
      P->replaceAllUsesWith(V);
      P->eraseFromParent();
      ++NumPHIsElim;
      return true;
    }
    return false;
  }

  if (CastInst *CI = dyn_cast<CastInst>(I)) {
    // If the source of the cast is a constant, then this should have
    // already been constant folded.  The only reason NOT to constant fold
    // it is if something (e.g. LSR) was careful to place the constant
    // evaluation in a block other than then one that uses it (e.g. to hoist
    // the address of globals out of a loop).  If this is the case, we don't
    // want to forward-subst the cast.
    if (isa<Constant>(CI->getOperand(0)))
      return false;

    if (TLI && OptimizeNoopCopyExpression(CI, *TLI, *DL))
      return true;

    if (isa<ZExtInst>(I) || isa<SExtInst>(I)) {
      /// Sink a zext or sext into its user blocks if the target type doesn't
      /// fit in one register
      if (TLI &&
          TLI->getTypeAction(CI->getContext(),
                             TLI->getValueType(*DL, CI->getType())) ==
              TargetLowering::TypeExpandInteger) {
        return SinkCast(CI);
      } else {
        bool MadeChange = optimizeExt(I);
        return MadeChange | optimizeExtUses(I);
      }
    }
    return false;
  }

  if (auto *Cmp = dyn_cast<CmpInst>(I))
    if (TLI && optimizeCmp(Cmp, ModifiedDT))
      return true;

  if (LoadInst *LI = dyn_cast<LoadInst>(I)) {
    LI->setMetadata(LLVMContext::MD_invariant_group, nullptr);
    if (TLI) {
      bool Modified = optimizeLoadExt(LI);
      unsigned AS = LI->getPointerAddressSpace();
      Modified |= optimizeMemoryInst(I, I->getOperand(0), LI->getType(), AS);
      return Modified;
    }
    return false;
  }

  if (StoreInst *SI = dyn_cast<StoreInst>(I)) {
    if (TLI && splitMergedValStore(*SI, *DL, *TLI))
      return true;
    SI->setMetadata(LLVMContext::MD_invariant_group, nullptr);
    if (TLI) {
      unsigned AS = SI->getPointerAddressSpace();
      return optimizeMemoryInst(I, SI->getOperand(1),
                                SI->getOperand(0)->getType(), AS);
    }
    return false;
  }

  if (AtomicRMWInst *RMW = dyn_cast<AtomicRMWInst>(I)) {
      unsigned AS = RMW->getPointerAddressSpace();
      return optimizeMemoryInst(I, RMW->getPointerOperand(),
                                RMW->getType(), AS);
  }

  if (AtomicCmpXchgInst *CmpX = dyn_cast<AtomicCmpXchgInst>(I)) {
      unsigned AS = CmpX->getPointerAddressSpace();
      return optimizeMemoryInst(I, CmpX->getPointerOperand(),
                                CmpX->getCompareOperand()->getType(), AS);
  }

  BinaryOperator *BinOp = dyn_cast<BinaryOperator>(I);

  if (BinOp && (BinOp->getOpcode() == Instruction::And) &&
      EnableAndCmpSinking && TLI)
    return sinkAndCmp0Expression(BinOp, *TLI, InsertedInsts);

  // TODO: Move this into the switch on opcode - it handles shifts already.
  if (BinOp && (BinOp->getOpcode() == Instruction::AShr ||
                BinOp->getOpcode() == Instruction::LShr)) {
    ConstantInt *CI = dyn_cast<ConstantInt>(BinOp->getOperand(1));
    if (TLI && CI && TLI->hasExtractBitsInsn())
      if (OptimizeExtractBits(BinOp, CI, *TLI, *DL))
        return true;
  }

  if (GetElementPtrInst *GEPI = dyn_cast<GetElementPtrInst>(I)) {
    if (GEPI->hasAllZeroIndices()) {
      /// The GEP operand must be a pointer, so must its result -> BitCast
      Instruction *NC = new BitCastInst(GEPI->getOperand(0), GEPI->getType(),
                                        GEPI->getName(), GEPI);
      NC->setDebugLoc(GEPI->getDebugLoc());
      GEPI->replaceAllUsesWith(NC);
      GEPI->eraseFromParent();
      ++NumGEPsElim;
      optimizeInst(NC, ModifiedDT);
      return true;
    }
    if (tryUnmergingGEPsAcrossIndirectBr(GEPI, TTI)) {
      return true;
    }
    return false;
  }

  if (tryToSinkFreeOperands(I))
    return true;

  switch (I->getOpcode()) {
  case Instruction::Shl:
  case Instruction::LShr:
  case Instruction::AShr:
    return optimizeShiftInst(cast<BinaryOperator>(I));
  case Instruction::Call:
    return optimizeCallInst(cast<CallInst>(I), ModifiedDT);
  case Instruction::Select:
    return optimizeSelectInst(cast<SelectInst>(I));
  case Instruction::ShuffleVector:
    return optimizeShuffleVectorInst(cast<ShuffleVectorInst>(I));
  case Instruction::Switch:
    return optimizeSwitchInst(cast<SwitchInst>(I));
  case Instruction::ExtractElement:
    return optimizeExtractElementInst(cast<ExtractElementInst>(I));
  }

  return false;
}

/// Given an OR instruction, check to see if this is a bitreverse
/// idiom. If so, insert the new intrinsic and return true.
static bool makeBitReverse(Instruction &I, const DataLayout &DL,
                           const TargetLowering &TLI) {
  if (!I.getType()->isIntegerTy() ||
      !TLI.isOperationLegalOrCustom(ISD::BITREVERSE,
                                    TLI.getValueType(DL, I.getType(), true)))
    return false;

  SmallVector<Instruction*, 4> Insts;
  if (!recognizeBSwapOrBitReverseIdiom(&I, false, true, Insts))
    return false;
  Instruction *LastInst = Insts.back();
  I.replaceAllUsesWith(LastInst);
  RecursivelyDeleteTriviallyDeadInstructions(&I);
  return true;
}

// In this pass we look for GEP and cast instructions that are used
// across basic blocks and rewrite them to improve basic-block-at-a-time
// selection.
bool CodeGenPrepare::optimizeBlock(BasicBlock &BB, bool &ModifiedDT) {
  SunkAddrs.clear();
  bool MadeChange = false;

  CurInstIterator = BB.begin();
  while (CurInstIterator != BB.end()) {
    MadeChange |= optimizeInst(&*CurInstIterator++, ModifiedDT);
    if (ModifiedDT)
      return true;
  }

  bool MadeBitReverse = true;
  while (TLI && MadeBitReverse) {
    MadeBitReverse = false;
    for (auto &I : reverse(BB)) {
      if (makeBitReverse(I, *DL, *TLI)) {
        MadeBitReverse = MadeChange = true;
        ModifiedDT = true;
        break;
      }
    }
  }
  MadeChange |= dupRetToEnableTailCallOpts(&BB, ModifiedDT);

  return MadeChange;
}

// llvm.dbg.value is far away from the value then iSel may not be able
// handle it properly. iSel will drop llvm.dbg.value if it can not
// find a node corresponding to the value.
bool CodeGenPrepare::placeDbgValues(Function &F) {
  bool MadeChange = false;
  for (BasicBlock &BB : F) {
    Instruction *PrevNonDbgInst = nullptr;
    for (BasicBlock::iterator BI = BB.begin(), BE = BB.end(); BI != BE;) {
      Instruction *Insn = &*BI++;
      DbgValueInst *DVI = dyn_cast<DbgValueInst>(Insn);
      // Leave dbg.values that refer to an alloca alone. These
      // intrinsics describe the address of a variable (= the alloca)
      // being taken.  They should not be moved next to the alloca
      // (and to the beginning of the scope), but rather stay close to
      // where said address is used.
      if (!DVI || (DVI->getValue() && isa<AllocaInst>(DVI->getValue()))) {
        PrevNonDbgInst = Insn;
        continue;
      }

      Instruction *VI = dyn_cast_or_null<Instruction>(DVI->getValue());
      if (VI && VI != PrevNonDbgInst && !VI->isTerminator()) {
        // If VI is a phi in a block with an EHPad terminator, we can't insert
        // after it.
        if (isa<PHINode>(VI) && VI->getParent()->getTerminator()->isEHPad())
          continue;
        LLVM_DEBUG(dbgs() << "Moving Debug Value before :\n"
                          << *DVI << ' ' << *VI);
        DVI->removeFromParent();
        if (isa<PHINode>(VI))
          DVI->insertBefore(&*VI->getParent()->getFirstInsertionPt());
        else
          DVI->insertAfter(VI);
        MadeChange = true;
        ++NumDbgValueMoved;
      }
    }
  }
  return MadeChange;
}

/// Scale down both weights to fit into uint32_t.
static void scaleWeights(uint64_t &NewTrue, uint64_t &NewFalse) {
  uint64_t NewMax = (NewTrue > NewFalse) ? NewTrue : NewFalse;
  uint32_t Scale = (NewMax / std::numeric_limits<uint32_t>::max()) + 1;
  NewTrue = NewTrue / Scale;
  NewFalse = NewFalse / Scale;
}

/// Some targets prefer to split a conditional branch like:
/// \code
///   %0 = icmp ne i32 %a, 0
///   %1 = icmp ne i32 %b, 0
///   %or.cond = or i1 %0, %1
///   br i1 %or.cond, label %TrueBB, label %FalseBB
/// \endcode
/// into multiple branch instructions like:
/// \code
///   bb1:
///     %0 = icmp ne i32 %a, 0
///     br i1 %0, label %TrueBB, label %bb2
///   bb2:
///     %1 = icmp ne i32 %b, 0
///     br i1 %1, label %TrueBB, label %FalseBB
/// \endcode
/// This usually allows instruction selection to do even further optimizations
/// and combine the compare with the branch instruction. Currently this is
/// applied for targets which have "cheap" jump instructions.
///
/// FIXME: Remove the (equivalent?) implementation in SelectionDAG.
///
bool CodeGenPrepare::splitBranchCondition(Function &F, bool &ModifiedDT) {
  if (!TM || !TM->Options.EnableFastISel || !TLI || TLI->isJumpExpensive())
    return false;

  bool MadeChange = false;
  for (auto &BB : F) {
    // Does this BB end with the following?
    //   %cond1 = icmp|fcmp|binary instruction ...
    //   %cond2 = icmp|fcmp|binary instruction ...
    //   %cond.or = or|and i1 %cond1, cond2
    //   br i1 %cond.or label %dest1, label %dest2"
    BinaryOperator *LogicOp;
    BasicBlock *TBB, *FBB;
    if (!match(BB.getTerminator(), m_Br(m_OneUse(m_BinOp(LogicOp)), TBB, FBB)))
      continue;

    auto *Br1 = cast<BranchInst>(BB.getTerminator());
    if (Br1->getMetadata(LLVMContext::MD_unpredictable))
      continue;

    unsigned Opc;
    Value *Cond1, *Cond2;
    if (match(LogicOp, m_And(m_OneUse(m_Value(Cond1)),
                             m_OneUse(m_Value(Cond2)))))
      Opc = Instruction::And;
    else if (match(LogicOp, m_Or(m_OneUse(m_Value(Cond1)),
                                 m_OneUse(m_Value(Cond2)))))
      Opc = Instruction::Or;
    else
      continue;

    if (!match(Cond1, m_CombineOr(m_Cmp(), m_BinOp())) ||
        !match(Cond2, m_CombineOr(m_Cmp(), m_BinOp()))   )
      continue;

    LLVM_DEBUG(dbgs() << "Before branch condition splitting\n"; BB.dump());

    // Create a new BB.
    auto TmpBB =
        BasicBlock::Create(BB.getContext(), BB.getName() + ".cond.split",
                           BB.getParent(), BB.getNextNode());

    // Update original basic block by using the first condition directly by the
    // branch instruction and removing the no longer needed and/or instruction.
    Br1->setCondition(Cond1);
    LogicOp->eraseFromParent();

    // Depending on the condition we have to either replace the true or the
    // false successor of the original branch instruction.
    if (Opc == Instruction::And)
      Br1->setSuccessor(0, TmpBB);
    else
      Br1->setSuccessor(1, TmpBB);

    // Fill in the new basic block.
    auto *Br2 = IRBuilder<>(TmpBB).CreateCondBr(Cond2, TBB, FBB);
    if (auto *I = dyn_cast<Instruction>(Cond2)) {
      I->removeFromParent();
      I->insertBefore(Br2);
    }

    // Update PHI nodes in both successors. The original BB needs to be
    // replaced in one successor's PHI nodes, because the branch comes now from
    // the newly generated BB (NewBB). In the other successor we need to add one
    // incoming edge to the PHI nodes, because both branch instructions target
    // now the same successor. Depending on the original branch condition
    // (and/or) we have to swap the successors (TrueDest, FalseDest), so that
    // we perform the correct update for the PHI nodes.
    // This doesn't change the successor order of the just created branch
    // instruction (or any other instruction).
    if (Opc == Instruction::Or)
      std::swap(TBB, FBB);

    // Replace the old BB with the new BB.
    TBB->replacePhiUsesWith(&BB, TmpBB);

    // Add another incoming edge form the new BB.
    for (PHINode &PN : FBB->phis()) {
      auto *Val = PN.getIncomingValueForBlock(&BB);
      PN.addIncoming(Val, TmpBB);
    }

    // Update the branch weights (from SelectionDAGBuilder::
    // FindMergedConditions).
    if (Opc == Instruction::Or) {
      // Codegen X | Y as:
      // BB1:
      //   jmp_if_X TBB
      //   jmp TmpBB
      // TmpBB:
      //   jmp_if_Y TBB
      //   jmp FBB
      //

      // We have flexibility in setting Prob for BB1 and Prob for NewBB.
      // The requirement is that
      //   TrueProb for BB1 + (FalseProb for BB1 * TrueProb for TmpBB)
      //     = TrueProb for original BB.
      // Assuming the original weights are A and B, one choice is to set BB1's
      // weights to A and A+2B, and set TmpBB's weights to A and 2B. This choice
      // assumes that
      //   TrueProb for BB1 == FalseProb for BB1 * TrueProb for TmpBB.
      // Another choice is to assume TrueProb for BB1 equals to TrueProb for
      // TmpBB, but the math is more complicated.
      uint64_t TrueWeight, FalseWeight;
      if (Br1->extractProfMetadata(TrueWeight, FalseWeight)) {
        uint64_t NewTrueWeight = TrueWeight;
        uint64_t NewFalseWeight = TrueWeight + 2 * FalseWeight;
        scaleWeights(NewTrueWeight, NewFalseWeight);
        Br1->setMetadata(LLVMContext::MD_prof, MDBuilder(Br1->getContext())
                         .createBranchWeights(TrueWeight, FalseWeight));

        NewTrueWeight = TrueWeight;
        NewFalseWeight = 2 * FalseWeight;
        scaleWeights(NewTrueWeight, NewFalseWeight);
        Br2->setMetadata(LLVMContext::MD_prof, MDBuilder(Br2->getContext())
                         .createBranchWeights(TrueWeight, FalseWeight));
      }
    } else {
      // Codegen X & Y as:
      // BB1:
      //   jmp_if_X TmpBB
      //   jmp FBB
      // TmpBB:
      //   jmp_if_Y TBB
      //   jmp FBB
      //
      //  This requires creation of TmpBB after CurBB.

      // We have flexibility in setting Prob for BB1 and Prob for TmpBB.
      // The requirement is that
      //   FalseProb for BB1 + (TrueProb for BB1 * FalseProb for TmpBB)
      //     = FalseProb for original BB.
      // Assuming the original weights are A and B, one choice is to set BB1's
      // weights to 2A+B and B, and set TmpBB's weights to 2A and B. This choice
      // assumes that
      //   FalseProb for BB1 == TrueProb for BB1 * FalseProb for TmpBB.
      uint64_t TrueWeight, FalseWeight;
      if (Br1->extractProfMetadata(TrueWeight, FalseWeight)) {
        uint64_t NewTrueWeight = 2 * TrueWeight + FalseWeight;
        uint64_t NewFalseWeight = FalseWeight;
        scaleWeights(NewTrueWeight, NewFalseWeight);
        Br1->setMetadata(LLVMContext::MD_prof, MDBuilder(Br1->getContext())
                         .createBranchWeights(TrueWeight, FalseWeight));

        NewTrueWeight = 2 * TrueWeight;
        NewFalseWeight = FalseWeight;
        scaleWeights(NewTrueWeight, NewFalseWeight);
        Br2->setMetadata(LLVMContext::MD_prof, MDBuilder(Br2->getContext())
                         .createBranchWeights(TrueWeight, FalseWeight));
      }
    }

    ModifiedDT = true;
    MadeChange = true;

    LLVM_DEBUG(dbgs() << "After branch condition splitting\n"; BB.dump();
               TmpBB->dump());
  }
  return MadeChange;
}<|MERGE_RESOLUTION|>--- conflicted
+++ resolved
@@ -437,13 +437,10 @@
   if (TM && TM->getBasicBlockSections() == llvm::BasicBlockSection::All)
     F.setBasicBlockSections(true);
 
-<<<<<<< HEAD
-=======
   if (TM && TM->getBasicBlockSections() == llvm::BasicBlockSection::List &&
       TM->isFunctionInBasicBlockSectionsList(F.getName()))
     F.setBasicBlockSections(true);
 
->>>>>>> 7233b296
   if (TM && TM->getBasicBlockSections() == llvm::BasicBlockSection::Labels)
     F.setBasicBlockLabels(true);
 
