#!/bin/bash
# usage: ./ab_test.sh compiler1 compiler2 ...
make t-test

ITERATIONS=2
declare -A times=()
for i in $(eval echo "{1..$(($ITERATIONS+1))}") ; do
  for arg; do
    echo "Running $arg ... iteration $i ..."
    fullpathbinary=`readlink -f $arg`
    TIME=`/usr/bin/time --format "RESULT: USER:%U SYS:%S WALL:%e STATUS:%x" ./run-commands.sh $fullpathbinary 2>&1 | sed -n -Ee 's/^RESULT: USER:(.*) SYS:(.*) WALL:(.*)/(\1+\2)/p' | bc`
    if [ "$i" != "1" ] ; then
      times[$arg]="${times[$arg]}$TIME "
    else
      echo "Throwing away the first iteration result ($TIME)!"
    fi
    echo "${times[$arg]}"
  done
done

for binary in "${!times[@]}"; do
  AVERAGE=$(eval "echo ${times[$binary]} | tr ' ' '\n' | awk '{ total += \$1 } END { print total/$ITERATIONS }'")
  echo "${binary} -> average(${AVERAGE})"
done

if [ "${#times[@]}" == '2' ] ;  then
  for binary in "${!times[@]}"; do
<<<<<<< HEAD
    rm .${binary}.times
    echo ${times[$binary]} | tr ' ' '\n' > .${binary}.times
    arg="${arg} .${binary}.times"
=======
    binary_base="$(basename -- ${binary})"
    echo "${binary_base}"
    rm -f .${binary_base}.times
    echo ${times[$binary]} | tr ' ' '\n' > .${binary_base}.times
    arg="${arg} .${binary_base}.times"
>>>>>>> 5cca8a4a
  done
  ./t-test ${arg}
fi
<|MERGE_RESOLUTION|>--- conflicted
+++ resolved
@@ -2,7 +2,7 @@
 # usage: ./ab_test.sh compiler1 compiler2 ...
 make t-test
 
-ITERATIONS=2
+ITERATIONS=10
 declare -A times=()
 for i in $(eval echo "{1..$(($ITERATIONS+1))}") ; do
   for arg; do
@@ -25,17 +25,11 @@
 
 if [ "${#times[@]}" == '2' ] ;  then
   for binary in "${!times[@]}"; do
-<<<<<<< HEAD
-    rm .${binary}.times
-    echo ${times[$binary]} | tr ' ' '\n' > .${binary}.times
-    arg="${arg} .${binary}.times"
-=======
     binary_base="$(basename -- ${binary})"
     echo "${binary_base}"
     rm -f .${binary_base}.times
     echo ${times[$binary]} | tr ' ' '\n' > .${binary_base}.times
     arg="${arg} .${binary_base}.times"
->>>>>>> 5cca8a4a
   done
   ./t-test ${arg}
 fi
